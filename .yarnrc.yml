--- conflicted
+++ resolved
@@ -177,20 +177,11 @@
       react-dom: '*'
       redux: '*'
       reakit-utils: '*'
-<<<<<<< HEAD
-  '@wordpress/list-reusable-blocks@3.0.13':
-    peerDependencies:
-      react: '*'
-      react-dom: '*'
-      reakit-utils: '*'
-      redux: '*'
-=======
   '@wordpress/jest-preset-default@7.1.3':
     peerDependencies:
       '@babel/core': '*'
       react: '*'
       react-dom: '*'
->>>>>>> f66e8ae8
   '@wordpress/rich-text@3.25.3':
     peerDependencies:
       react: '*'
