{
  "name": "wp-calypso",
  "version": "0.17.0",
  "dependencies": {
    "5to6-codemod": {
      "version": "1.8.0",
      "from": "git://github.com/jsnmoon/5to6-codemod.git#34b2248a93cd491f4a7cd70249c8d5b56304d2c8",
      "resolved": "git://github.com/jsnmoon/5to6-codemod.git#34b2248a93cd491f4a7cd70249c8d5b56304d2c8",
      "dev": true,
      "dependencies": {
        "ast-types": {
          "version": "0.9.11",
          "dev": true
        },
        "lodash": {
          "version": "4.17.4",
          "dev": true
        },
        "recast": {
          "version": "0.12.3",
          "dev": true
        },
        "source-map": {
          "version": "0.5.6",
          "dev": true
        }
      }
    },
    "abab": {
      "version": "1.0.3",
      "dev": true
    },
    "abbrev": {
      "version": "1.1.0"
    },
    "abstract-leveldown": {
      "version": "2.4.1"
    },
    "accepts": {
      "version": "1.2.13"
    },
    "acorn": {
      "version": "3.3.0"
    },
    "acorn-globals": {
      "version": "3.1.0",
      "dependencies": {
        "acorn": {
          "version": "4.0.11"
        }
      }
    },
    "acorn-jsx": {
      "version": "3.0.1",
      "dev": true
    },
    "after": {
      "version": "0.8.1"
    },
    "ajv": {
      "version": "4.11.8"
    },
    "ajv-keywords": {
      "version": "1.5.1",
      "dev": true
    },
    "align-text": {
      "version": "0.1.4"
    },
    "alter": {
      "version": "0.2.0",
      "dev": true
    },
    "amdefine": {
      "version": "1.0.1"
    },
    "ansi-escapes": {
      "version": "1.4.0",
      "dev": true
    },
    "ansi-regex": {
      "version": "2.1.1"
    },
    "ansi-styles": {
      "version": "2.2.1"
    },
    "ansicolors": {
      "version": "0.2.1",
      "dev": true
    },
    "anymatch": {
      "version": "1.3.0"
    },
    "append-transform": {
      "version": "0.4.0",
      "dev": true
    },
    "aproba": {
      "version": "1.1.1"
    },
    "are-we-there-yet": {
      "version": "1.1.4",
      "dependencies": {
        "readable-stream": {
          "version": "2.2.9"
        },
        "string_decoder": {
          "version": "1.0.1"
        }
      }
    },
    "argparse": {
      "version": "1.0.9",
      "dev": true
    },
    "arr-diff": {
      "version": "2.0.0"
    },
    "arr-flatten": {
      "version": "1.0.3"
    },
    "array-differ": {
      "version": "1.0.0",
      "dev": true
    },
    "array-equal": {
      "version": "1.0.0",
      "dev": true
    },
    "array-filter": {
      "version": "0.0.1"
    },
    "array-find-index": {
      "version": "1.0.2"
    },
    "array-flatten": {
      "version": "1.1.1"
    },
    "array-map": {
      "version": "0.0.0"
    },
    "array-reduce": {
      "version": "0.0.0"
    },
    "array-union": {
      "version": "1.0.2"
    },
    "array-uniq": {
      "version": "1.0.3"
    },
    "array-unique": {
      "version": "0.2.1"
    },
    "arraybuffer.slice": {
      "version": "0.0.6"
    },
    "arrify": {
      "version": "1.0.1"
    },
    "asap": {
      "version": "2.0.5"
    },
    "asn1": {
      "version": "0.2.3"
    },
    "assert": {
      "version": "1.4.1"
    },
    "assert-plus": {
      "version": "0.2.0"
    },
    "assertion-error": {
      "version": "1.0.2",
      "dev": true
    },
    "ast-traverse": {
      "version": "0.1.1",
      "dev": true
    },
    "ast-types": {
      "version": "0.9.6"
    },
    "async": {
      "version": "0.9.0"
    },
    "async-each": {
      "version": "1.0.1"
    },
    "async-foreach": {
      "version": "0.1.3"
    },
    "asynckit": {
      "version": "0.4.0"
    },
    "autoprefixer": {
      "version": "6.3.5"
    },
    "autosize": {
      "version": "3.0.15"
    },
    "aws-sign2": {
      "version": "0.6.0"
    },
    "aws4": {
      "version": "1.6.0"
    },
    "babel-code-frame": {
      "version": "6.22.0",
      "dependencies": {
        "chalk": {
          "version": "1.1.3"
        },
        "supports-color": {
          "version": "2.0.0"
        }
      }
    },
    "babel-core": {
      "version": "6.9.1",
      "dependencies": {
        "source-map": {
          "version": "0.5.6"
        }
      }
    },
    "babel-eslint": {
      "version": "6.1.2",
      "dev": true
    },
    "babel-generator": {
      "version": "6.24.1",
      "dependencies": {
        "source-map": {
          "version": "0.5.6"
        }
      }
    },
    "babel-helper-bindify-decorators": {
      "version": "6.24.1",
      "dev": true
    },
    "babel-helper-builder-binary-assignment-operator-visitor": {
      "version": "6.24.1"
    },
    "babel-helper-builder-react-jsx": {
      "version": "6.24.1"
    },
    "babel-helper-call-delegate": {
      "version": "6.24.1"
    },
    "babel-helper-define-map": {
      "version": "6.24.1"
    },
    "babel-helper-explode-assignable-expression": {
      "version": "6.24.1"
    },
    "babel-helper-explode-class": {
      "version": "6.24.1",
      "dev": true
    },
    "babel-helper-function-name": {
      "version": "6.24.1"
    },
    "babel-helper-get-function-arity": {
      "version": "6.24.1"
    },
    "babel-helper-hoist-variables": {
      "version": "6.24.1"
    },
    "babel-helper-optimise-call-expression": {
      "version": "6.24.1"
    },
    "babel-helper-regex": {
      "version": "6.24.1"
    },
    "babel-helper-remap-async-to-generator": {
      "version": "6.24.1"
    },
    "babel-helper-replace-supers": {
      "version": "6.24.1"
    },
    "babel-helpers": {
      "version": "6.24.1"
    },
    "babel-jest": {
      "version": "15.0.0",
      "dev": true
    },
    "babel-loader": {
      "version": "6.2.4"
    },
    "babel-messages": {
      "version": "6.23.0"
    },
    "babel-plugin-add-module-exports": {
      "version": "0.2.1"
    },
    "babel-plugin-check-es2015-constants": {
      "version": "6.22.0"
    },
    "babel-plugin-constant-folding": {
      "version": "1.0.1",
      "dev": true
    },
    "babel-plugin-dead-code-elimination": {
      "version": "1.0.2",
      "dev": true
    },
    "babel-plugin-eval": {
      "version": "1.0.1",
      "dev": true
    },
    "babel-plugin-inline-environment-variables": {
      "version": "1.0.1",
      "dev": true
    },
    "babel-plugin-istanbul": {
      "version": "2.0.3",
      "dev": true
    },
    "babel-plugin-jest-hoist": {
      "version": "15.0.0",
      "dev": true
    },
    "babel-plugin-jscript": {
      "version": "1.0.4",
      "dev": true
    },
    "babel-plugin-lodash": {
      "version": "3.2.0"
    },
    "babel-plugin-member-expression-literals": {
      "version": "1.0.1",
      "dev": true
    },
    "babel-plugin-property-literals": {
      "version": "1.0.1",
      "dev": true
    },
    "babel-plugin-proto-to-assign": {
      "version": "1.0.4",
      "dev": true,
      "dependencies": {
        "lodash": {
          "version": "3.10.1",
          "dev": true
        }
      }
    },
    "babel-plugin-react-constant-elements": {
      "version": "1.0.3",
      "dev": true
    },
    "babel-plugin-react-display-name": {
      "version": "1.0.3",
      "dev": true
    },
    "babel-plugin-remove-console": {
      "version": "1.0.1",
      "dev": true
    },
    "babel-plugin-remove-debugger": {
      "version": "1.0.1",
      "dev": true
    },
    "babel-plugin-runtime": {
      "version": "1.0.7",
      "dev": true
    },
    "babel-plugin-syntax-async-functions": {
      "version": "6.13.0"
    },
    "babel-plugin-syntax-async-generators": {
      "version": "6.13.0"
    },
    "babel-plugin-syntax-class-constructor-call": {
      "version": "6.18.0",
      "dev": true
    },
    "babel-plugin-syntax-class-properties": {
      "version": "6.13.0"
    },
    "babel-plugin-syntax-decorators": {
      "version": "6.13.0",
      "dev": true
    },
    "babel-plugin-syntax-dynamic-import": {
      "version": "6.18.0",
      "dev": true
    },
    "babel-plugin-syntax-exponentiation-operator": {
      "version": "6.13.0"
    },
    "babel-plugin-syntax-export-extensions": {
      "version": "6.13.0"
    },
    "babel-plugin-syntax-flow": {
      "version": "6.18.0",
      "dev": true
    },
    "babel-plugin-syntax-jsx": {
      "version": "6.8.0"
    },
    "babel-plugin-syntax-object-rest-spread": {
      "version": "6.13.0"
    },
    "babel-plugin-syntax-trailing-function-commas": {
      "version": "6.22.0"
    },
    "babel-plugin-transform-async-generator-functions": {
      "version": "6.24.1"
    },
    "babel-plugin-transform-async-to-generator": {
      "version": "6.24.1"
    },
    "babel-plugin-transform-class-constructor-call": {
      "version": "6.24.1",
      "dev": true
    },
    "babel-plugin-transform-class-properties": {
      "version": "6.9.1"
    },
    "babel-plugin-transform-decorators": {
      "version": "6.24.1",
      "dev": true
    },
    "babel-plugin-transform-es2015-arrow-functions": {
      "version": "6.22.0"
    },
    "babel-plugin-transform-es2015-block-scoped-functions": {
      "version": "6.22.0"
    },
    "babel-plugin-transform-es2015-block-scoping": {
      "version": "6.24.1"
    },
    "babel-plugin-transform-es2015-classes": {
      "version": "6.24.1"
    },
    "babel-plugin-transform-es2015-computed-properties": {
      "version": "6.24.1"
    },
    "babel-plugin-transform-es2015-destructuring": {
      "version": "6.23.0"
    },
    "babel-plugin-transform-es2015-duplicate-keys": {
      "version": "6.24.1"
    },
    "babel-plugin-transform-es2015-for-of": {
      "version": "6.23.0"
    },
    "babel-plugin-transform-es2015-function-name": {
      "version": "6.24.1"
    },
    "babel-plugin-transform-es2015-literals": {
      "version": "6.22.0"
    },
    "babel-plugin-transform-es2015-modules-commonjs": {
      "version": "6.24.1"
    },
    "babel-plugin-transform-es2015-object-super": {
      "version": "6.24.1"
    },
    "babel-plugin-transform-es2015-parameters": {
      "version": "6.24.1"
    },
    "babel-plugin-transform-es2015-shorthand-properties": {
      "version": "6.24.1"
    },
    "babel-plugin-transform-es2015-spread": {
      "version": "6.22.0"
    },
    "babel-plugin-transform-es2015-sticky-regex": {
      "version": "6.24.1"
    },
    "babel-plugin-transform-es2015-template-literals": {
      "version": "6.22.0"
    },
    "babel-plugin-transform-es2015-typeof-symbol": {
      "version": "6.23.0"
    },
    "babel-plugin-transform-es2015-unicode-regex": {
      "version": "6.24.1"
    },
    "babel-plugin-transform-es3-member-expression-literals": {
      "version": "6.22.0",
      "dev": true
    },
    "babel-plugin-transform-es3-property-literals": {
      "version": "6.22.0",
      "dev": true
    },
    "babel-plugin-transform-exponentiation-operator": {
      "version": "6.24.1"
    },
    "babel-plugin-transform-export-extensions": {
      "version": "6.8.0"
    },
    "babel-plugin-transform-flow-strip-types": {
      "version": "6.22.0",
      "dev": true
    },
    "babel-plugin-transform-imports": {
      "version": "1.1.0"
    },
    "babel-plugin-transform-object-rest-spread": {
      "version": "6.23.0"
    },
    "babel-plugin-transform-react-display-name": {
      "version": "6.8.0"
    },
    "babel-plugin-transform-react-jsx": {
      "version": "6.8.0"
    },
    "babel-plugin-transform-regenerator": {
      "version": "6.24.1"
    },
    "babel-plugin-transform-runtime": {
      "version": "6.9.0"
    },
    "babel-plugin-transform-strict-mode": {
      "version": "6.24.1"
    },
    "babel-plugin-undeclared-variables-check": {
      "version": "1.0.2",
      "dev": true
    },
    "babel-plugin-undefined-to-void": {
      "version": "1.1.6",
      "dev": true
    },
    "babel-polyfill": {
      "version": "6.23.0",
      "dev": true
    },
    "babel-preset-es2015": {
      "version": "6.9.0"
    },
    "babel-preset-fbjs": {
      "version": "1.0.0",
      "dev": true
    },
    "babel-preset-jest": {
      "version": "15.0.0",
      "dev": true
    },
    "babel-preset-stage-1": {
      "version": "6.24.1",
      "dev": true,
      "dependencies": {
        "babel-plugin-transform-class-properties": {
          "version": "6.24.1",
          "dev": true
        },
        "babel-plugin-transform-export-extensions": {
          "version": "6.22.0",
          "dev": true
        },
        "babel-preset-stage-2": {
          "version": "6.24.1",
          "dev": true
        }
      }
    },
    "babel-preset-stage-2": {
      "version": "6.5.0"
    },
    "babel-preset-stage-3": {
      "version": "6.24.1"
    },
    "babel-register": {
      "version": "6.9.0",
      "dependencies": {
        "source-map": {
          "version": "0.1.32"
        },
        "source-map-support": {
          "version": "0.2.10"
        }
      }
    },
    "babel-runtime": {
      "version": "6.23.0"
    },
    "babel-template": {
      "version": "6.24.1"
    },
    "babel-traverse": {
      "version": "6.24.1"
    },
    "babel-types": {
      "version": "6.24.1"
    },
    "babylon": {
      "version": "6.17.1"
    },
    "backo2": {
      "version": "1.0.2"
    },
    "balanced-match": {
      "version": "0.4.2"
    },
    "base62": {
      "version": "0.1.1"
    },
    "Base64": {
      "version": "0.2.1"
    },
    "base64-arraybuffer": {
      "version": "0.1.2"
    },
    "base64-js": {
      "version": "1.2.0"
    },
    "base64id": {
      "version": "0.1.0",
      "dev": true
    },
    "basic-auth": {
      "version": "1.0.0"
    },
    "batch": {
      "version": "0.5.3",
      "dev": true
    },
    "bcrypt-pbkdf": {
      "version": "1.0.1",
      "optional": true
    },
    "beeper": {
      "version": "1.1.1",
      "dev": true
    },
    "benchmark": {
      "version": "1.0.0"
    },
    "better-assert": {
      "version": "1.0.2"
    },
    "big.js": {
      "version": "3.1.3"
    },
    "binary-extensions": {
      "version": "1.8.0"
    },
    "binary-search-bounds": {
      "version": "1.0.0"
    },
    "bindings": {
      "version": "1.2.1"
    },
    "bl": {
      "version": "1.2.1",
      "dependencies": {
        "readable-stream": {
          "version": "2.2.9"
        },
        "string_decoder": {
          "version": "1.0.1"
        }
      }
    },
    "blessed": {
      "version": "0.1.81",
      "dev": true
    },
    "blob": {
      "version": "0.0.4"
    },
    "block-stream": {
      "version": "0.0.9"
    },
    "bluebird": {
      "version": "2.11.0"
    },
    "body-parser": {
      "version": "1.17.2",
      "dependencies": {
        "debug": {
          "version": "2.6.7"
        },
        "ms": {
          "version": "2.0.0"
        },
        "qs": {
          "version": "6.4.0"
        }
      }
    },
    "boolbase": {
      "version": "1.0.0",
      "dev": true
    },
    "boom": {
      "version": "2.10.1"
    },
    "bounding-client-rect": {
      "version": "1.0.5"
    },
    "brace-expansion": {
      "version": "1.1.7"
    },
    "braces": {
      "version": "1.8.5"
    },
    "breakable": {
      "version": "1.0.0",
      "dev": true
    },
    "browser-filesaver": {
      "version": "1.1.0"
    },
    "browser-resolve": {
      "version": "1.11.2",
      "dev": true,
      "dependencies": {
        "resolve": {
          "version": "1.1.7",
          "dev": true
        }
      }
    },
    "browser-stdout": {
      "version": "1.3.0",
      "dev": true
    },
    "browserify-zlib": {
      "version": "0.1.4"
    },
    "browserslist": {
      "version": "1.3.6"
    },
    "bser": {
      "version": "1.0.2",
      "dev": true
    },
    "buffer": {
      "version": "4.9.1"
    },
    "buffer-shims": {
      "version": "1.0.0"
    },
    "builtin-modules": {
      "version": "1.1.1"
    },
    "builtin-status-codes": {
      "version": "2.0.0"
    },
    "bytes": {
      "version": "2.4.0"
    },
    "caller-path": {
      "version": "0.1.0",
      "dev": true
    },
    "callsite": {
      "version": "1.0.0"
    },
    "callsites": {
      "version": "0.2.0",
      "dev": true
    },
    "camel-case": {
      "version": "1.2.2"
    },
    "camelcase": {
      "version": "1.2.1"
    },
    "camelcase-keys": {
      "version": "2.1.0",
      "dependencies": {
        "camelcase": {
          "version": "2.1.1"
        }
      }
    },
    "caniuse-db": {
      "version": "1.0.30000670"
    },
    "cardinal": {
      "version": "1.0.0",
      "dev": true
    },
    "caseless": {
      "version": "0.12.0"
    },
    "cash-touch": {
      "version": "0.2.0",
      "dev": true,
      "dependencies": {
        "fs-extra": {
          "version": "0.23.1",
          "dev": true
        }
      }
    },
    "center-align": {
      "version": "0.1.3"
    },
    "chai": {
      "version": "3.5.0",
      "dev": true
    },
    "chai-enzyme": {
      "version": "0.5.2",
      "dev": true
    },
    "chalk": {
      "version": "1.0.0",
      "dependencies": {
        "ansi-regex": {
          "version": "1.1.1"
        },
        "has-ansi": {
          "version": "1.0.3"
        },
        "strip-ansi": {
          "version": "2.0.1"
        },
        "supports-color": {
          "version": "1.3.1"
        }
      }
    },
    "change-case": {
      "version": "2.3.1"
    },
    "character-parser": {
      "version": "2.2.0"
    },
    "charenc": {
      "version": "0.0.2",
      "dev": true
    },
    "check-node-version": {
      "version": "2.1.0",
      "dependencies": {
        "minimist": {
          "version": "1.2.0"
        }
      }
    },
    "cheerio": {
      "version": "0.20.0",
      "dev": true,
      "dependencies": {
        "entities": {
          "version": "1.1.1",
          "dev": true
        }
      }
    },
    "chokidar": {
      "version": "1.7.0"
    },
    "chownr": {
      "version": "1.0.1"
    },
    "chrono-node": {
      "version": "1.3.1"
    },
    "ci-info": {
      "version": "1.0.0",
      "dev": true
    },
    "circular-json": {
      "version": "0.3.1",
      "dev": true
    },
    "classnames": {
      "version": "1.1.1"
    },
    "clean-css": {
      "version": "3.4.26",
      "dependencies": {
        "commander": {
          "version": "2.8.1"
        },
        "source-map": {
          "version": "0.4.4"
        }
      }
    },
    "cli-cursor": {
      "version": "1.0.2",
      "dev": true
    },
    "cli-table": {
      "version": "0.3.1",
      "dev": true,
      "dependencies": {
        "colors": {
          "version": "1.0.3",
          "dev": true
        }
      }
    },
    "cli-usage": {
      "version": "0.1.4",
      "dev": true,
      "dependencies": {
        "marked": {
          "version": "0.3.6",
          "dev": true
        }
      }
    },
    "cli-width": {
      "version": "1.1.1",
      "dev": true
    },
    "click-outside": {
      "version": "2.0.1"
    },
    "clipboard": {
      "version": "1.5.3"
    },
    "cliui": {
      "version": "2.1.0"
    },
    "clone": {
      "version": "1.0.2"
    },
    "clone-regexp": {
      "version": "1.0.0",
      "dev": true
    },
    "clone-stats": {
      "version": "0.0.1",
      "dev": true
    },
    "co": {
      "version": "4.6.0"
    },
    "code-point-at": {
      "version": "1.1.0"
    },
    "collapse-white-space": {
      "version": "1.0.2",
      "dev": true
    },
    "color-convert": {
      "version": "1.9.0",
      "dev": true
    },
    "color-diff": {
      "version": "0.1.7",
      "dev": true
    },
    "color-name": {
      "version": "1.1.2",
      "dev": true
    },
    "colorguard": {
      "version": "1.2.0",
      "dev": true,
      "dependencies": {
        "chalk": {
          "version": "1.1.3",
          "dev": true
        },
        "supports-color": {
          "version": "2.0.0",
          "dev": true
        },
        "yargs": {
          "version": "1.3.3",
          "dev": true
        }
      }
    },
    "colors": {
      "version": "0.6.2"
    },
    "combined-stream": {
      "version": "1.0.5"
    },
    "commander": {
      "version": "2.3.0"
    },
    "commoner": {
      "version": "0.10.8",
      "dev": true,
      "dependencies": {
        "commander": {
          "version": "2.9.0",
          "dev": true
        },
        "glob": {
          "version": "5.0.15",
          "dev": true
        },
        "q": {
          "version": "1.5.0",
          "dev": true
        }
      }
    },
    "component-bind": {
      "version": "1.0.0"
    },
    "component-closest": {
      "version": "0.1.4"
    },
    "component-emitter": {
      "version": "1.2.0"
    },
    "component-event": {
      "version": "0.1.4"
    },
    "component-file-picker": {
      "version": "0.2.1"
    },
    "component-inherit": {
      "version": "0.0.3"
    },
    "component-matches-selector": {
      "version": "0.1.6"
    },
    "component-query": {
      "version": "0.0.3"
    },
    "component-uid": {
      "version": "0.0.2"
    },
    "concat-map": {
      "version": "0.0.1"
    },
    "concat-stream": {
      "version": "1.5.2",
      "dependencies": {
        "readable-stream": {
          "version": "2.0.6"
        }
      }
    },
    "configstore": {
      "version": "0.3.2",
      "dev": true,
      "dependencies": {
        "graceful-fs": {
          "version": "3.0.11",
          "dev": true
        },
        "object-assign": {
          "version": "2.1.1",
          "dev": true
        }
      }
    },
    "connect-history-api-fallback": {
      "version": "1.1.0",
      "dev": true
    },
    "console-browserify": {
      "version": "1.1.0"
    },
    "console-control-strings": {
      "version": "1.1.0"
    },
    "constant-case": {
      "version": "1.1.2"
    },
    "constantinople": {
      "version": "3.1.0"
    },
    "constants-browserify": {
      "version": "0.0.1"
    },
    "content-disposition": {
      "version": "0.5.0"
    },
    "content-type": {
      "version": "1.0.2"
    },
    "content-type-parser": {
      "version": "1.0.1",
      "dev": true
    },
    "convert-source-map": {
      "version": "1.5.0"
    },
    "cookie": {
      "version": "0.1.2"
    },
    "cookie-parser": {
      "version": "1.3.2"
    },
    "cookie-signature": {
      "version": "1.0.4"
    },
    "cookiejar": {
      "version": "2.1.1"
    },
    "copy-webpack-plugin": {
      "version": "3.0.1",
      "dependencies": {
        "glob": {
          "version": "6.0.4"
        },
        "minimatch": {
          "version": "3.0.4"
        }
      }
    },
    "core-js": {
      "version": "2.4.1"
    },
    "core-util-is": {
      "version": "1.0.2"
    },
    "cosmiconfig": {
      "version": "1.1.0",
      "dev": true,
      "dependencies": {
        "minimist": {
          "version": "1.2.0",
          "dev": true
        }
      }
    },
    "crc32": {
      "version": "0.2.2"
    },
    "create-react-class": {
      "version": "15.5.3"
    },
    "creditcards": {
      "version": "2.1.2"
    },
    "creditcards-types": {
      "version": "1.6.1"
    },
    "cross-env": {
      "version": "4.0.0"
    },
    "cross-spawn": {
      "version": "5.1.0"
    },
    "cross-spawn-async": {
      "version": "2.2.5"
    },
    "crypt": {
      "version": "0.0.2",
      "dev": true
    },
    "cryptiles": {
      "version": "2.0.5"
    },
    "crypto-browserify": {
      "version": "3.2.8"
    },
    "css-color-names": {
      "version": "0.0.3",
      "dev": true
    },
    "css-rule-stream": {
      "version": "1.1.0",
      "dev": true
    },
    "css-select": {
      "version": "1.2.0",
      "dev": true
    },
    "css-tokenize": {
      "version": "1.0.1",
      "dev": true
    },
    "css-what": {
      "version": "2.1.0",
      "dev": true
    },
    "cssom": {
      "version": "0.3.2",
      "dev": true
    },
    "cssstyle": {
      "version": "0.2.37",
      "dev": true
    },
    "currently-unhandled": {
      "version": "0.4.1"
    },
    "d": {
      "version": "1.0.0",
      "dev": true
    },
    "dashdash": {
      "version": "1.14.1",
      "dependencies": {
        "assert-plus": {
          "version": "1.0.0"
        }
      }
    },
    "date-now": {
      "version": "0.1.4"
    },
    "dateformat": {
      "version": "2.0.0",
      "dev": true
    },
    "debug": {
      "version": "2.2.0"
    },
    "decamelize": {
      "version": "1.2.0"
    },
    "deep-eql": {
      "version": "0.1.3",
      "dev": true,
      "dependencies": {
        "type-detect": {
          "version": "0.1.1",
          "dev": true
        }
      }
    },
    "deep-equal": {
      "version": "1.0.1",
      "dev": true
    },
    "deep-extend": {
      "version": "0.4.2"
    },
    "deep-freeze": {
      "version": "0.0.1",
      "dev": true
    },
    "deep-is": {
      "version": "0.1.3",
      "dev": true
    },
    "default-require-extensions": {
      "version": "1.0.0",
      "dev": true
    },
    "defaults-deep": {
      "version": "0.2.3",
      "dev": true,
      "dependencies": {
        "lazy-cache": {
          "version": "0.2.7",
          "dev": true
        }
      }
    },
    "deferred-leveldown": {
      "version": "1.2.1"
    },
    "define-properties": {
      "version": "1.1.2"
    },
    "defined": {
      "version": "1.0.0",
      "dev": true
    },
    "defs": {
      "version": "1.1.1",
      "dev": true,
      "dependencies": {
        "esprima-fb": {
          "version": "15001.1001.0-dev-harmony-fb",
          "dev": true
        },
        "window-size": {
          "version": "0.1.4",
          "dev": true
        },
        "yargs": {
          "version": "3.27.0",
          "dev": true
        }
      }
    },
    "del": {
      "version": "2.2.2",
      "dev": true,
      "dependencies": {
        "globby": {
          "version": "5.0.0",
          "dev": true
        }
      }
    },
    "delayed-stream": {
      "version": "1.0.0"
    },
    "delegate": {
      "version": "3.1.2"
    },
    "delegates": {
      "version": "1.0.0"
    },
    "depd": {
      "version": "1.1.0"
    },
    "destroy": {
      "version": "1.0.3"
    },
    "detect-indent": {
      "version": "4.0.0"
    },
    "detective": {
      "version": "4.5.0",
      "dev": true,
      "dependencies": {
        "acorn": {
          "version": "4.0.11",
          "dev": true
        }
      }
    },
    "diff": {
      "version": "1.4.0",
      "dev": true
    },
    "disparity": {
      "version": "2.0.0",
      "dev": true
    },
    "doctrine": {
      "version": "2.0.0"
    },
    "doctypes": {
      "version": "1.1.0"
    },
    "doiuse": {
      "version": "2.6.0",
      "dev": true,
      "dependencies": {
        "source-map": {
          "version": "0.4.4",
          "dev": true
        }
      }
    },
    "dom-helpers": {
      "version": "2.4.0"
    },
    "dom-scroll-into-view": {
      "version": "1.0.1"
    },
    "dom-serializer": {
      "version": "0.1.0",
      "dependencies": {
        "domelementtype": {
          "version": "1.1.3"
        },
        "entities": {
          "version": "1.1.1"
        }
      }
    },
    "domain-browser": {
      "version": "1.1.7"
    },
    "domelementtype": {
      "version": "1.3.0"
    },
    "domhandler": {
      "version": "2.3.0"
    },
    "domutils": {
      "version": "1.5.1"
    },
    "dot-case": {
      "version": "1.1.2"
    },
    "draft-js": {
      "version": "0.8.1"
    },
    "duplexer": {
      "version": "0.1.1"
    },
    "duplexer2": {
      "version": "0.0.2",
      "dev": true
    },
    "duplexify": {
      "version": "3.5.0",
      "dev": true,
      "dependencies": {
        "end-of-stream": {
          "version": "1.0.0",
          "dev": true
        },
        "once": {
          "version": "1.3.3",
          "dev": true
        },
        "readable-stream": {
          "version": "2.2.9",
          "dev": true
        },
        "string_decoder": {
          "version": "1.0.1",
          "dev": true
        }
      }
    },
    "ecc-jsbn": {
      "version": "0.1.1",
      "optional": true
    },
    "editions": {
      "version": "1.3.3",
      "dev": true
    },
    "ee-first": {
      "version": "1.1.1"
    },
    "ejs": {
      "version": "2.5.6",
      "dev": true
    },
    "element-class": {
      "version": "0.2.2"
    },
    "email-validator": {
      "version": "1.0.1"
    },
    "emitter-component": {
      "version": "1.0.0"
    },
    "emoji-text": {
      "version": "0.2.6"
    },
    "emojis-list": {
      "version": "2.1.0"
    },
    "encodeurl": {
      "version": "1.0.1",
      "dev": true
    },
    "encoding": {
      "version": "0.1.12"
    },
    "end-of-stream": {
      "version": "1.4.0"
    },
    "engine.io": {
      "version": "1.6.8",
      "dev": true,
      "dependencies": {
        "accepts": {
          "version": "1.1.4",
          "dev": true
        },
        "mime-db": {
          "version": "1.12.0",
          "dev": true
        },
        "mime-types": {
          "version": "2.0.14",
          "dev": true
        },
        "negotiator": {
          "version": "0.4.9",
          "dev": true
        }
      }
    },
    "engine.io-client": {
      "version": "1.6.8",
      "dependencies": {
        "component-emitter": {
          "version": "1.1.2"
        }
      }
    },
    "engine.io-parser": {
      "version": "1.2.4",
      "dependencies": {
        "has-binary": {
          "version": "0.1.6"
        },
        "isarray": {
          "version": "0.0.1"
        }
      }
    },
    "enhanced-resolve": {
      "version": "0.9.1",
      "dependencies": {
        "memory-fs": {
          "version": "0.2.0"
        }
      }
    },
    "entities": {
      "version": "1.0.0"
    },
    "env-hash": {
      "version": "1.1.0"
    },
    "enzyme": {
      "version": "2.4.1",
      "dev": true
    },
    "errno": {
      "version": "0.1.4",
      "dependencies": {
        "prr": {
          "version": "0.0.0"
        }
      }
    },
    "error-ex": {
      "version": "1.3.1"
    },
    "es-abstract": {
      "version": "1.7.0"
    },
    "es-to-primitive": {
      "version": "1.1.1"
    },
    "es3ify": {
      "version": "0.1.4",
      "dependencies": {
        "esprima-fb": {
          "version": "3001.1.0-dev-harmony-fb"
        }
      }
    },
    "es5-ext": {
      "version": "0.10.20",
      "dev": true
    },
    "es6-iterator": {
      "version": "2.0.1",
      "dev": true
    },
    "es6-map": {
      "version": "0.1.5",
      "dev": true
    },
    "es6-promise": {
      "version": "3.3.1",
      "dev": true
    },
    "es6-set": {
      "version": "0.1.5",
      "dev": true
    },
    "es6-symbol": {
      "version": "3.1.1",
      "dev": true
    },
    "es6-templates": {
      "version": "0.2.3"
    },
    "es6-weak-map": {
      "version": "2.0.2",
      "dev": true
    },
    "escape-html": {
      "version": "1.0.2"
    },
    "escape-regexp": {
      "version": "0.0.1"
    },
    "escape-regexp-component": {
      "version": "1.0.2"
    },
    "escape-string-regexp": {
      "version": "1.0.3"
    },
    "escodegen": {
      "version": "1.8.1",
      "dev": true,
      "dependencies": {
        "esprima": {
          "version": "2.7.3",
          "dev": true
        },
        "source-map": {
          "version": "0.2.0",
          "dev": true,
          "optional": true
        }
      }
    },
    "escope": {
      "version": "3.6.0",
      "dev": true,
      "dependencies": {
        "estraverse": {
          "version": "4.2.0",
          "dev": true
        }
      }
    },
    "esformatter": {
      "version": "0.7.3",
      "dev": true,
      "dependencies": {
        "debug": {
          "version": "0.7.4",
          "dev": true
        },
        "espree": {
          "version": "1.12.3",
          "dev": true
        },
        "glob": {
          "version": "5.0.15",
          "dev": true
        },
        "minimist": {
          "version": "1.2.0",
          "dev": true
        },
        "semver": {
          "version": "2.2.1",
          "dev": true
        },
        "strip-json-comments": {
          "version": "0.1.3",
          "dev": true
        },
        "supports-color": {
          "version": "1.3.1",
          "dev": true
        },
        "user-home": {
          "version": "2.0.0",
          "dev": true
        }
      }
    },
    "esformatter-braces": {
      "version": "1.2.1",
      "dev": true
    },
    "esformatter-collapse-objects-a8c": {
      "version": "0.1.0",
      "dev": true,
      "dependencies": {
        "esprima": {
          "version": "2.7.3",
          "dev": true
        },
        "rocambole": {
          "version": "0.5.1",
          "dev": true
        }
      }
    },
    "esformatter-dot-notation": {
      "version": "1.3.1",
      "dev": true,
      "dependencies": {
        "esprima": {
          "version": "2.7.3",
          "dev": true
        },
        "rocambole": {
          "version": "0.6.0",
          "dev": true
        }
      }
    },
    "esformatter-quotes": {
      "version": "1.0.3",
      "dev": true
    },
    "esformatter-semicolons": {
      "version": "1.1.1",
      "dev": true
    },
    "esformatter-special-bangs": {
      "version": "1.0.1",
      "dev": true
    },
    "eslines": {
      "version": "0.0.13",
      "dev": true,
      "dependencies": {
        "fast-levenshtein": {
          "version": "1.1.4",
          "dev": true
        },
        "optionator": {
          "version": "0.8.1",
          "dev": true
        },
        "wordwrap": {
          "version": "1.0.0",
          "dev": true
        }
      }
    },
    "eslint": {
      "version": "3.8.1",
      "dev": true,
      "dependencies": {
        "chalk": {
          "version": "1.1.3",
          "dev": true
        },
        "cli-width": {
          "version": "2.1.0",
          "dev": true
        },
        "doctrine": {
          "version": "1.5.0",
          "dev": true
        },
        "estraverse": {
          "version": "4.2.0",
          "dev": true
        },
        "inquirer": {
          "version": "0.12.0",
          "dev": true
        },
        "strip-bom": {
          "version": "3.0.0",
          "dev": true
        },
        "strip-json-comments": {
          "version": "1.0.4",
          "dev": true
        },
        "supports-color": {
          "version": "2.0.0",
          "dev": true
        },
        "user-home": {
          "version": "2.0.0",
          "dev": true
        }
      }
    },
    "eslint-config-wpcalypso": {
      "version": "0.8.0",
      "dev": true
    },
    "eslint-plugin-react": {
      "version": "6.4.1",
      "dev": true,
      "dependencies": {
        "doctrine": {
          "version": "1.5.0",
          "dev": true
        }
      }
    },
    "eslint-plugin-wpcalypso": {
      "version": "3.2.0",
      "dev": true
    },
    "esmangle-evaluator": {
      "version": "1.0.1"
    },
    "espree": {
      "version": "3.4.3",
      "dev": true,
      "dependencies": {
        "acorn": {
          "version": "5.0.3",
          "dev": true
        }
      }
    },
    "esprima": {
      "version": "3.1.3"
    },
    "esrecurse": {
      "version": "4.1.0",
      "dev": true,
      "dependencies": {
        "estraverse": {
          "version": "4.1.1",
          "dev": true
        }
      }
    },
    "estraverse": {
      "version": "1.9.3",
      "dev": true
    },
    "estree-walker": {
      "version": "0.2.1"
    },
    "esutils": {
      "version": "2.0.2"
    },
    "etag": {
      "version": "1.7.0"
    },
    "event-emitter": {
      "version": "0.3.5",
      "dev": true
    },
    "event-stream": {
      "version": "3.3.4"
    },
    "eventemitter3": {
      "version": "1.2.0",
      "dev": true
    },
    "events": {
      "version": "1.0.2"
    },
    "exec-sh": {
      "version": "0.2.0",
      "dev": true
    },
    "execall": {
      "version": "1.0.0",
      "dev": true
    },
    "exenv": {
      "version": "1.2.0"
    },
    "exit-hook": {
      "version": "1.1.1",
      "dev": true
    },
    "expand-brackets": {
      "version": "0.1.5"
    },
    "expand-range": {
      "version": "1.8.2"
    },
    "expand-template": {
      "version": "1.0.3"
    },
    "expand-year": {
      "version": "1.0.0"
    },
    "exports-loader": {
      "version": "0.6.2"
    },
    "express": {
      "version": "4.13.3",
      "dependencies": {
        "cookie": {
          "version": "0.1.3"
        },
        "cookie-signature": {
          "version": "1.0.6"
        },
        "depd": {
          "version": "1.0.1"
        }
      }
    },
    "extend": {
      "version": "3.0.1"
    },
    "extglob": {
      "version": "0.3.2"
    },
    "extsprintf": {
      "version": "1.0.2"
    },
    "falafel": {
      "version": "1.2.0",
      "dependencies": {
        "acorn": {
          "version": "1.2.2"
        },
        "isarray": {
          "version": "0.0.1"
        }
      }
    },
    "fancy-log": {
      "version": "1.3.0",
      "dev": true,
      "dependencies": {
        "chalk": {
          "version": "1.1.3",
          "dev": true
        },
        "supports-color": {
          "version": "2.0.0",
          "dev": true
        }
      }
    },
    "fast-future": {
      "version": "1.0.2"
    },
    "fast-levenshtein": {
      "version": "2.0.6",
      "dev": true
    },
    "fast-luhn": {
      "version": "1.0.3"
    },
    "fastparse": {
      "version": "1.1.1"
    },
    "fb-watchman": {
      "version": "1.9.2",
      "dev": true
    },
    "fbemitter": {
      "version": "2.1.1"
    },
    "fbjs": {
      "version": "0.8.12",
      "dependencies": {
        "core-js": {
          "version": "1.2.7"
        }
      }
    },
    "fbjs-scripts": {
      "version": "0.7.1",
      "dev": true,
      "dependencies": {
        "core-js": {
          "version": "1.2.7",
          "dev": true
        },
        "cross-spawn": {
          "version": "3.0.1",
          "dev": true
        },
        "readable-stream": {
          "version": "2.2.9",
          "dev": true
        },
        "string_decoder": {
          "version": "1.0.1",
          "dev": true
        },
        "through2": {
          "version": "2.0.3",
          "dev": true
        }
      }
    },
    "figures": {
      "version": "1.7.0",
      "dev": true,
      "dependencies": {
        "escape-string-regexp": {
          "version": "1.0.5",
          "dev": true
        }
      }
    },
    "file-entry-cache": {
      "version": "2.0.0",
      "dev": true
    },
    "filename-regex": {
      "version": "2.0.1"
    },
    "fileset": {
      "version": "2.0.3",
      "dev": true,
      "dependencies": {
        "minimatch": {
          "version": "3.0.4",
          "dev": true
        }
      }
    },
    "filesize": {
      "version": "3.2.1"
    },
    "fill-range": {
      "version": "2.2.3"
    },
    "finalhandler": {
      "version": "0.4.0"
    },
    "find-parent-dir": {
      "version": "0.3.0",
      "dev": true
    },
    "find-up": {
      "version": "1.1.2",
      "dependencies": {
        "path-exists": {
          "version": "2.1.0"
        }
      }
    },
    "findup": {
      "version": "0.1.5",
      "dependencies": {
        "commander": {
          "version": "2.1.0"
        }
      }
    },
    "finished": {
      "version": "1.2.2",
      "dependencies": {
        "ee-first": {
          "version": "1.0.3"
        }
      }
    },
    "flag-icon-css": {
      "version": "2.3.0"
    },
    "flat-cache": {
      "version": "1.2.2",
      "dev": true
    },
    "flatten": {
      "version": "1.0.2",
      "dev": true
    },
    "flow-parser": {
      "version": "0.46.0",
      "dev": true
    },
    "flux": {
      "version": "2.1.1",
      "dependencies": {
        "core-js": {
          "version": "1.2.7"
        },
        "fbjs": {
          "version": "0.1.0-alpha.7"
        },
        "whatwg-fetch": {
          "version": "0.9.0"
        }
      }
    },
    "for-in": {
      "version": "1.0.2"
    },
    "for-own": {
      "version": "0.1.5"
    },
    "foreach": {
      "version": "2.0.5"
    },
    "foreachasync": {
      "version": "3.0.0"
    },
    "forever-agent": {
      "version": "0.6.1"
    },
    "form-data": {
      "version": "2.1.4"
    },
    "formatio": {
      "version": "1.1.1",
      "dev": true
    },
    "formidable": {
      "version": "1.1.1"
    },
    "forwarded": {
      "version": "0.1.0"
    },
    "fresh": {
      "version": "0.3.0"
    },
    "from": {
      "version": "0.1.7"
    },
    "fs-extra": {
      "version": "0.26.7"
    },
    "fs-readdir-recursive": {
      "version": "0.1.2",
      "dev": true
    },
    "fs.realpath": {
      "version": "1.0.0"
    },
    "fstream": {
      "version": "1.0.11"
    },
    "function-bind": {
      "version": "1.1.0"
    },
    "fuse.js": {
      "version": "2.6.1"
    },
    "gather-stream": {
      "version": "1.0.0"
    },
    "gauge": {
      "version": "2.7.4"
    },
    "gaze": {
      "version": "1.1.2"
    },
    "generate-function": {
      "version": "2.0.0"
    },
    "generate-object-property": {
      "version": "1.2.0"
    },
    "get-caller-file": {
      "version": "1.0.2"
    },
    "get-document": {
      "version": "1.0.0"
    },
    "get-src": {
      "version": "1.0.1"
    },
    "get-stdin": {
      "version": "4.0.1"
    },
    "get-video-id": {
      "version": "2.1.4"
    },
    "getpass": {
      "version": "0.1.7",
      "dependencies": {
        "assert-plus": {
          "version": "1.0.0"
        }
      }
    },
    "github-from-package": {
      "version": "0.0.0"
    },
    "glob": {
      "version": "7.0.3"
    },
    "glob-base": {
      "version": "0.3.0"
    },
    "glob-parent": {
      "version": "2.0.0"
    },
    "globals": {
      "version": "9.17.0"
    },
    "globby": {
      "version": "6.1.0"
    },
    "globjoin": {
      "version": "0.1.4",
      "dev": true
    },
    "globule": {
      "version": "1.1.0",
      "dependencies": {
        "glob": {
          "version": "7.1.1"
        },
        "lodash": {
          "version": "4.16.6"
        },
        "minimatch": {
          "version": "3.0.4"
        }
      }
    },
    "glogg": {
      "version": "1.0.0",
      "dev": true
    },
    "good-listener": {
      "version": "1.2.2"
    },
    "got": {
      "version": "3.3.1",
      "dev": true,
      "dependencies": {
        "object-assign": {
          "version": "3.0.0",
          "dev": true
        }
      }
    },
    "graceful-fs": {
      "version": "4.1.11"
    },
    "graceful-readlink": {
      "version": "1.0.1"
    },
    "gridicons": {
      "version": "1.0.0"
    },
    "growl": {
      "version": "1.9.2",
      "dev": true
    },
    "growly": {
      "version": "1.3.0",
      "dev": true
    },
    "gulp-util": {
      "version": "3.0.8",
      "dev": true,
      "dependencies": {
        "minimist": {
          "version": "1.2.0",
          "dev": true
        },
        "object-assign": {
          "version": "3.0.0",
          "dev": true
        },
        "readable-stream": {
          "version": "2.2.9",
          "dev": true
        },
        "string_decoder": {
          "version": "1.0.1",
          "dev": true
        },
        "through2": {
          "version": "2.0.3",
          "dev": true
        }
      }
    },
    "gulplog": {
      "version": "1.0.0",
      "dev": true
    },
    "gzip-size": {
      "version": "3.0.0",
      "dev": true
    },
    "handlebars": {
      "version": "4.0.8",
      "dev": true,
      "dependencies": {
        "async": {
          "version": "1.5.2",
          "dev": true
        },
        "source-map": {
          "version": "0.4.4",
          "dev": true
        }
      }
    },
    "har-schema": {
      "version": "1.0.5"
    },
    "har-validator": {
      "version": "4.2.1"
    },
    "hard-source-webpack-plugin": {
      "version": "0.0.42",
      "dependencies": {
        "bluebird": {
          "version": "3.5.0"
        },
        "source-map": {
          "version": "0.5.6"
        }
      }
    },
    "has": {
      "version": "1.0.1"
    },
    "has-ansi": {
      "version": "2.0.0"
    },
    "has-binary": {
      "version": "0.1.7",
      "dependencies": {
        "isarray": {
          "version": "0.0.1"
        }
      }
    },
    "has-color": {
      "version": "0.1.7",
      "dev": true
    },
    "has-cors": {
      "version": "1.1.0"
    },
    "has-flag": {
      "version": "1.0.0"
    },
    "has-gulplog": {
      "version": "0.1.0",
      "dev": true
    },
    "has-unicode": {
      "version": "2.0.1"
    },
    "hawk": {
      "version": "3.1.3"
    },
    "he": {
      "version": "0.5.0"
    },
    "hoek": {
      "version": "2.16.3"
    },
    "hoist-non-react-statics": {
      "version": "1.2.0"
    },
    "home-or-tmp": {
      "version": "1.0.0"
    },
    "hosted-git-info": {
      "version": "2.4.2"
    },
    "html": {
      "version": "1.0.0",
      "dev": true
    },
    "html-encoding-sniffer": {
      "version": "1.0.1",
      "dev": true
    },
    "html-loader": {
      "version": "0.4.0",
      "dependencies": {
        "source-map": {
          "version": "0.5.6"
        }
      }
    },
    "html-minifier": {
      "version": "1.5.0",
      "dependencies": {
        "async": {
          "version": "0.2.10"
        },
        "commander": {
          "version": "2.9.0"
        },
        "he": {
          "version": "1.0.0"
        },
        "source-map": {
          "version": "0.5.6"
        },
        "uglify-js": {
          "version": "2.6.4"
        }
      }
    },
    "html-tags": {
      "version": "1.1.1",
      "dev": true
    },
    "htmlparser2": {
      "version": "3.8.3"
    },
    "http-browserify": {
      "version": "1.7.0"
    },
    "http-errors": {
      "version": "1.6.1",
      "dependencies": {
        "inherits": {
          "version": "2.0.3"
        }
      }
    },
    "http-proxy": {
      "version": "1.16.2",
      "dev": true
    },
    "http-signature": {
      "version": "1.1.1"
    },
    "https-browserify": {
      "version": "0.0.0"
    },
    "husky": {
      "version": "0.13.3",
      "dev": true,
      "dependencies": {
        "chalk": {
          "version": "1.1.3",
          "dev": true
        },
        "normalize-path": {
          "version": "1.0.0",
          "dev": true
        },
        "supports-color": {
          "version": "2.0.0",
          "dev": true
        }
      }
    },
    "i18n-calypso": {
      "version": "1.7.3",
      "dependencies": {
        "async": {
          "version": "1.5.2"
        },
        "commander": {
          "version": "2.9.0"
        }
      }
    },
    "iconv-lite": {
      "version": "0.4.15"
    },
    "ieee754": {
      "version": "1.1.8"
    },
    "ignore": {
      "version": "3.3.3",
      "dev": true
    },
    "immediate": {
      "version": "3.0.6"
    },
    "immutable": {
      "version": "3.7.6"
    },
    "imports-loader": {
      "version": "0.6.5"
    },
    "imurmurhash": {
      "version": "0.1.4"
    },
    "in-publish": {
      "version": "2.0.0"
    },
    "indent-string": {
      "version": "2.1.0"
    },
    "indexes-of": {
      "version": "1.0.1",
      "dev": true
    },
    "indexof": {
      "version": "0.0.1"
    },
    "infinity-agent": {
      "version": "2.0.3",
      "dev": true
    },
    "inflight": {
      "version": "1.0.6"
    },
    "inherits": {
      "version": "2.0.1"
    },
    "ini": {
      "version": "1.3.4"
    },
    "inline-process-browser": {
      "version": "1.0.0"
    },
    "inquirer": {
      "version": "0.11.0",
      "dev": true,
      "dependencies": {
        "lodash": {
          "version": "3.10.1",
          "dev": true
        }
      }
    },
    "interpolate-components": {
      "version": "1.1.0"
    },
    "interpret": {
      "version": "0.6.6"
    },
    "interval-tree-1d": {
      "version": "1.0.3"
    },
    "invariant": {
      "version": "2.2.2"
    },
    "invert-kv": {
      "version": "1.0.0"
    },
    "ipaddr.js": {
      "version": "1.0.5"
    },
    "irregular-plurals": {
      "version": "1.2.0",
      "dev": true
    },
    "is-arrayish": {
      "version": "0.2.1"
    },
    "is-binary-path": {
      "version": "1.0.1"
    },
    "is-buffer": {
      "version": "1.1.5"
    },
    "is-builtin-module": {
      "version": "1.0.0"
    },
    "is-callable": {
      "version": "1.1.3"
    },
    "is-ci": {
      "version": "1.0.10",
      "dev": true
    },
    "is-date-object": {
      "version": "1.0.1"
    },
    "is-dotfile": {
      "version": "1.0.2"
    },
    "is-equal-shallow": {
      "version": "0.1.3"
    },
    "is-expression": {
      "version": "2.1.0"
    },
    "is-extendable": {
      "version": "0.1.1"
    },
    "is-extglob": {
      "version": "1.0.0"
    },
    "is-finite": {
      "version": "1.0.2"
    },
    "is-fullwidth-code-point": {
      "version": "1.0.0"
    },
    "is-glob": {
      "version": "2.0.1"
    },
    "is-integer": {
      "version": "1.0.7"
    },
    "is-lower-case": {
      "version": "1.1.3"
    },
    "is-my-json-valid": {
      "version": "2.13.1"
    },
    "is-npm": {
      "version": "1.0.0",
      "dev": true
    },
    "is-number": {
      "version": "2.1.0"
    },
    "is-path-cwd": {
      "version": "1.0.0",
      "dev": true
    },
    "is-path-in-cwd": {
      "version": "1.0.0",
      "dev": true
    },
    "is-path-inside": {
      "version": "1.0.0",
      "dev": true
    },
    "is-plain-obj": {
      "version": "1.1.0",
      "dev": true
    },
    "is-plain-object": {
      "version": "2.0.1",
      "dev": true,
      "dependencies": {
        "isobject": {
          "version": "1.0.2",
          "dev": true
        }
      }
    },
    "is-posix-bracket": {
      "version": "0.1.1"
    },
    "is-primitive": {
      "version": "2.0.0"
    },
    "is-promise": {
      "version": "2.1.0"
    },
    "is-property": {
      "version": "1.0.2"
    },
    "is-redirect": {
      "version": "1.0.0",
      "dev": true
    },
    "is-regex": {
      "version": "1.0.4"
    },
    "is-regexp": {
      "version": "1.0.0",
      "dev": true
    },
    "is-resolvable": {
      "version": "1.0.0",
      "dev": true
    },
    "is-stream": {
      "version": "1.1.0"
    },
    "is-subset": {
      "version": "0.1.1",
      "dev": true
    },
    "is-supported-regexp-flag": {
      "version": "1.0.0",
      "dev": true
    },
    "is-symbol": {
      "version": "1.0.1"
    },
    "is-typedarray": {
      "version": "1.0.0"
    },
    "is-upper-case": {
      "version": "1.1.2"
    },
    "is-utf8": {
      "version": "0.2.1"
    },
    "is-valid-month": {
      "version": "1.0.0"
    },
    "is-windows": {
      "version": "1.0.1"
    },
    "isarray": {
      "version": "1.0.0"
    },
    "isexe": {
      "version": "2.0.0"
    },
    "isobject": {
      "version": "2.1.0"
    },
    "isomorphic-fetch": {
      "version": "2.2.1"
    },
    "isstream": {
      "version": "0.1.2"
    },
    "istanbul": {
      "version": "0.4.5",
      "dev": true,
      "dependencies": {
        "abbrev": {
          "version": "1.0.9",
          "dev": true
        },
        "async": {
          "version": "1.5.2",
          "dev": true
        },
        "esprima": {
          "version": "2.7.3",
          "dev": true
        },
        "glob": {
          "version": "5.0.15",
          "dev": true
        },
        "resolve": {
          "version": "1.1.7",
          "dev": true
        },
        "wordwrap": {
          "version": "1.0.0",
          "dev": true
        }
      }
    },
    "istanbul-api": {
      "version": "1.1.8",
      "dev": true,
      "dependencies": {
        "async": {
          "version": "2.4.0",
          "dev": true
        }
      }
    },
    "istanbul-lib-coverage": {
      "version": "1.1.0",
      "dev": true
    },
    "istanbul-lib-hook": {
      "version": "1.0.6",
      "dev": true
    },
    "istanbul-lib-instrument": {
      "version": "1.7.1",
      "dev": true,
      "dependencies": {
        "semver": {
          "version": "5.3.0",
          "dev": true
        }
      }
    },
    "istanbul-lib-report": {
      "version": "1.1.0",
      "dev": true
    },
    "istanbul-lib-source-maps": {
      "version": "1.2.0",
      "dev": true,
      "dependencies": {
        "debug": {
<<<<<<< HEAD
          "version": "2.6.7",
=======
          "version": "2.6.8",
>>>>>>> 674e146a
          "dev": true
        },
        "ms": {
          "version": "2.0.0",
          "dev": true
        },
        "source-map": {
          "version": "0.5.6",
          "dev": true
        }
      }
    },
    "istanbul-reports": {
      "version": "1.1.0",
      "dev": true
    },
    "jade": {
      "version": "1.11.0",
      "from": "git://github.com/pugjs/jade.git#29784fd1ec6043397f4b43d45b4ee9e25177b940",
      "resolved": "git://github.com/pugjs/jade.git#29784fd1ec6043397f4b43d45b4ee9e25177b940"
    },
    "jade-attrs": {
      "version": "2.0.0",
      "dependencies": {
        "jade-runtime": {
          "version": "1.1.0"
        }
      }
    },
    "jade-code-gen": {
      "version": "0.0.4",
      "dependencies": {
        "jade-runtime": {
          "version": "1.1.0"
        }
      }
    },
    "jade-error": {
      "version": "1.2.0"
    },
    "jade-filters": {
      "version": "1.1.0"
    },
    "jade-lexer": {
      "version": "0.0.9",
      "dependencies": {
        "acorn": {
          "version": "2.7.0"
        },
        "is-expression": {
          "version": "1.0.2"
        }
      }
    },
    "jade-linker": {
      "version": "0.0.3"
    },
    "jade-load": {
      "version": "0.0.4"
    },
    "jade-parser": {
      "version": "0.0.9"
    },
    "jade-runtime": {
      "version": "2.0.0"
    },
    "jade-strip-comments": {
      "version": "1.0.0"
    },
    "jade-walk": {
      "version": "0.0.3"
    },
    "jed": {
      "version": "1.0.2"
    },
    "jest": {
      "version": "17.0.3",
      "dev": true,
      "dependencies": {
        "callsites": {
          "version": "2.0.0",
          "dev": true
        },
        "camelcase": {
          "version": "3.0.0",
          "dev": true
        },
        "chalk": {
          "version": "1.1.3",
          "dev": true
        },
        "cliui": {
          "version": "3.2.0",
          "dev": true
        },
        "jest-cli": {
          "version": "17.0.3",
          "dev": true
        },
        "supports-color": {
          "version": "2.0.0",
          "dev": true
        },
        "yargs": {
          "version": "6.6.0",
          "dev": true
        },
        "yargs-parser": {
          "version": "4.2.1",
          "dev": true
        }
      }
    },
    "jest-changed-files": {
      "version": "17.0.2",
      "dev": true
    },
    "jest-config": {
      "version": "17.0.3",
      "dev": true,
      "dependencies": {
        "chalk": {
          "version": "1.1.3",
          "dev": true
        },
        "supports-color": {
          "version": "2.0.0",
          "dev": true
        }
      }
    },
    "jest-diff": {
      "version": "17.0.3",
      "dev": true,
      "dependencies": {
        "chalk": {
          "version": "1.1.3",
          "dev": true
        },
        "diff": {
          "version": "3.2.0",
          "dev": true
        },
        "jest-matcher-utils": {
          "version": "17.0.3",
          "dev": true
        },
        "pretty-format": {
          "version": "4.2.3",
          "dev": true
        },
        "supports-color": {
          "version": "2.0.0",
          "dev": true
        }
      }
    },
    "jest-environment-jsdom": {
      "version": "17.0.2",
      "dev": true,
      "dependencies": {
        "acorn": {
          "version": "4.0.11",
          "dev": true
        },
        "jsdom": {
          "version": "9.12.0",
          "dev": true
        },
        "webidl-conversions": {
          "version": "4.0.1",
          "dev": true
        }
      }
    },
    "jest-environment-node": {
      "version": "17.0.2",
      "dev": true
    },
    "jest-file-exists": {
      "version": "17.0.0",
      "dev": true
    },
    "jest-haste-map": {
      "version": "17.0.3",
      "dev": true
    },
    "jest-jasmine2": {
      "version": "17.0.3",
      "dev": true
    },
    "jest-matcher-utils": {
      "version": "19.0.0",
      "dev": true,
      "dependencies": {
        "chalk": {
          "version": "1.1.3",
          "dev": true
        },
        "supports-color": {
          "version": "2.0.0",
          "dev": true
        }
      }
    },
    "jest-matchers": {
      "version": "17.0.3",
      "dev": true,
      "dependencies": {
        "chalk": {
          "version": "1.1.3",
          "dev": true
        },
        "jest-matcher-utils": {
          "version": "17.0.3",
          "dev": true
        },
        "pretty-format": {
          "version": "4.2.3",
          "dev": true
        },
        "supports-color": {
          "version": "2.0.0",
          "dev": true
        }
      }
    },
    "jest-mock": {
      "version": "17.0.2",
      "dev": true
    },
    "jest-resolve": {
      "version": "17.0.3",
      "dev": true
    },
    "jest-resolve-dependencies": {
      "version": "17.0.3",
      "dev": true
    },
    "jest-runtime": {
      "version": "17.0.3",
      "dev": true,
      "dependencies": {
        "babel-jest": {
          "version": "17.0.2",
          "dev": true
        },
        "babel-plugin-jest-hoist": {
          "version": "17.0.2",
          "dev": true
        },
        "babel-preset-jest": {
          "version": "17.0.2",
          "dev": true
        },
        "camelcase": {
          "version": "3.0.0",
          "dev": true
        },
        "chalk": {
          "version": "1.1.3",
          "dev": true
        },
        "cliui": {
          "version": "3.2.0",
          "dev": true
        },
        "supports-color": {
          "version": "2.0.0",
          "dev": true
        },
        "yargs": {
          "version": "6.6.0",
          "dev": true
        },
        "yargs-parser": {
          "version": "4.2.1",
          "dev": true
        }
      }
    },
    "jest-snapshot": {
      "version": "17.0.3",
      "dev": true,
      "dependencies": {
        "chalk": {
          "version": "1.1.3",
          "dev": true
        },
        "jest-matcher-utils": {
          "version": "17.0.3",
          "dev": true
        },
        "pretty-format": {
          "version": "4.2.3",
          "dev": true
        },
        "supports-color": {
          "version": "2.0.0",
          "dev": true
        }
      }
    },
    "jest-util": {
      "version": "17.0.2",
      "dev": true,
      "dependencies": {
        "chalk": {
          "version": "1.1.3",
          "dev": true
        },
        "diff": {
          "version": "3.2.0",
          "dev": true
        },
        "supports-color": {
          "version": "2.0.0",
          "dev": true
        }
      }
    },
    "jest-validate": {
      "version": "19.0.0",
      "dev": true,
      "dependencies": {
        "chalk": {
          "version": "1.1.3",
          "dev": true
        },
        "leven": {
          "version": "2.1.0",
          "dev": true
        },
        "supports-color": {
          "version": "2.0.0",
          "dev": true
        }
      }
    },
    "jodid25519": {
      "version": "1.0.2",
      "optional": true
    },
    "jquery": {
      "version": "1.11.3"
    },
    "js-base64": {
      "version": "2.1.9"
    },
    "js-sha1": {
      "version": "0.4.1"
    },
    "js-stringify": {
      "version": "1.0.2"
    },
    "js-tokens": {
      "version": "3.0.1"
    },
    "js-yaml": {
      "version": "3.8.4",
      "dev": true
    },
    "jsbn": {
      "version": "0.1.1",
      "optional": true
    },
    "jscodeshift": {
      "version": "0.3.30",
      "dev": true,
      "dependencies": {
        "async": {
          "version": "1.5.2",
          "dev": true
        },
        "babel-core": {
          "version": "5.8.38",
          "dev": true,
          "dependencies": {
            "babylon": {
              "version": "5.8.38",
              "dev": true
            },
            "lodash": {
              "version": "3.10.1",
              "dev": true
            }
          }
        },
        "colors": {
          "version": "1.1.2",
          "dev": true
        },
        "core-js": {
          "version": "1.2.7",
          "dev": true
        },
        "detect-indent": {
          "version": "3.0.1",
          "dev": true
        },
        "globals": {
          "version": "6.4.1",
          "dev": true
        },
        "js-tokens": {
          "version": "1.0.1",
          "dev": true
        },
        "minimist": {
          "version": "1.2.0",
          "dev": true
        },
        "node-dir": {
          "version": "0.1.8",
          "dev": true
        },
        "repeating": {
          "version": "1.1.3",
          "dev": true
        },
        "source-map": {
          "version": "0.5.6",
          "dev": true
        },
        "source-map-support": {
          "version": "0.2.10",
          "dev": true,
          "dependencies": {
            "source-map": {
              "version": "0.1.32",
              "dev": true
            }
          }
        }
      }
    },
    "jsdom": {
      "version": "7.2.2",
      "dev": true,
      "optional": true,
      "dependencies": {
        "acorn": {
          "version": "2.7.0",
          "dev": true
        },
        "acorn-globals": {
          "version": "1.0.9",
          "dev": true,
          "optional": true
        }
      }
    },
    "jsesc": {
      "version": "1.3.0"
    },
    "json-loader": {
      "version": "0.5.4"
    },
    "json-schema": {
      "version": "0.2.3"
    },
    "json-stable-stringify": {
      "version": "1.0.1"
    },
    "json-stringify-safe": {
      "version": "5.0.1"
    },
    "json3": {
      "version": "3.3.2"
    },
    "json5": {
      "version": "0.4.0"
    },
    "jsonfile": {
      "version": "2.4.0"
    },
    "jsonfilter": {
      "version": "1.1.2",
      "dev": true,
      "dependencies": {
        "minimist": {
          "version": "1.2.0",
          "dev": true
        },
        "stream-combiner": {
          "version": "0.2.2",
          "dev": true
        }
      }
    },
    "jsonify": {
      "version": "0.0.0"
    },
    "jsonparse": {
      "version": "0.0.5",
      "dev": true
    },
    "jsonpointer": {
      "version": "2.0.0"
    },
    "JSONStream": {
      "version": "0.8.4",
      "dev": true
    },
    "jsprim": {
      "version": "1.4.0",
      "dependencies": {
        "assert-plus": {
          "version": "1.0.0"
        }
      }
    },
    "jstimezonedetect": {
      "version": "1.0.5"
    },
    "jstransform": {
      "version": "3.0.0",
      "dependencies": {
        "esprima-fb": {
          "version": "3001.1.0-dev-harmony-fb"
        },
        "source-map": {
          "version": "0.1.31"
        }
      }
    },
    "jstransformer": {
      "version": "0.0.3"
    },
    "jsx-ast-utils": {
      "version": "1.4.1",
      "dev": true
    },
    "key-mirror": {
      "version": "1.0.1"
    },
    "keymaster": {
      "version": "1.6.2"
    },
    "kind-of": {
      "version": "3.2.2"
    },
    "klaw": {
      "version": "1.3.1"
    },
    "latest-version": {
      "version": "1.0.1",
      "dev": true
    },
    "lazy-cache": {
      "version": "1.0.4"
    },
    "lcid": {
      "version": "1.0.0"
    },
    "ldjson-stream": {
      "version": "1.2.1",
      "dev": true
    },
    "level": {
      "version": "1.7.0"
    },
    "level-codec": {
      "version": "6.1.0"
    },
    "level-errors": {
      "version": "1.0.4"
    },
    "level-iterator-stream": {
      "version": "1.3.1"
    },
    "level-packager": {
      "version": "1.2.1"
    },
    "leveldown": {
      "version": "1.7.0",
      "dependencies": {
        "abstract-leveldown": {
          "version": "2.6.1"
        }
      }
    },
    "levelup": {
      "version": "1.3.6"
    },
    "leven": {
      "version": "1.0.2",
      "dev": true
    },
    "levn": {
      "version": "0.3.0",
      "dev": true
    },
    "lie": {
      "version": "3.0.2"
    },
    "load-json-file": {
      "version": "1.1.0"
    },
    "loader-utils": {
      "version": "0.2.17",
      "dependencies": {
        "json5": {
          "version": "0.5.1"
        }
      }
    },
    "localforage": {
      "version": "1.4.3"
    },
    "lodash": {
      "version": "4.15.0"
    },
    "lodash-deep": {
      "version": "1.5.3",
      "dev": true
    },
    "lodash-es": {
      "version": "4.17.4"
    },
    "lodash._arraycopy": {
      "version": "3.0.0",
      "dev": true
    },
    "lodash._arrayeach": {
      "version": "3.0.0",
      "dev": true
    },
    "lodash._baseassign": {
      "version": "3.2.0",
      "dev": true
    },
    "lodash._baseclone": {
      "version": "3.3.0",
      "dev": true
    },
    "lodash._basecopy": {
      "version": "3.0.1",
      "dev": true
    },
    "lodash._basecreate": {
      "version": "3.0.3",
      "dev": true
    },
    "lodash._basefor": {
      "version": "3.0.3",
      "dev": true
    },
    "lodash._basetostring": {
      "version": "3.0.1",
      "dev": true
    },
    "lodash._basevalues": {
      "version": "3.0.0",
      "dev": true
    },
    "lodash._bindcallback": {
      "version": "3.0.1",
      "dev": true
    },
    "lodash._getnative": {
      "version": "3.9.1",
      "dev": true
    },
    "lodash._isiterateecall": {
      "version": "3.0.9",
      "dev": true
    },
    "lodash._reescape": {
      "version": "3.0.0",
      "dev": true
    },
    "lodash._reevaluate": {
      "version": "3.0.0",
      "dev": true
    },
    "lodash._reinterpolate": {
      "version": "3.0.0",
      "dev": true
    },
    "lodash._root": {
      "version": "3.0.1",
      "dev": true
    },
    "lodash.assign": {
      "version": "4.2.0"
    },
    "lodash.clonedeep": {
      "version": "3.0.2",
      "dev": true
    },
    "lodash.create": {
      "version": "3.1.1",
      "dev": true
    },
    "lodash.escape": {
      "version": "3.2.0",
      "dev": true
    },
    "lodash.flatten": {
      "version": "4.4.0"
    },
    "lodash.isarguments": {
      "version": "3.1.0",
      "dev": true
    },
    "lodash.isarray": {
      "version": "3.0.4",
      "dev": true
    },
    "lodash.kebabcase": {
      "version": "4.1.1"
    },
    "lodash.keys": {
      "version": "3.1.2",
      "dev": true
    },
    "lodash.pickby": {
      "version": "4.6.0",
      "dev": true
    },
    "lodash.restparam": {
      "version": "3.6.1",
      "dev": true
    },
    "lodash.template": {
      "version": "3.6.2",
      "dev": true
    },
    "lodash.templatesettings": {
      "version": "3.1.1",
      "dev": true
    },
    "log-symbols": {
      "version": "1.0.2",
      "dev": true
    },
    "log-update": {
      "version": "1.0.2",
      "dev": true
    },
    "lolex": {
      "version": "1.3.2",
      "dev": true
    },
    "longest": {
      "version": "1.0.1"
    },
    "loose-envify": {
      "version": "1.3.1"
    },
    "loud-rejection": {
      "version": "1.6.0"
    },
    "lower-case": {
      "version": "1.1.4"
    },
    "lower-case-first": {
      "version": "1.0.2"
    },
    "lowercase-keys": {
      "version": "1.0.0",
      "dev": true
    },
    "lru": {
      "version": "3.1.0"
    },
    "lru-cache": {
      "version": "4.0.2"
    },
    "lunr": {
      "version": "0.5.7"
    },
    "makeerror": {
      "version": "1.0.11",
      "dev": true
    },
    "map-obj": {
      "version": "1.0.1"
    },
    "map-stream": {
      "version": "0.1.0"
    },
    "map-values": {
      "version": "1.0.1"
    },
    "marked": {
      "version": "0.3.5"
    },
    "marked-terminal": {
      "version": "1.7.0",
      "dev": true,
      "dependencies": {
        "chalk": {
          "version": "1.1.3",
          "dev": true
        },
        "supports-color": {
          "version": "2.0.0",
          "dev": true
        }
      }
    },
    "md5": {
      "version": "2.2.1",
      "dev": true
    },
    "md5-file": {
      "version": "3.1.0",
      "dev": true
    },
    "media-typer": {
      "version": "0.3.0"
    },
    "memory-fs": {
      "version": "0.3.0",
      "dependencies": {
        "readable-stream": {
          "version": "2.2.9"
        },
        "string_decoder": {
          "version": "1.0.1"
        }
      }
    },
    "meow": {
      "version": "3.7.0",
      "dependencies": {
        "minimist": {
          "version": "1.2.0"
        }
      }
    },
    "merge": {
      "version": "1.2.0",
      "dev": true
    },
    "merge-descriptors": {
      "version": "1.0.0"
    },
    "methods": {
      "version": "1.1.2"
    },
    "micromatch": {
      "version": "2.3.11"
    },
    "mime": {
      "version": "1.3.4"
    },
    "mime-db": {
      "version": "1.27.0"
    },
    "mime-types": {
      "version": "2.1.15"
    },
    "minimatch": {
      "version": "2.0.10"
    },
    "minimist": {
      "version": "0.0.8"
    },
    "mixedindentlint": {
      "version": "1.2.0",
      "dev": true,
      "dependencies": {
        "minimist": {
          "version": "1.2.0",
          "dev": true
        }
      }
    },
    "mkdirp": {
      "version": "0.5.1"
    },
    "mocha": {
      "version": "3.1.0",
      "dev": true,
      "dependencies": {
        "commander": {
          "version": "2.9.0",
          "dev": true
        },
        "escape-string-regexp": {
          "version": "1.0.5",
          "dev": true
        },
        "glob": {
          "version": "7.0.5",
          "dev": true
        },
        "minimatch": {
          "version": "3.0.4",
          "dev": true
        },
        "supports-color": {
          "version": "3.1.2",
          "dev": true
        }
      }
    },
    "mocha-junit-reporter": {
      "version": "1.12.0",
      "dev": true
    },
    "mockery": {
      "version": "1.7.0",
      "dev": true
    },
    "moment": {
      "version": "2.10.6"
    },
    "moment-timezone": {
      "version": "0.5.11"
    },
    "morgan": {
      "version": "1.2.0",
      "dependencies": {
        "bytes": {
          "version": "1.0.0"
        },
        "depd": {
          "version": "0.4.2"
        }
      }
    },
    "mout": {
      "version": "1.0.0",
      "dev": true
    },
    "ms": {
      "version": "0.7.1"
    },
    "multimatch": {
      "version": "2.1.0",
      "dev": true,
      "dependencies": {
        "minimatch": {
          "version": "3.0.4",
          "dev": true
        }
      }
    },
    "multipipe": {
      "version": "0.1.2",
      "dev": true
    },
    "mute-stream": {
      "version": "0.0.5",
      "dev": true
    },
    "nan": {
      "version": "2.6.2"
    },
    "natives": {
      "version": "1.1.0",
      "dev": true
    },
    "natural-compare": {
      "version": "1.4.0",
      "dev": true
    },
    "ncname": {
      "version": "1.0.0"
    },
    "negotiator": {
      "version": "0.5.3"
    },
    "neo-async": {
      "version": "1.8.2"
    },
    "nested-error-stacks": {
      "version": "1.0.2",
      "dev": true
    },
    "nock": {
      "version": "8.0.0",
      "dev": true,
      "dependencies": {
        "qs": {
          "version": "6.4.0",
          "dev": true
        }
      }
    },
    "node-abi": {
      "version": "2.0.2"
    },
    "node-contains": {
      "version": "1.0.0"
    },
    "node-dir": {
      "version": "0.1.16",
      "dependencies": {
        "minimatch": {
          "version": "3.0.4"
        }
      }
    },
    "node-emoji": {
      "version": "1.5.1",
      "dev": true
    },
    "node-fetch": {
      "version": "1.6.3"
    },
    "node-gyp": {
      "version": "3.6.1",
      "dependencies": {
        "minimatch": {
          "version": "3.0.4"
        },
        "semver": {
          "version": "5.3.0"
        }
      }
    },
    "node-int64": {
      "version": "0.4.0",
      "dev": true
    },
    "node-libs-browser": {
      "version": "0.6.0"
    },
    "node-localstorage": {
      "version": "0.6.0",
      "dev": true
    },
    "node-notifier": {
      "version": "4.6.1",
      "dev": true,
      "dependencies": {
        "minimist": {
          "version": "1.2.0",
          "dev": true
        }
      }
    },
    "node-sass": {
      "version": "3.7.0",
      "dependencies": {
        "chalk": {
          "version": "1.1.3"
        },
        "supports-color": {
          "version": "2.0.0"
        }
      }
    },
    "nodemon": {
      "version": "1.4.1",
      "dev": true,
      "dependencies": {
        "event-stream": {
          "version": "0.5.3",
          "dev": true
        },
        "lru-cache": {
          "version": "2.7.3",
          "dev": true
        },
        "minimatch": {
          "version": "0.3.0",
          "dev": true
        },
        "nopt": {
          "version": "1.0.10",
          "dev": true
        },
        "optimist": {
          "version": "0.2.8",
          "dev": true
        },
        "ps-tree": {
          "version": "0.0.3",
          "dev": true
        },
        "touch": {
          "version": "1.0.0",
          "dev": true
        }
      }
    },
    "nomnom": {
      "version": "1.8.1",
      "dev": true,
      "dependencies": {
        "ansi-styles": {
          "version": "1.0.0",
          "dev": true
        },
        "chalk": {
          "version": "0.4.0",
          "dev": true
        },
        "strip-ansi": {
          "version": "0.1.1",
          "dev": true
        }
      }
    },
    "noop-logger": {
      "version": "0.1.1"
    },
    "nopt": {
      "version": "3.0.6"
    },
    "normalize-package-data": {
      "version": "2.3.8"
    },
    "normalize-path": {
      "version": "2.1.1"
    },
    "normalize-range": {
      "version": "0.1.2"
    },
    "normalize-selector": {
      "version": "0.2.0",
      "dev": true
    },
    "notifications-panel": {
      "version": "1.1.12"
    },
    "npm-path": {
      "version": "1.1.0",
      "dev": true
    },
    "npm-run": {
      "version": "1.1.1",
      "dev": true,
      "dependencies": {
        "minimist": {
          "version": "1.2.0",
          "dev": true
        }
      }
    },
    "npm-run-all": {
      "version": "4.0.2",
      "dependencies": {
        "chalk": {
          "version": "1.1.3"
        },
        "load-json-file": {
          "version": "2.0.0"
        },
        "minimatch": {
          "version": "3.0.4"
        },
        "path-type": {
          "version": "2.0.0"
        },
        "read-pkg": {
          "version": "2.0.0"
        },
        "strip-bom": {
          "version": "3.0.0"
        },
        "supports-color": {
          "version": "2.0.0"
        }
      }
    },
    "npmlog": {
      "version": "4.1.0"
    },
    "nth-check": {
      "version": "1.0.1",
      "dev": true
    },
    "num2fraction": {
      "version": "1.2.2"
    },
    "number-is-nan": {
      "version": "1.0.1"
    },
    "numeral": {
      "version": "2.0.4"
    },
    "nwmatcher": {
      "version": "1.3.9",
      "dev": true
    },
    "oauth-sign": {
      "version": "0.8.2"
    },
    "object-assign": {
      "version": "4.1.1"
    },
    "object-component": {
      "version": "0.0.3"
    },
    "object-filter": {
      "version": "1.0.2"
    },
    "object-is": {
      "version": "1.0.1",
      "dev": true
    },
    "object-keys": {
      "version": "1.0.11"
    },
    "object.assign": {
      "version": "4.0.4"
    },
    "object.omit": {
      "version": "2.0.1"
    },
    "object.values": {
      "version": "1.0.4",
      "dev": true
    },
    "on-finished": {
      "version": "2.3.0"
    },
    "once": {
      "version": "1.4.0"
    },
    "onecolor": {
      "version": "3.0.4",
      "dev": true
    },
    "onetime": {
      "version": "1.1.0",
      "dev": true
    },
    "opener": {
      "version": "1.4.3",
      "dev": true
    },
    "optimist": {
      "version": "0.6.1"
    },
    "optionator": {
      "version": "0.8.2",
      "dev": true,
      "dependencies": {
        "wordwrap": {
          "version": "1.0.0",
          "dev": true
        }
      }
    },
    "options": {
      "version": "0.0.6"
    },
    "os-browserify": {
      "version": "0.1.2"
    },
    "os-homedir": {
      "version": "1.0.2"
    },
    "os-locale": {
      "version": "1.4.0"
    },
    "os-tmpdir": {
      "version": "1.0.2"
    },
    "osenv": {
      "version": "0.1.4"
    },
    "output-file-sync": {
      "version": "1.1.2",
      "dev": true
    },
    "package-json": {
      "version": "1.2.0",
      "dev": true
    },
    "page": {
      "version": "1.6.4",
      "dependencies": {
        "isarray": {
          "version": "0.0.1"
        },
        "path-to-regexp": {
          "version": "1.2.1"
        }
      }
    },
    "pako": {
      "version": "0.2.9"
    },
    "param-case": {
      "version": "1.1.2"
    },
    "parse-glob": {
      "version": "3.0.4"
    },
    "parse-int": {
      "version": "1.0.2"
    },
    "parse-json": {
      "version": "2.2.0"
    },
    "parse-year": {
      "version": "1.0.0"
    },
    "parse5": {
      "version": "1.5.1",
      "dev": true
    },
    "parsejson": {
      "version": "0.0.1"
    },
    "parseqs": {
      "version": "0.0.2"
    },
    "parseuri": {
      "version": "0.0.4"
    },
    "parseurl": {
      "version": "1.3.1"
    },
    "pascal-case": {
      "version": "1.1.2"
    },
    "path": {
      "version": "0.12.7",
      "dev": true
    },
    "path-browserify": {
      "version": "0.0.0"
    },
    "path-case": {
      "version": "1.1.2"
    },
    "path-exists": {
      "version": "1.0.0"
    },
    "path-is-absolute": {
      "version": "1.0.1"
    },
    "path-is-inside": {
      "version": "1.0.2",
      "dev": true
    },
    "path-parse": {
      "version": "1.0.5"
    },
    "path-to-regexp": {
      "version": "0.1.7"
    },
    "path-type": {
      "version": "1.1.0"
    },
    "pause-stream": {
      "version": "0.0.11"
    },
    "pbkdf2-compat": {
      "version": "2.0.1"
    },
    "percentage-regex": {
      "version": "3.0.0"
    },
    "performance-now": {
      "version": "0.2.0"
    },
    "phone": {
      "version": "1.0.8",
      "from": "git+https://github.com/Automattic/node-phone.git#6be6549b03137f2cca01e202250bf2590750119e",
      "resolved": "git+https://github.com/Automattic/node-phone.git#6be6549b03137f2cca01e202250bf2590750119e"
    },
    "photon": {
      "version": "2.0.0"
    },
    "pify": {
      "version": "2.3.0"
    },
    "pinkie": {
      "version": "2.0.4"
    },
    "pinkie-promise": {
      "version": "2.0.1"
    },
    "pipetteur": {
      "version": "2.0.3",
      "dev": true
    },
    "plur": {
      "version": "2.1.2",
      "dev": true
    },
    "pluralize": {
      "version": "1.2.1",
      "dev": true
    },
    "postcss": {
      "version": "5.2.17",
      "dependencies": {
        "chalk": {
          "version": "1.1.3",
          "dependencies": {
            "supports-color": {
              "version": "2.0.0"
            }
          }
        },
        "source-map": {
          "version": "0.5.6"
        }
      }
    },
    "postcss-cli": {
      "version": "2.5.1",
      "dependencies": {
        "glob": {
          "version": "5.0.15"
        },
        "globby": {
          "version": "3.0.1"
        },
        "pinkie": {
          "version": "1.0.0"
        },
        "pinkie-promise": {
          "version": "1.0.0"
        }
      }
    },
    "postcss-less": {
      "version": "0.14.0",
      "dev": true
    },
    "postcss-reporter": {
      "version": "1.4.1",
      "dev": true
    },
    "postcss-resolve-nested-selector": {
      "version": "0.1.1",
      "dev": true
    },
    "postcss-scss": {
      "version": "0.1.9",
      "dev": true
    },
    "postcss-selector-parser": {
      "version": "2.2.3",
      "dev": true
    },
    "postcss-value-parser": {
      "version": "3.3.0"
    },
    "prebuild-install": {
      "version": "2.1.2",
      "dependencies": {
        "minimist": {
          "version": "1.2.0"
        }
      }
    },
    "prelude-ls": {
      "version": "1.1.2",
      "dev": true
    },
    "prepend-http": {
      "version": "1.0.4",
      "dev": true
    },
    "preserve": {
      "version": "0.2.0"
    },
    "prettier": {
      "version": "1.1.7",
      "from": "git+https://github.com/Automattic/calypso-prettier.git#ee9c5e17a3fdc14ff344bbc945575f1b293f2b95",
      "resolved": "git+https://github.com/Automattic/calypso-prettier.git#ee9c5e17a3fdc14ff344bbc945575f1b293f2b95",
      "dev": true,
      "dependencies": {
        "ast-types": {
          "version": "0.9.8",
          "dev": true
        },
        "babylon": {
          "version": "7.0.0-beta.8",
          "dev": true
        },
        "chalk": {
          "version": "1.1.3",
          "dev": true
        },
        "flow-parser": {
          "version": "0.43.0",
          "dev": true
        },
        "get-stdin": {
          "version": "5.0.1",
          "dev": true
        },
        "glob": {
          "version": "7.1.1",
          "dev": true
        },
        "minimatch": {
          "version": "3.0.4",
          "dev": true
        },
        "minimist": {
          "version": "1.2.0",
          "dev": true
        },
        "supports-color": {
          "version": "2.0.0",
          "dev": true
        }
      }
    },
    "pretty-format": {
      "version": "19.0.0",
      "dev": true,
      "dependencies": {
        "ansi-styles": {
          "version": "3.0.0",
          "dev": true
        }
      }
    },
    "prismjs": {
      "version": "1.6.0",
      "dependencies": {
        "clipboard": {
          "version": "1.6.1",
          "optional": true
        }
      }
    },
    "private": {
      "version": "0.1.7"
    },
    "process": {
      "version": "0.11.10"
    },
    "process-nextick-args": {
      "version": "1.0.7"
    },
    "progress": {
      "version": "1.1.8",
      "dev": true
    },
    "progress-event": {
      "version": "1.0.0"
    },
    "promise": {
      "version": "7.1.1"
    },
    "propagate": {
      "version": "0.4.0",
      "dev": true
    },
    "protochain": {
      "version": "1.0.5",
      "dev": true
    },
    "proxy-addr": {
      "version": "1.0.10"
    },
    "prr": {
      "version": "1.0.1"
    },
    "ps-tree": {
      "version": "1.1.0"
    },
    "pseudomap": {
      "version": "1.0.2"
    },
    "pump": {
      "version": "1.0.2"
    },
    "punycode": {
      "version": "1.4.1"
    },
    "q": {
      "version": "1.0.1"
    },
    "qr.js": {
      "version": "0.0.0"
    },
    "qrcode.react": {
      "version": "0.6.1"
    },
    "qs": {
      "version": "4.0.0"
    },
    "querystring": {
      "version": "0.2.0"
    },
    "querystring-es3": {
      "version": "0.2.1"
    },
    "randomatic": {
      "version": "1.1.6"
    },
    "range-parser": {
      "version": "1.0.3"
    },
    "raw-body": {
      "version": "2.2.0"
    },
    "rc": {
      "version": "1.2.1",
      "dependencies": {
        "minimist": {
          "version": "1.2.0"
        }
      }
    },
    "react": {
      "version": "15.4.0"
    },
    "react-addons-create-fragment": {
      "version": "15.4.0"
    },
    "react-addons-css-transition-group": {
      "version": "15.4.0"
    },
    "react-addons-linked-state-mixin": {
      "version": "15.4.0"
    },
    "react-addons-shallow-compare": {
      "version": "15.4.0"
    },
    "react-addons-test-utils": {
      "version": "15.4.0",
      "dev": true
    },
    "react-addons-update": {
      "version": "15.4.0"
    },
    "react-click-outside": {
      "version": "2.1.0"
    },
    "react-codemod": {
      "version": "4.0.0",
      "from": "git://github.com/reactjs/react-codemod.git#367a72785fde073e462976eb65d879a846dd5a9e",
      "resolved": "git://github.com/reactjs/react-codemod.git#367a72785fde073e462976eb65d879a846dd5a9e",
      "dev": true,
      "dependencies": {
        "chalk": {
          "version": "1.1.3",
          "dev": true
        },
        "cli-width": {
          "version": "2.1.0",
          "dev": true
        },
        "doctrine": {
          "version": "1.5.0",
          "dev": true
        },
        "eslint": {
          "version": "2.13.1",
          "dev": true
        },
        "estraverse": {
          "version": "4.2.0",
          "dev": true
        },
        "file-entry-cache": {
          "version": "1.3.1",
          "dev": true
        },
        "inquirer": {
          "version": "0.12.0",
          "dev": true
        },
        "strip-json-comments": {
          "version": "1.0.4",
          "dev": true
        },
        "supports-color": {
          "version": "2.0.0",
          "dev": true
        },
        "user-home": {
          "version": "2.0.0",
          "dev": true
        }
      }
    },
    "react-day-picker": {
      "version": "2.4.1"
    },
    "react-docgen": {
      "version": "2.13.0",
      "dependencies": {
        "async": {
          "version": "1.5.2"
        },
        "babylon": {
          "version": "5.8.38"
        },
        "commander": {
          "version": "2.9.0"
        }
      }
    },
    "react-dom": {
      "version": "15.4.0"
    },
    "react-element-to-jsx-string": {
      "version": "3.2.0",
      "dev": true
    },
    "react-hot-api": {
      "version": "0.4.7",
      "dev": true
    },
    "react-hot-loader": {
      "version": "1.3.0",
      "dev": true,
      "dependencies": {
        "source-map": {
          "version": "0.4.4",
          "dev": true
        }
      }
    },
    "react-is-deprecated": {
      "version": "0.1.2"
    },
    "react-modal": {
      "version": "1.6.5"
    },
    "react-pure-render": {
      "version": "1.0.2"
    },
    "react-redux": {
      "version": "5.0.3"
    },
    "react-test-env": {
      "version": "0.2.0",
      "dev": true,
      "dependencies": {
        "acorn": {
          "version": "2.7.0",
          "dev": true
        },
        "acorn-globals": {
          "version": "1.0.9",
          "dev": true
        },
        "jsdom": {
          "version": "9.4.1",
          "dev": true
        },
        "lodash.assign": {
          "version": "4.1.0",
          "dev": true
        },
        "webidl-conversions": {
          "version": "3.0.1",
          "dev": true
        },
        "whatwg-url": {
          "version": "3.1.0",
          "dev": true
        }
      }
    },
    "react-virtualized": {
      "version": "9.4.0",
      "dependencies": {
        "classnames": {
          "version": "2.2.5"
        }
      }
    },
    "read-all-stream": {
      "version": "3.1.0",
      "dev": true,
      "dependencies": {
        "readable-stream": {
          "version": "2.2.9",
          "dev": true
        },
        "string_decoder": {
          "version": "1.0.1",
          "dev": true
        }
      }
    },
    "read-file-stdin": {
      "version": "0.2.1"
    },
    "read-pkg": {
      "version": "1.1.0"
    },
    "read-pkg-up": {
      "version": "1.0.1"
    },
    "readable-stream": {
      "version": "1.1.14",
      "dependencies": {
        "isarray": {
          "version": "0.0.1"
        }
      }
    },
    "readdirp": {
      "version": "2.1.0",
      "dependencies": {
        "minimatch": {
          "version": "3.0.4"
        },
        "readable-stream": {
          "version": "2.2.9"
        },
        "string_decoder": {
          "version": "1.0.1"
        }
      }
    },
    "readline-sync": {
      "version": "1.4.5",
      "dev": true
    },
    "readline2": {
      "version": "1.0.1",
      "dev": true
    },
    "recast": {
      "version": "0.11.23",
      "dependencies": {
        "source-map": {
          "version": "0.5.6"
        }
      }
    },
    "redent": {
      "version": "1.0.0"
    },
    "redeyed": {
      "version": "1.0.1",
      "dev": true,
      "dependencies": {
        "esprima": {
          "version": "3.0.0",
          "dev": true
        }
      }
    },
    "reduce-component": {
      "version": "1.0.1"
    },
    "redux": {
      "version": "3.0.4"
    },
    "redux-thunk": {
      "version": "1.0.0"
    },
    "regenerate": {
      "version": "1.3.2"
    },
    "regenerator": {
      "version": "0.8.40",
      "dev": true,
      "dependencies": {
        "ast-types": {
          "version": "0.8.12",
          "dev": true
        },
        "esprima-fb": {
          "version": "15001.1001.0-dev-harmony-fb",
          "dev": true
        },
        "recast": {
          "version": "0.10.33",
          "dev": true
        },
        "source-map": {
          "version": "0.5.6",
          "dev": true
        }
      }
    },
    "regenerator-runtime": {
      "version": "0.10.5"
    },
    "regenerator-transform": {
      "version": "0.9.11"
    },
    "regex-cache": {
      "version": "0.4.3"
    },
    "regexp-quote": {
      "version": "0.0.0"
    },
    "regexpu": {
      "version": "1.3.0",
      "dev": true,
      "dependencies": {
        "ast-types": {
          "version": "0.8.15",
          "dev": true
        },
        "esprima": {
          "version": "2.7.3",
          "dev": true
        },
        "recast": {
          "version": "0.10.43",
          "dev": true,
          "dependencies": {
            "esprima-fb": {
              "version": "15001.1001.0-dev-harmony-fb",
              "dev": true
            }
          }
        },
        "source-map": {
          "version": "0.5.6",
          "dev": true
        }
      }
    },
    "regexpu-core": {
      "version": "2.0.0"
    },
    "registry-url": {
      "version": "3.1.0",
      "dev": true
    },
    "regjsgen": {
      "version": "0.2.0"
    },
    "regjsparser": {
      "version": "0.1.5",
      "dependencies": {
        "jsesc": {
          "version": "0.5.0"
        }
      }
    },
    "relateurl": {
      "version": "0.2.7"
    },
    "remove-trailing-separator": {
      "version": "1.0.1"
    },
    "repeat-element": {
      "version": "1.1.2"
    },
    "repeat-string": {
      "version": "1.6.1"
    },
    "repeating": {
      "version": "2.0.1"
    },
    "replace-ext": {
      "version": "0.0.1",
      "dev": true
    },
    "request": {
      "version": "2.81.0",
      "dependencies": {
        "qs": {
          "version": "6.4.0"
        },
        "tunnel-agent": {
          "version": "0.6.0"
        },
        "uuid": {
          "version": "3.0.1"
        }
      }
    },
    "require-directory": {
      "version": "2.1.1"
    },
    "require-from-string": {
      "version": "1.2.1",
      "dev": true
    },
    "require-main-filename": {
      "version": "1.0.1"
    },
    "require-uncached": {
      "version": "1.0.3",
      "dev": true
    },
    "requireindex": {
      "version": "1.1.0",
      "dev": true
    },
    "requires-port": {
      "version": "1.0.0",
      "dev": true
    },
    "resolve": {
      "version": "1.3.3"
    },
    "resolve-from": {
      "version": "1.0.1",
      "dev": true
    },
    "restore-cursor": {
      "version": "1.0.1",
      "dev": true
    },
    "right-align": {
      "version": "0.1.3"
    },
    "rimraf": {
      "version": "2.6.1",
      "dependencies": {
        "glob": {
          "version": "7.1.1"
        },
        "minimatch": {
          "version": "3.0.4"
        }
      }
    },
    "ripemd160": {
      "version": "0.2.0"
    },
    "rocambole": {
      "version": "0.7.0",
      "dev": true,
      "dependencies": {
        "esprima": {
          "version": "2.7.3",
          "dev": true
        }
      }
    },
    "rocambole-indent": {
      "version": "2.0.4",
      "dev": true,
      "dependencies": {
        "mout": {
          "version": "0.11.1",
          "dev": true
        }
      }
    },
    "rocambole-linebreak": {
      "version": "1.0.2",
      "dev": true,
      "dependencies": {
        "semver": {
          "version": "4.3.6",
          "dev": true
        }
      }
    },
    "rocambole-node": {
      "version": "1.0.0",
      "dev": true
    },
    "rocambole-token": {
      "version": "1.2.1",
      "dev": true
    },
    "rocambole-whitespace": {
      "version": "1.0.0",
      "dev": true
    },
    "rtlcss": {
      "version": "2.0.5"
    },
    "run-async": {
      "version": "0.1.0",
      "dev": true
    },
    "run-parallel": {
      "version": "1.1.6"
    },
    "rx-lite": {
      "version": "3.1.2",
      "dev": true
    },
    "safe-buffer": {
      "version": "5.0.1"
    },
    "samsam": {
      "version": "1.1.2",
      "dev": true
    },
    "sane": {
      "version": "1.4.1",
      "dev": true,
      "dependencies": {
        "minimatch": {
          "version": "3.0.4",
          "dev": true
        },
        "minimist": {
          "version": "1.2.0",
          "dev": true
        }
      }
    },
    "sanitize-html": {
      "version": "1.11.1"
    },
    "sass-graph": {
      "version": "2.2.4",
      "dependencies": {
        "camelcase": {
          "version": "3.0.0"
        },
        "cliui": {
          "version": "3.2.0"
        },
        "yargs": {
          "version": "7.1.0"
        }
      }
    },
    "sax": {
      "version": "1.2.2",
      "dev": true
    },
    "scss-tokenizer": {
      "version": "0.2.3",
      "dependencies": {
        "source-map": {
          "version": "0.4.4"
        }
      }
    },
    "seed-random": {
      "version": "2.2.0"
    },
    "select": {
      "version": "1.1.2"
    },
    "semver": {
      "version": "5.1.0"
    },
    "semver-diff": {
      "version": "2.1.0",
      "dev": true
    },
    "send": {
      "version": "0.13.0",
      "dependencies": {
        "depd": {
          "version": "1.0.1"
        },
        "http-errors": {
          "version": "1.3.1"
        },
        "statuses": {
          "version": "1.2.1"
        }
      }
    },
    "sentence-case": {
      "version": "1.1.3"
    },
    "serializerr": {
      "version": "1.0.3",
      "dev": true
    },
    "serve-index": {
      "version": "1.8.0",
      "dev": true,
      "dependencies": {
        "accepts": {
          "version": "1.3.3",
          "dev": true
        },
        "escape-html": {
          "version": "1.0.3",
          "dev": true
        },
        "http-errors": {
          "version": "1.5.1",
          "dev": true
        },
        "inherits": {
          "version": "2.0.3",
          "dev": true
        },
        "negotiator": {
          "version": "0.6.1",
          "dev": true
        },
        "setprototypeof": {
          "version": "1.0.2",
          "dev": true
        }
      }
    },
    "serve-static": {
      "version": "1.10.3",
      "dependencies": {
        "destroy": {
          "version": "1.0.4"
        },
        "escape-html": {
          "version": "1.0.3"
        },
        "http-errors": {
          "version": "1.3.1"
        },
        "send": {
          "version": "0.13.2"
        },
        "statuses": {
          "version": "1.2.1"
        }
      }
    },
    "set-blocking": {
      "version": "2.0.0"
    },
    "set-immediate-shim": {
      "version": "1.0.1"
    },
    "setimmediate": {
      "version": "1.0.5"
    },
    "setprototypeof": {
      "version": "1.0.3"
    },
    "sha.js": {
      "version": "2.2.6"
    },
    "shebang-command": {
      "version": "1.2.0"
    },
    "shebang-regex": {
      "version": "1.0.0"
    },
    "shell-quote": {
      "version": "1.6.1"
    },
    "shelljs": {
      "version": "0.6.1",
      "dev": true
    },
    "shellwords": {
      "version": "0.1.0",
      "dev": true
    },
    "sigmund": {
      "version": "1.0.1",
      "dev": true
    },
    "signal-exit": {
      "version": "3.0.2"
    },
    "simple-fmt": {
      "version": "0.1.0",
      "dev": true
    },
    "simple-get": {
      "version": "1.4.3"
    },
    "simple-is": {
      "version": "0.2.0",
      "dev": true
    },
    "sinon": {
      "version": "1.17.6",
      "dev": true
    },
    "sinon-chai": {
      "version": "2.8.0",
      "dev": true
    },
    "slash": {
      "version": "1.0.0"
    },
    "slice-ansi": {
      "version": "0.0.4",
      "dev": true
    },
    "slide": {
      "version": "1.1.6",
      "dev": true
    },
    "snake-case": {
      "version": "1.1.2"
    },
    "sntp": {
      "version": "1.0.9"
    },
    "social-logos": {
      "version": "1.0.1"
    },
    "socket.io": {
      "version": "1.4.5",
      "dev": true
    },
    "socket.io-adapter": {
      "version": "0.4.0",
      "dev": true,
      "dependencies": {
        "component-emitter": {
          "version": "1.1.2",
          "dev": true
        },
        "isarray": {
          "version": "0.0.1",
          "dev": true
        },
        "json3": {
          "version": "3.2.6",
          "dev": true
        },
        "socket.io-parser": {
          "version": "2.2.2",
          "dev": true,
          "dependencies": {
            "debug": {
              "version": "0.7.4",
              "dev": true
            }
          }
        }
      }
    },
    "socket.io-client": {
      "version": "1.4.5"
    },
    "socket.io-parser": {
      "version": "2.2.6",
      "dependencies": {
        "component-emitter": {
          "version": "1.1.2"
        },
        "isarray": {
          "version": "0.0.1"
        }
      }
    },
    "sortobject": {
      "version": "1.1.1",
      "dev": true
    },
    "source-list-map": {
      "version": "0.1.8"
    },
    "source-map": {
      "version": "0.1.39"
    },
    "source-map-loader": {
      "version": "0.1.5"
    },
    "source-map-support": {
      "version": "0.3.2",
      "dependencies": {
        "source-map": {
          "version": "0.1.32"
        }
      }
    },
    "sparkles": {
      "version": "1.0.0",
      "dev": true
    },
    "spdx-correct": {
      "version": "1.0.2"
    },
    "spdx-expression-parse": {
      "version": "1.0.4"
    },
    "spdx-license-ids": {
      "version": "1.2.2"
    },
    "specificity": {
      "version": "0.2.1",
      "dev": true
    },
    "split": {
      "version": "0.3.3"
    },
    "split2": {
      "version": "0.2.1",
      "dev": true
    },
    "sprintf-js": {
      "version": "1.0.3",
      "dev": true
    },
    "sshpk": {
      "version": "1.13.0",
      "dependencies": {
        "assert-plus": {
          "version": "1.0.0"
        }
      }
    },
    "stable": {
      "version": "0.1.6",
      "dev": true
    },
    "statuses": {
      "version": "1.3.1"
    },
    "stdin": {
      "version": "0.0.1",
      "dev": true
    },
    "store": {
      "version": "1.3.16"
    },
    "stream-browserify": {
      "version": "1.0.0"
    },
    "stream-cache": {
      "version": "0.0.2",
      "dev": true
    },
    "stream-combiner": {
      "version": "0.0.4"
    },
    "stream-shift": {
      "version": "1.0.0",
      "dev": true
    },
    "string_decoder": {
      "version": "0.10.31"
    },
    "string-length": {
      "version": "1.0.1",
      "dev": true
    },
    "string-width": {
      "version": "1.0.2"
    },
    "string.prototype.codepointat": {
      "version": "0.2.0",
      "dev": true
    },
    "string.prototype.padend": {
      "version": "3.0.0"
    },
    "stringify-object": {
      "version": "2.4.0",
      "dev": true
    },
    "stringmap": {
      "version": "0.2.2",
      "dev": true
    },
    "stringset": {
      "version": "0.2.1",
      "dev": true
    },
    "stringstream": {
      "version": "0.0.5"
    },
    "strip-ansi": {
      "version": "3.0.1"
    },
    "strip-bom": {
      "version": "2.0.0"
    },
    "strip-indent": {
      "version": "1.0.1"
    },
    "strip-json-comments": {
      "version": "2.0.1"
    },
    "striptags": {
      "version": "2.1.1"
    },
    "stylehacks": {
      "version": "2.3.2",
      "dev": true,
      "dependencies": {
        "chalk": {
          "version": "1.1.3",
          "dev": true
        },
        "minimist": {
          "version": "1.2.0",
          "dev": true
        },
        "supports-color": {
          "version": "2.0.0",
          "dev": true
        }
      }
    },
    "stylelint": {
      "version": "6.9.0",
      "dev": true,
      "dependencies": {
        "chalk": {
          "version": "1.1.3",
          "dev": true
        },
        "entities": {
          "version": "1.1.1",
          "dev": true
        },
        "get-stdin": {
          "version": "5.0.1",
          "dev": true
        },
        "globby": {
          "version": "5.0.0",
          "dev": true
        },
        "htmlparser2": {
          "version": "3.9.2",
          "dev": true
        },
        "readable-stream": {
          "version": "2.2.9",
          "dev": true
        },
        "resolve-from": {
          "version": "2.0.0",
          "dev": true
        },
        "string_decoder": {
          "version": "1.0.1",
          "dev": true
        },
        "supports-color": {
          "version": "2.0.0",
          "dev": true
        }
      }
    },
    "sugarss": {
      "version": "0.1.6",
      "dev": true
    },
    "superagent": {
      "version": "2.1.0",
      "dependencies": {
        "async": {
          "version": "1.5.2"
        },
        "form-data": {
          "version": "1.0.0-rc4"
        },
        "qs": {
          "version": "6.4.0"
        },
        "readable-stream": {
          "version": "2.2.9"
        },
        "string_decoder": {
          "version": "1.0.1"
        }
      }
    },
    "supertest": {
      "version": "2.0.0",
      "dev": true
    },
    "supports-color": {
      "version": "3.2.3"
    },
    "svg-tags": {
      "version": "1.0.0",
      "dev": true
    },
    "swap-case": {
      "version": "1.1.2"
    },
    "symbol-tree": {
      "version": "3.2.2",
      "dev": true
    },
    "sync-exec": {
      "version": "0.5.0",
      "dev": true
    },
    "synesthesia": {
      "version": "1.0.1",
      "dev": true
    },
    "table": {
      "version": "3.8.3",
      "dev": true,
      "dependencies": {
        "chalk": {
          "version": "1.1.3",
          "dev": true
        },
        "is-fullwidth-code-point": {
          "version": "2.0.0",
          "dev": true
        },
        "string-width": {
          "version": "2.0.0",
          "dev": true
        },
        "supports-color": {
          "version": "2.0.0",
          "dev": true
        }
      }
    },
    "tapable": {
      "version": "0.1.10"
    },
    "tar": {
      "version": "2.2.1"
    },
    "tar-fs": {
      "version": "1.15.2"
    },
    "tar-stream": {
      "version": "1.5.4",
      "dependencies": {
        "readable-stream": {
          "version": "2.2.9"
        },
        "string_decoder": {
          "version": "1.0.1"
        }
      }
    },
    "temp": {
      "version": "0.8.3",
      "dev": true,
      "dependencies": {
        "rimraf": {
          "version": "2.2.8",
          "dev": true
        }
      }
    },
    "test-exclude": {
      "version": "2.1.3",
      "dev": true
    },
    "text-table": {
      "version": "0.2.0",
      "dev": true
    },
    "throat": {
      "version": "3.0.0",
      "dev": true
    },
    "through": {
      "version": "2.3.8"
    },
    "through2": {
      "version": "0.6.5",
      "dependencies": {
        "isarray": {
          "version": "0.0.1"
        },
        "readable-stream": {
          "version": "1.0.34"
        }
      }
    },
    "time-stamp": {
      "version": "1.1.0",
      "dev": true
    },
    "timed-out": {
      "version": "2.0.0",
      "dev": true
    },
    "timers-browserify": {
      "version": "1.4.2"
    },
    "tiny-emitter": {
      "version": "1.2.0"
    },
    "tinymce": {
      "version": "4.5.6"
    },
    "title-case": {
      "version": "1.1.2"
    },
    "title-case-minors": {
      "version": "0.0.2"
    },
    "tmpl": {
      "version": "1.0.4",
      "dev": true
    },
    "to-array": {
      "version": "0.1.4"
    },
    "to-camel-case": {
      "version": "1.0.0"
    },
    "to-capital-case": {
      "version": "0.1.1",
      "dependencies": {
        "to-no-case": {
          "version": "0.1.1"
        }
      }
    },
    "to-fast-properties": {
      "version": "1.0.3"
    },
    "to-no-case": {
      "version": "1.0.2"
    },
    "to-space-case": {
      "version": "1.0.0"
    },
    "to-title-case": {
      "version": "0.1.5"
    },
    "token-stream": {
      "version": "0.0.1"
    },
    "tough-cookie": {
      "version": "2.3.2"
    },
    "tr46": {
      "version": "0.0.3",
      "dev": true
    },
    "tracekit": {
      "version": "0.4.3"
    },
    "traverse": {
      "version": "0.6.6",
      "dev": true
    },
    "trim-newlines": {
      "version": "1.0.0"
    },
    "trim-right": {
      "version": "1.0.1"
    },
    "try-resolve": {
      "version": "1.0.1",
      "dev": true
    },
    "tryit": {
      "version": "1.0.3",
      "dev": true
    },
    "tryor": {
      "version": "0.1.2",
      "dev": true
    },
    "tty-browserify": {
      "version": "0.0.0"
    },
    "tunnel-agent": {
      "version": "0.4.3"
    },
    "tween.js": {
      "version": "16.3.1"
    },
    "tweetnacl": {
      "version": "0.14.5",
      "optional": true
    },
    "twemoji": {
      "version": "2.2.5"
    },
    "type-check": {
      "version": "0.3.2",
      "dev": true
    },
    "type-detect": {
      "version": "1.0.0",
      "dev": true
    },
    "type-is": {
      "version": "1.6.15"
    },
    "typedarray": {
      "version": "0.0.6"
    },
    "ua-parser-js": {
      "version": "0.7.12"
    },
    "uglify-js": {
      "version": "2.7.0",
      "dependencies": {
        "async": {
          "version": "0.2.10"
        },
        "source-map": {
          "version": "0.5.6"
        }
      }
    },
    "uglify-to-browserify": {
      "version": "1.0.2"
    },
    "uid": {
      "version": "0.0.2"
    },
    "ultron": {
      "version": "1.0.2"
    },
    "underscore": {
      "version": "1.6.0",
      "dev": true
    },
    "uniq": {
      "version": "1.0.1",
      "dev": true
    },
    "unpipe": {
      "version": "1.0.0"
    },
    "unquoted-property-validator": {
      "version": "1.0.0",
      "dev": true
    },
    "unreachable-branch-transform": {
      "version": "0.3.0",
      "dependencies": {
        "ast-types": {
          "version": "0.8.15"
        },
        "esprima-fb": {
          "version": "15001.1001.0-dev-harmony-fb"
        },
        "recast": {
          "version": "0.10.43"
        },
        "source-map": {
          "version": "0.5.6"
        }
      }
    },
    "unzip-response": {
      "version": "1.0.2"
    },
    "update-notifier": {
      "version": "0.3.2",
      "dev": true
    },
    "upper-case": {
      "version": "1.1.3"
    },
    "upper-case-first": {
      "version": "1.1.2"
    },
    "uppercamelcase": {
      "version": "1.1.0"
    },
    "url": {
      "version": "0.10.3",
      "dependencies": {
        "punycode": {
          "version": "1.3.2"
        }
      }
    },
    "user-home": {
      "version": "1.1.1"
    },
    "utf8": {
      "version": "2.1.0"
    },
    "util": {
      "version": "0.10.3"
    },
    "util-deprecate": {
      "version": "1.0.2"
    },
    "utils-merge": {
      "version": "1.0.0"
    },
    "uuid": {
      "version": "2.0.1"
    },
    "valid-url": {
      "version": "1.0.9"
    },
    "validate-npm-package-license": {
      "version": "3.0.1"
    },
    "vary": {
      "version": "1.0.1"
    },
    "verror": {
      "version": "1.3.6"
    },
    "vinyl": {
      "version": "0.5.3",
      "dev": true
    },
    "vm-browserify": {
      "version": "0.0.4"
    },
    "void-elements": {
      "version": "2.0.1"
    },
    "vorpal": {
      "version": "1.12.0",
      "dev": true,
      "dependencies": {
        "chalk": {
          "version": "1.1.3",
          "dev": true
        },
        "minimist": {
          "version": "1.2.0",
          "dev": true
        },
        "supports-color": {
          "version": "2.0.0",
          "dev": true
        }
      }
    },
    "vorpal-autocomplete-fs": {
      "version": "0.0.3",
      "dev": true,
      "dependencies": {
        "chalk": {
          "version": "1.1.3",
          "dev": true
        },
        "supports-color": {
          "version": "2.0.0",
          "dev": true
        }
      }
    },
    "walk": {
      "version": "2.3.4"
    },
    "walker": {
      "version": "1.0.7",
      "dev": true
    },
    "watch": {
      "version": "0.10.0",
      "dev": true
    },
    "watchpack": {
      "version": "0.2.9"
    },
    "webidl-conversions": {
      "version": "2.0.1",
      "dev": true,
      "optional": true
    },
    "webpack": {
      "version": "1.13.1",
      "dependencies": {
        "async": {
          "version": "1.5.2"
        },
        "source-map": {
          "version": "0.5.6"
        },
        "uglify-js": {
          "version": "2.6.4",
          "dependencies": {
            "async": {
              "version": "0.2.10"
            }
          }
        }
      }
    },
    "webpack-bundle-analyzer": {
      "version": "2.2.1",
      "dev": true,
      "dependencies": {
        "accepts": {
          "version": "1.3.3",
          "dev": true
        },
        "acorn": {
          "version": "4.0.11",
          "dev": true
        },
        "chalk": {
          "version": "1.1.3",
          "dev": true
        },
        "commander": {
          "version": "2.9.0",
          "dev": true
        },
        "content-disposition": {
          "version": "0.5.2",
          "dev": true
        },
        "cookie": {
          "version": "0.3.1",
          "dev": true
        },
        "cookie-signature": {
          "version": "1.0.6",
          "dev": true
        },
        "debug": {
          "version": "2.6.7",
          "dev": true
        },
        "destroy": {
          "version": "1.0.4",
          "dev": true
        },
        "escape-html": {
          "version": "1.0.3",
          "dev": true
        },
        "etag": {
          "version": "1.8.0",
          "dev": true
        },
        "express": {
          "version": "4.15.3",
          "dev": true
        },
        "filesize": {
          "version": "3.5.10",
          "dev": true
        },
        "finalhandler": {
          "version": "1.0.3",
          "dev": true
        },
        "fresh": {
          "version": "0.5.0",
          "dev": true
        },
        "ipaddr.js": {
          "version": "1.3.0",
          "dev": true
        },
        "lodash": {
          "version": "4.17.4",
          "dev": true
        },
        "merge-descriptors": {
          "version": "1.0.1",
          "dev": true
        },
        "ms": {
          "version": "2.0.0",
          "dev": true
        },
        "negotiator": {
          "version": "0.6.1",
          "dev": true
        },
        "proxy-addr": {
          "version": "1.1.4",
          "dev": true
        },
        "qs": {
          "version": "6.4.0",
          "dev": true
        },
        "range-parser": {
          "version": "1.2.0",
          "dev": true
        },
        "send": {
          "version": "0.15.3",
          "dev": true
        },
        "serve-static": {
          "version": "1.12.3",
          "dev": true
        },
        "supports-color": {
          "version": "2.0.0",
          "dev": true
        },
        "vary": {
          "version": "1.1.1",
          "dev": true
        }
      }
    },
    "webpack-core": {
      "version": "0.6.9",
      "dependencies": {
        "source-map": {
          "version": "0.4.4"
        }
      }
    },
    "webpack-dashboard": {
      "version": "0.2.0",
      "dev": true,
      "dependencies": {
        "accepts": {
          "version": "1.3.3",
          "dev": true
        },
        "after": {
          "version": "0.8.2",
          "dev": true
        },
        "base64-arraybuffer": {
          "version": "0.1.5",
          "dev": true
        },
        "base64id": {
          "version": "1.0.0",
          "dev": true
        },
        "commander": {
          "version": "2.9.0",
          "dev": true
        },
        "component-emitter": {
          "version": "1.1.2",
          "dev": true
        },
        "cookie": {
          "version": "0.3.1",
          "dev": true
        },
        "cross-spawn": {
          "version": "4.0.2",
          "dev": true
        },
        "debug": {
          "version": "2.3.3",
          "dev": true
        },
        "engine.io": {
          "version": "1.8.4",
          "dev": true
        },
        "engine.io-client": {
          "version": "1.8.4",
          "dev": true,
          "dependencies": {
            "component-emitter": {
              "version": "1.2.1",
              "dev": true
            },
            "ws": {
              "version": "1.1.2",
              "dev": true
            }
          }
        },
        "engine.io-parser": {
          "version": "1.3.2",
          "dev": true
        },
        "filesize": {
          "version": "3.5.10",
          "dev": true
        },
        "isarray": {
          "version": "0.0.1",
          "dev": true
        },
        "ms": {
          "version": "0.7.2",
          "dev": true
        },
        "negotiator": {
          "version": "0.6.1",
          "dev": true
        },
        "object-assign": {
          "version": "4.1.0",
          "dev": true
        },
        "parsejson": {
          "version": "0.0.3",
          "dev": true
        },
        "parseqs": {
          "version": "0.0.5",
          "dev": true
        },
        "parseuri": {
          "version": "0.0.5",
          "dev": true
        },
        "socket.io": {
          "version": "1.7.4",
          "dev": true
        },
        "socket.io-adapter": {
          "version": "0.5.0",
          "dev": true
        },
        "socket.io-client": {
          "version": "1.7.4",
          "dev": true,
          "dependencies": {
            "component-emitter": {
              "version": "1.2.1",
              "dev": true
            }
          }
        },
        "socket.io-parser": {
          "version": "2.3.1",
          "dev": true,
          "dependencies": {
            "debug": {
              "version": "2.2.0",
              "dev": true
            },
            "ms": {
              "version": "0.7.1",
              "dev": true
            }
          }
        },
        "ws": {
          "version": "1.1.4",
          "dev": true
        },
        "xmlhttprequest-ssl": {
          "version": "1.5.3",
          "dev": true
        }
      }
    },
    "webpack-dev-middleware": {
      "version": "1.2.0",
      "dependencies": {
        "memory-fs": {
          "version": "0.2.0"
        }
      }
    },
    "webpack-dev-server": {
      "version": "1.11.0",
      "dev": true
    },
    "webpack-sources": {
      "version": "0.1.5",
      "dependencies": {
        "source-map": {
          "version": "0.5.6"
        }
      }
    },
    "wemoji": {
      "version": "0.1.9"
    },
    "whatwg-encoding": {
      "version": "1.0.1",
      "dev": true,
      "dependencies": {
        "iconv-lite": {
          "version": "0.4.13",
          "dev": true
        }
      }
    },
    "whatwg-fetch": {
      "version": "2.0.3"
    },
    "whatwg-url": {
      "version": "4.8.0",
      "dev": true,
      "dependencies": {
        "webidl-conversions": {
          "version": "3.0.1",
          "dev": true
        }
      }
    },
    "whatwg-url-compat": {
      "version": "0.6.5",
      "dev": true,
      "optional": true
    },
    "which": {
      "version": "1.2.14"
    },
    "which-module": {
      "version": "1.0.0"
    },
    "wide-align": {
      "version": "1.1.2"
    },
    "window-size": {
      "version": "0.1.0"
    },
    "with": {
      "version": "5.1.1"
    },
    "wordwrap": {
      "version": "0.0.2"
    },
    "worker-farm": {
      "version": "1.3.1",
      "dev": true
    },
    "wp-error": {
      "version": "1.3.0"
    },
    "wpcom": {
      "version": "5.3.0",
      "dependencies": {
        "wpcom-xhr-request": {
          "version": "1.0.0"
        }
      }
    },
    "wpcom-oauth": {
      "version": "0.3.3",
      "dependencies": {
        "cookiejar": {
          "version": "1.3.0"
        },
        "extend": {
          "version": "1.2.1"
        },
        "formidable": {
          "version": "1.0.14"
        },
        "methods": {
          "version": "0.0.1"
        },
        "mime": {
          "version": "1.2.5"
        },
        "qs": {
          "version": "0.6.5"
        },
        "superagent": {
          "version": "0.17.0",
          "dependencies": {
            "debug": {
              "version": "0.7.4"
            }
          }
        }
      }
    },
    "wpcom-proxy-request": {
      "version": "3.0.0"
    },
    "wpcom-xhr-request": {
      "version": "1.1.0"
    },
    "wrap-ansi": {
      "version": "2.1.0"
    },
    "wrappy": {
      "version": "1.0.2"
    },
    "write": {
      "version": "0.2.1",
      "dev": true
    },
    "write-file-atomic": {
      "version": "1.3.4",
      "dev": true
    },
    "write-file-stdout": {
      "version": "0.0.2",
      "dev": true
    },
    "ws": {
      "version": "1.0.1"
    },
    "wtf-8": {
      "version": "1.0.0",
      "dev": true
    },
    "xdg-basedir": {
      "version": "1.0.1",
      "dev": true
    },
    "xgettext-js": {
      "version": "1.0.0",
      "dependencies": {
        "babylon": {
          "version": "6.8.4"
        }
      }
    },
    "xml": {
      "version": "1.0.1",
      "dev": true
    },
    "xml-char-classes": {
      "version": "1.0.0"
    },
    "xml-name-validator": {
      "version": "2.0.1",
      "dev": true
    },
    "xmlhttprequest-ssl": {
      "version": "1.5.1"
    },
    "xtend": {
      "version": "4.0.1"
    },
    "y18n": {
      "version": "3.2.1"
    },
    "yallist": {
      "version": "2.1.2"
    },
    "yargs": {
      "version": "3.10.0"
    },
    "yargs-parser": {
      "version": "5.0.0",
      "dependencies": {
        "camelcase": {
          "version": "3.0.0"
        }
      }
    },
    "yeast": {
      "version": "0.1.2"
    },
    "zero-fill": {
      "version": "2.2.3"
    }
  }
}<|MERGE_RESOLUTION|>--- conflicted
+++ resolved
@@ -2705,11 +2705,7 @@
       "dev": true,
       "dependencies": {
         "debug": {
-<<<<<<< HEAD
-          "version": "2.6.7",
-=======
           "version": "2.6.8",
->>>>>>> 674e146a
           "dev": true
         },
         "ms": {
