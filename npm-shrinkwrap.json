{
  "name": "wp-calypso",
  "version": "0.17.0",
  "dependencies": {
    "5to6-codemod": {
      "version": "1.8.0",
      "from": "git://github.com/jsnmoon/5to6-codemod.git#34b2248a93cd491f4a7cd70249c8d5b56304d2c8",
      "resolved": "git://github.com/jsnmoon/5to6-codemod.git#34b2248a93cd491f4a7cd70249c8d5b56304d2c8",
      "dev": true,
      "dependencies": {
        "ast-types": {
          "version": "0.9.11",
          "dev": true
        },
        "lodash": {
          "version": "4.17.4",
          "dev": true
        },
        "recast": {
          "version": "0.12.3",
          "dev": true
        },
        "source-map": {
          "version": "0.5.6",
          "dev": true
        }
      }
    },
    "abab": {
      "version": "1.0.3",
      "dev": true
    },
    "abbrev": {
      "version": "1.1.0"
    },
    "abstract-leveldown": {
      "version": "2.4.1"
    },
    "accepts": {
      "version": "1.2.13"
    },
    "acorn": {
      "version": "3.3.0"
    },
    "acorn-globals": {
      "version": "3.1.0",
      "dependencies": {
        "acorn": {
          "version": "4.0.11"
        }
      }
    },
    "acorn-jsx": {
      "version": "3.0.1",
      "dev": true
    },
    "after": {
      "version": "0.8.1"
    },
    "ajv": {
      "version": "4.11.8"
    },
    "ajv-keywords": {
      "version": "1.5.1",
      "dev": true
    },
    "align-text": {
      "version": "0.1.4"
    },
    "alter": {
      "version": "0.2.0",
      "dev": true
    },
    "amdefine": {
      "version": "1.0.1"
    },
    "ansi-escapes": {
      "version": "1.4.0",
      "dev": true
    },
    "ansi-regex": {
      "version": "2.1.1"
    },
    "ansi-styles": {
      "version": "2.2.1"
    },
    "ansicolors": {
      "version": "0.2.1",
      "dev": true
    },
    "anymatch": {
      "version": "1.3.0"
    },
    "append-transform": {
      "version": "0.4.0",
      "dev": true
    },
    "aproba": {
      "version": "1.1.1"
    },
    "are-we-there-yet": {
      "version": "1.1.4",
      "dependencies": {
        "readable-stream": {
          "version": "2.2.9"
        },
        "string_decoder": {
          "version": "1.0.0"
        }
      }
    },
    "argparse": {
      "version": "1.0.9",
      "dev": true
    },
    "arr-diff": {
      "version": "2.0.0"
    },
    "arr-flatten": {
      "version": "1.0.3"
    },
    "array-differ": {
      "version": "1.0.0",
      "dev": true
    },
    "array-equal": {
      "version": "1.0.0",
      "dev": true
    },
    "array-filter": {
      "version": "0.0.1"
    },
    "array-find-index": {
      "version": "1.0.2"
    },
    "array-flatten": {
      "version": "1.1.1"
    },
    "array-map": {
      "version": "0.0.0"
    },
    "array-reduce": {
      "version": "0.0.0"
    },
    "array-union": {
      "version": "1.0.2"
    },
    "array-uniq": {
      "version": "1.0.3"
    },
    "array-unique": {
      "version": "0.2.1"
    },
    "arraybuffer.slice": {
      "version": "0.0.6"
    },
    "arrify": {
      "version": "1.0.1"
    },
    "asap": {
      "version": "2.0.5"
    },
    "asn1": {
      "version": "0.2.3"
    },
    "assert": {
      "version": "1.4.1"
    },
    "assert-plus": {
      "version": "0.2.0"
    },
    "assertion-error": {
      "version": "1.0.2",
      "dev": true
    },
    "ast-traverse": {
      "version": "0.1.1",
      "dev": true
    },
    "ast-types": {
      "version": "0.9.6"
    },
    "async": {
      "version": "0.9.0"
    },
    "async-each": {
      "version": "1.0.1"
    },
    "async-foreach": {
      "version": "0.1.3"
    },
    "asynckit": {
      "version": "0.4.0"
    },
    "autoprefixer": {
      "version": "6.3.5"
    },
    "autosize": {
      "version": "3.0.15"
    },
    "aws-sign2": {
      "version": "0.6.0"
    },
    "aws4": {
      "version": "1.6.0"
    },
    "babel-code-frame": {
      "version": "6.22.0",
      "dependencies": {
        "chalk": {
          "version": "1.1.3"
        },
        "supports-color": {
          "version": "2.0.0"
        }
      }
    },
    "babel-core": {
      "version": "6.9.1",
      "dependencies": {
        "source-map": {
          "version": "0.5.6"
        }
      }
    },
    "babel-eslint": {
      "version": "6.1.2",
      "dev": true
    },
    "babel-generator": {
      "version": "6.24.1",
      "dependencies": {
        "source-map": {
          "version": "0.5.6"
        }
      }
    },
    "babel-helper-bindify-decorators": {
      "version": "6.24.1",
      "dev": true
    },
    "babel-helper-builder-binary-assignment-operator-visitor": {
      "version": "6.24.1"
    },
    "babel-helper-builder-react-jsx": {
      "version": "6.24.1"
    },
    "babel-helper-call-delegate": {
      "version": "6.24.1"
    },
    "babel-helper-define-map": {
      "version": "6.24.1"
    },
    "babel-helper-explode-assignable-expression": {
      "version": "6.24.1"
    },
    "babel-helper-explode-class": {
      "version": "6.24.1",
      "dev": true
    },
    "babel-helper-function-name": {
      "version": "6.24.1"
    },
    "babel-helper-get-function-arity": {
      "version": "6.24.1"
    },
    "babel-helper-hoist-variables": {
      "version": "6.24.1"
    },
    "babel-helper-optimise-call-expression": {
      "version": "6.24.1"
    },
    "babel-helper-regex": {
      "version": "6.24.1"
    },
    "babel-helper-remap-async-to-generator": {
      "version": "6.24.1"
    },
    "babel-helper-replace-supers": {
      "version": "6.24.1"
    },
    "babel-helpers": {
      "version": "6.24.1"
    },
    "babel-jest": {
      "version": "15.0.0",
      "dev": true
    },
    "babel-loader": {
      "version": "6.2.4"
    },
    "babel-messages": {
      "version": "6.23.0"
    },
    "babel-plugin-add-module-exports": {
      "version": "0.2.1"
    },
    "babel-plugin-check-es2015-constants": {
      "version": "6.22.0"
    },
    "babel-plugin-constant-folding": {
      "version": "1.0.1",
      "dev": true
    },
    "babel-plugin-dead-code-elimination": {
      "version": "1.0.2",
      "dev": true
    },
    "babel-plugin-eval": {
      "version": "1.0.1",
      "dev": true
    },
    "babel-plugin-inline-environment-variables": {
      "version": "1.0.1",
      "dev": true
    },
    "babel-plugin-istanbul": {
      "version": "2.0.3",
      "dev": true
    },
    "babel-plugin-jest-hoist": {
      "version": "15.0.0",
      "dev": true
    },
    "babel-plugin-jscript": {
      "version": "1.0.4",
      "dev": true
    },
    "babel-plugin-lodash": {
      "version": "3.2.0"
    },
    "babel-plugin-member-expression-literals": {
      "version": "1.0.1",
      "dev": true
    },
    "babel-plugin-property-literals": {
      "version": "1.0.1",
      "dev": true
    },
    "babel-plugin-proto-to-assign": {
      "version": "1.0.4",
      "dev": true,
      "dependencies": {
        "lodash": {
          "version": "3.10.1",
          "dev": true
        }
      }
    },
    "babel-plugin-react-constant-elements": {
      "version": "1.0.3",
      "dev": true
    },
    "babel-plugin-react-display-name": {
      "version": "1.0.3",
      "dev": true
    },
    "babel-plugin-remove-console": {
      "version": "1.0.1",
      "dev": true
    },
    "babel-plugin-remove-debugger": {
      "version": "1.0.1",
      "dev": true
    },
    "babel-plugin-runtime": {
      "version": "1.0.7",
      "dev": true
    },
    "babel-plugin-syntax-async-functions": {
      "version": "6.13.0"
    },
    "babel-plugin-syntax-async-generators": {
      "version": "6.13.0"
    },
    "babel-plugin-syntax-class-constructor-call": {
      "version": "6.18.0",
      "dev": true
    },
    "babel-plugin-syntax-class-properties": {
      "version": "6.13.0"
    },
    "babel-plugin-syntax-decorators": {
      "version": "6.13.0",
      "dev": true
    },
    "babel-plugin-syntax-dynamic-import": {
      "version": "6.18.0",
      "dev": true
    },
    "babel-plugin-syntax-exponentiation-operator": {
      "version": "6.13.0"
    },
    "babel-plugin-syntax-export-extensions": {
      "version": "6.13.0"
    },
    "babel-plugin-syntax-flow": {
      "version": "6.18.0",
      "dev": true
    },
    "babel-plugin-syntax-jsx": {
      "version": "6.8.0"
    },
    "babel-plugin-syntax-object-rest-spread": {
      "version": "6.13.0"
    },
    "babel-plugin-syntax-trailing-function-commas": {
      "version": "6.22.0"
    },
    "babel-plugin-transform-async-generator-functions": {
      "version": "6.24.1"
    },
    "babel-plugin-transform-async-to-generator": {
      "version": "6.24.1"
    },
    "babel-plugin-transform-class-constructor-call": {
      "version": "6.24.1",
      "dev": true
    },
    "babel-plugin-transform-class-properties": {
      "version": "6.9.1"
    },
    "babel-plugin-transform-decorators": {
      "version": "6.24.1",
      "dev": true
    },
    "babel-plugin-transform-es2015-arrow-functions": {
      "version": "6.22.0"
    },
    "babel-plugin-transform-es2015-block-scoped-functions": {
      "version": "6.22.0"
    },
    "babel-plugin-transform-es2015-block-scoping": {
      "version": "6.24.1"
    },
    "babel-plugin-transform-es2015-classes": {
      "version": "6.24.1"
    },
    "babel-plugin-transform-es2015-computed-properties": {
      "version": "6.24.1"
    },
    "babel-plugin-transform-es2015-destructuring": {
      "version": "6.23.0"
    },
    "babel-plugin-transform-es2015-duplicate-keys": {
      "version": "6.24.1"
    },
    "babel-plugin-transform-es2015-for-of": {
      "version": "6.23.0"
    },
    "babel-plugin-transform-es2015-function-name": {
      "version": "6.24.1"
    },
    "babel-plugin-transform-es2015-literals": {
      "version": "6.22.0"
    },
    "babel-plugin-transform-es2015-modules-commonjs": {
      "version": "6.24.1"
    },
    "babel-plugin-transform-es2015-object-super": {
      "version": "6.24.1"
    },
    "babel-plugin-transform-es2015-parameters": {
      "version": "6.24.1"
    },
    "babel-plugin-transform-es2015-shorthand-properties": {
      "version": "6.24.1"
    },
    "babel-plugin-transform-es2015-spread": {
      "version": "6.22.0"
    },
    "babel-plugin-transform-es2015-sticky-regex": {
      "version": "6.24.1"
    },
    "babel-plugin-transform-es2015-template-literals": {
      "version": "6.22.0"
    },
    "babel-plugin-transform-es2015-typeof-symbol": {
      "version": "6.23.0"
    },
    "babel-plugin-transform-es2015-unicode-regex": {
      "version": "6.24.1"
    },
    "babel-plugin-transform-es3-member-expression-literals": {
      "version": "6.22.0",
      "dev": true
    },
    "babel-plugin-transform-es3-property-literals": {
      "version": "6.22.0",
      "dev": true
    },
    "babel-plugin-transform-exponentiation-operator": {
      "version": "6.24.1"
    },
    "babel-plugin-transform-export-extensions": {
      "version": "6.8.0"
    },
    "babel-plugin-transform-flow-strip-types": {
      "version": "6.22.0",
      "dev": true
    },
    "babel-plugin-transform-imports": {
      "version": "1.1.0"
    },
    "babel-plugin-transform-object-rest-spread": {
      "version": "6.23.0"
    },
    "babel-plugin-transform-react-display-name": {
      "version": "6.8.0"
    },
    "babel-plugin-transform-react-jsx": {
      "version": "6.8.0"
    },
    "babel-plugin-transform-regenerator": {
      "version": "6.24.1"
    },
    "babel-plugin-transform-runtime": {
      "version": "6.9.0"
    },
    "babel-plugin-transform-strict-mode": {
      "version": "6.24.1"
    },
    "babel-plugin-undeclared-variables-check": {
      "version": "1.0.2",
      "dev": true
    },
    "babel-plugin-undefined-to-void": {
      "version": "1.1.6",
      "dev": true
    },
    "babel-polyfill": {
      "version": "6.23.0",
      "dev": true
    },
    "babel-preset-es2015": {
      "version": "6.9.0"
    },
    "babel-preset-fbjs": {
      "version": "1.0.0",
      "dev": true
    },
    "babel-preset-jest": {
      "version": "15.0.0",
      "dev": true
    },
    "babel-preset-stage-1": {
      "version": "6.24.1",
      "dev": true,
      "dependencies": {
        "babel-plugin-transform-class-properties": {
          "version": "6.24.1",
          "dev": true
        },
        "babel-plugin-transform-export-extensions": {
          "version": "6.22.0",
          "dev": true
        },
        "babel-preset-stage-2": {
          "version": "6.24.1",
          "dev": true
        }
      }
    },
    "babel-preset-stage-2": {
      "version": "6.5.0"
    },
    "babel-preset-stage-3": {
      "version": "6.24.1"
    },
    "babel-register": {
      "version": "6.9.0",
      "dependencies": {
        "source-map": {
          "version": "0.1.32"
        },
        "source-map-support": {
          "version": "0.2.10"
        }
      }
    },
    "babel-runtime": {
      "version": "6.23.0"
    },
    "babel-template": {
      "version": "6.24.1"
    },
    "babel-traverse": {
      "version": "6.24.1"
    },
    "babel-types": {
      "version": "6.24.1"
    },
    "babylon": {
      "version": "6.17.1"
    },
    "backo2": {
      "version": "1.0.2"
    },
    "balanced-match": {
      "version": "0.4.2"
    },
    "base62": {
      "version": "0.1.1"
    },
    "Base64": {
      "version": "0.2.1"
    },
    "base64-arraybuffer": {
      "version": "0.1.2"
    },
    "base64-js": {
      "version": "1.2.0"
    },
    "base64id": {
      "version": "0.1.0",
      "dev": true
    },
    "basic-auth": {
      "version": "1.0.0"
    },
    "batch": {
      "version": "0.5.3",
      "dev": true
    },
    "bcrypt-pbkdf": {
      "version": "1.0.1",
      "optional": true
    },
    "beeper": {
      "version": "1.1.1",
      "dev": true
    },
    "benchmark": {
      "version": "1.0.0"
    },
    "better-assert": {
      "version": "1.0.2"
    },
    "big.js": {
      "version": "3.1.3"
    },
    "binary-extensions": {
      "version": "1.8.0"
    },
    "binary-search-bounds": {
      "version": "1.0.0"
    },
    "bindings": {
      "version": "1.2.1"
    },
    "bl": {
      "version": "1.2.1",
      "dependencies": {
        "readable-stream": {
          "version": "2.2.9"
        },
        "string_decoder": {
          "version": "1.0.0"
        }
      }
    },
    "blessed": {
      "version": "0.1.81",
      "dev": true
    },
    "blob": {
      "version": "0.0.4"
    },
    "block-stream": {
      "version": "0.0.9"
    },
    "bluebird": {
      "version": "2.11.0"
    },
    "body-parser": {
      "version": "1.17.1",
      "dependencies": {
        "debug": {
          "version": "2.6.1"
        },
        "ms": {
          "version": "0.7.2"
        },
        "qs": {
          "version": "6.4.0"
        }
      }
    },
    "boolbase": {
      "version": "1.0.0",
      "dev": true
    },
    "boom": {
      "version": "2.10.1"
    },
    "bounding-client-rect": {
      "version": "1.0.5"
    },
    "brace-expansion": {
      "version": "1.1.7"
    },
    "braces": {
      "version": "1.8.5"
    },
    "breakable": {
      "version": "1.0.0",
      "dev": true
    },
    "browser-filesaver": {
      "version": "1.1.0"
    },
    "browser-resolve": {
      "version": "1.11.2",
      "dev": true,
      "dependencies": {
        "resolve": {
          "version": "1.1.7",
          "dev": true
        }
      }
    },
    "browser-stdout": {
      "version": "1.3.0",
      "dev": true
    },
    "browserify-zlib": {
      "version": "0.1.4"
    },
    "browserslist": {
      "version": "1.3.6"
    },
    "bser": {
      "version": "1.0.2",
      "dev": true
    },
    "buffer": {
      "version": "4.9.1"
    },
    "buffer-shims": {
      "version": "1.0.0"
    },
    "builtin-modules": {
      "version": "1.1.1"
    },
    "builtin-status-codes": {
      "version": "2.0.0"
    },
    "bytes": {
      "version": "2.4.0"
    },
    "caller-path": {
      "version": "0.1.0",
      "dev": true
    },
    "callsite": {
      "version": "1.0.0"
    },
    "callsites": {
      "version": "0.2.0",
      "dev": true
    },
    "camel-case": {
      "version": "1.2.2"
    },
    "camelcase": {
      "version": "1.2.1"
    },
    "camelcase-keys": {
      "version": "2.1.0",
      "dependencies": {
        "camelcase": {
          "version": "2.1.1"
        }
      }
    },
    "caniuse-db": {
      "version": "1.0.30000667"
    },
    "cardinal": {
      "version": "1.0.0",
      "dev": true
    },
    "caseless": {
      "version": "0.12.0"
    },
    "cash-touch": {
      "version": "0.2.0",
      "dev": true,
      "dependencies": {
        "fs-extra": {
          "version": "0.23.1",
          "dev": true
        }
      }
    },
    "center-align": {
      "version": "0.1.3"
    },
    "chai": {
      "version": "3.5.0",
      "dev": true
    },
    "chai-enzyme": {
      "version": "0.5.2",
      "dev": true
    },
    "chalk": {
      "version": "1.0.0",
      "dependencies": {
        "ansi-regex": {
          "version": "1.1.1"
        },
        "has-ansi": {
          "version": "1.0.3"
        },
        "strip-ansi": {
          "version": "2.0.1"
        },
        "supports-color": {
          "version": "1.3.1"
        }
      }
    },
    "change-case": {
      "version": "2.3.1"
    },
    "character-parser": {
      "version": "2.2.0"
    },
    "charenc": {
      "version": "0.0.2",
      "dev": true
    },
    "check-node-version": {
      "version": "2.1.0",
      "dependencies": {
        "minimist": {
          "version": "1.2.0"
        }
      }
    },
    "cheerio": {
      "version": "0.20.0",
      "dev": true,
      "dependencies": {
        "entities": {
          "version": "1.1.1",
          "dev": true
        }
      }
    },
    "chokidar": {
      "version": "1.7.0"
    },
    "chownr": {
      "version": "1.0.1"
    },
    "chrono-node": {
      "version": "1.3.1"
    },
    "ci-info": {
      "version": "1.0.0",
      "dev": true
    },
    "circular-json": {
      "version": "0.3.1",
      "dev": true
    },
    "classnames": {
      "version": "1.1.1"
    },
    "clean-css": {
      "version": "3.4.26",
      "dependencies": {
        "commander": {
          "version": "2.8.1"
        },
        "source-map": {
          "version": "0.4.4"
        }
      }
    },
    "cli-cursor": {
      "version": "1.0.2",
      "dev": true
    },
    "cli-table": {
      "version": "0.3.1",
      "dev": true,
      "dependencies": {
        "colors": {
          "version": "1.0.3",
          "dev": true
        }
      }
    },
    "cli-usage": {
      "version": "0.1.4",
      "dev": true,
      "dependencies": {
        "marked": {
          "version": "0.3.6",
          "dev": true
        }
      }
    },
    "cli-width": {
      "version": "1.1.1",
      "dev": true
    },
    "click-outside": {
      "version": "2.0.1"
    },
    "clipboard": {
      "version": "1.5.3"
    },
    "cliui": {
      "version": "2.1.0"
    },
    "clone": {
      "version": "1.0.2"
    },
    "clone-regexp": {
      "version": "1.0.0",
      "dev": true
    },
    "clone-stats": {
      "version": "0.0.1",
      "dev": true
    },
    "co": {
      "version": "4.6.0"
    },
    "code-point-at": {
      "version": "1.1.0"
    },
    "collapse-white-space": {
      "version": "1.0.2",
      "dev": true
    },
    "color-diff": {
      "version": "0.1.7",
      "dev": true
    },
    "colorguard": {
      "version": "1.2.0",
      "dev": true,
      "dependencies": {
        "chalk": {
          "version": "1.1.3",
          "dev": true
        },
        "supports-color": {
          "version": "2.0.0",
          "dev": true
        },
        "yargs": {
          "version": "1.3.3",
          "dev": true
        }
      }
    },
    "colors": {
      "version": "0.6.2"
    },
    "combined-stream": {
      "version": "1.0.5"
    },
    "commander": {
      "version": "2.3.0"
    },
    "commoner": {
      "version": "0.10.8",
      "dev": true,
      "dependencies": {
        "commander": {
          "version": "2.9.0",
          "dev": true
        },
        "glob": {
          "version": "5.0.15",
          "dev": true
        },
        "q": {
          "version": "1.5.0",
          "dev": true
        }
      }
    },
    "component-bind": {
      "version": "1.0.0"
    },
    "component-closest": {
      "version": "0.1.4"
    },
    "component-emitter": {
      "version": "1.2.0"
    },
    "component-event": {
      "version": "0.1.4"
    },
    "component-file-picker": {
      "version": "0.2.1"
    },
    "component-inherit": {
      "version": "0.0.3"
    },
    "component-matches-selector": {
      "version": "0.1.6"
    },
    "component-query": {
      "version": "0.0.3"
    },
    "component-uid": {
      "version": "0.0.2"
    },
    "concat-map": {
      "version": "0.0.1"
    },
    "concat-stream": {
      "version": "1.5.2",
      "dependencies": {
        "readable-stream": {
          "version": "2.0.6"
        }
      }
    },
    "configstore": {
      "version": "0.3.2",
      "dev": true,
      "dependencies": {
        "graceful-fs": {
          "version": "3.0.11",
          "dev": true
        },
        "object-assign": {
          "version": "2.1.1",
          "dev": true
        }
      }
    },
    "connect-history-api-fallback": {
      "version": "1.1.0",
      "dev": true
    },
    "console-browserify": {
      "version": "1.1.0"
    },
    "console-control-strings": {
      "version": "1.1.0"
    },
    "constant-case": {
      "version": "1.1.2"
    },
    "constantinople": {
      "version": "3.1.0"
    },
    "constants-browserify": {
      "version": "0.0.1"
    },
    "content-disposition": {
      "version": "0.5.0"
    },
    "content-type": {
      "version": "1.0.2"
    },
    "content-type-parser": {
      "version": "1.0.1",
      "dev": true
    },
    "convert-source-map": {
      "version": "1.5.0"
    },
    "cookie": {
      "version": "0.1.2"
    },
    "cookie-parser": {
      "version": "1.3.2"
    },
    "cookie-signature": {
      "version": "1.0.4"
    },
    "cookiejar": {
      "version": "2.1.1"
    },
    "copy-webpack-plugin": {
      "version": "3.0.1",
      "dependencies": {
        "glob": {
          "version": "6.0.4"
        },
        "minimatch": {
          "version": "3.0.4"
        }
      }
    },
    "core-js": {
      "version": "2.4.1"
    },
    "core-util-is": {
      "version": "1.0.2"
    },
    "cosmiconfig": {
      "version": "1.1.0",
      "dev": true,
      "dependencies": {
        "minimist": {
          "version": "1.2.0",
          "dev": true
        }
      }
    },
    "crc32": {
      "version": "0.2.2"
    },
    "create-react-class": {
      "version": "15.5.3"
    },
    "creditcards": {
      "version": "2.1.2"
    },
    "creditcards-types": {
      "version": "1.6.1"
    },
    "cross-env": {
      "version": "4.0.0"
    },
    "cross-spawn": {
      "version": "5.1.0"
    },
    "cross-spawn-async": {
      "version": "2.2.5"
    },
    "crypt": {
      "version": "0.0.2",
      "dev": true
    },
    "cryptiles": {
      "version": "2.0.5"
    },
    "crypto-browserify": {
      "version": "3.2.8"
    },
    "css-color-names": {
      "version": "0.0.3",
      "dev": true
    },
    "css-rule-stream": {
      "version": "1.1.0",
      "dev": true
    },
    "css-select": {
      "version": "1.2.0",
      "dev": true
    },
    "css-tokenize": {
      "version": "1.0.1",
      "dev": true
    },
    "css-what": {
      "version": "2.1.0",
      "dev": true
    },
    "cssom": {
      "version": "0.3.2",
      "dev": true
    },
    "cssstyle": {
      "version": "0.2.37",
      "dev": true
    },
    "currently-unhandled": {
      "version": "0.4.1"
    },
    "d": {
      "version": "1.0.0",
      "dev": true
    },
    "dashdash": {
      "version": "1.14.1",
      "dependencies": {
        "assert-plus": {
          "version": "1.0.0"
        }
      }
    },
    "date-now": {
      "version": "0.1.4"
    },
    "dateformat": {
      "version": "2.0.0",
      "dev": true
    },
    "debug": {
      "version": "2.2.0"
    },
    "decamelize": {
      "version": "1.2.0"
    },
    "deep-eql": {
      "version": "0.1.3",
      "dev": true,
      "dependencies": {
        "type-detect": {
          "version": "0.1.1",
          "dev": true
        }
      }
    },
    "deep-equal": {
      "version": "1.0.1",
      "dev": true
    },
    "deep-extend": {
      "version": "0.4.2"
    },
    "deep-freeze": {
      "version": "0.0.1",
      "dev": true
    },
    "deep-is": {
      "version": "0.1.3",
      "dev": true
    },
    "default-require-extensions": {
      "version": "1.0.0",
      "dev": true
    },
    "defaults-deep": {
      "version": "0.2.3",
      "dev": true,
      "dependencies": {
        "lazy-cache": {
          "version": "0.2.7",
          "dev": true
        }
      }
    },
    "deferred-leveldown": {
      "version": "1.2.1"
    },
    "define-properties": {
      "version": "1.1.2"
    },
    "defined": {
      "version": "1.0.0",
      "dev": true
    },
    "defs": {
      "version": "1.1.1",
      "dev": true,
      "dependencies": {
        "esprima-fb": {
          "version": "15001.1001.0-dev-harmony-fb",
          "dev": true
        },
        "window-size": {
          "version": "0.1.4",
          "dev": true
        },
        "yargs": {
          "version": "3.27.0",
          "dev": true
        }
      }
    },
    "del": {
      "version": "2.2.2",
      "dev": true,
      "dependencies": {
        "globby": {
          "version": "5.0.0",
          "dev": true
        }
      }
    },
    "delayed-stream": {
      "version": "1.0.0"
    },
    "delegate": {
      "version": "3.1.2"
    },
    "delegates": {
      "version": "1.0.0"
    },
    "depd": {
      "version": "1.1.0"
    },
    "destroy": {
      "version": "1.0.3"
    },
    "detect-indent": {
      "version": "4.0.0"
    },
    "detective": {
      "version": "4.5.0",
      "dev": true,
      "dependencies": {
        "acorn": {
          "version": "4.0.11",
          "dev": true
        }
      }
    },
    "diff": {
      "version": "1.4.0",
      "dev": true
    },
    "disparity": {
      "version": "2.0.0",
      "dev": true
    },
    "doctrine": {
      "version": "2.0.0"
    },
    "doctypes": {
      "version": "1.1.0"
    },
    "doiuse": {
      "version": "2.6.0",
      "dev": true,
      "dependencies": {
        "source-map": {
          "version": "0.4.4",
          "dev": true
        }
      }
    },
    "dom-helpers": {
      "version": "2.4.0"
    },
    "dom-scroll-into-view": {
      "version": "1.0.1"
    },
    "dom-serializer": {
      "version": "0.1.0",
      "dependencies": {
        "domelementtype": {
          "version": "1.1.3"
        },
        "entities": {
          "version": "1.1.1"
        }
      }
    },
    "domain-browser": {
      "version": "1.1.7"
    },
    "domelementtype": {
      "version": "1.3.0"
    },
    "domhandler": {
      "version": "2.3.0"
    },
    "domutils": {
      "version": "1.5.1"
    },
    "dot-case": {
      "version": "1.1.2"
    },
    "draft-js": {
      "version": "0.8.1"
    },
    "duplexer": {
      "version": "0.1.1"
    },
    "duplexer2": {
      "version": "0.0.2",
      "dev": true
    },
    "duplexify": {
      "version": "3.5.0",
      "dev": true,
      "dependencies": {
        "end-of-stream": {
          "version": "1.0.0",
          "dev": true
        },
        "once": {
          "version": "1.3.3",
          "dev": true
        },
        "readable-stream": {
          "version": "2.2.9",
          "dev": true
        },
        "string_decoder": {
          "version": "1.0.0",
          "dev": true
        }
      }
    },
    "ecc-jsbn": {
      "version": "0.1.1",
      "optional": true
    },
    "editions": {
      "version": "1.3.3",
      "dev": true
    },
    "ee-first": {
      "version": "1.1.1"
    },
    "ejs": {
      "version": "2.5.6",
      "dev": true
    },
    "element-class": {
      "version": "0.2.2"
    },
    "email-validator": {
      "version": "1.0.1"
    },
    "emitter-component": {
      "version": "1.0.0"
    },
    "emoji-text": {
      "version": "0.2.6"
    },
    "emojis-list": {
      "version": "2.1.0"
    },
    "encodeurl": {
      "version": "1.0.1",
      "dev": true
    },
    "encoding": {
      "version": "0.1.12"
    },
    "end-of-stream": {
      "version": "1.4.0"
    },
    "engine.io": {
      "version": "1.6.8",
      "dev": true,
      "dependencies": {
        "accepts": {
          "version": "1.1.4",
          "dev": true
        },
        "mime-db": {
          "version": "1.12.0",
          "dev": true
        },
        "mime-types": {
          "version": "2.0.14",
          "dev": true
        },
        "negotiator": {
          "version": "0.4.9",
          "dev": true
        }
      }
    },
    "engine.io-client": {
      "version": "1.6.8",
      "dependencies": {
        "component-emitter": {
          "version": "1.1.2"
        }
      }
    },
    "engine.io-parser": {
      "version": "1.2.4",
      "dependencies": {
        "has-binary": {
          "version": "0.1.6"
        },
        "isarray": {
          "version": "0.0.1"
        }
      }
    },
    "enhanced-resolve": {
      "version": "0.9.1",
      "dependencies": {
        "memory-fs": {
          "version": "0.2.0"
        }
      }
    },
    "entities": {
      "version": "1.0.0"
    },
    "env-hash": {
      "version": "1.1.0"
    },
    "enzyme": {
      "version": "2.4.1",
      "dev": true
    },
    "errno": {
      "version": "0.1.4",
      "dependencies": {
        "prr": {
          "version": "0.0.0"
        }
      }
    },
    "error-ex": {
      "version": "1.3.1"
    },
    "es-abstract": {
      "version": "1.7.0"
    },
    "es-to-primitive": {
      "version": "1.1.1"
    },
    "es3ify": {
      "version": "0.1.4",
      "dependencies": {
        "esprima-fb": {
          "version": "3001.1.0-dev-harmony-fb"
        }
      }
    },
    "es5-ext": {
      "version": "0.10.16",
      "dev": true
    },
    "es6-iterator": {
      "version": "2.0.1",
      "dev": true
    },
    "es6-map": {
      "version": "0.1.5",
      "dev": true
    },
    "es6-promise": {
      "version": "3.3.1",
      "dev": true
    },
    "es6-set": {
      "version": "0.1.5",
      "dev": true
    },
    "es6-symbol": {
      "version": "3.1.1",
      "dev": true
    },
    "es6-templates": {
      "version": "0.2.3"
    },
    "es6-weak-map": {
      "version": "2.0.2",
      "dev": true
    },
    "escape-html": {
      "version": "1.0.2"
    },
    "escape-regexp": {
      "version": "0.0.1"
    },
    "escape-regexp-component": {
      "version": "1.0.2"
    },
    "escape-string-regexp": {
      "version": "1.0.3"
    },
    "escodegen": {
      "version": "1.8.1",
      "dev": true,
      "dependencies": {
        "esprima": {
          "version": "2.7.3",
          "dev": true
        },
        "source-map": {
          "version": "0.2.0",
          "dev": true,
          "optional": true
        }
      }
    },
    "escope": {
      "version": "3.6.0",
      "dev": true,
      "dependencies": {
        "estraverse": {
          "version": "4.2.0",
          "dev": true
        }
      }
    },
    "esformatter": {
      "version": "0.7.3",
      "dev": true,
      "dependencies": {
        "debug": {
          "version": "0.7.4",
          "dev": true
        },
        "espree": {
          "version": "1.12.3",
          "dev": true
        },
        "glob": {
          "version": "5.0.15",
          "dev": true
        },
        "minimist": {
          "version": "1.2.0",
          "dev": true
        },
        "semver": {
          "version": "2.2.1",
          "dev": true
        },
        "strip-json-comments": {
          "version": "0.1.3",
          "dev": true
        },
        "supports-color": {
          "version": "1.3.1",
          "dev": true
        },
        "user-home": {
          "version": "2.0.0",
          "dev": true
        }
      }
    },
    "esformatter-braces": {
      "version": "1.2.1",
      "dev": true
    },
    "esformatter-collapse-objects-a8c": {
      "version": "0.1.0",
      "dev": true,
      "dependencies": {
        "esprima": {
          "version": "2.7.3",
          "dev": true
        },
        "rocambole": {
          "version": "0.5.1",
          "dev": true
        }
      }
    },
    "esformatter-dot-notation": {
      "version": "1.3.1",
      "dev": true,
      "dependencies": {
        "esprima": {
          "version": "2.7.3",
          "dev": true
        },
        "rocambole": {
          "version": "0.6.0",
          "dev": true
        }
      }
    },
    "esformatter-quotes": {
      "version": "1.0.3",
      "dev": true
    },
    "esformatter-semicolons": {
      "version": "1.1.1",
      "dev": true
    },
    "esformatter-special-bangs": {
      "version": "1.0.1",
      "dev": true
    },
    "eslines": {
      "version": "0.0.13",
      "dev": true,
      "dependencies": {
        "fast-levenshtein": {
          "version": "1.1.4",
          "dev": true
        },
        "optionator": {
          "version": "0.8.1",
          "dev": true
        },
        "wordwrap": {
          "version": "1.0.0",
          "dev": true
        }
      }
    },
    "eslint": {
      "version": "3.8.1",
      "dev": true,
      "dependencies": {
        "chalk": {
          "version": "1.1.3",
          "dev": true
        },
        "cli-width": {
          "version": "2.1.0",
          "dev": true
        },
        "doctrine": {
          "version": "1.5.0",
          "dev": true
        },
        "estraverse": {
          "version": "4.2.0",
          "dev": true
        },
        "inquirer": {
          "version": "0.12.0",
          "dev": true
        },
        "strip-bom": {
          "version": "3.0.0",
          "dev": true
        },
        "strip-json-comments": {
          "version": "1.0.4",
          "dev": true
        },
        "supports-color": {
          "version": "2.0.0",
          "dev": true
        },
        "user-home": {
          "version": "2.0.0",
          "dev": true
        }
      }
    },
    "eslint-config-wpcalypso": {
      "version": "0.6.0",
      "dev": true
    },
    "eslint-plugin-react": {
      "version": "6.4.1",
      "dev": true,
      "dependencies": {
        "doctrine": {
          "version": "1.5.0",
          "dev": true
        }
      }
    },
    "eslint-plugin-wpcalypso": {
      "version": "3.2.0",
      "dev": true
    },
    "esmangle-evaluator": {
      "version": "1.0.1"
    },
    "espree": {
      "version": "3.4.3",
      "dev": true,
      "dependencies": {
        "acorn": {
          "version": "5.0.3",
          "dev": true
        }
      }
    },
    "esprima": {
      "version": "3.1.3"
    },
    "esrecurse": {
      "version": "4.1.0",
      "dev": true,
      "dependencies": {
        "estraverse": {
          "version": "4.1.1",
          "dev": true
        }
      }
    },
    "estraverse": {
      "version": "1.9.3",
      "dev": true
    },
    "estree-walker": {
      "version": "0.2.1"
    },
    "esutils": {
      "version": "2.0.2"
    },
    "etag": {
      "version": "1.7.0"
    },
    "event-emitter": {
      "version": "0.3.5",
      "dev": true
    },
    "event-stream": {
      "version": "3.3.4"
    },
    "eventemitter3": {
      "version": "1.2.0",
      "dev": true
    },
    "events": {
      "version": "1.0.2"
    },
    "exec-sh": {
      "version": "0.2.0",
      "dev": true
    },
    "execall": {
      "version": "1.0.0",
      "dev": true
    },
    "exenv": {
      "version": "1.2.0"
    },
    "exit-hook": {
      "version": "1.1.1",
      "dev": true
    },
    "expand-brackets": {
      "version": "0.1.5"
    },
    "expand-range": {
      "version": "1.8.2"
    },
    "expand-template": {
      "version": "1.0.3"
    },
    "expand-year": {
      "version": "1.0.0"
    },
    "exports-loader": {
      "version": "0.6.2"
    },
    "express": {
      "version": "4.13.3",
      "dependencies": {
        "cookie": {
          "version": "0.1.3"
        },
        "cookie-signature": {
          "version": "1.0.6"
        },
        "depd": {
          "version": "1.0.1"
        }
      }
    },
    "extend": {
      "version": "3.0.1"
    },
    "extglob": {
      "version": "0.3.2"
    },
    "extsprintf": {
      "version": "1.0.2"
    },
    "falafel": {
      "version": "1.2.0",
      "dependencies": {
        "acorn": {
          "version": "1.2.2"
        },
        "isarray": {
          "version": "0.0.1"
        }
      }
    },
    "fancy-log": {
      "version": "1.3.0",
      "dev": true,
      "dependencies": {
        "chalk": {
          "version": "1.1.3",
          "dev": true
        },
        "supports-color": {
          "version": "2.0.0",
          "dev": true
        }
      }
    },
    "fast-future": {
      "version": "1.0.2"
    },
    "fast-levenshtein": {
      "version": "2.0.6",
      "dev": true
    },
    "fast-luhn": {
      "version": "1.0.3"
    },
    "fastparse": {
      "version": "1.1.1"
    },
    "fb-watchman": {
      "version": "1.9.2",
      "dev": true
    },
    "fbemitter": {
      "version": "2.1.1"
    },
    "fbjs": {
      "version": "0.8.12",
      "dependencies": {
        "core-js": {
          "version": "1.2.7"
        }
      }
    },
    "fbjs-scripts": {
      "version": "0.7.1",
      "dev": true,
      "dependencies": {
        "core-js": {
          "version": "1.2.7",
          "dev": true
        },
        "cross-spawn": {
          "version": "3.0.1",
          "dev": true
        },
        "readable-stream": {
          "version": "2.2.9",
          "dev": true
        },
        "string_decoder": {
          "version": "1.0.0",
          "dev": true
        },
        "through2": {
          "version": "2.0.3",
          "dev": true
        }
      }
    },
    "figures": {
      "version": "1.7.0",
      "dev": true,
      "dependencies": {
        "escape-string-regexp": {
          "version": "1.0.5",
          "dev": true
        }
      }
    },
    "file-entry-cache": {
      "version": "2.0.0",
      "dev": true
    },
    "filename-regex": {
      "version": "2.0.1"
    },
    "fileset": {
      "version": "2.0.3",
      "dev": true,
      "dependencies": {
        "minimatch": {
          "version": "3.0.4",
          "dev": true
        }
      }
    },
    "filesize": {
      "version": "3.2.1"
    },
    "fill-range": {
      "version": "2.2.3"
    },
    "finalhandler": {
      "version": "0.4.0"
    },
    "find-parent-dir": {
      "version": "0.3.0",
      "dev": true
    },
    "find-up": {
      "version": "1.1.2",
      "dependencies": {
        "path-exists": {
          "version": "2.1.0"
        }
      }
    },
    "findup": {
      "version": "0.1.5",
      "dependencies": {
        "commander": {
          "version": "2.1.0"
        }
      }
    },
    "finished": {
      "version": "1.2.2",
      "dependencies": {
        "ee-first": {
          "version": "1.0.3"
        }
      }
    },
    "flag-icon-css": {
      "version": "2.3.0"
    },
    "flat-cache": {
      "version": "1.2.2",
      "dev": true
    },
    "flatten": {
      "version": "1.0.2",
      "dev": true
    },
    "flow-parser": {
      "version": "0.46.0",
      "dev": true
    },
    "flux": {
      "version": "2.1.1",
      "dependencies": {
        "core-js": {
          "version": "1.2.7"
        },
        "fbjs": {
          "version": "0.1.0-alpha.7"
        },
        "whatwg-fetch": {
          "version": "0.9.0"
        }
      }
    },
    "for-in": {
      "version": "1.0.2"
    },
    "for-own": {
      "version": "0.1.5"
    },
    "foreach": {
      "version": "2.0.5"
    },
    "foreachasync": {
      "version": "3.0.0"
    },
    "forever-agent": {
      "version": "0.6.1"
    },
    "form-data": {
      "version": "2.1.4"
    },
    "formatio": {
      "version": "1.1.1",
      "dev": true
    },
    "formidable": {
      "version": "1.1.1"
    },
    "forwarded": {
      "version": "0.1.0"
    },
    "fresh": {
      "version": "0.3.0"
    },
    "from": {
      "version": "0.1.7"
    },
    "fs-extra": {
      "version": "0.26.7"
    },
    "fs-readdir-recursive": {
      "version": "0.1.2",
      "dev": true
    },
    "fs.realpath": {
      "version": "1.0.0"
    },
    "fstream": {
      "version": "1.0.11"
    },
    "function-bind": {
      "version": "1.1.0"
    },
    "fuse.js": {
      "version": "2.6.1"
    },
    "gather-stream": {
      "version": "1.0.0"
    },
    "gauge": {
      "version": "2.7.4"
    },
    "gaze": {
      "version": "1.1.2"
    },
    "generate-function": {
      "version": "2.0.0"
    },
    "generate-object-property": {
      "version": "1.2.0"
    },
    "get-caller-file": {
      "version": "1.0.2"
    },
    "get-document": {
      "version": "1.0.0"
    },
    "get-src": {
      "version": "1.0.1"
    },
    "get-stdin": {
      "version": "4.0.1"
    },
    "get-video-id": {
      "version": "2.1.4"
    },
    "getpass": {
      "version": "0.1.7",
      "dependencies": {
        "assert-plus": {
          "version": "1.0.0"
        }
      }
    },
    "github-from-package": {
      "version": "0.0.0"
    },
    "glob": {
      "version": "7.0.3"
    },
    "glob-base": {
      "version": "0.3.0"
    },
    "glob-parent": {
      "version": "2.0.0"
    },
    "globals": {
      "version": "9.17.0"
    },
    "globby": {
      "version": "6.1.0"
    },
    "globjoin": {
      "version": "0.1.4",
      "dev": true
    },
    "globule": {
      "version": "1.1.0",
      "dependencies": {
        "glob": {
          "version": "7.1.1"
        },
        "lodash": {
          "version": "4.16.6"
        },
        "minimatch": {
          "version": "3.0.4"
        }
      }
    },
    "glogg": {
      "version": "1.0.0",
      "dev": true
    },
    "good-listener": {
      "version": "1.2.2"
    },
    "got": {
      "version": "3.3.1",
      "dev": true,
      "dependencies": {
        "object-assign": {
          "version": "3.0.0",
          "dev": true
        }
      }
    },
    "graceful-fs": {
      "version": "4.1.11"
    },
    "graceful-readlink": {
      "version": "1.0.1"
    },
    "gridicons": {
      "version": "1.0.0"
    },
    "growl": {
      "version": "1.9.2",
      "dev": true
    },
    "growly": {
      "version": "1.3.0",
      "dev": true
    },
    "gulp-util": {
      "version": "3.0.8",
      "dev": true,
      "dependencies": {
        "minimist": {
          "version": "1.2.0",
          "dev": true
        },
        "object-assign": {
          "version": "3.0.0",
          "dev": true
        },
        "readable-stream": {
          "version": "2.2.9",
          "dev": true
        },
        "string_decoder": {
          "version": "1.0.0",
          "dev": true
        },
        "through2": {
          "version": "2.0.3",
          "dev": true
        }
      }
    },
    "gulplog": {
      "version": "1.0.0",
      "dev": true
    },
    "gzip-size": {
      "version": "3.0.0",
      "dev": true
    },
    "handlebars": {
      "version": "4.0.8",
      "dev": true,
      "dependencies": {
        "async": {
          "version": "1.5.2",
          "dev": true
        },
        "source-map": {
          "version": "0.4.4",
          "dev": true
        }
      }
    },
    "har-schema": {
      "version": "1.0.5"
    },
    "har-validator": {
      "version": "4.2.1"
    },
    "hard-source-webpack-plugin": {
      "version": "0.0.42",
      "dependencies": {
        "bluebird": {
          "version": "3.5.0"
        },
        "source-map": {
          "version": "0.5.6"
        }
      }
    },
    "has": {
      "version": "1.0.1"
    },
    "has-ansi": {
      "version": "2.0.0"
    },
    "has-binary": {
      "version": "0.1.7",
      "dependencies": {
        "isarray": {
          "version": "0.0.1"
        }
      }
    },
    "has-color": {
      "version": "0.1.7",
      "dev": true
    },
    "has-cors": {
      "version": "1.1.0"
    },
    "has-flag": {
      "version": "1.0.0"
    },
    "has-gulplog": {
      "version": "0.1.0",
      "dev": true
    },
    "has-unicode": {
      "version": "2.0.1"
    },
    "hawk": {
      "version": "3.1.3"
    },
    "he": {
      "version": "0.5.0"
    },
    "hoek": {
      "version": "2.16.3"
    },
    "hoist-non-react-statics": {
      "version": "1.2.0"
    },
    "home-or-tmp": {
      "version": "1.0.0"
    },
    "hosted-git-info": {
      "version": "2.4.2"
    },
    "html": {
      "version": "1.0.0",
      "dev": true
    },
    "html-encoding-sniffer": {
      "version": "1.0.1",
      "dev": true
    },
    "html-loader": {
      "version": "0.4.0",
      "dependencies": {
        "source-map": {
          "version": "0.5.6"
        }
      }
    },
    "html-minifier": {
      "version": "1.5.0",
      "dependencies": {
        "async": {
          "version": "0.2.10"
        },
        "commander": {
          "version": "2.9.0"
        },
        "he": {
          "version": "1.0.0"
        },
        "source-map": {
          "version": "0.5.6"
        },
        "uglify-js": {
          "version": "2.6.4"
        }
      }
    },
    "html-tags": {
      "version": "1.1.1",
      "dev": true
    },
    "htmlparser2": {
      "version": "3.8.3"
    },
    "http-browserify": {
      "version": "1.7.0"
    },
    "http-errors": {
      "version": "1.6.1",
      "dependencies": {
        "inherits": {
          "version": "2.0.3"
        }
      }
    },
    "http-proxy": {
      "version": "1.16.2",
      "dev": true
    },
    "http-signature": {
      "version": "1.1.1"
    },
    "https-browserify": {
      "version": "0.0.0"
    },
    "husky": {
      "version": "0.13.3",
      "dev": true,
      "dependencies": {
        "chalk": {
          "version": "1.1.3",
          "dev": true
        },
        "normalize-path": {
          "version": "1.0.0",
          "dev": true
        },
        "supports-color": {
          "version": "2.0.0",
          "dev": true
        }
      }
    },
    "i18n-calypso": {
      "version": "1.7.3",
      "dependencies": {
        "async": {
          "version": "1.5.2"
        },
        "commander": {
          "version": "2.9.0"
        }
      }
    },
    "iconv-lite": {
      "version": "0.4.15"
    },
    "ieee754": {
      "version": "1.1.8"
    },
    "ignore": {
      "version": "3.3.0",
      "dev": true
    },
    "immediate": {
      "version": "3.0.6"
    },
    "immutable": {
      "version": "3.7.6"
    },
    "imports-loader": {
      "version": "0.6.5"
    },
    "imurmurhash": {
      "version": "0.1.4"
    },
    "in-publish": {
      "version": "2.0.0"
    },
    "indent-string": {
      "version": "2.1.0"
    },
    "indexes-of": {
      "version": "1.0.1",
      "dev": true
    },
    "indexof": {
      "version": "0.0.1"
    },
    "infinity-agent": {
      "version": "2.0.3",
      "dev": true
    },
    "inflight": {
      "version": "1.0.6"
    },
    "inherits": {
      "version": "2.0.1"
    },
    "ini": {
      "version": "1.3.4"
    },
    "inline-process-browser": {
      "version": "1.0.0"
    },
    "inquirer": {
      "version": "0.11.0",
      "dev": true,
      "dependencies": {
        "lodash": {
          "version": "3.10.1",
          "dev": true
        }
      }
    },
    "interpolate-components": {
      "version": "1.1.0"
    },
    "interpret": {
      "version": "0.6.6"
    },
    "interval-tree-1d": {
      "version": "1.0.3"
    },
    "invariant": {
      "version": "2.2.2"
    },
    "invert-kv": {
      "version": "1.0.0"
    },
    "ipaddr.js": {
      "version": "1.0.5"
    },
    "irregular-plurals": {
      "version": "1.2.0",
      "dev": true
    },
    "is-arrayish": {
      "version": "0.2.1"
    },
    "is-binary-path": {
      "version": "1.0.1"
    },
    "is-buffer": {
      "version": "1.1.5"
    },
    "is-builtin-module": {
      "version": "1.0.0"
    },
    "is-callable": {
      "version": "1.1.3"
    },
    "is-ci": {
      "version": "1.0.10",
      "dev": true
    },
    "is-date-object": {
      "version": "1.0.1"
    },
    "is-dotfile": {
      "version": "1.0.2"
    },
    "is-equal-shallow": {
      "version": "0.1.3"
    },
    "is-expression": {
      "version": "2.1.0"
    },
    "is-extendable": {
      "version": "0.1.1"
    },
    "is-extglob": {
      "version": "1.0.0"
    },
    "is-finite": {
      "version": "1.0.2"
    },
    "is-fullwidth-code-point": {
      "version": "1.0.0"
    },
    "is-glob": {
      "version": "2.0.1"
    },
    "is-integer": {
      "version": "1.0.7"
    },
    "is-lower-case": {
      "version": "1.1.3"
    },
    "is-my-json-valid": {
      "version": "2.13.1"
    },
    "is-npm": {
      "version": "1.0.0",
      "dev": true
    },
    "is-number": {
      "version": "2.1.0"
    },
    "is-path-cwd": {
      "version": "1.0.0",
      "dev": true
    },
    "is-path-in-cwd": {
      "version": "1.0.0",
      "dev": true
    },
    "is-path-inside": {
      "version": "1.0.0",
      "dev": true
    },
    "is-plain-obj": {
      "version": "1.1.0",
      "dev": true
    },
    "is-plain-object": {
      "version": "2.0.1",
      "dev": true,
      "dependencies": {
        "isobject": {
          "version": "1.0.2",
          "dev": true
        }
      }
    },
    "is-posix-bracket": {
      "version": "0.1.1"
    },
    "is-primitive": {
      "version": "2.0.0"
    },
    "is-promise": {
      "version": "2.1.0"
    },
    "is-property": {
      "version": "1.0.2"
    },
    "is-redirect": {
      "version": "1.0.0",
      "dev": true
    },
    "is-regex": {
      "version": "1.0.4"
    },
    "is-regexp": {
      "version": "1.0.0",
      "dev": true
    },
    "is-resolvable": {
      "version": "1.0.0",
      "dev": true
    },
    "is-stream": {
      "version": "1.1.0"
    },
    "is-subset": {
      "version": "0.1.1",
      "dev": true
    },
    "is-supported-regexp-flag": {
      "version": "1.0.0",
      "dev": true
    },
    "is-symbol": {
      "version": "1.0.1"
    },
    "is-typedarray": {
      "version": "1.0.0"
    },
    "is-upper-case": {
      "version": "1.1.2"
    },
    "is-utf8": {
      "version": "0.2.1"
    },
    "is-valid-month": {
      "version": "1.0.0"
    },
    "is-windows": {
      "version": "1.0.1"
    },
    "isarray": {
      "version": "1.0.0"
    },
    "isexe": {
      "version": "2.0.0"
    },
    "isobject": {
      "version": "2.1.0"
    },
    "isomorphic-fetch": {
      "version": "2.2.1"
    },
    "isstream": {
      "version": "0.1.2"
    },
    "istanbul": {
      "version": "0.4.5",
      "dev": true,
      "dependencies": {
        "abbrev": {
          "version": "1.0.9",
          "dev": true
        },
        "async": {
          "version": "1.5.2",
          "dev": true
        },
        "esprima": {
          "version": "2.7.3",
          "dev": true
        },
        "glob": {
          "version": "5.0.15",
          "dev": true
        },
        "resolve": {
          "version": "1.1.7",
          "dev": true
        },
        "wordwrap": {
          "version": "1.0.0",
          "dev": true
        }
      }
    },
    "istanbul-api": {
      "version": "1.1.8",
      "dev": true,
      "dependencies": {
        "async": {
          "version": "2.4.0",
          "dev": true
        }
      }
    },
    "istanbul-lib-coverage": {
      "version": "1.1.0",
      "dev": true
    },
    "istanbul-lib-hook": {
      "version": "1.0.6",
      "dev": true
    },
    "istanbul-lib-instrument": {
      "version": "1.7.1",
      "dev": true,
      "dependencies": {
        "semver": {
          "version": "5.3.0",
          "dev": true
        }
      }
    },
    "istanbul-lib-report": {
      "version": "1.1.0",
      "dev": true
    },
    "istanbul-lib-source-maps": {
      "version": "1.2.0",
      "dev": true,
      "dependencies": {
        "debug": {
          "version": "2.6.6",
          "dev": true
        },
        "ms": {
          "version": "0.7.3",
          "dev": true
        },
        "source-map": {
          "version": "0.5.6",
          "dev": true
        }
      }
    },
    "istanbul-reports": {
      "version": "1.1.0",
      "dev": true
    },
    "jade": {
      "version": "1.11.0",
      "from": "git://github.com/pugjs/jade.git#29784fd1ec6043397f4b43d45b4ee9e25177b940",
      "resolved": "git://github.com/pugjs/jade.git#29784fd1ec6043397f4b43d45b4ee9e25177b940"
    },
    "jade-attrs": {
      "version": "2.0.0",
      "dependencies": {
        "jade-runtime": {
          "version": "1.1.0"
        }
      }
    },
    "jade-code-gen": {
      "version": "0.0.4",
      "dependencies": {
        "jade-runtime": {
          "version": "1.1.0"
        }
      }
    },
    "jade-error": {
      "version": "1.2.0"
    },
    "jade-filters": {
      "version": "1.1.0"
    },
    "jade-lexer": {
      "version": "0.0.9",
      "dependencies": {
        "acorn": {
          "version": "2.7.0"
        },
        "is-expression": {
          "version": "1.0.2"
        }
      }
    },
    "jade-linker": {
      "version": "0.0.3"
    },
    "jade-load": {
      "version": "0.0.4"
    },
    "jade-parser": {
      "version": "0.0.9"
    },
    "jade-runtime": {
      "version": "2.0.0"
    },
    "jade-strip-comments": {
      "version": "1.0.0"
    },
    "jade-walk": {
      "version": "0.0.3"
    },
    "jed": {
      "version": "1.0.2"
    },
    "jest": {
      "version": "17.0.3",
      "dev": true,
      "dependencies": {
        "callsites": {
          "version": "2.0.0",
          "dev": true
        },
        "camelcase": {
          "version": "3.0.0",
          "dev": true
        },
        "chalk": {
          "version": "1.1.3",
          "dev": true
        },
        "cliui": {
          "version": "3.2.0",
          "dev": true
        },
        "jest-cli": {
          "version": "17.0.3",
          "dev": true
        },
        "supports-color": {
          "version": "2.0.0",
          "dev": true
        },
        "yargs": {
          "version": "6.6.0",
          "dev": true
        }
      }
    },
    "jest-changed-files": {
      "version": "17.0.2",
      "dev": true
    },
    "jest-config": {
      "version": "17.0.3",
      "dev": true,
      "dependencies": {
        "chalk": {
          "version": "1.1.3",
          "dev": true
        },
        "supports-color": {
          "version": "2.0.0",
          "dev": true
        }
      }
    },
    "jest-diff": {
      "version": "17.0.3",
      "dev": true,
      "dependencies": {
        "chalk": {
          "version": "1.1.3",
          "dev": true
        },
        "diff": {
          "version": "3.2.0",
          "dev": true
        },
        "supports-color": {
          "version": "2.0.0",
          "dev": true
        }
      }
    },
    "jest-environment-jsdom": {
      "version": "17.0.2",
      "dev": true,
      "dependencies": {
        "acorn": {
          "version": "4.0.11",
          "dev": true
        },
        "jsdom": {
          "version": "9.12.0",
          "dev": true
        },
        "webidl-conversions": {
          "version": "4.0.1",
          "dev": true
        }
      }
    },
    "jest-environment-node": {
      "version": "17.0.2",
      "dev": true
    },
    "jest-file-exists": {
      "version": "17.0.0",
      "dev": true
    },
    "jest-haste-map": {
      "version": "17.0.3",
      "dev": true
    },
    "jest-jasmine2": {
      "version": "17.0.3",
      "dev": true
    },
    "jest-matcher-utils": {
      "version": "17.0.3",
      "dev": true,
      "dependencies": {
        "chalk": {
          "version": "1.1.3",
          "dev": true
        },
        "supports-color": {
          "version": "2.0.0",
          "dev": true
        }
      }
    },
    "jest-matchers": {
      "version": "17.0.3",
      "dev": true
    },
    "jest-mock": {
      "version": "17.0.2",
      "dev": true
    },
    "jest-resolve": {
      "version": "17.0.3",
      "dev": true
    },
    "jest-resolve-dependencies": {
      "version": "17.0.3",
      "dev": true
    },
    "jest-runtime": {
      "version": "17.0.3",
      "dev": true,
      "dependencies": {
        "babel-jest": {
          "version": "17.0.2",
          "dev": true
        },
        "babel-plugin-jest-hoist": {
          "version": "17.0.2",
          "dev": true
        },
        "babel-preset-jest": {
          "version": "17.0.2",
          "dev": true
        },
        "camelcase": {
          "version": "3.0.0",
          "dev": true
        },
        "chalk": {
          "version": "1.1.3",
          "dev": true
        },
        "cliui": {
          "version": "3.2.0",
          "dev": true
        },
        "supports-color": {
          "version": "2.0.0",
          "dev": true
        },
        "yargs": {
          "version": "6.6.0",
          "dev": true
        }
      }
    },
    "jest-snapshot": {
      "version": "17.0.3",
      "dev": true
    },
    "jest-util": {
      "version": "17.0.2",
      "dev": true,
      "dependencies": {
        "chalk": {
          "version": "1.1.3",
          "dev": true
        },
        "diff": {
          "version": "3.2.0",
          "dev": true
        },
        "supports-color": {
          "version": "2.0.0",
          "dev": true
        }
      }
    },
    "jodid25519": {
      "version": "1.0.2",
      "optional": true
    },
    "jquery": {
      "version": "1.11.3"
    },
    "js-base64": {
      "version": "2.1.9"
    },
    "js-sha1": {
      "version": "0.4.1"
    },
    "js-stringify": {
      "version": "1.0.2"
    },
    "js-tokens": {
      "version": "3.0.1"
    },
    "js-yaml": {
      "version": "3.8.4",
      "dev": true
    },
    "jsbn": {
      "version": "0.1.1",
      "optional": true
    },
    "jscodeshift": {
      "version": "0.3.30",
      "dev": true,
      "dependencies": {
        "async": {
          "version": "1.5.2",
          "dev": true
        },
        "babel-core": {
          "version": "5.8.38",
          "dev": true,
          "dependencies": {
            "babylon": {
              "version": "5.8.38",
              "dev": true
            },
            "lodash": {
              "version": "3.10.1",
              "dev": true
            }
          }
        },
        "colors": {
          "version": "1.1.2",
          "dev": true
        },
        "core-js": {
          "version": "1.2.7",
          "dev": true
        },
        "detect-indent": {
          "version": "3.0.1",
          "dev": true
        },
        "globals": {
          "version": "6.4.1",
          "dev": true
        },
        "js-tokens": {
          "version": "1.0.1",
          "dev": true
        },
        "minimist": {
          "version": "1.2.0",
          "dev": true
        },
        "node-dir": {
          "version": "0.1.8",
          "dev": true
        },
        "repeating": {
          "version": "1.1.3",
          "dev": true
        },
        "source-map": {
          "version": "0.5.6",
          "dev": true
        },
        "source-map-support": {
          "version": "0.2.10",
          "dev": true,
          "dependencies": {
            "source-map": {
              "version": "0.1.32",
              "dev": true
            }
          }
        }
      }
    },
    "jsdom": {
      "version": "7.2.2",
      "dev": true,
      "optional": true,
      "dependencies": {
        "acorn": {
          "version": "2.7.0",
          "dev": true
        },
        "acorn-globals": {
          "version": "1.0.9",
          "dev": true,
          "optional": true
        }
      }
    },
    "jsesc": {
      "version": "1.3.0"
    },
    "json-loader": {
      "version": "0.5.4"
    },
    "json-schema": {
      "version": "0.2.3"
    },
    "json-stable-stringify": {
      "version": "1.0.1"
    },
    "json-stringify-safe": {
      "version": "5.0.1"
    },
    "json3": {
      "version": "3.3.2"
    },
    "json5": {
      "version": "0.4.0"
    },
    "jsonfile": {
      "version": "2.4.0"
    },
    "jsonfilter": {
      "version": "1.1.2",
      "dev": true,
      "dependencies": {
        "minimist": {
          "version": "1.2.0",
          "dev": true
        },
        "stream-combiner": {
          "version": "0.2.2",
          "dev": true
        }
      }
    },
    "jsonify": {
      "version": "0.0.0"
    },
    "jsonparse": {
      "version": "0.0.5",
      "dev": true
    },
    "jsonpointer": {
      "version": "2.0.0"
    },
    "JSONStream": {
      "version": "0.8.4",
      "dev": true
    },
    "jsprim": {
      "version": "1.4.0",
      "dependencies": {
        "assert-plus": {
          "version": "1.0.0"
        }
      }
    },
    "jstimezonedetect": {
      "version": "1.0.5"
    },
    "jstransform": {
      "version": "3.0.0",
      "dependencies": {
        "esprima-fb": {
          "version": "3001.1.0-dev-harmony-fb"
        },
        "source-map": {
          "version": "0.1.31"
        }
      }
    },
    "jstransformer": {
      "version": "0.0.3"
    },
    "jsx-ast-utils": {
      "version": "1.4.1",
      "dev": true
    },
    "key-mirror": {
      "version": "1.0.1"
    },
    "keymaster": {
      "version": "1.6.2"
    },
    "kind-of": {
      "version": "3.2.0"
    },
    "klaw": {
      "version": "1.3.1"
    },
    "latest-version": {
      "version": "1.0.1",
      "dev": true
    },
    "lazy-cache": {
      "version": "1.0.4"
    },
    "lcid": {
      "version": "1.0.0"
    },
    "ldjson-stream": {
      "version": "1.2.1",
      "dev": true
    },
    "level": {
      "version": "1.6.0"
    },
    "level-codec": {
      "version": "6.1.0"
    },
    "level-errors": {
      "version": "1.0.4"
    },
    "level-iterator-stream": {
      "version": "1.3.1"
    },
    "level-packager": {
      "version": "1.2.1"
    },
    "leveldown": {
      "version": "1.6.0",
      "dependencies": {
        "abstract-leveldown": {
          "version": "2.6.1"
        }
      }
    },
    "levelup": {
      "version": "1.3.6"
    },
    "leven": {
      "version": "1.0.2",
      "dev": true
    },
    "levn": {
      "version": "0.3.0",
      "dev": true
    },
    "lie": {
      "version": "3.0.2"
    },
    "load-json-file": {
      "version": "1.1.0"
    },
    "loader-utils": {
      "version": "0.2.17",
      "dependencies": {
        "json5": {
          "version": "0.5.1"
        }
      }
    },
    "localforage": {
      "version": "1.4.3"
    },
    "lodash": {
      "version": "4.15.0"
    },
    "lodash-deep": {
      "version": "1.5.3",
      "dev": true
    },
    "lodash-es": {
      "version": "4.17.4"
    },
    "lodash._arraycopy": {
      "version": "3.0.0",
      "dev": true
    },
    "lodash._arrayeach": {
      "version": "3.0.0",
      "dev": true
    },
    "lodash._baseassign": {
      "version": "3.2.0",
      "dev": true
    },
    "lodash._baseclone": {
      "version": "3.3.0",
      "dev": true
    },
    "lodash._basecopy": {
      "version": "3.0.1",
      "dev": true
    },
    "lodash._basecreate": {
      "version": "3.0.3",
      "dev": true
    },
    "lodash._basefor": {
      "version": "3.0.3",
      "dev": true
    },
    "lodash._basetostring": {
      "version": "3.0.1",
      "dev": true
    },
    "lodash._basevalues": {
      "version": "3.0.0",
      "dev": true
    },
    "lodash._bindcallback": {
      "version": "3.0.1",
      "dev": true
    },
    "lodash._getnative": {
      "version": "3.9.1",
      "dev": true
    },
    "lodash._isiterateecall": {
      "version": "3.0.9",
      "dev": true
    },
    "lodash._reescape": {
      "version": "3.0.0",
      "dev": true
    },
    "lodash._reevaluate": {
      "version": "3.0.0",
      "dev": true
    },
    "lodash._reinterpolate": {
      "version": "3.0.0",
      "dev": true
    },
    "lodash._root": {
      "version": "3.0.1",
      "dev": true
    },
    "lodash.assign": {
      "version": "4.2.0"
    },
    "lodash.clonedeep": {
      "version": "3.0.2",
      "dev": true
    },
    "lodash.create": {
      "version": "3.1.1",
      "dev": true
    },
    "lodash.escape": {
      "version": "3.2.0",
      "dev": true
    },
    "lodash.flatten": {
      "version": "4.4.0"
    },
    "lodash.isarguments": {
      "version": "3.1.0",
      "dev": true
    },
    "lodash.isarray": {
      "version": "3.0.4",
      "dev": true
    },
    "lodash.kebabcase": {
      "version": "4.1.1"
    },
    "lodash.keys": {
      "version": "3.1.2",
      "dev": true
    },
    "lodash.pickby": {
      "version": "4.6.0",
      "dev": true
    },
    "lodash.restparam": {
      "version": "3.6.1",
      "dev": true
    },
    "lodash.template": {
      "version": "3.6.2",
      "dev": true
    },
    "lodash.templatesettings": {
      "version": "3.1.1",
      "dev": true
    },
    "log-symbols": {
      "version": "1.0.2",
      "dev": true
    },
    "log-update": {
      "version": "1.0.2",
      "dev": true
    },
    "lolex": {
      "version": "1.3.2",
      "dev": true
    },
    "longest": {
      "version": "1.0.1"
    },
    "loose-envify": {
      "version": "1.3.1"
    },
    "loud-rejection": {
      "version": "1.6.0"
    },
    "lower-case": {
      "version": "1.1.4"
    },
    "lower-case-first": {
      "version": "1.0.2"
    },
    "lowercase-keys": {
      "version": "1.0.0",
      "dev": true
    },
    "lru": {
      "version": "3.1.0"
    },
    "lru-cache": {
      "version": "4.0.2"
    },
    "lunr": {
      "version": "0.5.7"
    },
    "makeerror": {
      "version": "1.0.11",
      "dev": true
    },
    "map-obj": {
      "version": "1.0.1"
    },
    "map-stream": {
      "version": "0.1.0"
    },
    "map-values": {
      "version": "1.0.1"
    },
    "marked": {
      "version": "0.3.5"
    },
    "marked-terminal": {
      "version": "1.7.0",
      "dev": true,
      "dependencies": {
        "chalk": {
          "version": "1.1.3",
          "dev": true
        },
        "supports-color": {
          "version": "2.0.0",
          "dev": true
        }
      }
    },
    "md5": {
      "version": "2.2.1",
      "dev": true
    },
    "md5-file": {
      "version": "3.1.0",
      "dev": true
    },
    "media-typer": {
      "version": "0.3.0"
    },
    "memory-fs": {
      "version": "0.3.0",
      "dependencies": {
        "readable-stream": {
          "version": "2.2.9"
        },
        "string_decoder": {
          "version": "1.0.0"
        }
      }
    },
    "meow": {
      "version": "3.7.0",
      "dependencies": {
        "minimist": {
          "version": "1.2.0"
        }
      }
    },
    "merge": {
      "version": "1.2.0",
      "dev": true
    },
    "merge-descriptors": {
      "version": "1.0.0"
    },
    "methods": {
      "version": "1.1.2"
    },
    "micromatch": {
      "version": "2.3.11"
    },
    "mime": {
      "version": "1.3.4"
    },
    "mime-db": {
      "version": "1.27.0"
    },
    "mime-types": {
      "version": "2.1.15"
    },
    "minimatch": {
      "version": "2.0.10"
    },
    "minimist": {
      "version": "0.0.8"
    },
    "mixedindentlint": {
      "version": "1.2.0",
      "dev": true,
      "dependencies": {
        "minimist": {
          "version": "1.2.0",
          "dev": true
        }
      }
    },
    "mkdirp": {
      "version": "0.5.1"
    },
    "mocha": {
      "version": "3.1.0",
      "dev": true,
      "dependencies": {
        "commander": {
          "version": "2.9.0",
          "dev": true
        },
        "escape-string-regexp": {
          "version": "1.0.5",
          "dev": true
        },
        "glob": {
          "version": "7.0.5",
          "dev": true
        },
        "minimatch": {
          "version": "3.0.4",
          "dev": true
        },
        "supports-color": {
          "version": "3.1.2",
          "dev": true
        }
      }
    },
    "mocha-junit-reporter": {
      "version": "1.12.0",
      "dev": true
    },
    "mockery": {
      "version": "1.7.0",
      "dev": true
    },
    "moment": {
      "version": "2.10.6"
    },
    "moment-timezone": {
      "version": "0.5.11"
    },
    "morgan": {
      "version": "1.2.0",
      "dependencies": {
        "bytes": {
          "version": "1.0.0"
        },
        "depd": {
          "version": "0.4.2"
        }
      }
    },
    "mout": {
      "version": "1.0.0",
      "dev": true
    },
    "ms": {
      "version": "0.7.1"
    },
    "multimatch": {
      "version": "2.1.0",
      "dev": true,
      "dependencies": {
        "minimatch": {
          "version": "3.0.4",
          "dev": true
        }
      }
    },
    "multipipe": {
      "version": "0.1.2",
      "dev": true
    },
    "mute-stream": {
      "version": "0.0.5",
      "dev": true
    },
    "nan": {
      "version": "2.5.1"
    },
    "natives": {
      "version": "1.1.0",
      "dev": true
    },
    "natural-compare": {
      "version": "1.4.0",
      "dev": true
    },
    "ncname": {
      "version": "1.0.0"
    },
    "negotiator": {
      "version": "0.5.3"
    },
    "neo-async": {
      "version": "1.8.2"
    },
    "nested-error-stacks": {
      "version": "1.0.2",
      "dev": true
    },
    "nock": {
      "version": "8.0.0",
      "dev": true,
      "dependencies": {
        "qs": {
          "version": "6.4.0",
          "dev": true
        }
      }
    },
    "node-abi": {
      "version": "2.0.0"
    },
    "node-contains": {
      "version": "1.0.0"
    },
    "node-dir": {
      "version": "0.1.16",
      "dependencies": {
        "minimatch": {
          "version": "3.0.4"
        }
      }
    },
    "node-emoji": {
      "version": "1.5.1",
      "dev": true
    },
    "node-fetch": {
      "version": "1.6.3"
    },
    "node-gyp": {
      "version": "3.6.1",
      "dependencies": {
        "minimatch": {
          "version": "3.0.4"
        },
        "semver": {
          "version": "5.3.0"
        }
      }
    },
    "node-int64": {
      "version": "0.4.0",
      "dev": true
    },
    "node-libs-browser": {
      "version": "0.6.0"
    },
    "node-localstorage": {
      "version": "0.6.0",
      "dev": true
    },
    "node-notifier": {
      "version": "4.6.1",
      "dev": true,
      "dependencies": {
        "minimist": {
          "version": "1.2.0",
          "dev": true
        }
      }
    },
    "node-sass": {
      "version": "3.7.0",
      "dependencies": {
        "chalk": {
          "version": "1.1.3"
        },
        "supports-color": {
          "version": "2.0.0"
        }
      }
    },
    "nodemon": {
      "version": "1.4.1",
      "dev": true,
      "dependencies": {
        "event-stream": {
          "version": "0.5.3",
          "dev": true
        },
        "lru-cache": {
          "version": "2.7.3",
          "dev": true
        },
        "minimatch": {
          "version": "0.3.0",
          "dev": true
        },
        "nopt": {
          "version": "1.0.10",
          "dev": true
        },
        "optimist": {
          "version": "0.2.8",
          "dev": true
        },
        "ps-tree": {
          "version": "0.0.3",
          "dev": true
        },
        "touch": {
          "version": "1.0.0",
          "dev": true
        }
      }
    },
    "nomnom": {
      "version": "1.8.1",
      "dev": true,
      "dependencies": {
        "ansi-styles": {
          "version": "1.0.0",
          "dev": true
        },
        "chalk": {
          "version": "0.4.0",
          "dev": true
        },
        "strip-ansi": {
          "version": "0.1.1",
          "dev": true
        }
      }
    },
    "noop-logger": {
      "version": "0.1.1"
    },
    "nopt": {
      "version": "3.0.6"
    },
    "normalize-package-data": {
      "version": "2.3.8"
    },
    "normalize-path": {
      "version": "2.1.1"
    },
    "normalize-range": {
      "version": "0.1.2"
    },
    "normalize-selector": {
      "version": "0.2.0",
      "dev": true
    },
    "notifications-panel": {
      "version": "1.1.9"
    },
    "npm-path": {
      "version": "1.1.0",
      "dev": true
    },
    "npm-run": {
      "version": "1.1.1",
      "dev": true,
      "dependencies": {
        "minimist": {
          "version": "1.2.0",
          "dev": true
        }
      }
    },
    "npm-run-all": {
      "version": "4.0.2",
      "dependencies": {
        "chalk": {
          "version": "1.1.3"
        },
        "load-json-file": {
          "version": "2.0.0"
        },
        "minimatch": {
          "version": "3.0.4"
        },
        "path-type": {
          "version": "2.0.0"
        },
        "read-pkg": {
          "version": "2.0.0"
        },
        "strip-bom": {
          "version": "3.0.0"
        },
        "supports-color": {
          "version": "2.0.0"
        }
      }
    },
    "npmlog": {
      "version": "4.1.0"
    },
    "nth-check": {
      "version": "1.0.1",
      "dev": true
    },
    "num2fraction": {
      "version": "1.2.2"
    },
    "number-is-nan": {
      "version": "1.0.1"
    },
    "numeral": {
      "version": "2.0.4"
    },
    "nwmatcher": {
      "version": "1.3.9",
      "dev": true
    },
    "oauth-sign": {
      "version": "0.8.2"
    },
    "object-assign": {
      "version": "4.1.1"
    },
    "object-component": {
      "version": "0.0.3"
    },
    "object-filter": {
      "version": "1.0.2"
    },
    "object-is": {
      "version": "1.0.1",
      "dev": true
    },
    "object-keys": {
      "version": "1.0.11"
    },
    "object.assign": {
      "version": "4.0.4"
    },
    "object.omit": {
      "version": "2.0.1"
    },
    "object.values": {
      "version": "1.0.4",
      "dev": true
    },
    "on-finished": {
      "version": "2.3.0"
    },
    "once": {
      "version": "1.4.0"
    },
    "onecolor": {
      "version": "3.0.4",
      "dev": true
    },
    "onetime": {
      "version": "1.1.0",
      "dev": true
    },
    "opener": {
      "version": "1.4.3",
      "dev": true
    },
    "optimist": {
      "version": "0.6.1"
    },
    "optionator": {
      "version": "0.8.2",
      "dev": true,
      "dependencies": {
        "wordwrap": {
          "version": "1.0.0",
          "dev": true
        }
      }
    },
    "options": {
      "version": "0.0.6"
    },
    "os-browserify": {
      "version": "0.1.2"
    },
    "os-homedir": {
      "version": "1.0.2"
    },
    "os-locale": {
      "version": "1.4.0"
    },
    "os-tmpdir": {
      "version": "1.0.2"
    },
    "osenv": {
      "version": "0.1.4"
    },
    "output-file-sync": {
      "version": "1.1.2",
      "dev": true
    },
    "package-json": {
      "version": "1.2.0",
      "dev": true
    },
    "page": {
      "version": "1.6.4",
      "dependencies": {
        "isarray": {
          "version": "0.0.1"
        },
        "path-to-regexp": {
          "version": "1.2.1"
        }
      }
    },
    "pako": {
      "version": "0.2.9"
    },
    "param-case": {
      "version": "1.1.2"
    },
    "parse-glob": {
      "version": "3.0.4"
    },
    "parse-int": {
      "version": "1.0.2"
    },
    "parse-json": {
      "version": "2.2.0"
    },
    "parse-year": {
      "version": "1.0.0"
    },
    "parse5": {
      "version": "1.5.1",
      "dev": true
    },
    "parsejson": {
      "version": "0.0.1"
    },
    "parseqs": {
      "version": "0.0.2"
    },
    "parseuri": {
      "version": "0.0.4"
    },
    "parseurl": {
      "version": "1.3.1"
    },
    "pascal-case": {
      "version": "1.1.2"
    },
    "path": {
      "version": "0.12.7",
      "dev": true
    },
    "path-browserify": {
      "version": "0.0.0"
    },
    "path-case": {
      "version": "1.1.2"
    },
    "path-exists": {
      "version": "1.0.0"
    },
    "path-is-absolute": {
      "version": "1.0.1"
    },
    "path-is-inside": {
      "version": "1.0.2",
      "dev": true
    },
    "path-parse": {
      "version": "1.0.5"
    },
    "path-to-regexp": {
      "version": "0.1.7"
    },
    "path-type": {
      "version": "1.1.0"
    },
    "pause-stream": {
      "version": "0.0.11"
    },
    "pbkdf2-compat": {
      "version": "2.0.1"
    },
    "percentage-regex": {
      "version": "3.0.0"
    },
    "performance-now": {
      "version": "0.2.0"
    },
    "phone": {
      "version": "1.0.8",
      "from": "git+https://github.com/Automattic/node-phone.git#6be6549b03137f2cca01e202250bf2590750119e",
      "resolved": "git+https://github.com/Automattic/node-phone.git#6be6549b03137f2cca01e202250bf2590750119e"
    },
    "photon": {
      "version": "2.0.0"
    },
    "pify": {
      "version": "2.3.0"
    },
    "pinkie": {
      "version": "2.0.4"
    },
    "pinkie-promise": {
      "version": "2.0.1"
    },
    "pipetteur": {
      "version": "2.0.3",
      "dev": true
    },
    "plur": {
      "version": "2.1.2",
      "dev": true
    },
    "pluralize": {
      "version": "1.2.1",
      "dev": true
    },
    "postcss": {
      "version": "5.2.17",
      "dependencies": {
        "chalk": {
          "version": "1.1.3",
          "dependencies": {
            "supports-color": {
              "version": "2.0.0"
            }
          }
        },
        "source-map": {
          "version": "0.5.6"
        }
      }
    },
    "postcss-cli": {
      "version": "2.5.1",
      "dependencies": {
        "glob": {
          "version": "5.0.15"
        },
        "globby": {
          "version": "3.0.1"
        },
        "pinkie": {
          "version": "1.0.0"
        },
        "pinkie-promise": {
          "version": "1.0.0"
        }
      }
    },
    "postcss-less": {
      "version": "0.14.0",
      "dev": true
    },
    "postcss-reporter": {
      "version": "1.4.1",
      "dev": true
    },
    "postcss-resolve-nested-selector": {
      "version": "0.1.1",
      "dev": true
    },
    "postcss-scss": {
      "version": "0.1.9",
      "dev": true
    },
    "postcss-selector-parser": {
      "version": "2.2.3",
      "dev": true
    },
    "postcss-value-parser": {
      "version": "3.3.0"
    },
    "prebuild-install": {
      "version": "2.1.2",
      "dependencies": {
        "minimist": {
          "version": "1.2.0"
        }
      }
    },
    "prelude-ls": {
      "version": "1.1.2",
      "dev": true
    },
    "prepend-http": {
      "version": "1.0.4",
      "dev": true
    },
    "preserve": {
      "version": "0.2.0"
    },
    "pretty-format": {
      "version": "4.2.3",
      "dev": true
    },
    "prismjs": {
      "version": "1.6.0",
      "dependencies": {
        "clipboard": {
          "version": "1.6.1",
          "optional": true
        }
      }
    },
    "private": {
      "version": "0.1.7"
    },
    "process": {
      "version": "0.11.10"
    },
    "process-nextick-args": {
      "version": "1.0.7"
    },
    "progress": {
      "version": "1.1.8",
      "dev": true
    },
    "progress-event": {
      "version": "1.0.0"
    },
    "promise": {
      "version": "7.1.1"
    },
    "propagate": {
      "version": "0.4.0",
      "dev": true
    },
    "protochain": {
      "version": "1.0.5",
      "dev": true
    },
    "proxy-addr": {
      "version": "1.0.10"
    },
    "prr": {
      "version": "1.0.1"
    },
    "ps-tree": {
      "version": "1.1.0"
    },
    "pseudomap": {
      "version": "1.0.2"
    },
    "pump": {
      "version": "1.0.2"
    },
    "punycode": {
      "version": "1.4.1"
    },
    "q": {
      "version": "1.0.1"
    },
    "qr.js": {
      "version": "0.0.0"
    },
    "qrcode.react": {
      "version": "0.6.1"
    },
    "qs": {
      "version": "4.0.0"
    },
    "querystring": {
      "version": "0.2.0"
    },
    "querystring-es3": {
      "version": "0.2.1"
    },
    "randomatic": {
      "version": "1.1.6"
    },
    "range-parser": {
      "version": "1.0.3"
    },
    "raw-body": {
      "version": "2.2.0"
    },
    "rc": {
      "version": "1.2.1",
      "dependencies": {
        "minimist": {
          "version": "1.2.0"
        }
      }
    },
    "react": {
      "version": "15.4.0"
    },
    "react-addons-create-fragment": {
      "version": "15.4.0"
    },
    "react-addons-css-transition-group": {
      "version": "15.4.0"
    },
    "react-addons-linked-state-mixin": {
      "version": "15.4.0"
    },
    "react-addons-shallow-compare": {
      "version": "15.4.0"
    },
    "react-addons-test-utils": {
      "version": "15.4.0",
      "dev": true
    },
    "react-addons-update": {
      "version": "15.4.0"
    },
    "react-click-outside": {
      "version": "2.1.0"
    },
    "react-codemod": {
      "version": "4.0.0",
      "from": "git://github.com/reactjs/react-codemod.git#d6563d988c1dbc4a94d4c67f4eb85ab12f2f70ea",
      "resolved": "git://github.com/reactjs/react-codemod.git#d6563d988c1dbc4a94d4c67f4eb85ab12f2f70ea",
      "dev": true,
      "dependencies": {
        "chalk": {
          "version": "1.1.3",
          "dev": true
        },
        "cli-width": {
          "version": "2.1.0",
          "dev": true
        },
        "doctrine": {
          "version": "1.5.0",
          "dev": true
        },
        "eslint": {
          "version": "2.13.1",
          "dev": true
        },
        "estraverse": {
          "version": "4.2.0",
          "dev": true
        },
        "file-entry-cache": {
          "version": "1.3.1",
          "dev": true
        },
        "inquirer": {
          "version": "0.12.0",
          "dev": true
        },
        "strip-json-comments": {
          "version": "1.0.4",
          "dev": true
        },
        "supports-color": {
          "version": "2.0.0",
          "dev": true
        },
        "user-home": {
          "version": "2.0.0",
          "dev": true
        }
      }
    },
    "react-day-picker": {
      "version": "2.4.1"
    },
    "react-docgen": {
      "version": "2.13.0",
      "dependencies": {
        "async": {
          "version": "1.5.2"
        },
        "babylon": {
          "version": "5.8.38"
        },
        "commander": {
          "version": "2.9.0"
        }
      }
    },
    "react-dom": {
      "version": "15.4.0"
    },
    "react-element-to-jsx-string": {
      "version": "3.2.0",
      "dev": true
    },
    "react-hot-api": {
      "version": "0.4.7",
      "dev": true
    },
    "react-hot-loader": {
      "version": "1.3.0",
      "dev": true,
      "dependencies": {
        "source-map": {
          "version": "0.4.4",
          "dev": true
        }
      }
    },
    "react-is-deprecated": {
      "version": "0.1.2"
    },
    "react-modal": {
      "version": "1.6.5"
    },
    "react-pure-render": {
      "version": "1.0.2"
    },
    "react-redux": {
      "version": "5.0.3"
    },
    "react-test-env": {
      "version": "0.2.0",
      "dev": true,
      "dependencies": {
        "acorn": {
          "version": "2.7.0",
          "dev": true
        },
        "acorn-globals": {
          "version": "1.0.9",
          "dev": true
        },
        "jsdom": {
          "version": "9.4.1",
          "dev": true
        },
        "lodash.assign": {
          "version": "4.1.0",
          "dev": true
        },
        "webidl-conversions": {
          "version": "3.0.1",
          "dev": true
        },
        "whatwg-url": {
          "version": "3.1.0",
          "dev": true
        }
      }
    },
    "react-virtualized": {
      "version": "9.4.0",
      "dependencies": {
        "classnames": {
          "version": "2.2.5"
        }
      }
    },
    "read-all-stream": {
      "version": "3.1.0",
      "dev": true,
      "dependencies": {
        "readable-stream": {
          "version": "2.2.9",
          "dev": true
        },
        "string_decoder": {
          "version": "1.0.0",
          "dev": true
        }
      }
    },
    "read-file-stdin": {
      "version": "0.2.1"
    },
    "read-pkg": {
      "version": "1.1.0"
    },
    "read-pkg-up": {
      "version": "1.0.1"
    },
    "readable-stream": {
      "version": "1.1.14",
      "dependencies": {
        "isarray": {
          "version": "0.0.1"
        }
      }
    },
    "readdirp": {
      "version": "2.1.0",
      "dependencies": {
        "minimatch": {
          "version": "3.0.4"
        },
        "readable-stream": {
          "version": "2.2.9"
        },
        "string_decoder": {
          "version": "1.0.0"
        }
      }
    },
    "readline-sync": {
      "version": "1.4.5",
      "dev": true
    },
    "readline2": {
      "version": "1.0.1",
      "dev": true
    },
    "recast": {
      "version": "0.11.23",
      "dependencies": {
        "source-map": {
          "version": "0.5.6"
        }
      }
    },
    "redent": {
      "version": "1.0.0"
    },
    "redeyed": {
      "version": "1.0.1",
      "dev": true,
      "dependencies": {
        "esprima": {
          "version": "3.0.0",
          "dev": true
        }
      }
    },
    "reduce-component": {
      "version": "1.0.1"
    },
    "redux": {
      "version": "3.0.4"
    },
    "redux-thunk": {
      "version": "1.0.0"
    },
    "regenerate": {
      "version": "1.3.2"
    },
    "regenerator": {
      "version": "0.8.40",
      "dev": true,
      "dependencies": {
        "ast-types": {
          "version": "0.8.12",
          "dev": true
        },
        "esprima-fb": {
          "version": "15001.1001.0-dev-harmony-fb",
          "dev": true
        },
        "recast": {
          "version": "0.10.33",
          "dev": true
        },
        "source-map": {
          "version": "0.5.6",
          "dev": true
        }
      }
    },
    "regenerator-runtime": {
      "version": "0.10.5"
    },
    "regenerator-transform": {
      "version": "0.9.11"
    },
    "regex-cache": {
      "version": "0.4.3"
    },
    "regexp-quote": {
      "version": "0.0.0"
    },
    "regexpu": {
      "version": "1.3.0",
      "dev": true,
      "dependencies": {
        "ast-types": {
          "version": "0.8.15",
          "dev": true
        },
        "esprima": {
          "version": "2.7.3",
          "dev": true
        },
        "recast": {
          "version": "0.10.43",
          "dev": true,
          "dependencies": {
            "esprima-fb": {
              "version": "15001.1001.0-dev-harmony-fb",
              "dev": true
            }
          }
        },
        "source-map": {
          "version": "0.5.6",
          "dev": true
        }
      }
    },
    "regexpu-core": {
      "version": "2.0.0"
    },
    "registry-url": {
      "version": "3.1.0",
      "dev": true
    },
    "regjsgen": {
      "version": "0.2.0"
    },
    "regjsparser": {
      "version": "0.1.5",
      "dependencies": {
        "jsesc": {
          "version": "0.5.0"
        }
      }
    },
    "relateurl": {
      "version": "0.2.7"
    },
    "remove-trailing-separator": {
      "version": "1.0.1"
    },
    "repeat-element": {
      "version": "1.1.2"
    },
    "repeat-string": {
      "version": "1.6.1"
    },
    "repeating": {
      "version": "2.0.1"
    },
    "replace-ext": {
      "version": "0.0.1",
      "dev": true
    },
    "request": {
      "version": "2.81.0",
      "dependencies": {
        "qs": {
          "version": "6.4.0"
        },
        "tunnel-agent": {
          "version": "0.6.0"
        },
        "uuid": {
          "version": "3.0.1"
        }
      }
    },
    "require-directory": {
      "version": "2.1.1"
    },
    "require-from-string": {
      "version": "1.2.1",
      "dev": true
    },
    "require-main-filename": {
      "version": "1.0.1"
    },
    "require-uncached": {
      "version": "1.0.3",
      "dev": true
    },
    "requireindex": {
      "version": "1.1.0",
      "dev": true
    },
    "requires-port": {
      "version": "1.0.0",
      "dev": true
    },
    "resolve": {
      "version": "1.3.3"
    },
    "resolve-from": {
      "version": "1.0.1",
      "dev": true
    },
    "restore-cursor": {
      "version": "1.0.1",
      "dev": true
    },
    "right-align": {
      "version": "0.1.3"
    },
    "rimraf": {
      "version": "2.6.1",
      "dependencies": {
        "glob": {
          "version": "7.1.1"
        },
        "minimatch": {
          "version": "3.0.4"
        }
      }
    },
    "ripemd160": {
      "version": "0.2.0"
    },
    "rocambole": {
      "version": "0.7.0",
      "dev": true,
      "dependencies": {
        "esprima": {
          "version": "2.7.3",
          "dev": true
        }
      }
    },
    "rocambole-indent": {
      "version": "2.0.4",
      "dev": true,
      "dependencies": {
        "mout": {
          "version": "0.11.1",
          "dev": true
        }
      }
    },
    "rocambole-linebreak": {
      "version": "1.0.2",
      "dev": true,
      "dependencies": {
        "semver": {
          "version": "4.3.6",
          "dev": true
        }
      }
    },
    "rocambole-node": {
      "version": "1.0.0",
      "dev": true
    },
    "rocambole-token": {
      "version": "1.2.1",
      "dev": true
    },
    "rocambole-whitespace": {
      "version": "1.0.0",
      "dev": true
    },
    "rtlcss": {
      "version": "2.0.5"
    },
    "run-async": {
      "version": "0.1.0",
      "dev": true
    },
    "run-parallel": {
      "version": "1.1.6"
    },
    "rx-lite": {
      "version": "3.1.2",
      "dev": true
    },
    "safe-buffer": {
      "version": "5.0.1"
    },
    "samsam": {
      "version": "1.1.2",
      "dev": true
    },
    "sane": {
      "version": "1.4.1",
      "dev": true,
      "dependencies": {
        "minimatch": {
          "version": "3.0.4",
          "dev": true
        },
        "minimist": {
          "version": "1.2.0",
          "dev": true
        }
      }
    },
    "sanitize-html": {
      "version": "1.11.1"
    },
    "sass-graph": {
      "version": "2.2.2",
      "dependencies": {
        "camelcase": {
          "version": "3.0.0"
        },
        "cliui": {
          "version": "3.2.0"
        },
        "yargs": {
          "version": "6.6.0"
        }
      }
    },
    "sax": {
      "version": "1.2.2",
      "dev": true
    },
    "scss-tokenizer": {
      "version": "0.2.3",
      "dependencies": {
        "source-map": {
          "version": "0.4.4"
        }
      }
    },
    "seed-random": {
      "version": "2.2.0"
    },
    "select": {
      "version": "1.1.2"
    },
    "semver": {
      "version": "5.1.0"
    },
    "semver-diff": {
      "version": "2.1.0",
      "dev": true
    },
    "send": {
      "version": "0.13.0",
      "dependencies": {
        "depd": {
          "version": "1.0.1"
        },
        "http-errors": {
          "version": "1.3.1"
        },
        "statuses": {
          "version": "1.2.1"
        }
      }
    },
    "sentence-case": {
      "version": "1.1.3"
    },
    "serializerr": {
      "version": "1.0.3",
      "dev": true
    },
    "serve-index": {
      "version": "1.8.0",
      "dev": true,
      "dependencies": {
        "accepts": {
          "version": "1.3.3",
          "dev": true
        },
        "escape-html": {
          "version": "1.0.3",
          "dev": true
        },
        "http-errors": {
          "version": "1.5.1",
          "dev": true
        },
        "inherits": {
          "version": "2.0.3",
          "dev": true
        },
        "negotiator": {
          "version": "0.6.1",
          "dev": true
        },
        "setprototypeof": {
          "version": "1.0.2",
          "dev": true
        }
      }
    },
    "serve-static": {
      "version": "1.10.3",
      "dependencies": {
        "destroy": {
          "version": "1.0.4"
        },
        "escape-html": {
          "version": "1.0.3"
        },
        "http-errors": {
          "version": "1.3.1"
        },
        "send": {
          "version": "0.13.2"
        },
        "statuses": {
          "version": "1.2.1"
        }
      }
    },
    "set-blocking": {
      "version": "2.0.0"
    },
    "set-immediate-shim": {
      "version": "1.0.1"
    },
    "setimmediate": {
      "version": "1.0.5"
    },
    "setprototypeof": {
      "version": "1.0.3"
    },
    "sha.js": {
      "version": "2.2.6"
    },
    "shebang-command": {
      "version": "1.2.0"
    },
    "shebang-regex": {
      "version": "1.0.0"
    },
    "shell-quote": {
      "version": "1.6.1"
    },
    "shelljs": {
      "version": "0.6.1",
      "dev": true
    },
    "shellwords": {
      "version": "0.1.0",
      "dev": true
    },
    "sigmund": {
      "version": "1.0.1",
      "dev": true
    },
    "signal-exit": {
      "version": "3.0.2"
    },
    "simple-fmt": {
      "version": "0.1.0",
      "dev": true
    },
    "simple-get": {
      "version": "1.4.3"
    },
    "simple-is": {
      "version": "0.2.0",
      "dev": true
    },
    "sinon": {
      "version": "1.17.6",
      "dev": true
    },
    "sinon-chai": {
      "version": "2.8.0",
      "dev": true
    },
    "slash": {
      "version": "1.0.0"
    },
    "slice-ansi": {
      "version": "0.0.4",
      "dev": true
    },
    "slide": {
      "version": "1.1.6",
      "dev": true
    },
    "snake-case": {
      "version": "1.1.2"
    },
    "sntp": {
      "version": "1.0.9"
    },
    "social-logos": {
      "version": "1.0.1"
    },
    "socket.io": {
      "version": "1.4.5",
      "dev": true
    },
    "socket.io-adapter": {
      "version": "0.4.0",
      "dev": true,
      "dependencies": {
        "component-emitter": {
          "version": "1.1.2",
          "dev": true
        },
        "isarray": {
          "version": "0.0.1",
          "dev": true
        },
        "json3": {
          "version": "3.2.6",
          "dev": true
        },
        "socket.io-parser": {
          "version": "2.2.2",
          "dev": true,
          "dependencies": {
            "debug": {
              "version": "0.7.4",
              "dev": true
            }
          }
        }
      }
    },
    "socket.io-client": {
      "version": "1.4.5"
    },
    "socket.io-parser": {
      "version": "2.2.6",
      "dependencies": {
        "component-emitter": {
          "version": "1.1.2"
        },
        "isarray": {
          "version": "0.0.1"
        }
      }
    },
    "sortobject": {
      "version": "1.1.1",
      "dev": true
    },
    "source-list-map": {
      "version": "0.1.8"
    },
    "source-map": {
      "version": "0.1.39"
    },
    "source-map-loader": {
      "version": "0.1.5"
    },
    "source-map-support": {
      "version": "0.3.2",
      "dependencies": {
        "source-map": {
          "version": "0.1.32"
        }
      }
    },
    "sparkles": {
      "version": "1.0.0",
      "dev": true
    },
    "spdx-correct": {
      "version": "1.0.2"
    },
    "spdx-expression-parse": {
      "version": "1.0.4"
    },
    "spdx-license-ids": {
      "version": "1.2.2"
    },
    "specificity": {
      "version": "0.2.1",
      "dev": true
    },
    "split": {
      "version": "0.3.3"
    },
    "split2": {
      "version": "0.2.1",
      "dev": true
    },
    "sprintf-js": {
      "version": "1.0.3",
      "dev": true
    },
    "sshpk": {
      "version": "1.13.0",
      "dependencies": {
        "assert-plus": {
          "version": "1.0.0"
        }
      }
    },
    "stable": {
      "version": "0.1.6",
      "dev": true
    },
    "statuses": {
      "version": "1.3.1"
    },
    "stdin": {
      "version": "0.0.1",
      "dev": true
    },
    "store": {
      "version": "1.3.16"
    },
    "stream-browserify": {
      "version": "1.0.0"
    },
    "stream-cache": {
      "version": "0.0.2",
      "dev": true
    },
    "stream-combiner": {
      "version": "0.0.4"
    },
    "stream-shift": {
      "version": "1.0.0",
      "dev": true
    },
    "string_decoder": {
      "version": "0.10.31"
    },
    "string-length": {
      "version": "1.0.1",
      "dev": true
    },
    "string-width": {
      "version": "1.0.2"
    },
    "string.prototype.codepointat": {
      "version": "0.2.0",
      "dev": true
    },
    "string.prototype.padend": {
      "version": "3.0.0"
    },
    "stringify-object": {
      "version": "2.4.0",
      "dev": true
    },
    "stringmap": {
      "version": "0.2.2",
      "dev": true
    },
    "stringset": {
      "version": "0.2.1",
      "dev": true
    },
    "stringstream": {
      "version": "0.0.5"
    },
    "strip-ansi": {
      "version": "3.0.1"
    },
    "strip-bom": {
      "version": "2.0.0"
    },
    "strip-indent": {
      "version": "1.0.1"
    },
    "strip-json-comments": {
      "version": "2.0.1"
    },
    "striptags": {
      "version": "2.1.1"
    },
    "stylehacks": {
      "version": "2.3.2",
      "dev": true,
      "dependencies": {
        "chalk": {
          "version": "1.1.3",
          "dev": true
        },
        "minimist": {
          "version": "1.2.0",
          "dev": true
        },
        "supports-color": {
          "version": "2.0.0",
          "dev": true
        }
      }
    },
    "stylelint": {
      "version": "6.9.0",
      "dev": true,
      "dependencies": {
        "chalk": {
          "version": "1.1.3",
          "dev": true
        },
        "entities": {
          "version": "1.1.1",
          "dev": true
        },
        "get-stdin": {
          "version": "5.0.1",
          "dev": true
        },
        "globby": {
          "version": "5.0.0",
          "dev": true
        },
        "htmlparser2": {
          "version": "3.9.2",
          "dev": true
        },
        "readable-stream": {
          "version": "2.2.9",
          "dev": true
        },
        "resolve-from": {
          "version": "2.0.0",
          "dev": true
        },
        "string_decoder": {
          "version": "1.0.0",
          "dev": true
        },
        "supports-color": {
          "version": "2.0.0",
          "dev": true
        }
      }
    },
    "sugarss": {
      "version": "0.1.6",
      "dev": true
    },
    "superagent": {
      "version": "2.1.0",
      "dependencies": {
        "async": {
          "version": "1.5.2"
        },
        "form-data": {
          "version": "1.0.0-rc4"
        },
        "qs": {
          "version": "6.4.0"
        },
        "readable-stream": {
          "version": "2.2.9"
        },
        "string_decoder": {
          "version": "1.0.0"
        }
      }
    },
    "supertest": {
      "version": "2.0.0",
      "dev": true
    },
    "supports-color": {
      "version": "3.2.3"
    },
    "svg-tags": {
      "version": "1.0.0",
      "dev": true
    },
    "swap-case": {
      "version": "1.1.2"
    },
    "symbol-tree": {
      "version": "3.2.2",
      "dev": true
    },
    "sync-exec": {
      "version": "0.5.0",
      "dev": true
    },
    "synesthesia": {
      "version": "1.0.1",
      "dev": true
    },
    "table": {
      "version": "3.8.3",
      "dev": true,
      "dependencies": {
        "chalk": {
          "version": "1.1.3",
          "dev": true
        },
        "is-fullwidth-code-point": {
          "version": "2.0.0",
          "dev": true
        },
        "string-width": {
          "version": "2.0.0",
          "dev": true
        },
        "supports-color": {
          "version": "2.0.0",
          "dev": true
        }
      }
    },
    "tapable": {
      "version": "0.1.10"
    },
    "tar": {
      "version": "2.2.1"
    },
    "tar-fs": {
      "version": "1.15.2"
    },
    "tar-stream": {
      "version": "1.5.4",
      "dependencies": {
        "readable-stream": {
          "version": "2.2.9"
        },
        "string_decoder": {
          "version": "1.0.0"
        }
      }
    },
    "temp": {
      "version": "0.8.3",
      "dev": true,
      "dependencies": {
        "rimraf": {
          "version": "2.2.8",
          "dev": true
        }
      }
    },
    "test-exclude": {
      "version": "2.1.3",
      "dev": true
    },
    "text-table": {
      "version": "0.2.0",
      "dev": true
    },
    "throat": {
      "version": "3.0.0",
      "dev": true
    },
    "through": {
      "version": "2.3.8"
    },
    "through2": {
      "version": "0.6.5",
      "dependencies": {
        "isarray": {
          "version": "0.0.1"
        },
        "readable-stream": {
          "version": "1.0.34"
        }
      }
    },
    "time-stamp": {
      "version": "1.0.1",
      "dev": true
    },
    "timed-out": {
      "version": "2.0.0",
      "dev": true
    },
    "timers-browserify": {
      "version": "1.4.2"
    },
    "tiny-emitter": {
      "version": "1.2.0"
    },
    "tinymce": {
      "version": "4.5.6"
    },
    "title-case": {
      "version": "1.1.2"
    },
    "title-case-minors": {
      "version": "0.0.2"
    },
    "tmpl": {
      "version": "1.0.4",
      "dev": true
    },
    "to-array": {
      "version": "0.1.4"
    },
    "to-camel-case": {
      "version": "1.0.0"
    },
    "to-capital-case": {
      "version": "0.1.1",
      "dependencies": {
        "to-no-case": {
          "version": "0.1.1"
        }
      }
    },
    "to-fast-properties": {
      "version": "1.0.3"
    },
    "to-no-case": {
      "version": "1.0.2"
    },
    "to-space-case": {
      "version": "1.0.0"
    },
    "to-title-case": {
      "version": "0.1.5"
    },
    "token-stream": {
      "version": "0.0.1"
    },
    "tough-cookie": {
      "version": "2.3.2"
    },
    "tr46": {
      "version": "0.0.3",
      "dev": true
    },
    "tracekit": {
      "version": "0.4.3"
    },
    "traverse": {
      "version": "0.6.6",
      "dev": true
    },
    "trim-newlines": {
      "version": "1.0.0"
    },
    "trim-right": {
      "version": "1.0.1"
    },
    "try-resolve": {
      "version": "1.0.1",
      "dev": true
    },
    "tryit": {
      "version": "1.0.3",
      "dev": true
    },
    "tryor": {
      "version": "0.1.2",
      "dev": true
    },
    "tty-browserify": {
      "version": "0.0.0"
    },
    "tunnel-agent": {
      "version": "0.4.3"
    },
    "tween.js": {
      "version": "16.3.1"
    },
    "tweetnacl": {
      "version": "0.14.5",
      "optional": true
    },
    "twemoji": {
      "version": "2.2.5"
    },
    "type-check": {
      "version": "0.3.2",
      "dev": true
    },
    "type-detect": {
      "version": "1.0.0",
      "dev": true
    },
    "type-is": {
      "version": "1.6.15"
    },
    "typedarray": {
      "version": "0.0.6"
    },
    "ua-parser-js": {
      "version": "0.7.12"
    },
    "uglify-js": {
      "version": "2.7.0",
      "dependencies": {
        "async": {
          "version": "0.2.10"
        },
        "source-map": {
          "version": "0.5.6"
        }
      }
    },
    "uglify-to-browserify": {
      "version": "1.0.2"
    },
    "uid": {
      "version": "0.0.2"
    },
    "ultron": {
      "version": "1.0.2"
    },
    "underscore": {
      "version": "1.6.0",
      "dev": true
    },
    "uniq": {
      "version": "1.0.1",
      "dev": true
    },
    "unpipe": {
      "version": "1.0.0"
    },
    "unquoted-property-validator": {
      "version": "1.0.0",
      "dev": true
    },
    "unreachable-branch-transform": {
      "version": "0.3.0",
      "dependencies": {
        "ast-types": {
          "version": "0.8.15"
        },
        "esprima-fb": {
          "version": "15001.1001.0-dev-harmony-fb"
        },
        "recast": {
          "version": "0.10.43"
        },
        "source-map": {
          "version": "0.5.6"
        }
      }
    },
    "unzip-response": {
      "version": "1.0.2"
    },
    "update-notifier": {
      "version": "0.3.2",
      "dev": true
    },
    "upper-case": {
      "version": "1.1.3"
    },
    "upper-case-first": {
      "version": "1.1.2"
    },
    "uppercamelcase": {
      "version": "1.1.0"
    },
    "url": {
      "version": "0.10.3",
      "dependencies": {
        "punycode": {
          "version": "1.3.2"
        }
      }
    },
    "user-home": {
      "version": "1.1.1"
    },
    "utf8": {
      "version": "2.1.0"
    },
    "util": {
      "version": "0.10.3"
    },
    "util-deprecate": {
      "version": "1.0.2"
    },
    "utils-merge": {
      "version": "1.0.0"
    },
    "uuid": {
      "version": "2.0.1"
    },
    "valid-url": {
      "version": "1.0.9"
    },
    "validate-npm-package-license": {
      "version": "3.0.1"
    },
    "vary": {
      "version": "1.0.1"
    },
    "verror": {
      "version": "1.3.6"
    },
    "vinyl": {
      "version": "0.5.3",
      "dev": true
    },
    "vm-browserify": {
      "version": "0.0.4"
    },
    "void-elements": {
      "version": "2.0.1"
    },
    "vorpal": {
      "version": "1.12.0",
      "dev": true,
      "dependencies": {
        "chalk": {
          "version": "1.1.3",
          "dev": true
        },
        "minimist": {
          "version": "1.2.0",
          "dev": true
        },
        "supports-color": {
          "version": "2.0.0",
          "dev": true
        }
      }
    },
    "vorpal-autocomplete-fs": {
      "version": "0.0.3",
      "dev": true,
      "dependencies": {
        "chalk": {
          "version": "1.1.3",
          "dev": true
        },
        "supports-color": {
          "version": "2.0.0",
          "dev": true
        }
      }
    },
    "walk": {
      "version": "2.3.4"
    },
    "walker": {
      "version": "1.0.7",
      "dev": true
    },
    "watch": {
      "version": "0.10.0",
      "dev": true
    },
    "watchpack": {
      "version": "0.2.9"
    },
    "webidl-conversions": {
      "version": "2.0.1",
      "dev": true,
      "optional": true
    },
    "webpack": {
      "version": "1.13.1",
      "dependencies": {
        "async": {
          "version": "1.5.2"
        },
        "source-map": {
          "version": "0.5.6"
        },
        "uglify-js": {
          "version": "2.6.4",
          "dependencies": {
            "async": {
              "version": "0.2.10"
            }
          }
        }
      }
    },
    "webpack-bundle-analyzer": {
      "version": "2.2.1",
      "dev": true,
      "dependencies": {
        "accepts": {
          "version": "1.3.3",
          "dev": true
        },
        "acorn": {
          "version": "4.0.11",
          "dev": true
        },
        "chalk": {
          "version": "1.1.3",
          "dev": true
        },
        "commander": {
          "version": "2.9.0",
          "dev": true
        },
        "content-disposition": {
          "version": "0.5.2",
          "dev": true
        },
        "cookie": {
          "version": "0.3.1",
          "dev": true
        },
        "cookie-signature": {
          "version": "1.0.6",
          "dev": true
        },
        "debug": {
          "version": "2.6.1",
          "dev": true
        },
        "destroy": {
          "version": "1.0.4",
          "dev": true
        },
        "escape-html": {
          "version": "1.0.3",
          "dev": true
        },
        "etag": {
          "version": "1.8.0",
          "dev": true
        },
        "express": {
          "version": "4.15.2",
          "dev": true
        },
        "filesize": {
          "version": "3.5.9",
          "dev": true
        },
        "finalhandler": {
          "version": "1.0.2",
          "dev": true,
          "dependencies": {
            "debug": {
              "version": "2.6.4",
              "dev": true
            },
            "ms": {
              "version": "0.7.3",
              "dev": true
            }
          }
        },
        "fresh": {
          "version": "0.5.0",
          "dev": true
        },
        "ipaddr.js": {
          "version": "1.3.0",
          "dev": true
        },
        "lodash": {
          "version": "4.17.4",
          "dev": true
        },
        "merge-descriptors": {
          "version": "1.0.1",
          "dev": true
        },
        "ms": {
          "version": "0.7.2",
          "dev": true
        },
        "negotiator": {
          "version": "0.6.1",
          "dev": true
        },
        "proxy-addr": {
          "version": "1.1.4",
          "dev": true
        },
        "qs": {
          "version": "6.4.0",
          "dev": true
        },
        "range-parser": {
          "version": "1.2.0",
          "dev": true
        },
        "send": {
          "version": "0.15.1",
          "dev": true
        },
        "serve-static": {
          "version": "1.12.1",
          "dev": true
        },
        "supports-color": {
          "version": "2.0.0",
          "dev": true
        },
        "vary": {
          "version": "1.1.1",
          "dev": true
        }
      }
    },
    "webpack-core": {
      "version": "0.6.9",
      "dependencies": {
        "source-map": {
          "version": "0.4.4"
        }
      }
    },
    "webpack-dashboard": {
      "version": "0.2.0",
      "dev": true,
      "dependencies": {
        "accepts": {
          "version": "1.3.3",
          "dev": true
        },
        "after": {
          "version": "0.8.2",
          "dev": true
        },
        "base64-arraybuffer": {
          "version": "0.1.5",
          "dev": true
        },
        "base64id": {
          "version": "1.0.0",
          "dev": true
        },
        "commander": {
          "version": "2.9.0",
          "dev": true
        },
        "component-emitter": {
          "version": "1.1.2",
          "dev": true
        },
        "cookie": {
          "version": "0.3.1",
          "dev": true
        },
        "cross-spawn": {
          "version": "4.0.2",
          "dev": true
        },
        "debug": {
          "version": "2.3.3",
          "dev": true
        },
        "engine.io": {
          "version": "1.8.4",
          "dev": true
        },
        "engine.io-client": {
          "version": "1.8.4",
          "dev": true,
          "dependencies": {
            "component-emitter": {
              "version": "1.2.1",
              "dev": true
            },
            "ws": {
              "version": "1.1.2",
              "dev": true
            }
          }
        },
        "engine.io-parser": {
          "version": "1.3.2",
          "dev": true
        },
        "filesize": {
          "version": "3.5.9",
          "dev": true
        },
        "isarray": {
          "version": "0.0.1",
          "dev": true
        },
        "ms": {
          "version": "0.7.2",
          "dev": true
        },
        "negotiator": {
          "version": "0.6.1",
          "dev": true
        },
        "object-assign": {
          "version": "4.1.0",
          "dev": true
        },
        "parsejson": {
          "version": "0.0.3",
          "dev": true
        },
        "parseqs": {
          "version": "0.0.5",
          "dev": true
        },
        "parseuri": {
          "version": "0.0.5",
          "dev": true
        },
        "socket.io": {
          "version": "1.7.4",
          "dev": true
        },
        "socket.io-adapter": {
          "version": "0.5.0",
          "dev": true
        },
        "socket.io-client": {
          "version": "1.7.4",
          "dev": true,
          "dependencies": {
            "component-emitter": {
              "version": "1.2.1",
              "dev": true
            }
          }
        },
        "socket.io-parser": {
          "version": "2.3.1",
          "dev": true,
          "dependencies": {
            "debug": {
              "version": "2.2.0",
              "dev": true
            },
            "ms": {
              "version": "0.7.1",
              "dev": true
            }
          }
        },
        "ws": {
          "version": "1.1.4",
          "dev": true
        },
        "xmlhttprequest-ssl": {
          "version": "1.5.3",
          "dev": true
        }
      }
    },
    "webpack-dev-middleware": {
      "version": "1.2.0",
      "dependencies": {
        "memory-fs": {
          "version": "0.2.0"
        }
      }
    },
    "webpack-dev-server": {
      "version": "1.11.0",
      "dev": true
    },
    "webpack-sources": {
      "version": "0.1.5",
      "dependencies": {
        "source-map": {
          "version": "0.5.6"
        }
      }
    },
    "wemoji": {
      "version": "0.1.9"
    },
    "whatwg-encoding": {
      "version": "1.0.1",
      "dev": true,
      "dependencies": {
        "iconv-lite": {
          "version": "0.4.13",
          "dev": true
        }
      }
    },
    "whatwg-fetch": {
      "version": "2.0.3"
    },
    "whatwg-url": {
      "version": "4.8.0",
      "dev": true,
      "dependencies": {
        "webidl-conversions": {
          "version": "3.0.1",
          "dev": true
        }
      }
    },
    "whatwg-url-compat": {
      "version": "0.6.5",
      "dev": true,
      "optional": true
    },
    "which": {
      "version": "1.2.14"
    },
    "which-module": {
      "version": "1.0.0"
    },
    "wide-align": {
<<<<<<< HEAD
      "version": "1.1.1",
      "dependencies": {
        "is-fullwidth-code-point": {
          "version": "2.0.0"
        },
        "string-width": {
          "version": "2.0.0"
        }
      }
=======
      "version": "1.1.2"
>>>>>>> cbfac667
    },
    "window-size": {
      "version": "0.1.0"
    },
    "with": {
      "version": "5.1.1"
    },
    "wordwrap": {
      "version": "0.0.2"
    },
    "worker-farm": {
      "version": "1.3.1",
      "dev": true
    },
    "wp-error": {
      "version": "1.3.0"
    },
    "wpcom": {
      "version": "5.3.0",
      "dependencies": {
        "wpcom-xhr-request": {
          "version": "1.0.0"
        }
      }
    },
    "wpcom-oauth": {
      "version": "0.3.3",
      "dependencies": {
        "cookiejar": {
          "version": "1.3.0"
        },
        "extend": {
          "version": "1.2.1"
        },
        "formidable": {
          "version": "1.0.14"
        },
        "methods": {
          "version": "0.0.1"
        },
        "mime": {
          "version": "1.2.5"
        },
        "qs": {
          "version": "0.6.5"
        },
        "superagent": {
          "version": "0.17.0",
          "dependencies": {
            "debug": {
              "version": "0.7.4"
            }
          }
        }
      }
    },
    "wpcom-proxy-request": {
      "version": "3.0.0"
    },
    "wpcom-xhr-request": {
      "version": "1.1.0"
    },
    "wrap-ansi": {
      "version": "2.1.0"
    },
    "wrappy": {
      "version": "1.0.2"
    },
    "write": {
      "version": "0.2.1",
      "dev": true
    },
    "write-file-atomic": {
      "version": "1.3.4",
      "dev": true
    },
    "write-file-stdout": {
      "version": "0.0.2",
      "dev": true
    },
    "ws": {
      "version": "1.0.1"
    },
    "wtf-8": {
      "version": "1.0.0",
      "dev": true
    },
    "xdg-basedir": {
      "version": "1.0.1",
      "dev": true
    },
    "xgettext-js": {
      "version": "1.0.0",
      "dependencies": {
        "babylon": {
          "version": "6.8.4"
        }
      }
    },
    "xml": {
      "version": "1.0.1",
      "dev": true
    },
    "xml-char-classes": {
      "version": "1.0.0"
    },
    "xml-name-validator": {
      "version": "2.0.1",
      "dev": true
    },
    "xmlhttprequest-ssl": {
      "version": "1.5.1"
    },
    "xtend": {
      "version": "4.0.1"
    },
    "y18n": {
      "version": "3.2.1"
    },
    "yallist": {
      "version": "2.1.2"
    },
    "yargs": {
      "version": "3.10.0"
    },
    "yargs-parser": {
      "version": "4.2.1",
      "dependencies": {
        "camelcase": {
          "version": "3.0.0"
        }
      }
    },
    "yeast": {
      "version": "0.1.2"
    },
    "zero-fill": {
      "version": "2.2.3"
    }
  }
}<|MERGE_RESOLUTION|>--- conflicted
+++ resolved
@@ -5859,8 +5859,7 @@
       "version": "1.0.0"
     },
     "wide-align": {
-<<<<<<< HEAD
-      "version": "1.1.1",
+      "version": "1.1.2",
       "dependencies": {
         "is-fullwidth-code-point": {
           "version": "2.0.0"
@@ -5869,9 +5868,6 @@
           "version": "2.0.0"
         }
       }
-=======
-      "version": "1.1.2"
->>>>>>> cbfac667
     },
     "window-size": {
       "version": "0.1.0"
