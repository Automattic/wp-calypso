--- conflicted
+++ resolved
@@ -46,7 +46,7 @@
       "version": "3.1.0",
       "dependencies": {
         "acorn": {
-          "version": "4.0.11"
+          "version": "4.0.13"
         }
       }
     },
@@ -856,7 +856,7 @@
       "version": "1.0.1"
     },
     "chrono-node": {
-      "version": "1.3.2"
+      "version": "1.3.1"
     },
     "ci-info": {
       "version": "1.0.0",
@@ -1128,7 +1128,7 @@
       "version": "2.1.2"
     },
     "creditcards-types": {
-      "version": "1.6.1"
+      "version": "1.6.2"
     },
     "cross-env": {
       "version": "4.0.0"
@@ -1305,7 +1305,7 @@
       "dev": true,
       "dependencies": {
         "acorn": {
-          "version": "4.0.11",
+          "version": "4.0.13",
           "dev": true
         }
       }
@@ -2393,15 +2393,6 @@
         },
         "commander": {
           "version": "2.9.0"
-<<<<<<< HEAD
-=======
-        },
-        "glob": {
-          "version": "7.1.2"
-        },
-        "minimatch": {
-          "version": "3.0.4"
->>>>>>> 25d36ff3
         }
       }
     },
@@ -2877,7 +2868,7 @@
       "dev": true,
       "dependencies": {
         "acorn": {
-          "version": "4.0.11",
+          "version": "4.0.13",
           "dev": true
         },
         "jsdom": {
@@ -5679,7 +5670,7 @@
           "dev": true
         },
         "acorn": {
-          "version": "4.0.11",
+          "version": "4.0.13",
           "dev": true
         },
         "chalk": {
