# Unit Tests
This guide is intended as a quick reference of common tools and conventions we use for Calypso unit testing. You'll be able to glean a great deal from browsing through Calypso's existing tests, but we'll try to keep this page up to date with the most recent standards.

## Table of contents
* [Why unit test?](#why-unit-test)
* [Running tests](#running-tests)
* [Writing tests](#writing-tests)
    * [Folder structure](#folder-structure)
    * [Importing tests](#importing-tests)
    * [Describing tests](#describing-tests)
    * [Snapshot testing](#snapshot-testing)
    * [Setup and Teardown methods](#setup-and-teardown-methods)
    * [Mocking dependencies](#mocking-dependencies)
    * [Testing globals](#testing-globals)
    * [Testing legacy code](#testing-legacy-code)
* [Further reading](#further-reading)

## Why unit test?

Aside from the joy unit testing will bring to your life, unit tests are important not only because they help to ensure that our application behaves as it should, but also because they provide concise examples of how to use a piece of code. 

<<<<<<< HEAD
Tests are also part of our code base, which means we apply to them the same standards we apply to all our application code. 
=======
Tests are part of our code base, which means we apply to them the same standards we apply to all our application code. 
>>>>>>> 803fa696

As with all code, tests have to be maintained. Writing tests for the sake of having a test isn't the goal – rather we should try to strike the right balance between covering expected and unexpected behaviours, speedy execution and code maintenance.

Unit tests test __units__ of behavior, and should contain relatively few abstractions. If our tests are failing in response to legitimate changes, it could be a sign that we have coupled our tests too closely to the internals of our code.

When writing unit tests consider the following:

* What behaviour(s) are we testing?
* What errors are likely to occur when we run this code?
* Does the test test what we think it is testing? Or are we introducing false positives/negatives?
<<<<<<< HEAD
* Is it readable? Will other contributors be able to understand how our code behaves by looking at its corresponding test?
=======
>>>>>>> 803fa696

## Running tests

See [testing-overview.md](testing-overview.md) on how to run Calypso tests.

## Writing tests

We use [Jest](https://facebook.github.io/jest) testing framework for unit tests, and [Enzyme](https://github.com/airbnb/enzyme) for testing React components. You can find more information on testing components at [component tests](component-tests.md).

Though you'll still see Chai assertions and Sinon spies/mocks throughout the code base, for all new tests we use the Jest API for [globals](https://facebook.github.io/jest/docs/en/api.html) (`describe`, `test`, `beforeEach` and so on) [assertions](http://facebook.github.io/jest/docs/en/expect.html), [mocks](http://facebook.github.io/jest/docs/en/mock-functions.html), [spies](http://facebook.github.io/jest/docs/en/jest-object.html#jestspyonobject-methodname) and [mock functions](https://facebook.github.io/jest/docs/en/mock-function-api.html).

## Folder structure
Keep your tests in a `test` folder in your working directory. The test file should have the same name as the test subject file.

```
+-- test
|   +-- bar.js
+-- bar.jsx
```

Only test files (with at least one test case) should live directly under `/test`. If you need to add external mocks or fixtures, place them in a sub folder, for example:

* `test/mocks/[file-name.js`
* `test/fixtures/[file-name].js` 

### Importing tests

Given the previous folder structure, try to use relative paths when importing of the __code you're testing__, as opposed to using project paths.

**Good**

`import { bar } from '../bar';`

**Not so good**

`import { bar } from 'components/foo/bar';`

It will make your life easier should you decide to relocate your code to another position in the application directory.

### Describing tests
Use a `describe` block to group test cases. Each test case should ideally describe one behaviour only.

In test cases, try to describe in plain words the expected behaviour. For UI components, this might entail describing expected behaviour from a user perspective rather than explaining code internals.

**Good**

```javascript
describe( 'CheckboxWithLabel', () => {
    test('checking checkbox should disable the form submit button', () => {
        ...
    } );
} );
```

**Not so good**

```javascript
describe( 'CheckboxWithLabel', () => {
    test('checking checkbox should set this.state.disableButton to `true`', () => {
        ...
    } );
} );
```

### Snapshot testing
Snapshot testing is useful for verifying that any data produced during a test is not inadvertently changed. This is especially useful for large and complex data structures like component or state trees. See the [our full reference](snapshot-testing.md) for more information.

### Setup and Teardown methods

The Jest API includes some nifty [setup and teardown methods](https://facebook.github.io/jest/docs/en/setup-teardown.html) that allow you to perform tasks *before* and *after* each or all of your tests, or tests within a specific `describe` block.

These methods can handle asynchronous code to allow setup that you normally cannot do inline. As with [individual test cases](https://facebook.github.io/jest/docs/en/asynchronous.html#promises), you can return a Promise and Jest will wait for it to resolve: 

```javascript
// one-time setup for *all* tests
beforeAll( () =>  someAsyncAction().then( resp => {
    window.someGlobal = resp;
} ) );

// one-time teardown for *all* tests
afterAll( () => {
    window.someGlobal = null;
} );
```

`afterEach` and `afterAll` provide a perfect (and preferred) way to 'clean up' after our tests, for example, by resetting state data.
 
Avoid placing clean up code after assertions since, if any of those tests fail, the clean up won't take place and may cause failures in unrelated tests.


### Mocking dependencies

#### Dependency injection

Passing dependencies to a function as arguments can often make your code simpler to test. Where possible, avoid referencing dependencies in a higher scope.

**Not so good**

```javascript
import VALID_VALUES_LIST from './constants'

function isValueValid( value ) {
	return VALID_VALUES_LIST.includes( value );
}
```

Here we'd have to import and use a value from `VALID_VALUES_LIST` in order to pass:

`expect( isValueValid( VALID_VALUES_LIST[ 0 ] ) ).toBe( true );`

The above assertion is testing two behaviours: 1) that the function can detect an item in a list, and 2) that it can detect an item in `VALID_VALUES_LIST`.

But what if we don't care what's stored in `VALID_VALUES_LIST`, or if the list is fetched via an HTTP request, and we only want to test whether `isValueValid` can detect an item in a list?

**Good**

```javascript
function isValueValid( value, validValuesList = [] ) {
	return validValuesList.includes( value );
}
```

Because we're passing the list as an argument, we can pass mock  `validValuesList` values in our tests and, as a bonus, test a few more scenarios:

`expect( isValueValid( 'hulk', [ 'batman', 'superman' ] ) ).toBe( false );`

`expect( isValueValid( 'hulk', null ) ).toBe( false );`

`expect( isValueValid( 'hulk', [] ) ).toBe( false );`

`expect( isValueValid( 'hulk', [ 'iron man', 'hulk' ] ) ).toBe( true );`

#### Imported dependencies

Often our code will use methods and properties from imported external and internal libraries in multiple places, which makes passing around arguments messy and impracticable. For these cases `jest.mock` offers a neat way to stub these dependencies. 

For instance, in Calypso, we use the ['config'](https://github.com/Automattic/wp-calypso/tree/master/client/config) module to control a great deal of functionality via feature flags. 

```javascript
// bilbo.js
import config from 'config';
export const isBilboVisible = () => config.isEnabled( 'the-ring' ) ? false : true;
```

To test the behaviour under each condition, we stub the config object and use a jest mocking function to control the return value of `isEnabled`.

```javascript
// test/bilbo.js
import { isEnabled } from 'config';
import { isBilboVisible } from '../bilbo';

jest.mock( 'config', () => ( {
	// bilbo is visible by default
	isEnabled: jest.fn( () => false ),
} ) );

describe( 'The bilbo module', () => {
	test( 'bilbo should be visible by default', () => {
		expect( isBilboVisible() ).toBe( true );
	} );

	test( 'bilbo should be invisible when the `the-ring` config feature flag is enabled', () => {
		isEnabled.mockImplementationOnce( name => name === 'the-ring' );
		expect( isBilboVisible() ).toBe( false );
	} );
} );
```

### Testing globals

We can use [Jest spies](http://facebook.github.io/jest/docs/en/jest-object.html#jestspyonobject-methodname) to test code that calls global methods.

When stubbing DOM properties or methods in the global scope, make sure to include the `@jest-environment jsdom` comment to ensure there's a DOM to stub :)

```javascript

/**
 * @format
 * @jest-environment jsdom
 */
import { myModuleFunctionThatOpensANewWindow } from '../my-module';

describe( 'my module', () => {
	beforeAll( () => {
		jest.spyOn( global, 'open' )
			.mockImplementation( () => true );
	} );

	test( 'something', () => {
		myModuleFunctionThatOpensANewWindow();
		expect( global.open ).toHaveBeenCalled();
	} );
} );
```

### Testing legacy code

Calypso is an amorphous, ever-changing creature, so you might find yourself having to extend or edit tests for legacy code.

For example, the current preference for manage fetching and updating data remotely/asynchronously is via the [data layer](https://github.com/Automattic/wp-calypso/tree/master/client/state/data-layer).

Still, you may come across components and actions containing calls to [lib/wp](https://github.com/Automattic/wp-calypso/tree/master/client/lib/wp):

```javascript
wpcom
    .someWpComMethod()
    .then( ( error, data ) => {
         // do something with the response  
     } );
```

In this case you can use Jest to stub out such libraries:

```javascript
// 
jest.mock( 'lib/wp', () => ( {
	someWpComMethod: jest.fn(),
} ) );
```

## Further reading
* [React testing with Jest](https://facebook.github.io/jest/docs/en/tutorial-react.html)
* [Enyzme API](https://github.com/airbnb/enzyme/tree/master/docs/api)
* [Test Contra-variance](http://blog.cleancoder.com/uncle-bob/2017/10/03/TestContravariance.html)
* [The Failures of "Into to TDD"](http://blog.testdouble.com/posts/2014-01-25-the-failures-of-intro-to-tdd.html)<|MERGE_RESOLUTION|>--- conflicted
+++ resolved
@@ -19,11 +19,7 @@
 
 Aside from the joy unit testing will bring to your life, unit tests are important not only because they help to ensure that our application behaves as it should, but also because they provide concise examples of how to use a piece of code. 
 
-<<<<<<< HEAD
 Tests are also part of our code base, which means we apply to them the same standards we apply to all our application code. 
-=======
-Tests are part of our code base, which means we apply to them the same standards we apply to all our application code. 
->>>>>>> 803fa696
 
 As with all code, tests have to be maintained. Writing tests for the sake of having a test isn't the goal – rather we should try to strike the right balance between covering expected and unexpected behaviours, speedy execution and code maintenance.
 
@@ -34,10 +30,7 @@
 * What behaviour(s) are we testing?
 * What errors are likely to occur when we run this code?
 * Does the test test what we think it is testing? Or are we introducing false positives/negatives?
-<<<<<<< HEAD
 * Is it readable? Will other contributors be able to understand how our code behaves by looking at its corresponding test?
-=======
->>>>>>> 803fa696
 
 ## Running tests
 
