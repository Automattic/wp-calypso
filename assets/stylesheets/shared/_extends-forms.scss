<<<<<<< HEAD
/**
 * SASS placeholder selectors for form styles
 *
 */
=======
// SASS placeholder selectors for form styles
>>>>>>> ccb1168e

%form {
	ul {
		margin: 0;
		padding: 0;
		list-style: none;
	}
}

%form-field {
	margin: 0;
	padding: 7px 14px;
	width: 100%;
	color: $gray-dark;
	font-size: 16px;
	line-height: 1.5;
	border: 1px solid $gray-lighten-20;
	background-color: $white;
	transition: all 0.15s ease-in-out;
	box-sizing: border-box;

	&::placeholder {
		color: $gray;
	}

	&:hover {
		border-color: $gray-lighten-10;
	}

	&:focus {
		border-color: $blue-wordpress;
		outline: none;
		box-shadow: 0 0 0 2px $blue-light;

		&::-ms-clear {
			display: none;
		}
	}

	&:disabled {
		background: $gray-light;
		border-color: $gray-lighten-30;
		color: $gray-lighten-10;
		opacity: 1;
		-webkit-text-fill-color: $gray-lighten-10;

		&:hover {
			cursor: default;
		}

		&::placeholder {
			color: $gray-lighten-10;
		}
	}

	&.is-valid {
		border-color: $alert-green;
	}

	&.is-valid:hover {
		border-color: darken( $alert-green, 10 );
	}

	&.is-error {
		border-color: $alert-red;
	}

	&.is-error:hover {
		border-color: darken( $alert-red, 10 );
	}

	&:focus {
		&.is-valid {
			box-shadow: 0 0 0 2px lighten( $alert-green, 35 );
		}

		&.is-valid:hover {
			box-shadow: 0 0 0 2px lighten( $alert-green, 25 );
		}

		&.is-error {
			box-shadow: 0 0 0 2px lighten( $alert-red, 35 );
		}

		&.is-error:hover {
			box-shadow: 0 0 0 2px lighten( $alert-red, 25 );
		}
	}
}

%textarea {
	min-height: 92px;
}<|MERGE_RESOLUTION|>--- conflicted
+++ resolved
@@ -1,11 +1,4 @@
-<<<<<<< HEAD
-/**
- * SASS placeholder selectors for form styles
- *
- */
-=======
 // SASS placeholder selectors for form styles
->>>>>>> ccb1168e
 
 %form {
 	ul {
