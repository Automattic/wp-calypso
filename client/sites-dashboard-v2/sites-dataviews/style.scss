--- conflicted
+++ resolved
@@ -33,15 +33,6 @@
 	text-overflow: ellipsis;
 	overflow: hidden;
 	white-space: nowrap;
-<<<<<<< HEAD
-
-	&:hover,
-	&:hover:visited {
-		color: var(--color-link);
-	}
-}
-=======
->>>>>>> 4309a574
 
 	&:focus {
 		border-radius: 2px;
@@ -50,6 +41,11 @@
 
 	&:visited {
 		color: var(--color-neutral-70);
+	}
+
+	&:hover,
+	&:hover:visited {
+		color: var(--color-link);
 	}
 
 	svg {
