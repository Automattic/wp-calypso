@import "@automattic/typography/styles/variables";
@import "@wordpress/base-styles/variables";
@import "@wordpress/base-styles/breakpoints";
@import "@wordpress/base-styles/mixins";

// Add new Dotcom specific styles to this file.
.wpcom-site .layout__primary .main {
	padding-bottom: 0;
}

.wpcom-site .a4a-layout-with-columns__container {
	background: var(--color-sidebar-background);
}

.wpcom-site .main.a4a-layout.sites-dashboard {
	.a4a-layout__top-wrapper,
	.a4a-layout__body {
		> * {
			padding-inline: 8px;

			@include breakpoint-deprecated( ">660px" ) {
				padding-inline: 8px;
			}

			@include breakpoint-deprecated( ">960px" ) {
				padding-inline: 64px;
			}
		}
	}

	.a4a-layout__header-main {
		display: block;
	}

	.a4a-layout__header-title {
		display: block;
	}

	.item-preview__content {
		.hosting-overview,
		.site-monitoring-overview {
			overflow-y: initial;
			max-height: initial;
		}
	}

	@media (max-width: $break-large) {
		height: calc(100vh - 32px);
	}
}

.wpcom-site .main.a4a-layout.sites-dashboard.sites-dashboard__layout .sites-overview {
	background: var(--studio-white);

	.a4a-layout__top-wrapper {
		border-block-end: none;

		@include break-medium {
			border-block-end: 1px solid var(--color-border-secondary);
			margin-bottom: 24px;
		}
	}

	.dataviews-filters__view-actions {
		border-bottom: 0;
		align-items: center;
	}

	.a4a-layout__header {
		flex-wrap: nowrap;
	}

	table.dataviews-view-table thead .dataviews-view-table__row th {
		border-bottom-color: var(--color-border-secondary);

		span,
		.dataviews-view-table-header-button {
			color: inherit;
		}
	}

	table.dataviews-view-table .dataviews-view-table__row td {
		border-bottom-color: var(--color-border-secondary);
	}
}

// Styles for actions (search, filters).
.dataviews-filters__view-actions {
	.components-search-control {
		@include break-large {
			min-width: 337px;
		}
	}

	.components-search-control .components-input-control__container {
		width: 100%;
		height: 44px;
		flex: 1 1 auto;
		flex-direction: row-reverse;
		align-items: center;
		// Places search above filters
		z-index: 1;
<<<<<<< HEAD
		border-radius: 2px;
		border: 1px solid var(--color-border-subtle);
=======
		border-radius: 4px;
		border: 1px solid var(--studio-gray-10);
>>>>>>> dd337f8c
		background-color: var(--color-surface, $white);

		.components-input-control__input {
			padding-left: 0;
			font-size: $font-body;
		}

		// Search icon
		.components-input-control__suffix {
			padding-inline-start: 11px;
			color: var(--studio-gray-30);
		}
	}
}

.wpcom-site .is-group-sites.is-global-sidebar-collapsed,
.wpcom-site .is-group-sites.is-global-sidebar-visible:not(.is-section-domains) {
	.layout__content {
		@include break-medium {
			padding: 16px 16px 16px calc(var(--sidebar-width-max));
		}
	}

	.layout__secondary .global-sidebar {
		border: none;
	}
}

// Styles collapsed site list.
.wpcom-site {
	.layout__secondary {
		transition: all 0.3s ease-in-out;

		.sidebar__header {
			span.dotcom,
			button.sidebar__item-search,
			a.sidebar__item-notifications {
				transition: all 0.3s ease-in-out;
			}
		}
	}
	.is-global-sidebar-collapsed {
		@media ( min-width: 660px ) {
			.global-sidebar {
				.sidebar__body {
					.sidebar__menu-link {
						width: fit-content;

						> :first-child {
							margin-right: 0;
						}
					}
				}
			}
		}
	}
	.sites-dashboard.preview-hidden {
		.dataviews-filters__view-actions {
			// Sort action icon
			> .components-button:has(.preview-hidden) {
				// Since we changed the original height of the search input, we need to adjust the position of this icon.
				margin-top: 5px;
			}
		}

		.sites-site-thumbnail {
			display: flex;
		}

		.sites-site-favicon {
			display: none;
		}
	}

	.sites-dashboard:not(.preview-hidden) {
		.sites-site-favicon {
			display: flex;
			margin-right: 0;
		}

		.sites-site-thumbnail,
		.sites-manage-all-domains-button {
			display: none;
		}

		.a4a-layout__viewport {
			width: 360px;
			justify-content: space-between;
		}

		.a4a-layout__viewport > div:first-child {
			width: 100%;
		}

		.list-tile__leading {
			margin-right: 12px;
		}

		.dataviews-filters__view-actions {
			align-items: center;
			display: flex;

			.components-search-control {
				min-width: initial;
			}
		}

		ul.dataviews-view-list {
			.components-h-stack {
				gap: 0;
			}

			li {
				border-bottom: 1px solid #f1f1f1 !important;
			}

			li.is-selected {
				background-color: #f7faff;
			}
		}
	}
}

// Styles for site preview pane.
.wpcom-site .site-preview-pane {
	.section-nav-tabs__list {
		box-sizing: border-box;
		overflow-x: auto;
	}
	.item-preview__header {
		.site-favicon .site-icon {
			box-shadow: 0 0 8px rgba(0, 0, 0, 0.1);
		}
		.item-preview__header-title {
			font-family: Recoleta, sans-serif;
		}
		.item-preview__header-content .item-preview__header-title-summary .item-preview__header-summary {
			display: flex;
			flex-wrap: wrap;
			gap: 0.5rem;
			.item-preview__header-summary-link {
				color: var(--studio-gray-70, #3c434a);
				text-decoration: none;
				&:hover {
					color: var(--color-accent, #3858e9);
				}
			}
		}

		.item-preview__header-content .item-preview__close-preview {
			height: 16px;
			padding-left: 0;
			padding-right: 0;

			@include break-medium {
				height: 32px;
			}
		}
	}
}

// Use flexbox to structure of fly-out panel.
.wpcom-site .main.a4a-layout.sites-dashboard.sites-dashboard__layout:not(.preview-hidden) {
	.a4a-layout-column__container {
		display: flex;
		flex-direction: column;
		height: calc(100vh - 32px);

		.a4a-layout__top-wrapper {
			display: flex;
			margin-bottom: 0;
			padding: 0;

			.a4a-layout__viewport {
				display: flex;
				margin: 0;
				padding: 16px;
			}

			.a4a-layout__header {
				margin: 0;
			}
		}

		.sites-overview__content {
			flex-grow: 1;
			margin-top: 0;
			overflow: hidden;
			padding-bottom: 0 !important;
		}

		.dataviews-wrapper {
			display: flex;
			height: 100%;

			> * {
				flex-grow: 1;
			}

			.dataviews-view-list {
				flex: 1;
				max-height: none;
			}

			.dataviews-pagination {
				margin: 0;
				position: relative;
			}
		}
	}
}

.wpcom-site div.is-group-sites-dashboard:not(.has-no-masterbar) .main.a4a-layout.sites-dashboard .dataviews-view-table-wrapper {
	// With masterbar
	max-height: calc(100vh - 347px); /* 347px is the size of all the height above and below the dataviews-view-table-wrapper */
}<|MERGE_RESOLUTION|>--- conflicted
+++ resolved
@@ -100,13 +100,8 @@
 		align-items: center;
 		// Places search above filters
 		z-index: 1;
-<<<<<<< HEAD
-		border-radius: 2px;
+		border-radius: 4px;
 		border: 1px solid var(--color-border-subtle);
-=======
-		border-radius: 4px;
-		border: 1px solid var(--studio-gray-10);
->>>>>>> dd337f8c
 		background-color: var(--color-surface, $white);
 
 		.components-input-control__input {
