<<<<<<< HEAD
import { useSitesListFiltering, useSitesListGrouping } from '@automattic/sites';
import { GroupableSiteLaunchStatuses } from '@automattic/sites/src/use-sites-list-grouping';
=======
import { useSitesListFiltering } from '@automattic/sites';
>>>>>>> 1a69bfc0
import { useI18n } from '@wordpress/react-i18n';
import classNames from 'classnames';
import { translate } from 'i18n-calypso';
import { useCallback, useEffect, useMemo, useState } from 'react';
import {
	DATAVIEWS_TABLE,
	initialDataViewsState,
} from 'calypso/a8c-for-agencies/components/items-dashboard/constants';
import { DataViewsState } from 'calypso/a8c-for-agencies/components/items-dashboard/items-dataviews/interfaces';
import Layout from 'calypso/a8c-for-agencies/components/layout';
import LayoutColumn from 'calypso/a8c-for-agencies/components/layout/column';
import LayoutHeader, {
	LayoutHeaderActions as Actions,
	LayoutHeaderTitle as Title,
} from 'calypso/a8c-for-agencies/components/layout/header';
import LayoutTop from 'calypso/a8c-for-agencies/components/layout/top';
import DocumentHead from 'calypso/components/data/document-head';
import { useSiteExcerptsQuery } from 'calypso/data/sites/use-site-excerpts-query';
import {
	SitesDashboardQueryParams,
	handleQueryParamChange,
} from 'calypso/sites-dashboard/components/sites-content-controls';
import {
	useShowSiteCreationNotice,
	useShowSiteTransferredNotice,
} from 'calypso/sites-dashboard/components/sites-dashboard';
import { useDispatch } from 'calypso/state';
import { setSelectedSiteId } from 'calypso/state/ui/actions';
import DotcomPreviewPane from './site-preview-pane/dotcom-preview-pane';
import SitesDashboardHeader from './sites-dashboard-header';
import DotcomSitesDataViews, { statuses } from './sites-dataviews';

// todo: we are using A4A styles until we extract them as common styles in the ItemsDashboard component
import './style.scss';

// Add Dotcom specific styles
import './dotcom-style.scss';

interface SitesDashboardProps {
	queryParams: SitesDashboardQueryParams;
	updateQueryParams?: ( params: SitesDashboardQueryParams ) => void;
}

const SitesDashboardV2 = ( {
<<<<<<< HEAD
	queryParams: { page = 1, perPage = 96, search, newSiteID, status = 'all' },
=======
	queryParams: { page = 1, perPage = 96, search, newSiteID },
>>>>>>> 1a69bfc0
	updateQueryParams = handleQueryParamChange,
}: SitesDashboardProps ) => {
	const { __ } = useI18n();
	const dispatch = useDispatch();

	const { data: liveSites = [], isLoading } = useSiteExcerptsQuery(
		[],
		( site ) => ! site.options?.is_domain_only
	);

	const { data: deletedSites = [] } = useSiteExcerptsQuery(
		[],
		( site ) => ! site.options?.is_domain_only,
		'deleted'
	);

	const allSites = liveSites.concat( deletedSites );

	useShowSiteCreationNotice( allSites, newSiteID );
	useShowSiteTransferredNotice();

	// Create the DataViews state based on initial values
	const defaultDataViewsState = {
		...initialDataViewsState,
		page,
		perPage,
		search: search ?? '',
		filters:
			status === 'all'
				? []
				: [
						{
							field: 'status',
							operator: 'in',
							value: statuses.find( ( item ) => item.slug === status )?.value || 1,
						},
				  ],
	};
	const [ dataViewsState, setDataViewsState ] = useState< DataViewsState >( defaultDataViewsState );

	// Get the status group slug.
	const statusSlug = useMemo( () => {
		const statusFilter = dataViewsState.filters.find( ( filter ) => filter.field === 'status' );
		const statusNumber = statusFilter?.value || 1;
		return ( statuses.find( ( status ) => status.value === statusNumber )?.slug ||
			'all' ) as GroupableSiteLaunchStatuses;
	}, [ dataViewsState.filters ] );

	// Filter sites list by status group.
	const { currentStatusGroup } = useSitesListGrouping( allSites, {
		status: statusSlug,
		showHidden: true,
	} );

	// Filter sites list by search query.
	const filteredSites = useSitesListFiltering( currentStatusGroup, {
		search: dataViewsState.search,
	} );
	// todo: Perform pagination and sorting actions

	// Filter sites list on search query
	const filteredSites = useSitesListFiltering( allSites, { search: dataViewsState.search } );

	// Site is selected:
	useEffect( () => {
		if ( dataViewsState.selectedItem ) {
			// Set the selected site ID globally at Dotcom
			dispatch( setSelectedSiteId( dataViewsState.selectedItem.ID ) );
		} else {
			// Reset the selected site ID globally at Dotcom
			dispatch( setSelectedSiteId( null ) );
		}
	}, [ dataViewsState.selectedItem ] );

	// Update URL with search param on change
<<<<<<< HEAD
=======
	useEffect( () => {
		const queryParams = { search: dataViewsState.search?.trim() };

		// There is a chance that the URL is not up to date when it mounts, so bump the
		// updateQueryParams call to the back of the stack to avoid it getting the incorrect URL and
		// then redirecting back to the previous path.
		window.setTimeout( () => updateQueryParams( queryParams ) );
	}, [ dataViewsState.search, updateQueryParams ] );

	// Search, filtering, pagination and sorting sites:
>>>>>>> 1a69bfc0
	useEffect( () => {
		const queryParams = {
			search: dataViewsState.search?.trim(),
			status: statusSlug === 'all' ? undefined : statusSlug,
		};

		// There is a chance that the URL is not up to date when it mounts, so bump the
		// updateQueryParams call to the back of the stack to avoid it getting the incorrect URL and
		// then redirecting back to the previous path.
		window.setTimeout( () => updateQueryParams( queryParams ) );
	}, [ dataViewsState.search, statusSlug, updateQueryParams ] );

	// Manage the closing of the preview pane
	const closeSitePreviewPane = useCallback( () => {
		if ( dataViewsState.selectedItem ) {
			setDataViewsState( { ...dataViewsState, type: DATAVIEWS_TABLE, selectedItem: undefined } );
			//setHideListing( false );
		}
	}, [ dataViewsState, setDataViewsState ] );

	// todo: temporary mock data
	const hideListing = false;
	const isNarrowView = false;

	return (
		<Layout
			className={ classNames(
				'sites-dashboard',
				'sites-dashboard__layout',
				! dataViewsState.selectedItem && 'preview-hidden'
			) }
			wide
			title={ dataViewsState.selectedItem ? null : translate( 'Sites' ) }
		>
			<DocumentHead title={ __( 'Sites' ) } />

			{ ! hideListing && (
				<LayoutColumn className="sites-overview" wide>
					<LayoutTop withNavigation={ false }>
						<LayoutHeader>
							{ ! isNarrowView && <Title>{ translate( 'Sites' ) }</Title> }
							<Actions>
								<SitesDashboardHeader />
							</Actions>
						</LayoutHeader>
					</LayoutTop>

					<DocumentHead title={ __( 'Sites' ) } />
					<DotcomSitesDataViews
						sites={ filteredSites }
						isLoading={ isLoading }
						dataViewsState={ dataViewsState }
						setDataViewsState={ setDataViewsState }
					/>
				</LayoutColumn>
			) }

			{ dataViewsState.selectedItem && (
				<LayoutColumn className="site-preview-pane" wide>
					<DotcomPreviewPane
						site={ dataViewsState.selectedItem }
						closeSitePreviewPane={ closeSitePreviewPane }
					/>
				</LayoutColumn>
			) }
		</Layout>
	);
};

export default SitesDashboardV2;<|MERGE_RESOLUTION|>--- conflicted
+++ resolved
@@ -1,9 +1,5 @@
-<<<<<<< HEAD
 import { useSitesListFiltering, useSitesListGrouping } from '@automattic/sites';
 import { GroupableSiteLaunchStatuses } from '@automattic/sites/src/use-sites-list-grouping';
-=======
-import { useSitesListFiltering } from '@automattic/sites';
->>>>>>> 1a69bfc0
 import { useI18n } from '@wordpress/react-i18n';
 import classNames from 'classnames';
 import { translate } from 'i18n-calypso';
@@ -48,11 +44,7 @@
 }
 
 const SitesDashboardV2 = ( {
-<<<<<<< HEAD
 	queryParams: { page = 1, perPage = 96, search, newSiteID, status = 'all' },
-=======
-	queryParams: { page = 1, perPage = 96, search, newSiteID },
->>>>>>> 1a69bfc0
 	updateQueryParams = handleQueryParamChange,
 }: SitesDashboardProps ) => {
 	const { __ } = useI18n();
@@ -128,19 +120,6 @@
 	}, [ dataViewsState.selectedItem ] );
 
 	// Update URL with search param on change
-<<<<<<< HEAD
-=======
-	useEffect( () => {
-		const queryParams = { search: dataViewsState.search?.trim() };
-
-		// There is a chance that the URL is not up to date when it mounts, so bump the
-		// updateQueryParams call to the back of the stack to avoid it getting the incorrect URL and
-		// then redirecting back to the previous path.
-		window.setTimeout( () => updateQueryParams( queryParams ) );
-	}, [ dataViewsState.search, updateQueryParams ] );
-
-	// Search, filtering, pagination and sorting sites:
->>>>>>> 1a69bfc0
 	useEffect( () => {
 		const queryParams = {
 			search: dataViewsState.search?.trim(),
