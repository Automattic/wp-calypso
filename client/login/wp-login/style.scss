--- conflicted
+++ resolved
@@ -192,16 +192,10 @@
 	.wp-login__links a,
 	.logged-out-form__links a,
 	.logged-out-form__link-item,
-<<<<<<< HEAD
 	.translator-invite__content a,
-	.magic-login__footer a {
-		color: var( --color-neutral-200 );
-		border-bottom-color: var( --color-neutral-700 );
-=======
-	.translator-invite__content a {
+  .magic-login__footer a {
 		color: var( --color-neutral-20 );
 		border-bottom-color: var( --color-neutral-70 );
->>>>>>> 431979f3
 
 		&:hover,
 		&:focus {
