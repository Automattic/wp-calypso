/** @format */

/**
 * External dependencies
 */

import PropTypes from 'prop-types';
import React from 'react';
import { connect } from 'react-redux';
import { localize } from 'i18n-calypso';
import page from 'page';

/**
 * Internal dependencies
 */
import { login } from 'lib/paths';
import Card from 'components/card';
import Gridicon from 'components/gridicon';
import RedirectWhenLoggedIn from 'components/redirect-when-logged-in';
import { hideMagicLoginRequestForm } from 'state/login/magic-login/actions';
import getCurrentLocaleSlug from 'state/selectors/get-current-locale-slug';
import {
	recordPageViewWithClientId as recordPageView,
	enhanceWithSiteType,
} from 'state/analytics/actions';
import { withEnhancers } from 'state/utils';
<<<<<<< HEAD
import { getCurrentRoute } from 'state/selectors/get-current-route';
=======
import Gridicon from 'components/gridicon';
>>>>>>> ddb2a6a5

class EmailedLoginLinkSuccessfully extends React.Component {
	static propTypes = {
		hideMagicLoginRequestForm: PropTypes.func.isRequired,
		locale: PropTypes.string.isRequired,
		recordPageView: PropTypes.func.isRequired,
	};

	componentDidMount() {
		this.props.recordPageView( '/log-in/link', 'Login > Link > Emailed' );
	}

	onClickBackLink = event => {
		event.preventDefault();

		this.props.hideMagicLoginRequestForm();

		page(
			login( { isNative: true, isJetpack: this.props.isJetpackLogin, locale: this.props.locale } )
		);
	};

	render() {
		const { translate, emailAddress } = this.props;
		const line = [
			emailAddress
				? translate( 'We just emailed a link to %(emailAddress)s.', {
						args: {
							emailAddress,
						},
				  } )
				: translate( 'We just emailed you a link.' ),
			' ',
			translate( 'Please check your inbox and click the link to log in.' ),
		];

		return (
			<div>
				<RedirectWhenLoggedIn
					redirectTo="/help"
					replaceCurrentLocation={ true }
					waitForEmailAddress={ emailAddress }
				/>

				<h1 className="magic-login__form-header">{ translate( 'Check your email!' ) }</h1>

				<Card className="magic-login__form">
					<img
						src="/calypso/images/login/check-email.svg"
						alt=""
						className="magic-login__check-email-image"
					/>
					<p>{ line }</p>
				</Card>

				<div className="magic-login__footer">
					<a
						href={ login( {
							isNative: true,
							isJetpack: this.props.isJetpackLogin,
							locale: this.props.locale,
						} ) }
						onClick={ this.onClickBackLink }
					>
						<Gridicon icon="arrow-left" size={ 18 } />
						{ translate( 'Back' ) }
					</a>
				</div>
			</div>
		);
	}
}

const mapState = state => ( {
	locale: getCurrentLocaleSlug( state ),
	isJetpackLogin: getCurrentRoute( state ) === '/log-in/jetpack/link',
} );

const mapDispatch = {
	hideMagicLoginRequestForm,
	recordPageView: withEnhancers( recordPageView, [ enhanceWithSiteType ] ),
};

export default connect(
	mapState,
	mapDispatch
)( localize( EmailedLoginLinkSuccessfully ) );<|MERGE_RESOLUTION|>--- conflicted
+++ resolved
@@ -24,11 +24,8 @@
 	enhanceWithSiteType,
 } from 'state/analytics/actions';
 import { withEnhancers } from 'state/utils';
-<<<<<<< HEAD
 import { getCurrentRoute } from 'state/selectors/get-current-route';
-=======
-import Gridicon from 'components/gridicon';
->>>>>>> ddb2a6a5
+
 
 class EmailedLoginLinkSuccessfully extends React.Component {
 	static propTypes = {
