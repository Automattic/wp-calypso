--- conflicted
+++ resolved
@@ -194,25 +194,6 @@
 	margin-top: auto;
 }
 
-<<<<<<< HEAD
-=======
-.site-selector__manage-sites {
-	background: transparent;
-	border-color: var(--color-sidebar-text);
-
-	&,
-	&:visited {
-		color: var(--color-sidebar-text);
-	}
-
-	&:hover {
-		border-color: var(--color-sidebar-menu-hover-text);
-		color: var(--color-sidebar-menu-hover-text);
-		background: var(--color-sidebar-menu-hover-background);
-	}
-}
-
->>>>>>> 710dde14
 // Containers in the list of sites are larger
 .site-selector .site-action {
 	padding-top: 15px;
