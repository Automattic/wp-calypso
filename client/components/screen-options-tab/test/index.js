--- conflicted
+++ resolved
@@ -16,21 +16,17 @@
 import { reducer as ui } from 'calypso/state/ui/reducer';
 import jetpack from 'calypso/state/jetpack/reducer';
 
-<<<<<<< HEAD
 jest.mock( 'calypso/state/preferences/selectors', () => ( {
 	hasReceivedRemotePreferences: jest.fn( () => true ),
 	getPreference: jest.fn( () => true ),
 } ) );
 
-const render = ( el, options ) => rtlRender( el, { ...options, reducers: { ui } } );
-=======
 jest.mock( 'react-redux', () => ( {
 	...jest.requireActual( 'react-redux' ),
 	useDispatch: jest.fn( () => () => {} ),
 } ) );
 
 const render = ( el, options ) => rtlRender( el, { ...options, reducers: { ui, jetpack } } );
->>>>>>> 414a5c4a
 
 const siteId = 1;
 const adminUrl = 'https://example.wordpress.com/wp-admin';
