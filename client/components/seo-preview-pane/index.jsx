--- conflicted
+++ resolved
@@ -26,8 +26,8 @@
 	getSelectedSite
 } from 'state/ui/selectors';
 
-<<<<<<< HEAD
 const PREVIEW_IMAGE_WIDTH = 512;
+const largeBlavatar = site => `${ get( site, 'icon.img', '//gravatar.com/avatar/' ) }?s=${ PREVIEW_IMAGE_WIDTH }`;
 
 const getPostImage = ( post ) => {
 	if ( ! post ) {
@@ -48,9 +48,6 @@
 	const imgElements = parseHtml( content ).querySelectorAll( 'img' );
 	return get( find( imgElements, ( { width } ) => width >= PREVIEW_IMAGE_WIDTH ), 'src', null );
 };
-=======
-const largeBlavatar = site => `${ get( site, 'icon.img', '//gravatar.com/avatar/' ) }?s=512`;
->>>>>>> f2194b6d
 
 const ComingSoonMessage = translate => (
 	<div className="seo-preview-pane__message">
@@ -58,10 +55,8 @@
 	</div>
 );
 
-<<<<<<< HEAD
-const PreviewReader = ( site, post ) => {
-	const postImage = getPostImage( post );
-
+
+const ReaderPost = ( site, post ) => {
 	return (
 		<ReaderPreview
 			siteTitle={ site.name }
@@ -70,7 +65,7 @@
 			siteIcon={ `${ get( site, 'icon.img', '//gravatar.com/avatar/' ) }?s=32` }
 			postTitle={ post.title }
 			postContent={ post.content }
-			postImage={ postImage }
+			postImage={ getPostImage( post ) }
 			postDate={ post.date }
 			authorName={ post.author.name }
 			authorIcon={ post.author.avatar_URL }
@@ -78,10 +73,8 @@
 	);
  };
 
-const PreviewGoogle = site =>
-=======
 const GoogleSite = site => (
->>>>>>> f2194b6d
+
 	<SearchPreview
 		title={ site.name }
 		url={ site.URL }
@@ -103,11 +96,7 @@
 		url={ site.URL }
 		type="website"
 		description={ site.description }
-<<<<<<< HEAD
-		image={ `${ get( site, 'icon.img', '//gravatar.com/avatar/' ) }?s=${ PREVIEW_IMAGE_WIDTH }` }
-=======
 		image={ largeBlavatar( site ) }
->>>>>>> f2194b6d
 	/>
 );
 
@@ -116,13 +105,8 @@
 		title={ post.title }
 		url={ post.URL }
 		type="article"
-<<<<<<< HEAD
-		description={ site.description }
-		image={ `${ get( site, 'icon.img', '//gravatar.com/avatar/' ) }?s=${ PREVIEW_IMAGE_WIDTH }` }
-=======
 		description={ post.excerpt || post.content }
-		image={ post.featured_image || largeBlavatar( site ) }
->>>>>>> f2194b6d
+		image={ getPostImage( post ) }
 	/>
 );
 
@@ -132,11 +116,7 @@
 		url={ site.URL }
 		type="summary"
 		description={ site.description }
-<<<<<<< HEAD
-		image={ `${ get( site, 'icon.img', '//gravatar.com/avatar/' ) }?s=${ PREVIEW_IMAGE_WIDTH }` }
-=======
 		image={ largeBlavatar( site ) }
->>>>>>> f2194b6d
 	/>
 );
 
@@ -145,13 +125,8 @@
 		title={ post.title }
 		url={ post.URL }
 		type="large_image_summary"
-<<<<<<< HEAD
-		description={ site.description }
-		image={ `${ get( site, 'icon.img', '//gravatar.com/avatar/' ) }?s=${ PREVIEW_IMAGE_WIDTH }` }
-=======
 		description={ post.excerpt || post.content }
-		image={ post.featured_image || largeBlavatar( site ) }
->>>>>>> f2194b6d
+		image={ getPostImage( post ) }
 	/>
 );
 
@@ -208,22 +183,14 @@
 				<div className="seo-preview-pane__preview-area">
 					<div className="seo-preview-pane__preview">
 						{ post && get( {
-							wordpress: PreviewReader( site, post ),
+							wordpress: ReaderPost( site, post ),
 							facebook: FacebookPost( site, post ),
-<<<<<<< HEAD
-							google: PreviewGoogle( site ),
-=======
 							google: GooglePost( site, post ),
->>>>>>> f2194b6d
 							twitter: TwitterPost( site, post )
 						}, selectedService, ComingSoonMessage( translate ) ) }
 						{ ! post && get( {
 							facebook: FacebookSite( site ),
-<<<<<<< HEAD
-							google: PreviewGoogle( site ),
-=======
 							google: GoogleSite( site ),
->>>>>>> f2194b6d
 							twitter: TwitterSite( site )
 						}, selectedService, ComingSoonMessage( translate ) ) }
 					</div>
