import { isEnabled } from '@automattic/calypso-config';
import { FEATURE_INSTALL_THEMES } from '@automattic/calypso-products';
import { Button } from '@automattic/components';
import { PatternAssemblerCta, BLANK_CANVAS_DESIGN } from '@automattic/design-picker';
<<<<<<< HEAD
import { Icon, addTemplate, brush, cloudUpload } from '@wordpress/icons';
=======
import { SITE_ASSEMBLER_FLOW } from '@automattic/onboarding';
>>>>>>> a8112901
import { localize } from 'i18n-calypso';
import { isEmpty, times } from 'lodash';
import PropTypes from 'prop-types';
import { useCallback, useEffect, useMemo } from 'react';
import { connect, useSelector } from 'react-redux';
import InfiniteScroll from 'calypso/components/infinite-scroll';
import Theme from 'calypso/components/theme';
import { isUserLoggedIn } from 'calypso/state/current-user/selectors';
import isAtomicSite from 'calypso/state/selectors/is-site-automated-transfer';
import siteHasFeature from 'calypso/state/selectors/site-has-feature';
import { upsellCardDisplayed as upsellCardDisplayedAction } from 'calypso/state/themes/actions';
import { DEFAULT_THEME_QUERY } from 'calypso/state/themes/constants';
import { getThemesBookmark } from 'calypso/state/themes/themes-ui/selectors';
import { getSelectedSite } from 'calypso/state/ui/selectors';

import './style.scss';

const noop = () => {};

export const ThemesList = ( props ) => {
	const isLoggedIn = useSelector( isUserLoggedIn );

	const fetchNextPage = useCallback(
		( options ) => {
			props.fetchNextPage( options );
		},
		[ props.fetchNextPage ]
	);

<<<<<<< HEAD
	const matchingWpOrgThemes = useMemo(
		() =>
			props.wpOrgThemes?.filter(
				( wpOrgTheme ) =>
					wpOrgTheme?.name?.toLowerCase() === props.searchTerm.toLowerCase() ||
					wpOrgTheme?.id?.toLowerCase() === props.searchTerm.toLowerCase()
			) || [],
		[ props.wpOrgThemes, props.searchTerm ]
	);
=======
	const goToSiteAssemblerFlow = () => {
		const params = new URLSearchParams( {
			ref: 'calypshowcase',
			theme: BLANK_CANVAS_DESIGN.slug,
			destination_flow: SITE_ASSEMBLER_FLOW,
		} );
		window.location.assign( `/start/with-theme?${ params }` );
	};
>>>>>>> a8112901

	if ( ! props.loading && props.themes.length === 0 ) {
		if ( matchingWpOrgThemes.length ) {
			return <WPOrgMatchingThemes matchingThemes={ matchingWpOrgThemes } { ...props } />;
		}

		return (
			<Empty
				recordTracksEvent={ props.recordTracksEvent }
				searchTerm={ props.searchTerm }
				translate={ props.translate }
				upsellCardDisplayed={ props.upsellCardDisplayed }
			/>
		);
	}

	return (
		<div className="themes-list">
			{ props.themes.map( ( theme, index ) => (
				<ThemeBlock key={ 'theme-block' + index } theme={ theme } index={ index } { ...props } />
			) ) }
			{ /* The Pattern Assembler CTA will display on the fourth row and the behavior is controlled by CSS */ }
			{ isEnabled( 'pattern-assembler/logged-out-showcase' ) &&
				props.themes.length > 0 &&
				! isLoggedIn && <PatternAssemblerCta onButtonClick={ goToSiteAssemblerFlow } /> }
			{ props.loading && <LoadingPlaceholders placeholderCount={ props.placeholderCount } /> }
			<InfiniteScroll nextPageMethod={ fetchNextPage } />
		</div>
	);
};

ThemesList.propTypes = {
	themes: PropTypes.array.isRequired,
	wpOrgThemes: PropTypes.array,
	loading: PropTypes.bool.isRequired,
	recordTracksEvent: PropTypes.func.isRequired,
	fetchNextPage: PropTypes.func.isRequired,
	getButtonOptions: PropTypes.func,
	getScreenshotUrl: PropTypes.func,
	onScreenshotClick: PropTypes.func.isRequired,
	onStyleVariationClick: PropTypes.func,
	onMoreButtonClick: PropTypes.func,
	onMoreButtonItemClick: PropTypes.func,
	getActionLabel: PropTypes.func,
	isActive: PropTypes.func,
	getPrice: PropTypes.func,
	isInstalling: PropTypes.func,
	// i18n function provided by localize()
	translate: PropTypes.func,
	placeholderCount: PropTypes.number,
	bookmarkRef: PropTypes.oneOfType( [
		PropTypes.func,
		PropTypes.shape( { current: PropTypes.any } ),
	] ),
	siteId: PropTypes.number,
	searchTerm: PropTypes.string,
	upsellCardDisplayed: PropTypes.func,
};

ThemesList.defaultProps = {
	loading: false,
	searchTerm: '',
	themes: [],
	wpOrgThemes: [],
	recordTracksEvent: noop,
	fetchNextPage: noop,
	placeholderCount: DEFAULT_THEME_QUERY.number,
	optionsGenerator: () => [],
	getActionLabel: () => '',
	isActive: () => false,
	getPrice: () => '',
	isInstalling: () => false,
};

function ThemeBlock( props ) {
	const { theme, index } = props;
	if ( isEmpty( theme ) ) {
		return null;
	}
	// Decide if we should pass ref for bookmark.
	const { themesBookmark, siteId } = props;
	const bookmarkRef = themesBookmark === theme.id ? props.bookmarkRef : null;

	return (
		<Theme
			key={ 'theme-' + theme.id }
			buttonContents={ props.getButtonOptions( theme.id ) }
			screenshotClickUrl={ props.getScreenshotUrl && props.getScreenshotUrl( theme.id ) }
			onScreenshotClick={ props.onScreenshotClick }
			onStyleVariationClick={ props.onStyleVariationClick }
			onMoreButtonClick={ props.onMoreButtonClick }
			onMoreButtonItemClick={ props.onMoreButtonItemClick }
			actionLabel={ props.getActionLabel( theme.id ) }
			index={ index }
			theme={ theme }
			active={ props.isActive( theme.id ) }
			price={ props.getPrice( theme.id ) }
			installing={ props.isInstalling( theme.id ) }
			upsellUrl={ props.upsellUrl }
			bookmarkRef={ bookmarkRef }
			siteId={ siteId }
			softLaunched={ theme.soft_launched }
		/>
	);
}

function Options( { recordTracksEvent, searchTerm, translate, upsellCardDisplayed } ) {
	const isLoggedInShowcase = useSelector( isUserLoggedIn );
	const selectedSite = useSelector( getSelectedSite );
	const canInstallTheme = useSelector( ( state ) =>
		siteHasFeature( state, selectedSite?.ID, FEATURE_INSTALL_THEMES )
	);
	const isAtomic = useSelector( ( state ) => isAtomicSite( state, selectedSite?.ID ) );
	const sitePlan = selectedSite?.plan?.product_slug;

	const options = [];

	useEffect( () => {
		upsellCardDisplayed( true );
		return () => {
			upsellCardDisplayed( false );
		};
	}, [ upsellCardDisplayed ] );

	// Design your own theme / homepage.
	if ( isLoggedInShowcase ) {
		// This should start the Pattern Assembler ideally, but it's not ready yet for the
		// logged-in showcase, so we use the site editor as a fallback.
		options.push( {
			title: translate( 'Design your own' ),
			icon: addTemplate,
			description: translate( 'Jump right into the editor to design your homepage.' ),
			onClick: () =>
				recordTracksEvent( 'calypso_themeshowcase_more_options_design_homepage_click', {
					site_plan: sitePlan,
					search_term: searchTerm,
					destination: 'site-editor',
				} ),
			url: `/site-editor/${ selectedSite.slug }`,
			buttonText: translate( 'Open the editor' ),
		} );
	} else {
		// This should also start the Pattern Assembler, which is currently in development for
		// the logged-out showcase. Since there isn't any proper fallback for the meantime, we
		// just don't include this option.
	}

	// Do it for me.
	options.push( {
		title: translate( 'Hire our team of experts to design one for you', {
			comment:
				'"One" means a theme in this context (i.e. "Hire our team of experts to design a theme for you")',
		} ),
		icon: brush,
		description: translate(
			'A WordPress.com professional will create layouts for up to 5 pages of your site.'
		),
		onClick: () =>
			recordTracksEvent( 'calypso_themeshowcase_more_options_difm_click', {
				site_plan: sitePlan,
				search_term: searchTerm,
			} ),
		url: 'https://wordpress.com/do-it-for-me/',
		buttonText: translate( 'Hire an expert' ),
	} );

	// Upload a theme.
	if ( ! isLoggedInShowcase ) {
		options.push( {
			title: translate( 'Upload a theme' ),
			icon: cloudUpload,
			description: translate(
				'With a Business plan, you can upload and install third-party themes, including your own themes.'
			),
			onClick: () =>
				recordTracksEvent( 'calypso_themeshowcase_more_options_upload_theme_click', {
					site_plan: sitePlan,
					search_term: searchTerm,
					destination: 'signup',
				} ),
			url: '/start/business',
			buttonText: translate( 'Get started' ),
		} );
	} else if ( canInstallTheme ) {
		options.push( {
			title: translate( 'Upload a theme' ),
			icon: cloudUpload,
			description: translate(
				'You can upload and install third-party themes, including your own themes.'
			),
			onClick: () =>
				recordTracksEvent( 'calypso_themeshowcase_more_options_upload_theme_click', {
					site_plan: sitePlan,
					search_term: searchTerm,
					destination: 'upload-theme',
				} ),
			url: isAtomic
				? `https://${ selectedSite.slug }/wp-admin/theme-install.php`
				: `/themes/upload/${ selectedSite.slug }`,
			buttonText: translate( 'Upload theme' ),
		} );
	} else {
		options.push( {
			title: translate( 'Upload a theme' ),
			icon: cloudUpload,
			description: translate(
				'With a Business plan, you can upload and install third-party themes, including your own themes.'
			),
			onClick: () =>
				recordTracksEvent( 'calypso_themeshowcase_more_options_upload_theme_click', {
					site_plan: sitePlan,
					search_term: searchTerm,
					destination: 'checkout',
				} ),
			url: `/checkout/${ selectedSite.slug }/business?redirect_to=/themes/upload/${ selectedSite.slug }`,
			buttonText: translate( 'Upgrade your plan' ),
		} );
	}

	return (
		<div className="themes-list__options">
			<div className="themes-list__options-heading">
				{ translate( "Can't find what you're looking for?" ) }
			</div>
			<div className="themes-list__options-subheading">
				{ translate( 'Here are a few more options:' ) }
			</div>
			{ options.map( ( option, index ) => (
				<div className="themes-list__option" key={ index }>
					<Icon className="themes-list__option-icon" icon={ option.icon } size={ 28 } />
					<div className="themes-list__option-content">
						<div className="themes-list__option-text">
							<div className="themes-list__option-title">{ option.title }</div>
							<div className="themes-list__option-description">{ option.description }</div>
						</div>
						<Button
							primary={ index === 0 }
							className="themes-list__option-button"
							href={ option.url }
							onClick={ option.onClick }
						>
							{ option.buttonText }
						</Button>
					</div>
				</div>
			) ) }
		</div>
	);
}

function Empty( props ) {
	return (
		<>
			<div className="themes-list__empty-search-text">
				{ props.translate( 'No themes match your search' ) }
			</div>
			<Options
				recordTracksEvent={ props.recordTracksEvent }
				searchTerm={ props.searchTerm }
				translate={ props.translate }
				upsellCardDisplayed={ props.upsellCardDisplayed }
			/>
		</>
	);
}

function WPOrgMatchingThemes( props ) {
	const { matchingThemes } = props;

	const onWPOrgCardClick = useCallback(
		( theme ) => {
			props.recordTracksEvent( 'calypso_themeshowcase_search_empty_wp_org_card_click', {
				site_plan: props.selectedSite?.plan?.product_slug,
				theme_id: theme?.id,
			} );
		},
		[ props.recordTracksEvent, props.selectedSite ]
	);

	return (
		<div className="themes-list">
			{ matchingThemes.map( ( theme, index ) => (
				<div
					onClick={ () => onWPOrgCardClick( theme ) }
					key={ 'theme-block' + index }
					role="button"
					tabIndex={ 0 }
					onKeyUp={ () => onWPOrgCardClick( theme ) }
				>
					<ThemeBlock theme={ theme } index={ index } { ...props } />
				</div>
			) ) }
		</div>
	);
}

function LoadingPlaceholders( { placeholderCount } ) {
	return times( placeholderCount, function ( i ) {
		return (
			<Theme
				key={ 'placeholder-' + i }
				theme={ { id: 'placeholder-' + i, name: 'Loading…' } }
				isPlaceholder={ true }
			/>
		);
	} );
}

const mapStateToProps = ( state ) => ( {
	themesBookmark: getThemesBookmark( state ),
} );

const mapDispatchToProps = {
	upsellCardDisplayed: upsellCardDisplayedAction,
};

export default connect( mapStateToProps, mapDispatchToProps )( localize( ThemesList ) );<|MERGE_RESOLUTION|>--- conflicted
+++ resolved
@@ -2,11 +2,8 @@
 import { FEATURE_INSTALL_THEMES } from '@automattic/calypso-products';
 import { Button } from '@automattic/components';
 import { PatternAssemblerCta, BLANK_CANVAS_DESIGN } from '@automattic/design-picker';
-<<<<<<< HEAD
+import { SITE_ASSEMBLER_FLOW } from '@automattic/onboarding';
 import { Icon, addTemplate, brush, cloudUpload } from '@wordpress/icons';
-=======
-import { SITE_ASSEMBLER_FLOW } from '@automattic/onboarding';
->>>>>>> a8112901
 import { localize } from 'i18n-calypso';
 import { isEmpty, times } from 'lodash';
 import PropTypes from 'prop-types';
@@ -36,7 +33,15 @@
 		[ props.fetchNextPage ]
 	);
 
-<<<<<<< HEAD
+	const goToSiteAssemblerFlow = () => {
+		const params = new URLSearchParams( {
+			ref: 'calypshowcase',
+			theme: BLANK_CANVAS_DESIGN.slug,
+			destination_flow: SITE_ASSEMBLER_FLOW,
+		} );
+		window.location.assign( `/start/with-theme?${ params }` );
+	};
+
 	const matchingWpOrgThemes = useMemo(
 		() =>
 			props.wpOrgThemes?.filter(
@@ -46,16 +51,6 @@
 			) || [],
 		[ props.wpOrgThemes, props.searchTerm ]
 	);
-=======
-	const goToSiteAssemblerFlow = () => {
-		const params = new URLSearchParams( {
-			ref: 'calypshowcase',
-			theme: BLANK_CANVAS_DESIGN.slug,
-			destination_flow: SITE_ASSEMBLER_FLOW,
-		} );
-		window.location.assign( `/start/with-theme?${ params }` );
-	};
->>>>>>> a8112901
 
 	if ( ! props.loading && props.themes.length === 0 ) {
 		if ( matchingWpOrgThemes.length ) {
