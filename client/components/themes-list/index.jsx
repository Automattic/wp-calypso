/**
 * External dependencies
 */

import PropTypes from 'prop-types';
import React from 'react';
<<<<<<< HEAD
import { connect } from 'react-redux';
import { isEqual, noop, times } from 'lodash';
=======
import { isEqual, isEmpty, noop, times } from 'lodash';
>>>>>>> 3f393b0c
import { localize } from 'i18n-calypso';

/**
 * Internal dependencies
 */
import Theme from 'components/theme';
import EmptyContent from 'components/empty-content';
import InfiniteScroll from 'components/infinite-scroll';
import { DEFAULT_THEME_QUERY } from 'state/themes/constants';

/**
 * Style dependencies
 */
import './style.scss';

export class ThemesList extends React.Component {
	static propTypes = {
		themes: PropTypes.array.isRequired,
		emptyContent: PropTypes.element,
		loading: PropTypes.bool.isRequired,
		fetchNextPage: PropTypes.func.isRequired,
		getButtonOptions: PropTypes.func,
		getScreenshotUrl: PropTypes.func,
		onScreenshotClick: PropTypes.func.isRequired,
		onMoreButtonClick: PropTypes.func,
		getActionLabel: PropTypes.func,
		isActive: PropTypes.func,
		getPrice: PropTypes.func,
		isInstalling: PropTypes.func,
		// i18n function provided by localize()
		translate: PropTypes.func,
		placeholderCount: PropTypes.number,
		bookmarkRef: PropTypes.oneOfType( [
			PropTypes.func,
			PropTypes.shape( { current: PropTypes.any } ),
		] ),
	};

	static defaultProps = {
		loading: false,
		themes: [],
		fetchNextPage: noop,
		placeholderCount: DEFAULT_THEME_QUERY.number,
		optionsGenerator: () => [],
		getActionLabel: () => '',
		isActive: () => false,
		getPrice: () => '',
		isInstalling: () => false,
	};

	fetchNextPage = options => {
		this.props.fetchNextPage( options );
	};

	shouldComponentUpdate( nextProps ) {
		return (
			nextProps.loading !== this.props.loading ||
			! isEqual( nextProps.themes, this.props.themes ) ||
			nextProps.getButtonOptions !== this.props.getButtonOptions ||
			nextProps.getScreenshotUrl !== this.props.getScreenshotUrl ||
			nextProps.onScreenshotClick !== this.props.onScreenshotClick ||
			nextProps.onMoreButtonClick !== this.props.onMoreButtonClick
		);
	}

	renderTheme( theme, index ) {
<<<<<<< HEAD
		// Decide if we should pass ref for bookmark.
		const { themesBookmark } = this.props;
		const bookmarkRef =
			themesBookmark && themesBookmark.id === theme.id ? this.props.bookmarkRef : null;
=======
		if ( isEmpty( theme ) ) {
			return null;
		}

>>>>>>> 3f393b0c
		return (
			<Theme
				key={ 'theme-' + theme.id }
				buttonContents={ this.props.getButtonOptions( theme.id ) }
				screenshotClickUrl={
					this.props.getScreenshotUrl && this.props.getScreenshotUrl( theme.id )
				}
				onScreenshotClick={ this.props.onScreenshotClick }
				onMoreButtonClick={ this.props.onMoreButtonClick }
				actionLabel={ this.props.getActionLabel( theme.id ) }
				index={ index }
				theme={ theme }
				active={ this.props.isActive( theme.id ) }
				price={ this.props.getPrice( theme.id ) }
				installing={ this.props.isInstalling( theme.id ) }
				upsellUrl={ this.props.upsellUrl }
				bookmarkRef={ bookmarkRef }
			/>
		);
	}

	renderLoadingPlaceholders() {
		return times( this.props.placeholderCount, function( i ) {
			return (
				<Theme
					key={ 'placeholder-' + i }
					theme={ { id: 'placeholder-' + i, name: 'Loading…' } }
					isPlaceholder={ true }
				/>
			);
		} );
	}

	// Invisible trailing items keep all elements same width in flexbox grid.
	renderTrailingItems() {
		const NUM_SPACERS = 11; // gives enough spacers for a theoretical 12 column layout
		return times( NUM_SPACERS, function( i ) {
			return <div className="themes-list__spacer" key={ 'themes-list__spacer-' + i } />;
		} );
	}

	renderEmpty() {
		return (
			this.props.emptyContent || (
				<EmptyContent
					illustration="/calypso/images/illustrations/no-themes-drake.svg"
					title={ this.props.translate( 'Sorry, no themes found.' ) }
					line={ this.props.translate( 'Try a different search or more filters?' ) }
				/>
			)
		);
	}

	render() {
		if ( ! this.props.loading && this.props.themes.length === 0 ) {
			return this.renderEmpty();
		}

		return (
			<div className="themes-list">
				{ this.props.themes.map( this.renderTheme, this ) }
				{ this.props.loading && this.renderLoadingPlaceholders() }
				{ this.renderTrailingItems() }
				<InfiniteScroll nextPageMethod={ this.fetchNextPage } />
			</div>
		);
	}
}

const mapStateToProps = state => ( {
	themesBookmark: state.themes.themesUI.themesBookmark,
} );

export default connect( mapStateToProps )( localize( ThemesList ) );<|MERGE_RESOLUTION|>--- conflicted
+++ resolved
@@ -4,12 +4,8 @@
 
 import PropTypes from 'prop-types';
 import React from 'react';
-<<<<<<< HEAD
 import { connect } from 'react-redux';
-import { isEqual, noop, times } from 'lodash';
-=======
 import { isEqual, isEmpty, noop, times } from 'lodash';
->>>>>>> 3f393b0c
 import { localize } from 'i18n-calypso';
 
 /**
@@ -76,17 +72,14 @@
 	}
 
 	renderTheme( theme, index ) {
-<<<<<<< HEAD
+		if ( isEmpty( theme ) ) {
+			return null;
+		}
 		// Decide if we should pass ref for bookmark.
 		const { themesBookmark } = this.props;
 		const bookmarkRef =
 			themesBookmark && themesBookmark.id === theme.id ? this.props.bookmarkRef : null;
-=======
-		if ( isEmpty( theme ) ) {
-			return null;
-		}
 
->>>>>>> 3f393b0c
 		return (
 			<Theme
 				key={ 'theme-' + theme.id }
