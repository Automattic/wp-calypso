--- conflicted
+++ resolved
@@ -14,13 +14,8 @@
 
 .faq__heading {
 	margin-bottom: 32px;
-<<<<<<< HEAD
-	font-size: 24px;
 	color: var( --color-text-subtle );
-=======
 	font-size: $font-title-medium;
-	color: var( --color-neutral-40 );
->>>>>>> 23083d6b
 }
 
 .faq__list {
