$faq-gutter-width: 24px;

.faq {
	padding: 0 16px;

	@include breakpoint( '>480px' ) {
		padding: 0 24px;
	}

	@include breakpoint( '>660px' ) {
		padding: 0;
	}
}

.faq__heading {
	margin-bottom: 32px;
	font-size: 24px;
<<<<<<< HEAD
	font-weight: 300;
	color: var( --color-text-subtle );
=======
	color: var( --color-neutral-40 );
>>>>>>> 3f4be233
}

.faq__list {
	display: flex;
	flex-wrap: wrap;
	margin: 0 ($faq-gutter-width / -2);
	list-style: none;
}

.faq__item {
	width: 100%;
	margin-bottom: 16px;
	font-size: 14px;
	line-height: 21px;
	box-sizing: border-box;
	padding-left: ($faq-gutter-width / 2);
	padding-right: ($faq-gutter-width / 2);

	@include breakpoint( '480px-660px' ) {
		width: 50%;
	}

	@include breakpoint( '800px-1040px' ) {
		width: 50%;
	}

	@include breakpoint( '>1040px' ) {
		width: (100% / 3);
	}
}

.faq__question {
	margin-bottom: 12px;
	font-weight: 600;
	color: var( --color-text-subtle );
}

.faq__answer {
	margin-bottom: 1em;
	color: var( --color-neutral-50 );

	a {
		text-decoration: underline;
	}
}<|MERGE_RESOLUTION|>--- conflicted
+++ resolved
@@ -15,12 +15,8 @@
 .faq__heading {
 	margin-bottom: 32px;
 	font-size: 24px;
-<<<<<<< HEAD
-	font-weight: 300;
+  font-weight: 300;
 	color: var( --color-text-subtle );
-=======
-	color: var( --color-neutral-40 );
->>>>>>> 3f4be233
 }
 
 .faq__list {
