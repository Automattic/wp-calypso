import { PLAN_BUSINESS, getPlan } from '@automattic/calypso-products';
import { PremiumBadge } from '@automattic/components';
import { createInterpolateElement } from '@wordpress/element';
import { useTranslate } from 'i18n-calypso';
import { useSelector } from 'calypso/state';
import {
	isMarketplaceThemeSubscribed,
	getMarketplaceThemeSubscriptionPrices,
	isThemeAllowedOnSite,
} from 'calypso/state/themes/selectors';
import { getSelectedSiteId } from 'calypso/state/ui/selectors';
import ThemeTierBadgeCheckoutLink from './theme-tier-badge-checkout-link';
import { useThemeTierBadgeContext } from './theme-tier-badge-context';
import ThemeTierBadgeTracker from './theme-tier-badge-tracker';
import ThemeTierTooltipTracker from './theme-tier-tooltip-tracker';

export default function ThemeTierPartnerBadge() {
	const translate = useTranslate();
	const siteId = useSelector( getSelectedSiteId );
	const { showUpgradeBadge, themeId } = useThemeTierBadgeContext();
	const isPartnerThemePurchased = useSelector( ( state ) =>
		siteId ? isMarketplaceThemeSubscribed( state, themeId, siteId ) : false
	);
	const subscriptionPrices = useSelector( ( state ) =>
		getMarketplaceThemeSubscriptionPrices( state, themeId )
	);
	const isThemeAllowed = useSelector( ( state ) => isThemeAllowedOnSite( state, siteId, themeId ) );

	const labelText = isThemeAllowed
		? translate( 'Subscribe' )
		: translate( 'Upgrade and Subscribe' );

	const getTooltipMessage = () => {
		if ( isPartnerThemePurchased && ! isThemeAllowed ) {
			return createInterpolateElement(
				translate(
					'You have a subscription for this theme, but it will only be usable if you have the <link>%(businessPlanName)s plan</link> on your site.',
					{ args: { businessPlanName: getPlan( PLAN_BUSINESS )?.getTitle() ?? '' } }
				),
				{
					Link: <ThemeTierBadgeCheckoutLink plan="business" />,
				}
			);
		}
		if ( ! isPartnerThemePurchased && isThemeAllowed ) {
			/* translators: annualPrice and monthlyPrice are prices for the theme, examples: US$50, US$7; */
			return translate(
				'This theme is only available while your current plan is active and costs %(annualPrice)s per year or %(monthlyPrice)s per month.',
				{
					args: {
						annualPrice: subscriptionPrices.year ?? '',
						monthlyPrice: subscriptionPrices.month ?? '',
					},
				}
			);
		}
		if ( ! isPartnerThemePurchased && ! isThemeAllowed ) {
			return createInterpolateElement(
				/* translators: annualPrice and monthlyPrice are prices for the theme, examples: US$50, US$7; */
				translate(
					'This theme costs %(annualPrice)s per year or %(monthlyPrice)s per month, and can only be purchased if you have the <Link>%(businessPlanName)s plan</Link> on your site.',
					{
						args: {
							annualPrice: subscriptionPrices.year ?? '',
							monthlyPrice: subscriptionPrices.month ?? '',
							businessPlanName: getPlan( PLAN_BUSINESS )?.getTitle() ?? '',
						},
					}
				),
				{
					Link: <ThemeTierBadgeCheckoutLink plan="business" />,
				}
			);
		}
	};

	const tooltipContent = (
		<>
			<ThemeTierTooltipTracker />
			<div data-testid="upsell-message">{ getTooltipMessage() }</div>
		</>
	);

	return (
		<>
<<<<<<< HEAD
			{ showUpgradeBadge && ( ! isPartnerThemePurchased || ! isThemeAllowedOnSite ) && (
=======
			{ ( ! isPartnerThemePurchased || ! isThemeAllowed ) && (
>>>>>>> 8ed49e72
				<>
					<ThemeTierBadgeTracker />
					<PremiumBadge
						className="theme-tier-badge__content"
						focusOnShow={ false }
						isClickable
						labelText={ labelText }
						tooltipClassName="theme-tier-badge-tooltip"
						tooltipContent={ tooltipContent }
						tooltipPosition="top"
					/>
				</>
			) }

			<PremiumBadge
				className="theme-tier-badge__content is-third-party"
				focusOnShow={ false }
				isClickable={ false }
				labelText={ translate( 'Partner' ) }
				shouldHideIcon
				shouldHideTooltip
			/>
		</>
	);
}<|MERGE_RESOLUTION|>--- conflicted
+++ resolved
@@ -83,11 +83,7 @@
 
 	return (
 		<>
-<<<<<<< HEAD
 			{ showUpgradeBadge && ( ! isPartnerThemePurchased || ! isThemeAllowedOnSite ) && (
-=======
-			{ ( ! isPartnerThemePurchased || ! isThemeAllowed ) && (
->>>>>>> 8ed49e72
 				<>
 					<ThemeTierBadgeTracker />
 					<PremiumBadge
