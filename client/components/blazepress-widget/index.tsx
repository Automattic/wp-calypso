import { getUrlParts } from '@automattic/calypso-url';
import { Dialog } from '@automattic/components';
<<<<<<< HEAD
import { useLocale, useLocalizeUrl } from '@automattic/i18n-utils';
=======
import { useLocale } from '@automattic/i18n-utils';
import { useQueryClient } from '@tanstack/react-query';
>>>>>>> d934628e
import classNames from 'classnames';
import { TranslateOptionsText, useTranslate } from 'i18n-calypso';
import page from 'page';
import { useEffect, useRef, useState } from 'react';
import { useSelector } from 'react-redux';
import { BlankCanvas } from 'calypso/components/blank-canvas';
import BlazeLogo from 'calypso/components/blaze-logo';
import { LoadingEllipsis } from 'calypso/components/loading-ellipsis';
import { showDSP, usePromoteWidget, PromoteWidgetStatus } from 'calypso/lib/promote-post';
import './style.scss';
import { useRouteModal } from 'calypso/lib/route-modal';
import getPreviousRoute from 'calypso/state/selectors/get-previous-route';
import { getSiteSlug } from 'calypso/state/sites/selectors';
import { getSelectedSiteId, getSelectedSiteSlug } from 'calypso/state/ui/selectors';

export type BlazePressPromotionProps = {
	isVisible: boolean;
	siteId: string | number;
	postId: string | number;
	keyValue: string;
	source?: string;
};

type BlazePressTranslatable = ( original: string, extra?: TranslateOptionsText ) => string;

export function goToOriginalEndpoint() {
	const { pathname } = getUrlParts( window.location.href );
	page( pathname );
}

const BlazePressWidget = ( props: BlazePressPromotionProps ) => {
	// eslint-disable-next-line @typescript-eslint/no-empty-function
	const { isVisible = false, keyValue, siteId } = props;
	const [ isLoading, setIsLoading ] = useState( true );
	const [ showCancelDialog, setShowCancelDialog ] = useState( false );
	const [ showCancelButton, setShowCancelButton ] = useState( true );
	const [ hiddenHeader, setHiddenHeader ] = useState( true );
	const widgetContainer = useRef< HTMLDivElement >( null );
	const selectedSiteSlug = useSelector( getSelectedSiteSlug );
	const translate = useTranslate() as BlazePressTranslatable;
	const localizeUrl = useLocalizeUrl();
	const previousRoute = useSelector( getPreviousRoute );
	const selectedSiteId = useSelector( getSelectedSiteId );
	const siteSlug = useSelector( ( state ) => getSiteSlug( state, selectedSiteId ) );
	const { closeModal } = useRouteModal( 'blazepress-widget', keyValue );
	const queryClient = useQueryClient();
	const localeSlug = useLocale();

	// Scroll to top on initial load regardless of previous page position
	useEffect( () => {
		if ( isVisible ) {
			window.scrollTo( 0, 0 );
		}
	}, [ isVisible ] );

	const handleShowCancel = ( show: boolean ) => setShowCancelButton( show );
	const handleShowTopBar = ( show: boolean ) => {
		setHiddenHeader( ! show );
	};

	const onClose = ( goToCampaigns?: boolean ) => {
		queryClient.invalidateQueries( [ 'promote-post-campaigns', siteId ] );
		if ( goToCampaigns ) {
			page( `/advertising/${ siteSlug }/campaigns` );
		} else {
			queryClient && queryClient.invalidateQueries( [ 'promote-post-campaigns', siteId ] );
			if ( previousRoute ) {
				closeModal();
			} else {
				goToOriginalEndpoint();
			}
		}
	};

	useEffect( () => {
		isVisible &&
			( async () => {
				if ( props.siteId === null || props.postId === null ) {
					return;
				}
				const source = props.source || 'blazepress';

				await showDSP(
					selectedSiteSlug,
					props.siteId,
					props.postId,
					onClose,
					source,
					( original: string, options?: TranslateOptionsText ): string => {
						if ( options ) {
							// This is a special case where we re-use the translate in another application
							// that is mounted inside calypso
							// eslint-disable-next-line wpcalypso/i18n-no-variables
							return translate( original, options );
						}
						// eslint-disable-next-line wpcalypso/i18n-no-variables
						return translate( original );
					},
					localizeUrl,
					widgetContainer.current,
					handleShowCancel,
					handleShowTopBar,
					localeSlug
				);
				setIsLoading( false );
			} )();
	}, [ isVisible, props.postId, props.siteId, selectedSiteSlug ] );

	const cancelDialogButtons = [
		{
			action: 'cancel',
			isPrimary: true,
			label: translate( 'No, let me finish' ),
		},
		{
			action: 'close',
			label: translate( 'Yes, quit' ),
			onClick: async () => {
				setShowCancelDialog( false );
				onClose();
			},
		},
	];

	const promoteWidgetStatus = usePromoteWidget();
	if ( promoteWidgetStatus === PromoteWidgetStatus.DISABLED ) {
		return <></>;
	}

	return (
		<>
			{ isVisible && (
				<BlankCanvas
					className={ classNames( 'blazepress-widget', {
						'hidden-header': hiddenHeader,
					} ) }
				>
					<div className="blazepress-widget__header-bar">
						<BlazeLogo />
						<h2>{ translate( 'Blaze' ) }</h2>
						{ showCancelButton && (
							<span
								role="button"
								className="blazepress-widget__cancel"
								onKeyDown={ () => setShowCancelDialog( true ) }
								tabIndex={ 0 }
								onClick={ () => setShowCancelDialog( true ) }
							>
								{ translate( 'Cancel' ) }
							</span>
						) }
					</div>
					<div
						className={
							isLoading ? 'blazepress-widget__content loading' : 'blazepress-widget__content'
						}
					>
						<Dialog
							additionalOverlayClassNames="blazepress-widget"
							isVisible={ showCancelDialog && showCancelButton }
							buttons={ cancelDialogButtons }
							onClose={ () => setShowCancelDialog( false ) }
						>
							<h1>{ translate( 'Are you sure you want to quit?' ) }</h1>
							<p>{ translate( 'All progress in this session will be lost.' ) }</p>
						</Dialog>
						{ isLoading && <LoadingEllipsis /> }
						<div className="blazepress-widget__widget-container" ref={ widgetContainer }></div>
					</div>
				</BlankCanvas>
			) }
		</>
	);
};

export default BlazePressWidget;<|MERGE_RESOLUTION|>--- conflicted
+++ resolved
@@ -1,11 +1,7 @@
 import { getUrlParts } from '@automattic/calypso-url';
 import { Dialog } from '@automattic/components';
-<<<<<<< HEAD
 import { useLocale, useLocalizeUrl } from '@automattic/i18n-utils';
-=======
-import { useLocale } from '@automattic/i18n-utils';
 import { useQueryClient } from '@tanstack/react-query';
->>>>>>> d934628e
 import classNames from 'classnames';
 import { TranslateOptionsText, useTranslate } from 'i18n-calypso';
 import page from 'page';
