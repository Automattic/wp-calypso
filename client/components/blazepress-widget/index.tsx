import { useEffect, useRef, useState } from 'react';
import { useSelector } from 'react-redux';
import { BlankCanvas } from 'calypso/components/blank-canvas';
import { LoadingEllipsis } from 'calypso/components/loading-ellipsis';
import WordPressLogo from 'calypso/components/wordpress-logo';
import { showDSP, usePromoteWidget, PromoteWidgetStatus } from 'calypso/lib/promote-post';
import './style.scss';
import { getSelectedSiteSlug } from 'calypso/state/ui/selectors';

export type BlazePressPromotionProps = {
	isVisible: boolean;
	siteId: string | number;
	postId: string | number;
	onClose: () => void;
};

const BlazePressWidget = ( props: BlazePressPromotionProps ) => {
	// eslint-disable-next-line @typescript-eslint/no-unused-vars, @typescript-eslint/no-empty-function
	const { isVisible = false, onClose = () => {} } = props;
	const [ isLoading, setIsLoading ] = useState( true );
	const widgetContainer = useRef< HTMLDivElement >( null );
	const selectedSiteSlug = useSelector( getSelectedSiteSlug );

	// Scroll to top on initial load regardless of previous page position
	useEffect( () => {
		if ( isVisible ) {
			window.scrollTo( 0, 0 );
		}
	}, [ isVisible ] );

	useEffect( () => {
		isVisible &&
			( async () => {
				if ( props.siteId === null || props.postId === null ) {
					return;
				}

<<<<<<< HEAD
				await showDSP(
					selectedSiteSlug,
					props.siteId,
					props.postId,
					onClose,
					widgetContainer.current
				);
=======
				await showDSP( props.siteId, props.postId, widgetContainer.current, onClose );
>>>>>>> a179929d
				setIsLoading( false );
			} )();
	}, [ isVisible, onClose, props.postId, props.siteId ] );

	const promoteWidgetStatus = usePromoteWidget();
	if ( promoteWidgetStatus === PromoteWidgetStatus.DISABLED ) {
		return <></>;
	}

	return (
		<>
			{ isVisible && (
				<BlankCanvas className={ 'blazepress-widget' }>
					<div className={ 'blazepress-widget__header-bar' }>
						<WordPressLogo />
						<h2>Promote</h2>
						<span
							role="button"
							className={ 'blazepress-widget__cancel' }
							onKeyDown={ onClose }
							tabIndex={ 0 }
							onClick={ onClose }
						>
							Cancel
						</span>
					</div>
					<div
						className={
							isLoading ? 'blazepress-widget__content loading' : 'blazepress-widget__content'
						}
					>
						{ isLoading && <LoadingEllipsis /> }
						<div ref={ widgetContainer }></div>
					</div>
				</BlankCanvas>
			) }
		</>
	);
};

export default BlazePressWidget;<|MERGE_RESOLUTION|>--- conflicted
+++ resolved
@@ -35,7 +35,6 @@
 					return;
 				}
 
-<<<<<<< HEAD
 				await showDSP(
 					selectedSiteSlug,
 					props.siteId,
@@ -43,9 +42,6 @@
 					onClose,
 					widgetContainer.current
 				);
-=======
-				await showDSP( props.siteId, props.postId, widgetContainer.current, onClose );
->>>>>>> a179929d
 				setIsLoading( false );
 			} )();
 	}, [ isVisible, onClose, props.postId, props.siteId ] );
