--- conflicted
+++ resolved
@@ -8,23 +8,7 @@
 import VideoPlayer from './video-player';
 import './style.scss';
 
-<<<<<<< HEAD
-const VideoPlayer = ( { videoUrl } ) => {
-	return (
-		<div key={ videoUrl } className="videos-ui__video">
-			<video controls>
-				<source src={ videoUrl } />{ ' ' }
-				{ /* @TODO: check if tracks are available, the linter demands one */ }
-				<track src="caption.vtt" kind="captions" srclang="en" label="english_captions" />
-			</video>
-		</div>
-	);
-};
-
-const VideosUi = ( { shouldDisplayTopLinks = false, onBackClick = () => {} } ) => {
-=======
-const VideosUi = ( { shouldDisplayTopLinks = false } ) => {
->>>>>>> 14f725b0
+const VideosUi = ( { shouldDisplayTopLinks = false }, onBackClick = () => {} ) => {
 	const translate = useTranslate();
 	const siteSlug = useSelector( getSelectedSiteSlug );
 	const { data: course } = useCourseQuery( 'blogging-quick-start', { retry: false } );
