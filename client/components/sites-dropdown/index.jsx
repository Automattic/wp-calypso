--- conflicted
+++ resolved
@@ -93,10 +93,7 @@
 					</div>
 					{ this.props.hasMultipleSites && this.state.open && (
 						<SiteSelector
-<<<<<<< HEAD
-=======
 							// eslint-disable-next-line jsx-a11y/no-autofocus
->>>>>>> e699a693
 							autoFocus
 							onClose={ this.onClose }
 							onSiteSelect={ this.selectSite }
