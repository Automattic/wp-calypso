--- conflicted
+++ resolved
@@ -38,13 +38,8 @@
 		box-shadow: none;
 		color: white;
 
-<<<<<<< HEAD
 		.gridicon, .reader-follow-conversation, .reader-following-conversation {
 			color: var( --color-text-inverted );
-=======
-		.gridicon {
-			color: var(--color-text-inverted);
->>>>>>> 73abf41a
 		}
 
 		svg.reader-external path {
