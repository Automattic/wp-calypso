--- conflicted
+++ resolved
@@ -130,11 +130,7 @@
 
 .purchase-detail__title {
 	clear: none;
-<<<<<<< HEAD
 	color: var( --color-text-subtle);
-=======
-	color: var( --color-neutral-40 );
->>>>>>> 431979f3
 	font-size: 21px;
 }
 
