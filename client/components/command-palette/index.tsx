--- conflicted
+++ resolved
@@ -6,13 +6,7 @@
 import classnames from 'classnames';
 import { Command, useCommandState } from 'cmdk';
 import { useEffect, useState, useRef, useMemo } from 'react';
-<<<<<<< HEAD
-import { CommandCallBackParams, useCommandPallette } from './use-command-palette';
-=======
-import { useSelector } from 'calypso/state';
-import getCurrentRoute from 'calypso/state/selectors/get-current-route';
 import { CommandCallBackParams, useCommandPalette } from './use-command-palette';
->>>>>>> c0d6cb29
 
 import '@wordpress/commands/build-style/style.css';
 
@@ -74,12 +68,7 @@
 	selectedCommandName,
 	setSelectedCommandName,
 }: CommandMenuGroupProps ) {
-<<<<<<< HEAD
-	const { commands } = useCommandPallette( {
-=======
-	const currentPath = useSelector( ( state ) => getCurrentRoute( state ) );
 	const { commands } = useCommandPalette( {
->>>>>>> c0d6cb29
 		selectedCommandName,
 		setSelectedCommandName,
 	} );
