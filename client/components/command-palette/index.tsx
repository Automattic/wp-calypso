--- conflicted
+++ resolved
@@ -186,13 +186,7 @@
 	const [ search, setSearch ] = useState( '' );
 	const [ selectedCommandName, setSelectedCommandName ] = useState( '' );
 	const [ isOpen, setIsOpen ] = useState( false );
-<<<<<<< HEAD
 	const [ footerMessage, setFooterMessage ] = useState( '' );
-	const { close, toggle } = {
-		close: () => setIsOpen( false ),
-		toggle: () => setIsOpen( ( isOpen ) => ! isOpen ),
-	};
-=======
 	const currentRoute = useSelector( ( state: object ) => getCurrentRoutePattern( state ) );
 	const dispatch = useDispatch();
 	const open = useCallback( () => {
@@ -220,7 +214,6 @@
 		[ currentRoute, dispatch, search, selectedCommandName ]
 	);
 	const toggle = useCallback( () => ( isOpen ? close() : open() ), [ isOpen, close, open ] );
->>>>>>> efdfbf56
 
 	const commandListRef = useRef< HTMLDivElement >( null );
 
