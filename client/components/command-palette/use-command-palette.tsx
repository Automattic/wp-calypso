--- conflicted
+++ resolved
@@ -118,12 +118,8 @@
 export const useCommandPalette = ( {
 	selectedCommandName,
 	setSelectedCommandName,
-<<<<<<< HEAD
+	search,
 }: useCommandPaletteOptions ): { commands: Command[]; filterNotice: string | undefined } => {
-=======
-	search,
-}: useCommandPaletteOptions ): { commands: Command[] } => {
->>>>>>> efdfbf56
 	const { data: allSites = [] } = useSiteExcerptsQuery(
 		[],
 		( site ) => ! site.options?.is_domain_only
