--- conflicted
+++ resolved
@@ -58,21 +58,12 @@
 	}
 
 	background-color: $white;
-<<<<<<< HEAD
 	color: var( --color-neutral-700 );
-	border-color: $gray-lighten-20;
-
-	&:hover {
-		border-color: $gray-lighten-10;
-		color: var( --color-neutral-700 );
-=======
-	color: $gray-dark;
-	border-color: var( --color-neutral-100 );
+	border-color:var( --color-neutral-100 );
 
 	&:hover {
 		border-color: var( --color-neutral-200 );
-		color: $gray-dark;
->>>>>>> 3b010347
+		color: var( --color-neutral-700 );
 	}
 
 	&:visited {
