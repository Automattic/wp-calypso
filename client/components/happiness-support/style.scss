.happiness-support {
	display: flex;

	@include breakpoint( '<660px' ) {
		flex-wrap: wrap;
	}
}

.happiness-support.is-placeholder {
	.happiness-support__heading,
	.happiness-support__text {
		@include placeholder( --color-neutral-10 );
	}

	.happiness-support__heading {
		width: 78%;
	}

	.happiness-support__text {
		width: 82%;
	}

	.happiness-support__image {
		display: none;
	}

	.happiness-support__buttons {
		.button {
			@include placeholder( --color-neutral-10 );
		}
	}
}

.happiness-support__heading {
<<<<<<< HEAD
	color: var( --color-text-subtle );
=======
	color: var( --color-neutral-40 );
>>>>>>> 431979f3
	clear: none;
	font-size: 21px;
}

.happiness-support__description {
	color: var( --color-text-subtle );
	margin-bottom: 16px;
	margin-top: 16px;
}

.happiness-support__image {
	flex-shrink: 0;
	margin: 0 auto;
	width: 128px;

	@include breakpoint( '>660px' ) {
		width: 178px;
	}
}

.happiness-support__icon {
	margin-bottom: 20px;

	@include breakpoint( '>660px' ) {
		width: 150px;
		margin: 0 auto;
	}
}

.happiness-support__buttons {
	width: 100%;

	.button {
		@include breakpoint( '<480px' ) {
			display: block;
		}

		@include breakpoint( '>480px' ) {

			&:first-of-type {
				margin-right: 16px;
				margin-bottom: 6px;
			}
		}
	}

	.happiness-support__support-button {
		padding-bottom: 11px;
		padding-top: 2px;

		@include breakpoint( '<480px' ) {
			margin-top: 16px;
		}
	}
}<|MERGE_RESOLUTION|>--- conflicted
+++ resolved
@@ -32,11 +32,7 @@
 }
 
 .happiness-support__heading {
-<<<<<<< HEAD
 	color: var( --color-text-subtle );
-=======
-	color: var( --color-neutral-40 );
->>>>>>> 431979f3
 	clear: none;
 	font-size: 21px;
 }
