import { Gridicon } from '@automattic/components';
import classNames from 'classnames';
import { TranslateResult } from 'i18n-calypso';
import { Children, cloneElement, FunctionComponent, isValidElement } from 'react';
import ActionPanel from 'calypso/components/action-panel';
import ActionPanelBody from 'calypso/components/action-panel/body';
import ActionPanelFigure from 'calypso/components/action-panel/figure';
import ActionPanelTitle from 'calypso/components/action-panel/title';
import Badge from 'calypso/components/badge';
import PromoCardCta from './cta';
import type { ReactElement } from 'react';

import './style.scss';

export interface Image {
	path: string;
	className?: string;
	alt?: string;
	align?: 'left' | 'right';
}

export enum TitleLocation {
	BODY,
	FIGURE,
}

export interface Props {
	icon?: string;
	image?: Image | ReactElement;
	title?: string | TranslateResult;
	titleComponent?: ReactElement;
	titleComponentLocation?: TitleLocation;
	isPrimary?: boolean;
	badge?: string | ReactElement;
	className?: string;
}

const isImage = ( image: Image | ReactElement ): image is Image => image.hasOwnProperty( 'path' );

const PromoCard: FunctionComponent< Props > = ( {
	title,
	titleComponent,
	titleComponentLocation = TitleLocation.BODY,
	icon,
	image,
	isPrimary,
	children,
	badge,
	className,
} ) => {
	const classes = classNames(
		{
			'promo-card': true,
			'is-primary': isPrimary,
		},
		className
	);

	const badgeComponent = badge ? (
		<Badge className="promo-card__title-badge">{ badge }</Badge>
	) : null;

<<<<<<< HEAD
	const titleComponentHeader = titleComponent && (
		<>
			{ titleComponent }
			{ badgeComponent }
		</>
	);

=======
	const imageActionPanelAlignment = image && 'align' in image && image.align ? image.align : 'left';
	/* eslint-disable wpcalypso/jsx-gridicon-size */
>>>>>>> 0ed5485a
	return (
		<ActionPanel className={ classes }>
			{ image && (
				<ActionPanelFigure inlineBodyText={ false } align={ imageActionPanelAlignment }>
					{ isImage( image ) ? (
						<img src={ image.path } alt={ image.alt } className={ image.className } />
					) : (
						image
					) }
					{ titleComponentLocation === TitleLocation.FIGURE && titleComponentHeader }
				</ActionPanelFigure>
			) }
			{ icon && (
				<ActionPanelFigure inlineBodyText={ false } align="left">
<<<<<<< HEAD
					<Gridicon icon={ icon } size="32" />
					{ titleComponentLocation === TitleLocation.FIGURE && titleComponentHeader }
=======
					<Gridicon icon={ icon } size={ 32 } />
>>>>>>> 0ed5485a
				</ActionPanelFigure>
			) }
			<ActionPanelBody>
				{ title && (
					<ActionPanelTitle className={ classNames( { 'is-primary': isPrimary } ) }>
						{ title }
						{ badgeComponent }
					</ActionPanelTitle>
				) }
				{ titleComponentLocation === TitleLocation.BODY && titleComponentHeader }
				{ isPrimary
					? Children.map( children, ( child ) => {
							if ( ! child || ! isValidElement( child ) ) {
								return child;
							}
							return PromoCardCta === child.type ? cloneElement( child, { isPrimary } ) : child;
					  } )
					: children }
			</ActionPanelBody>
		</ActionPanel>
	);
	/* eslint-enable */
};

export default PromoCard;<|MERGE_RESOLUTION|>--- conflicted
+++ resolved
@@ -60,7 +60,6 @@
 		<Badge className="promo-card__title-badge">{ badge }</Badge>
 	) : null;
 
-<<<<<<< HEAD
 	const titleComponentHeader = titleComponent && (
 		<>
 			{ titleComponent }
@@ -68,10 +67,9 @@
 		</>
 	);
 
-=======
 	const imageActionPanelAlignment = image && 'align' in image && image.align ? image.align : 'left';
 	/* eslint-disable wpcalypso/jsx-gridicon-size */
->>>>>>> 0ed5485a
+	
 	return (
 		<ActionPanel className={ classes }>
 			{ image && (
@@ -86,12 +84,8 @@
 			) }
 			{ icon && (
 				<ActionPanelFigure inlineBodyText={ false } align="left">
-<<<<<<< HEAD
-					<Gridicon icon={ icon } size="32" />
+					<Gridicon icon={ icon } size={ 32 } />
 					{ titleComponentLocation === TitleLocation.FIGURE && titleComponentHeader }
-=======
-					<Gridicon icon={ icon } size={ 32 } />
->>>>>>> 0ed5485a
 				</ActionPanelFigure>
 			) }
 			<ActionPanelBody>
