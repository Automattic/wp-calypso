body {
	@extend %content-font;
	font-family: $serif;
	font-size: 16px;
	line-height: 1.7;
	margin-top: 32px;
	margin-bottom: 72px;
}

p {
	margin: 0 0 24px 0;

	.mce-content-body & {
		/* To override lightgray/content.min.css */
		line-height: inherit;
	}

	&:last-child {
		margin-bottom: 0;
	}
}

blockquote,
q {
	hyphens: none;
	quotes: none;
}
a:link,
a:visited,
a:hover,
a:active {
	color: var( --color-accent );
}

code {
	font-family: $code;
	padding: 1px 4px;
	border-radius: 2px;
}

pre {
	background: $gray-light;
	font-family: $code;
	padding: 8px;
	overflow-x: auto;

	code {
		background: none;
		padding: 0;
	}
}

// Images and captions
img {
	max-width: 100%;
	height: auto;
}
a img {
	border: 0;
}

.ios img {
	-webkit-user-select: none;
}

.alignleft {
	margin: 16px 16px 16px 0;
}
.alignright {
	margin: 16px 0 16px 16px;
}

.html5-captions .wp-caption {
	background: none;
	box-sizing: border-box;
	border: none;
	margin-bottom: 16px;
	max-width: 100%;
	padding-top: 0;

	&.alignleft {
		margin-right: 16px;
	}

	&.alignright {
		margin-left: 16px;
	}
}

.wp-caption-dt {
	overflow: hidden;
}

/* iOS does not obey max-width if width is set. */
.ios .wp-caption {
	width: auto !important;
}

.wp-caption img {
	display: block;
	margin: 0;
}

.wp-caption-dd {
	background: $gray-light;
	color: var( --color-neutral-500 );
	font-size: 14px;
	line-height: 1.7;
	padding: 16px;
}

.wpview-body::before {
	content: '';
	position: absolute;
		top: 0;
		right: 0;
		bottom: 0;
		left: 0;
	cursor: default;

	.wpview-wrap[data-mce-selected] & {
		display: none;
	}
}

.wpview-wrap iframe {
	display: block;
	width: 100%;
}

blockquote {
	padding: 16px;
	margin: 8px 0 24px 0;
	border-left: 2px solid $gray;
<<<<<<< HEAD
	color: var( --color-neutral-500 );
	background: lighten( $gray, 30 );
=======
	color: darken( $gray, 20 );
	background: var( --color-neutral-0 );
>>>>>>> 214c30c0
}

caption,
th,
td {
	font-weight: normal;
	text-align: left;
}
table,
th,
td {
	border: 1px solid var( --color-neutral-100 );
}
table {
	border-collapse: separate;
	border-spacing: 0;
	border-width: 1px 0 0 1px;
	margin: 0 0 1.6em;
	table-layout: fixed; /* Prevents HTML tables from becoming too wide */
	width: 100%;
}
caption,
th,
td {
	font-weight: normal;
	text-align: left;
}
th {
	border-width: 0 1px 1px 0;
	font-weight: 700;
}
td {
	border-width: 0 1px 1px 0;
}
th, td {
	padding: 0.4em;
}
.mce-item-table, .mce-item-table td, .mce-item-table th, .mce-item-table caption {
	border: 1px solid var( --color-neutral-100 );
}

hr {
	border: 0;
	height: 1px;
	margin: 8px 0;
	background: var( --color-neutral-100 );
}

/* Styles for formatting the boundaries of anchors and code elements */
.mce-content-body a[data-mce-selected] {
	padding: 0 2px;
	margin: 0 -2px;
	border-radius: 2px;
	box-shadow: 0 0 0 1px rgba( $blue-medium, 0.2 );
	background: rgba( $blue-medium, 0.2 );
	color: var( --color-primary-dark );
}

.mce-content-body code {
	padding: 2px 4px;
	margin: 0;
	border-radius: 2px;
	color: var( --color-neutral-700 );
	background: var( --color-neutral-0 );
}

.mce-content-body code[data-mce-selected] {
	background: var( --color-neutral-100 );
}<|MERGE_RESOLUTION|>--- conflicted
+++ resolved
@@ -132,13 +132,8 @@
 	padding: 16px;
 	margin: 8px 0 24px 0;
 	border-left: 2px solid $gray;
-<<<<<<< HEAD
 	color: var( --color-neutral-500 );
-	background: lighten( $gray, 30 );
-=======
-	color: darken( $gray, 20 );
 	background: var( --color-neutral-0 );
->>>>>>> 214c30c0
 }
 
 caption,
