--- conflicted
+++ resolved
@@ -196,13 +196,8 @@
 	padding: 2px 4px;
 	margin: 0;
 	border-radius: 2px;
-<<<<<<< HEAD
 	color: var( --color-neutral-700 );
-	background: $gray-lighten-30;
-=======
-	color: $gray-dark;
 	background: var( --color-neutral-0 );
->>>>>>> 3b010347
 }
 
 .mce-content-body code[data-mce-selected] {
