import styled from '@emotion/styled';
import { ReactChild } from 'react';

import './style.scss';

interface SectionProps {
	header: ReactChild;
	subheader?: ReactChild;
	children: ReactChild | ReactChild[];
	dark?: boolean;
}

interface SectionContainerProps {
	dark?: boolean;
}

interface SectionHeaderProps {
	dark?: boolean;
}

const SectionContainer = styled.div< SectionContainerProps >`
	::before {
		box-sizing: border-box;
		content: '';
		background-color: ${ ( props ) =>
			props.dark ? 'var( --studio-gray-100 )' : 'var( --studio-gray-0 )' };
		position: absolute;
		height: 100%;
		width: 200vw;
		left: -100vw;
		z-index: -1;
<<<<<<< HEAD
		margin-top: -60px;
	}
	padding: 60px 0;
=======
		margin-top: -56px;
	}
	padding: 56px 0;
>>>>>>> a2cec8c4
`;

const SectionHeader = styled.div< SectionHeaderProps >`
	color: var( --${ ( props ) => ( props.dark ? 'color-text-inverted' : 'color-text' ) } );
	font-weight: 400;
	letter-spacing: -0.4px;
	text-align: left;
	font-size: var( --scss-font-title-large );
<<<<<<< HEAD
	max-width: 377px;
	line-height: 35px;
=======
	line-height: 40px;
>>>>>>> a2cec8c4
`;

const SectionSubHeader = styled.div< SectionHeaderProps >`
	color: var( --${ ( props ) => ( props.dark ? 'color-text-inverted' : 'color-text' ) } );
	font-weight: 400;
	text-align: left;
	font-size: var( --scss-font-body-small );
	margin-top: 8px;
`;

const SectionHeaderContainer = styled.div< SectionHeaderProps >`
	@media ( max-width: 660px ) {
		padding: 0 16px;
	}
	margin-bottom: 25px;
	max-width: 377px;
`;

const SectionContent = styled.div``;

const Section = ( props: SectionProps ) => {
	const { children, header, subheader, dark } = props;
	/* eslint-disable wpcalypso/jsx-classname-namespace */
	return (
		<SectionContainer dark={ dark }>
			<SectionHeaderContainer>
				<SectionHeader dark={ dark } className="wp-brand-font">
					{ header }
				</SectionHeader>
				{ subheader && <SectionSubHeader>{ subheader }</SectionSubHeader> }
			</SectionHeaderContainer>
			<SectionContent>{ children }</SectionContent>
		</SectionContainer>
	);
	/* eslint-enable wpcalypso/jsx-classname-namespace */
};

export default Section;<|MERGE_RESOLUTION|>--- conflicted
+++ resolved
@@ -29,15 +29,9 @@
 		width: 200vw;
 		left: -100vw;
 		z-index: -1;
-<<<<<<< HEAD
-		margin-top: -60px;
-	}
-	padding: 60px 0;
-=======
 		margin-top: -56px;
 	}
 	padding: 56px 0;
->>>>>>> a2cec8c4
 `;
 
 const SectionHeader = styled.div< SectionHeaderProps >`
@@ -46,12 +40,7 @@
 	letter-spacing: -0.4px;
 	text-align: left;
 	font-size: var( --scss-font-title-large );
-<<<<<<< HEAD
-	max-width: 377px;
-	line-height: 35px;
-=======
 	line-height: 40px;
->>>>>>> a2cec8c4
 `;
 
 const SectionSubHeader = styled.div< SectionHeaderProps >`
