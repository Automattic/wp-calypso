--- conflicted
+++ resolved
@@ -394,11 +394,6 @@
 				{ this.props.showExternal && this.props.isModalWindow && ! this.props.isPrivateAtomic && (
 					<DomainUpsellCallout trackEvent="site_preview_domain_upsell_callout" />
 				) }
-<<<<<<< HEAD
-
-=======
-				{ this.props.bannerToShow }
->>>>>>> b6d4541a
 				{ this.props.belowToolbar }
 				{ ( ! isLoaded || this.state.isLoadingSubpage ) && <SpinnerLine /> }
 				<div
