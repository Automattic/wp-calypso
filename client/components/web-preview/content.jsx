--- conflicted
+++ resolved
@@ -383,11 +383,7 @@
 								src="about:blank"
 								onLoad={ () => this.setLoaded( 'iframe-onload' ) }
 								title={ this.props.iframeTitle || translate( 'Preview' ) }
-<<<<<<< HEAD
-								fetchpriority={ fetchPriority ? fetchPriority : undefined }
-=======
 								fetchpriority={ fetchpriority ? fetchpriority : undefined }
->>>>>>> 4b90af6c
 								scrolling={ autoHeight ? 'no' : undefined }
 							/>
 						</div>
