import { Button, Gridicon } from '@automattic/components';
import classNames from 'classnames';
import { useTranslate, TranslateResult, useRtl } from 'i18n-calypso';
import { ChangeEvent, FunctionComponent, useState } from 'react';
import { useSelector } from 'react-redux';
import FormFieldset from 'calypso/components/forms/form-fieldset';
import FormInputValidation from 'calypso/components/forms/form-input-validation';
import FormLabel from 'calypso/components/forms/form-label';
import FormPasswordInput from 'calypso/components/forms/form-password-input';
import FormTextInput from 'calypso/components/forms/form-text-input';
import FormTextInputWithAffixes from 'calypso/components/forms/form-text-input-with-affixes';
import { getSelectedDomain } from 'calypso/lib/domains';
import { GSuiteNewUser as NewUser } from 'calypso/lib/gsuite/new-users';
import { getDomainsBySiteId } from 'calypso/state/sites/domains/selectors';
import GSuiteDomainsSelect from './domains-select';

interface LabelWrapperProps {
	label: TranslateResult;
}

const LabelWrapper: FunctionComponent< LabelWrapperProps > = ( { label, children } ) => {
	return (
		<FormLabel>
			{ label }
			{ children }
		</FormLabel>
	);
};

interface Props {
	autoFocus: boolean;
	domains: string[];
	onUserRemove: () => void;
	onUserValueChange: ( field: string, value: string ) => void;
	onReturnKeyPress: ( event: Event ) => void;
	selectedDomainName?: string;
	showTrashButton: boolean;
	siteId: number;
	user: NewUser;
}

const GSuiteNewUser: FunctionComponent< Props > = ( {
	autoFocus,
	domains,
	onUserRemove,
	onUserValueChange,
	onReturnKeyPress,
	user: {
		firstName: { value: firstName, error: firstNameError },
		lastName: { value: lastName, error: lastNameError },
		mailBox: { value: mailBox, error: mailBoxError },
		domain: { error: domainError },
		password: { value: password, error: passwordError },
	},
	selectedDomainName,
	showTrashButton = true,
	siteId,
} ) => {
	const translate = useTranslate();
	const isRtl = useRtl();

	const domainsForSite = useSelector( ( state ) => getDomainsBySiteId( state, siteId ) );
	const selectedDomain = useSelector( () =>
		getSelectedDomain( { domains: domainsForSite, selectedDomainName: selectedDomainName } )
	);

	// use this to control setting the "touched" states below. That way the user will not see a bunch of
	// "This field is required" errors pop at once
	const wasValidated =
		[ firstName, lastName, mailBox, password ].some( ( value ) => '' !== value ) ||
		[ firstNameError, lastNameError, mailBoxError, passwordError, domainError ].some(
			( value ) => null !== value
		);

	const [ firstNameFieldTouched, setFirstNameFieldTouched ] = useState( false );
	const [ lastNameFieldTouched, setLastNameFieldTouched ] = useState( false );
	const [ mailBoxFieldTouched, setMailBoxFieldTouched ] = useState( false );
	const [ passwordFieldTouched, setPasswordFieldTouched ] = useState( false );

	const hasMailBoxError = mailBoxFieldTouched && null !== mailBoxError;
	const hasFirstNameError = firstNameFieldTouched && null !== firstNameError;
	const hasLastNameError = lastNameFieldTouched && null !== lastNameError;
	const hasPasswordError = passwordFieldTouched && null !== passwordError;

	const emailAddressPlaceholder = translate( 'Email' );
	const emailAddressLabel = translate( 'Email address' );

	const renderSingleDomain = () => {
		return (
			<LabelWrapper label={ emailAddressLabel }>
				<FormTextInputWithAffixes
					placeholder={ emailAddressPlaceholder }
					value={ mailBox }
					isError={ hasMailBoxError }
					onChange={ ( event: ChangeEvent< HTMLInputElement > ) => {
						onUserValueChange( 'mailBox', event.target.value.toLowerCase() );
					} }
					onBlur={ () => {
						setMailBoxFieldTouched( wasValidated );
					} }
					onKeyUp={ onReturnKeyPress }
<<<<<<< HEAD
					suffix={ `@${ selectedDomain.name }` }
=======
					prefix={ isRtl ? `\u200e@${ domain }\u202c` : null }
					suffix={ isRtl ? null : `\u200e@${ domain }\u202c` }
>>>>>>> fd5680ca
				/>
			</LabelWrapper>
		);
	};

	const renderMultiDomain = () => {
		return (
			<LabelWrapper label={ emailAddressLabel }>
				<FormTextInput
					placeholder={ emailAddressPlaceholder }
					value={ mailBox }
					isError={ hasMailBoxError }
					onChange={ ( event: ChangeEvent< HTMLInputElement > ) => {
						onUserValueChange( 'mailBox', event.target.value.toLowerCase() );
					} }
					onBlur={ () => {
						setMailBoxFieldTouched( wasValidated );
					} }
					onKeyUp={ onReturnKeyPress }
				/>

				<GSuiteDomainsSelect
					domains={ domains }
					onChange={ ( event ) => {
						onUserValueChange( 'domain', event.target.value );
					} }
					value={ selectedDomain?.name }
				/>
			</LabelWrapper>
		);
	};

	return (
		<div className={ classNames( 'gsuite-new-user-list__new-user' ) }>
			<FormFieldset>
				<div className="gsuite-new-user-list__new-user-name-container">
					<LabelWrapper label={ translate( 'First name' ) }>
						<FormTextInput
							autoFocus={ autoFocus } // eslint-disable-line jsx-a11y/no-autofocus
							placeholder={ translate( 'First name' ) }
							value={ firstName }
							maxLength={ 60 }
							isError={ hasFirstNameError }
							onChange={ ( event: ChangeEvent< HTMLInputElement > ) => {
								onUserValueChange( 'firstName', event.target.value, mailBoxFieldTouched );
							} }
							onBlur={ () => {
								setFirstNameFieldTouched( wasValidated );
							} }
							onKeyUp={ onReturnKeyPress }
						/>
					</LabelWrapper>

					{ hasFirstNameError && <FormInputValidation text={ firstNameError } isError /> }
				</div>

				<div className="gsuite-new-user-list__new-user-name-container">
					<LabelWrapper label={ translate( 'Last name' ) }>
						<FormTextInput
							placeholder={ translate( 'Last name' ) }
							value={ lastName }
							maxLength={ 60 }
							isError={ hasLastNameError }
							onChange={ ( event: ChangeEvent< HTMLInputElement > ) => {
								onUserValueChange( 'lastName', event.target.value );
							} }
							onBlur={ () => {
								setLastNameFieldTouched( wasValidated );
							} }
							onKeyUp={ onReturnKeyPress }
						/>
					</LabelWrapper>

					{ hasLastNameError && <FormInputValidation text={ lastNameError } isError /> }
				</div>
			</FormFieldset>

			<FormFieldset>
				<div className="gsuite-new-user-list__new-user-email-container">
					<div className="gsuite-new-user-list__new-user-email">
						{ domains.length > 1 ? renderMultiDomain() : renderSingleDomain() }
					</div>

					{ hasMailBoxError && <FormInputValidation text={ mailBoxError } isError /> }
				</div>

				<div className="gsuite-new-user-list__new-user-password-container">
					<LabelWrapper label={ translate( 'Password' ) }>
						<FormPasswordInput
							autoCapitalize="off"
							autoCorrect="off"
							placeholder={ translate( 'Password' ) }
							value={ password }
							maxLength={ 100 }
							isError={ hasPasswordError }
							onChange={ ( event: ChangeEvent< HTMLInputElement > ) => {
								onUserValueChange( 'password', event.target.value );
							} }
							onBlur={ () => {
								setPasswordFieldTouched( wasValidated );
							} }
							onKeyUp={ onReturnKeyPress }
						/>
					</LabelWrapper>

					{ hasPasswordError && <FormInputValidation text={ passwordError } isError /> }
				</div>

				{ showTrashButton && (
					<Button
						className="gsuite-new-user-list__new-user-remove-user-button"
						onClick={ onUserRemove }
					>
						<Gridicon icon="trash" />
						<span>{ translate( 'Remove this mailbox' ) }</span>
					</Button>
				) }
			</FormFieldset>
		</div>
	);
};

export default GSuiteNewUser;<|MERGE_RESOLUTION|>--- conflicted
+++ resolved
@@ -99,12 +99,8 @@
 						setMailBoxFieldTouched( wasValidated );
 					} }
 					onKeyUp={ onReturnKeyPress }
-<<<<<<< HEAD
-					suffix={ `@${ selectedDomain.name }` }
-=======
-					prefix={ isRtl ? `\u200e@${ domain }\u202c` : null }
-					suffix={ isRtl ? null : `\u200e@${ domain }\u202c` }
->>>>>>> fd5680ca
+					prefix={ isRtl ? `\u200e@${ selectedDomain.name }\u202c` : null }
+					suffix={ isRtl ? null : `\u200e@${ selectedDomain.name }\u202c` }
 				/>
 			</LabelWrapper>
 		);
