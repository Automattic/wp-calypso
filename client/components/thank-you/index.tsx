--- conflicted
+++ resolved
@@ -1,25 +1,26 @@
+/**
+ * External dependencies
+ */
 import styled from '@emotion/styled';
 import classNames from 'classnames';
 import { useTranslate } from 'i18n-calypso';
 import React from 'react';
+/**
+ * Internal dependencies
+ */
 import VerticalNav from 'calypso/components/vertical-nav';
 import VerticalNavItem from 'calypso/components/vertical-nav/item';
 import { CALYPSO_CONTACT, SUPPORT_ROOT } from 'calypso/lib/url/support';
-<<<<<<< HEAD
 import {
 	ThankYouNextStepProps,
 	ThankYouProps,
 	ThankYouSectionProps,
 	ThankYouThemeProps,
 } from './types';
-import VerticalNavItem from 'calypso/components/vertical-nav/item';
-import VerticalNav from 'calypso/components/vertical-nav';
-=======
-import { MarketplaceHeaderTitle } from 'calypso/my-sites/marketplace/components';
-import { MarketplaceThemeProps } from 'calypso/my-sites/marketplace/theme';
-import type { TranslateResult } from 'i18n-calypso';
->>>>>>> ad9e3969
 
+/**
+ * style dependencies
+ */
 import './style.scss';
 
 const ThankYouContainer = styled.div< ThankYouThemeProps >`
