import React, { useCallback } from 'react';
import DocumentHead from 'calypso/components/data/document-head';
import SurveyContainer from 'calypso/components/survey-container';
import { QuestionComponentMap } from 'calypso/components/survey-container/components/question-step-mapping';
import { Question, QuestionConfiguration } from 'calypso/components/survey-container/types';
import {
	useCachedAnswers,
	useSaveAnswersMutation,
	useSurveyStructureQuery,
} from 'calypso/data/segmentaton-survey';
import { recordTracksEvent } from 'calypso/lib/analytics/tracks';
import useSegmentationSurveyNavigation from './hooks/use-segmentation-survey-navigation';

const SKIP_ANSWER_KEY = 'skip';

type SegmentationSurveyProps = {
	surveyKey: string;
	onBack?: () => void;
	onNext?: ( questionKey: string, answerKeys: string[], isLastQuestion?: boolean ) => void;
<<<<<<< HEAD
	skipNextNavigation?: ( questionKey: string, answerKeys: string[] ) => boolean;
=======
	headerAlign?: string;
	questionConfiguration?: QuestionConfiguration;
	questionComponentMap?: QuestionComponentMap;
>>>>>>> ebc69a78
};

/**
 * A component that renders a segmentation survey.
 * @param {SegmentationSurveyProps} props
 * @param {string} props.surveyKey - The key of the survey to render.
 * @param {() => void} [props.onBack] - A function that navigates to the previous step.
 * @param {(questionKey: string, answerKeys: string[], isLastQuestion?: boolean) => void} [props.onNext] - A function that navigates to the next question/step.
 * @returns {React.ReactComponentElement}
 */
const SegmentationSurvey = ( {
	surveyKey,
	onBack,
	onNext,
<<<<<<< HEAD
	skipNextNavigation,
=======
	headerAlign,
	questionConfiguration,
	questionComponentMap,
>>>>>>> ebc69a78
}: SegmentationSurveyProps ) => {
	const { data: questions } = useSurveyStructureQuery( { surveyKey } );
	const { mutateAsync, isPending } = useSaveAnswersMutation( { surveyKey } );
	const { answers, setAnswers, clearAnswers } = useCachedAnswers( surveyKey );

	const onChangeAnswer = useCallback(
		( questionKey: string, value: string[] ) => {
			const newAnswers = { ...answers, [ questionKey ]: value };
			setAnswers( newAnswers );
		},
		[ answers, setAnswers ]
	);

	const handleSave = useCallback(
		async ( currentQuestion: Question, answerKeys: string[] ) => {
			try {
				await mutateAsync( {
					questionKey: currentQuestion.key,
					answerKeys,
				} );

				const isLastQuestion = questions?.[ questions.length - 1 ].key === currentQuestion.key;

				if ( questions?.[ questions.length - 1 ].key === currentQuestion.key ) {
					clearAnswers();
				}

				onNext?.( currentQuestion.key, answerKeys, isLastQuestion );
			} catch ( e ) {
				const error = e as Error;

				recordTracksEvent( 'calypso_segmentation_survey_error', {
					survey_key: surveyKey,
					question_key: currentQuestion.key,
					answer_keys: answerKeys.join( ',' ),
					error_message: error.message,
				} );
			}
		},
		[ clearAnswers, mutateAsync, onNext, questions, surveyKey ]
	);

	const onContinue = useCallback(
		async ( currentQuestion: Question ) => {
			const currentAnswers = answers[ currentQuestion.key ] || [];

			await handleSave(
				currentQuestion,
				currentAnswers.length ? currentAnswers : [ SKIP_ANSWER_KEY ]
			);
		},
		[ answers, handleSave ]
	);

	const onSkip = useCallback(
		async ( currentQuestion: Question ) => {
			await handleSave( currentQuestion, [ SKIP_ANSWER_KEY ] );
		},
		[ handleSave ]
	);

	const { currentPage, currentQuestion, backToPreviousPage, continueToNextPage, skipToNextPage } =
		useSegmentationSurveyNavigation( {
			onBack,
			onContinue,
			onSkip,
			answers,
			questions,
			surveyKey,
			skipNextNavigation,
		} );

	if ( ! questions ) {
		return null;
	}

	return (
		<>
			<DocumentHead title={ currentQuestion?.headerText } />

			<SurveyContainer
				questions={ questions }
				answers={ answers }
				currentPage={ currentPage }
				onBack={ backToPreviousPage }
				onContinue={ continueToNextPage }
				onSkip={ skipToNextPage }
				onChange={ onChangeAnswer }
				disabled={ isPending }
				headerAlign={ headerAlign }
				questionConfiguration={ questionConfiguration }
				questionComponentMap={ questionComponentMap }
			/>
		</>
	);
};

export default SegmentationSurvey;<|MERGE_RESOLUTION|>--- conflicted
+++ resolved
@@ -17,13 +17,10 @@
 	surveyKey: string;
 	onBack?: () => void;
 	onNext?: ( questionKey: string, answerKeys: string[], isLastQuestion?: boolean ) => void;
-<<<<<<< HEAD
 	skipNextNavigation?: ( questionKey: string, answerKeys: string[] ) => boolean;
-=======
 	headerAlign?: string;
 	questionConfiguration?: QuestionConfiguration;
 	questionComponentMap?: QuestionComponentMap;
->>>>>>> ebc69a78
 };
 
 /**
@@ -38,13 +35,10 @@
 	surveyKey,
 	onBack,
 	onNext,
-<<<<<<< HEAD
 	skipNextNavigation,
-=======
 	headerAlign,
 	questionConfiguration,
 	questionComponentMap,
->>>>>>> ebc69a78
 }: SegmentationSurveyProps ) => {
 	const { data: questions } = useSurveyStructureQuery( { surveyKey } );
 	const { mutateAsync, isPending } = useSaveAnswersMutation( { surveyKey } );
