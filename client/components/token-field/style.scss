.token-field {
	@extend %form-field;

	box-sizing: border-box;
	width: 100%;
	margin: 0;
	padding: 0;
	background-color: $white;
<<<<<<< HEAD
	border: 1px solid $gray-lighten-20;
	color: var( --color-neutral-700 );
=======
	border: 1px solid var( --color-neutral-100 );
	color: $gray-dark;
>>>>>>> 3b010347
	cursor: text;
	transition: all .15s ease-in-out;

	&:hover {
		border-color: var( --color-neutral-200 );
	}

	&.is-disabled {
		background: $gray-light;
		border-color: var( --color-neutral-0 );
	}

	&.is-active {
		border-color: var( --color-primary );
		box-shadow: 0 0 0 2px var( --color-primary-light );
	}
}

.token-field__input-container {
	display: flex;
	flex-wrap: wrap;
	align-items: flex-start;
	padding: 5px 14px 5px 0;
}

// Token input
input[type="text"].token-field__input {
	display: inline-block;
	width: auto;
	max-width: 100%;
	margin: 2px 0 2px 8px;
	padding: 0 0 0 6px;
	line-height: 24px;
	background: inherit;
	border: 0;
	outline: none;
	font-family: inherit;
	font-size: 14px;
	color: var( --color-neutral-700 );

	&:focus {
		box-shadow: none;
	}
}

// Tokens
.token-field__token {
	font-size: 14px;
	display: flex;
	margin: 2px 0 2px 8px;
	color: $white;
	overflow: hidden;

	&.is-success {
		.token-field__token-text,
		.token-field__remove-token {
			background: var( --color-success );
		}
	}

	&.is-error {
		.token-field__token-text,
		.token-field__remove-token {
			background: var( --color-error );
		}
	}

	&.is-validating {
		.token-field__token-text,
		.token-field__remove-token {
			background: $gray;
		}
	}

	&.is-borderless {
		position: relative;
		padding: 0 16px 0 0;

		.token-field__token-text {
			background: transparent;
			color: var( --color-primary );
		}

		.token-field__remove-token {
			background: transparent;
			color: $gray;
			position: absolute;
			top: 1px;
			right: 0;
		}

		&.is-success {
			.token-field__token-text {
				color: var( --color-success );
			}
		}

		&.is-error {
			.token-field__token-text {
				color: var( --color-error );
				border-radius: 4px 0 0 4px;
				padding: 0 4px 0 6px;
			}
		}

		&.is-validating {
			.token-field__token-text {
				color: var( --color-neutral-700 );
			}
		}
	}

	&.is-disabled {
		.token-field__remove-token {
			cursor: default;
		}
	}
}

.token-field__token-text,
.token-field__remove-token {
	display: inline-block;
	line-height: 24px;
	background: var( --color-neutral-500 );
	transition: all .2s cubic-bezier( .4, 1, .4, 1 );
}

.token-field__token-text {
	border-radius: 4px 0 0 4px;
	padding: 0 4px 0 6px;
	white-space: nowrap;
	overflow: hidden;
	text-overflow: ellipsis;
}

.token-field__remove-token {
	cursor: pointer;
	border-radius: 0 4px 4px 0;
	color: var( --color-neutral-100 );

	&:hover {
		color: white;
		background: var( --color-neutral-400 );
	}
}

// Suggestion list
.token-field__suggestions-list {
	background: $white;
	max-height: 0;
	overflow-y: scroll;
	transition: all .15s ease-in-out;
	list-style: none;
	margin: 0;

	&.is-expanded {
		background: $white;
		border-top: 1px solid var( --color-neutral-100 );
		max-height: 9em;
		padding-top: 3px;
	}
}

.token-field__suggestion {
	color: $gray;
	display: block;
	font-size: 13px;
	padding: 4px 8px;
	cursor: pointer;

	&.is-selected {
		background: var( --color-accent );
		color: $white;
	}
}

.token-field__suggestion-match {
	color: var( --color-neutral-700 );
}<|MERGE_RESOLUTION|>--- conflicted
+++ resolved
@@ -6,13 +6,8 @@
 	margin: 0;
 	padding: 0;
 	background-color: $white;
-<<<<<<< HEAD
-	border: 1px solid $gray-lighten-20;
+	border: 1px solid var( --color-neutral-100 );
 	color: var( --color-neutral-700 );
-=======
-	border: 1px solid var( --color-neutral-100 );
-	color: $gray-dark;
->>>>>>> 3b010347
 	cursor: text;
 	transition: all .15s ease-in-out;
 
