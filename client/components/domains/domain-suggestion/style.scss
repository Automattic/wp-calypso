@import '~@wordpress/base-styles/breakpoints';
@import '~@wordpress/base-styles/mixins';

.domain-suggestion {
	&.is-clickable {
		cursor: pointer;

		// NOTE: easeOutExpo easing function from http://easings.net/#easeOutExpo
		transition: box-shadow 0.25s cubic-bezier( 0.19, 1, 0.22, 1 );

		&:hover {
			box-shadow: 0 0 0 1px var( --color-neutral-light );
			z-index: z-index( 'root', '.domain-suggestion.is-clickable:hover' );
		}
	}
}

.domain-suggestion:not( .featured-domain-suggestion ) {
	display: flex;
	flex-direction: column;

	@include breakpoint-deprecated( '>660px' ) {
		padding: 15px 20px;
	}

	.is-section-signup & {
		@include breakpoint-deprecated( '>480px' ) {
			flex-direction: row;
			align-items: center;
		}
	}

	.is-section-domains & {
		@include breakpoint-deprecated( '>800px' ) {
			flex-direction: row;
			align-items: center;
		}
	}

	&.is-added {
		background-color: var( --color-neutral-0 );

		.domain-suggestion__content {
			h3,
			.domain-product-price {
				color: var( --color-neutral );
			}
		}
	}

	&.is-unavailable {
		cursor: default;

		.domain-suggestion__content {
			h3,
			.domain-product-price {
				color: var( --color-neutral );
			}
		}
	}
}

.domain-suggestion__content {
	width: 100%;
	min-height: 32px;

	@include breakpoint-deprecated( '>660px' ) {
		display: flex;
		justify-content: space-between;

		&.domain-suggestion__content-domain {
			justify-content: initial;
		}
	}

	.notice.is-compact {
		margin: 0 0 0 8px;
		color: var( --color-text-inverted );

		&.is-success {
			background: var( --color-success );
		}

		&.is-info {
			background: var( --color-primary );
		}

		&.is-warning {
			background: var( --color-warning );
		}

		.notice__content {
			padding: 4px 8px;
		}
	}

	.notice__icon-wrapper {
		display: none;
	}

	.is-placeholder & {
		animation: loading-fade 1.6s ease-in-out infinite;
		background-color: var( --color-neutral-0 );
		color: transparent;
		min-height: 44px;
	}

	@include breakpoint-deprecated( '>660px' ) {
		.is-placeholder & {
			margin-right: 50%;
			min-height: 22px;
		}

		.is-placeholder:nth-of-type( 2n + 1 ) & {
			margin-right: 52%;
		}

		.is-placeholder:nth-of-type( 1 ) & {
			margin-right: 40%;
		}
	}

	> h3 {
		word-break: break-all;

		@include breakpoint-deprecated( '>660px' ) {
			flex-grow: 2;
		}
	}

	> div {
		.is-placeholder & {
			color: transparent;
		}
	}
}

.domain-registration-suggestion__title-wrapper {
	display: flex;
	flex-direction: row;
	flex-wrap: wrap;

	&.domain-registration-suggestion__title-domain {
		@include breakpoint-deprecated( '>480px' ) {
			max-width: 50%;
			min-width: 50%;
			margin-right: 1em;
		}

		@include breakpoint-deprecated( '>800px' ) {
			max-width: 55%;
			min-width: 55%;
			margin-right: 1em;
		}
	}

	.domain-registration-suggestion__title {
		width: auto;
		max-width: 100%;
		padding-right: 0.2em;
	}

	.badge {
		align-self: center;
	}

	.domain-registration-suggestion__hsts-tooltip {
		display: flex;
		align-items: center;
		justify-content: center;
	}

	body.is-section-signup .layout:not( .dops ) & {
		.domain-registration-suggestion__hsts-tooltip {
			padding: 0;
		}
	}
}

.domain-registration-suggestion__title {
	font-size: $font-body;
	word-break: break-all;

	@include breakpoint-deprecated( '>480px' ) {
		align-self: center;
		padding-right: 2em;
	}
}

.button.domain-suggestion__action {
	min-width: 66px;
	text-align: center;
	margin-top: 16px;
	padding: 0.25em 3em;
	transition: all 0.1s linear;

	&.is-primary {
		@include breakpoint-deprecated( '>480px' ) {
			margin-left: 1em;
			margin-top: 0;
		}
	}

	.is-placeholder & {
		animation: loading-fade 1.6s ease-in-out infinite;
		background-color: var( --color-neutral-0 );
		border: none;
		border-radius: 0;
		color: transparent;
		margin-left: 40px;
		min-height: 26px;
	}

	&.is-borderless {
		color: var( --color-primary );
		margin-top: 0;
		padding: 0;
	}

	.is-section-signup & {
		@include breakpoint-deprecated( '>480px' ) {
			flex: 1 0 auto;
			margin-left: 1em;
			margin-top: 0;
		}
	}

	.is-section-domains & {
		@include breakpoint-deprecated( '>800px' ) {
			flex: 1 0 auto;
			margin-left: 1em;
			margin-top: 0;
		}
	}
}

.domain-suggestion__chevron {
	display: none;
	margin-left: 10px;
	flex: 1 0 auto;
	color: var( --color-neutral-light );

	.is-placeholder & {
		animation: loading-fade 1.6s ease-in-out infinite;
		color: var( --color-neutral-0 );
	}

	.is-section-signup & {
		@include breakpoint-deprecated( '>480px' ) {
			display: block;
		}
	}

	.is-section-domains & {
		@include breakpoint-deprecated( '>800px' ) {
			display: block;
		}
	}
}

body.is-section-signup.is-white-signup {
	.featured-domain-suggestions {
		.domain-registration-suggestion__title-wrapper {
			flex-wrap: nowrap;
			flex-direction: column-reverse;

			@include break-xlarge {
				flex-direction: row;
			}
		}

		.domain-registration-suggestion__title {
			font-size: $font-title-medium;
			padding-right: 0;
			margin-bottom: 0;
		}
	}

	.featured-domain-suggestion {
		flex-direction: row;
	}

	.domain-registration-suggestion__progress-bar {
		align-self: center;
		margin-left: 0;
		margin-top: 0;
		margin-bottom: 10px;
		
		.badge {
			border-radius: 4px; /* stylelint-disable-line */
			font-size: 0.75rem;
			font-weight: 500; /* stylelint-disable-line */
		}

		@include break-xlarge {
			margin-left: 12px;
			margin-bottom: 0;
		}
	}

	.domain-suggestion {
		margin: 0 20px;
		flex-direction: row;

		@include break-large {
			margin: 0;
		}

		& .domain-suggestion__content-domain {
			justify-content: space-between;
			margin-right: 40px;
		}

		.domain-product-price__free-text {
			color: var( --color-neutral-60 );
			font-size: $font-body;
		}

		.domain-product-price__price {
			font-size: $font-body-small;

			&:not( .domain-product-price__free-price ) {
				color: var( --color-neutral-40 );
			}
		}

		&.is-clickable:hover {
			@include break-mobile {
				background: var( --color-primary-0 );
				box-shadow: 0 0 0 1px var( --color-primary-40 );
			}
		}

		& .domain-registration-suggestion__domain-title {
			color: var( --studio-gray-90 );
		}

		& .domain-product-price__free-price {
			font-size: $font-body;
			font-weight: 500; /* stylelint-disable-line */
			color: var( --studio-green-60 );
			line-height: 20px;
			letter-spacing: 0.2px;

			@include break-mobile {
				font-size: $font-body-small;
			}
		}

		&:not( .featured-domain-suggestion ) {
			background: none;
			padding-left: 0;
			padding-right: 0;

			
			@include break-mobile {
				padding-left: 5px;
				padding-right: 5px;
			}

			.domain-registration-suggestion__domain-title {
				@include break-xlarge {
					line-height: 3rem;
				}

				.domain-registration-suggestion__domain-title-name {
					color: var( --studio-gray-60 );
				}

				.domain-registration-suggestion__domain-title-tld {
					font-weight: 500; /* stylelint-disable-line */
				}
			}

			.domain-product-price__free-text {
				font-size: $font-body;

				@include break-mobile {
					font-size: $font-body-small;
				}
			}

			.domain-product-price__price:not( .domain-product-price__free-price ) {
				font-size: $font-body;

				@include break-mobile {
					font-size: $font-body-small;
				}
			}

			.domain-suggestion__action-container {
				flex: 0 0 auto;
			}

			.domain-suggestion__action:not( .is-borderless ) {
<<<<<<< HEAD
				border-radius: 2px;
				line-height: 17px;
				padding: 12px 24px;

				@include break-mobile {
					padding: 11px 40px;
				}
=======
				line-height: 20px;
				padding: 0.66rem 2.4rem;
				font-weight: 500; /* stylelint-disable-line */
				border-radius: 4px;  /* stylelint-disable-line */
				box-shadow: 0 1px 2px rgba( 0, 0, 0, 0.05 );
				border: 1px solid #c3c4c7;
				letter-spacing: 0.32px;
>>>>>>> 9a34b8c8
			}

			&.domain-transfer-suggestion {
				$cod-grey: #2b2d2f;

				.domain-suggestion__action {
					color: $cod-grey;
					text-decoration-line: underline;
				}
				.domain-suggestion__chevron {
					fill: $cod-grey;
					margin-left: 0;
				}
			}

			&.domain-skip-suggestion {
				$cod-grey: #2b2d2f;

				.domain-suggestion__action {
					color: $cod-grey;
					text-decoration-line: underline;
				}
				.domain-suggestion__chevron {
					fill: $cod-grey;
					margin-left: 0;
				}
			}
		}
	}
}

.domain-suggestion__price-placeholder {
	animation: loading-fade 1.6s ease-in-out infinite;
	background-color: var( --color-neutral-0 );
	color: transparent;
	height: 16px;
	margin: auto 0;
	width: 20%;
}<|MERGE_RESOLUTION|>--- conflicted
+++ resolved
@@ -393,15 +393,6 @@
 			}
 
 			.domain-suggestion__action:not( .is-borderless ) {
-<<<<<<< HEAD
-				border-radius: 2px;
-				line-height: 17px;
-				padding: 12px 24px;
-
-				@include break-mobile {
-					padding: 11px 40px;
-				}
-=======
 				line-height: 20px;
 				padding: 0.66rem 2.4rem;
 				font-weight: 500; /* stylelint-disable-line */
@@ -409,7 +400,10 @@
 				box-shadow: 0 1px 2px rgba( 0, 0, 0, 0.05 );
 				border: 1px solid #c3c4c7;
 				letter-spacing: 0.32px;
->>>>>>> 9a34b8c8
+
+				@include break-mobile {
+					padding: 11px 40px;
+				}
 			}
 
 			&.domain-transfer-suggestion {
