--- conflicted
+++ resolved
@@ -147,19 +147,7 @@
 							<div>
 								<div className="transfer-domain-step__section-message">{ message }</div>
 								<div className="transfer-domain-step__section-action">
-<<<<<<< HEAD
-									<Button
-										compact
-										onClick={
-											( true === unlocked ) | ( null === unlocked )
-												? this.showNextStep
-												: this.refreshStatus
-										}
-										busy={ loading }
-									>
-=======
 									<Button compact onClick={ onButtonClick } busy={ loading }>
->>>>>>> 6dd1bdd3
 										{ buttonText }
 									</Button>
 									{ stepStatus }
@@ -200,11 +188,7 @@
 		const step = 1;
 		const isStepFinished = currentStep > step;
 
-<<<<<<< HEAD
-		let heading = "Can't get the domain's lock status.";
-=======
-		let heading = translate( 'Lock status unavailable.' );
->>>>>>> 6dd1bdd3
+		let heading = translate( "Can't get the domain's lock status." );
 		if ( true === unlocked ) {
 			heading = translate( 'Domain is unlocked.' );
 		} else if ( false === unlocked ) {
@@ -212,23 +196,12 @@
 		}
 
 		let message = translate(
-<<<<<<< HEAD
-			"{{notice}}We couldn't get the lock status for this domain.{{/notice}}" +
-				"If you're sure that the domain is unlocked, then you can continue to the next step. If the domain is locked, " +
-				"then you won't be able to complete the transfer. {{a}}Here is some more information about how to unlock your " +
-				'domain{{/a}}.',
-			{
-				components: {
-					notice: <Notice showDismiss={ false } status="is-warning" />,
-					strong: <strong />,
-=======
 			"{{notice}}We couldn't get the lock status of your domain from your current registrar.{{/notice}} If you're sure your " +
 				"domain is unlocked then, you can continue to the next step. If it's not unlocked, then the transfer won't work. " +
 				'{{a}}Here are instructions to make sure your domain is unlocked.{{/a}}',
 			{
 				components: {
 					notice: <Notice showDismiss={ false } status="is-warning" />,
->>>>>>> 6dd1bdd3
 					br: <br />,
 					a: (
 						<a
@@ -240,11 +213,8 @@
 				},
 			}
 		);
-<<<<<<< HEAD
-
-=======
->>>>>>> 6dd1bdd3
-		if ( true === unlocked ) {
+
+    if ( true === unlocked ) {
 			message = translate( 'Your domain is unlocked at your current registrar.' );
 		} else if ( false === unlocked ) {
 			message = translate(
@@ -264,16 +234,10 @@
 				}
 			);
 		}
-<<<<<<< HEAD
+
 		const buttonText = translate( "I've unlocked my domain" );
 
-		let lockStatusClasses = 'transfer-domain-step__lock-status transfer-domain-step__unknown';
-=======
-
-		const buttonText = translate( "I've unlocked my domain" );
-
 		let lockStatusClasses = 'transfer-domain-step__lock-status transfer-domain-step__unavailable';
->>>>>>> 6dd1bdd3
 		if ( true === unlocked ) {
 			lockStatusClasses = 'transfer-domain-step__lock-status transfer-domain-step__unlocked';
 		} else if ( false === unlocked ) {
@@ -287,11 +251,7 @@
 			lockStatusIcon = 'cross';
 		}
 
-<<<<<<< HEAD
 		let lockStatusText = translate( 'Status unavailable' );
-=======
-		let lockStatusText = 'Status unavailable';
->>>>>>> 6dd1bdd3
 		if ( true === unlocked ) {
 			lockStatusText = translate( 'Unlocked' );
 		} else if ( false === unlocked ) {
