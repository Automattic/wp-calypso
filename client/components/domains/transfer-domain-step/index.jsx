/** @format */

/**
 * External dependencies
 */
import PropTypes from 'prop-types';
import React from 'react';
import { connect } from 'react-redux';
import { localize } from 'i18n-calypso';
import { endsWith, get, isEmpty, noop } from 'lodash';
import page from 'page';
import { stringify } from 'qs';

/**
 * Internal dependencies
 */
import {
	checkAuthCode,
	checkDomainAvailability,
	checkInboundTransferStatus,
	getDomainPrice,
	getDomainProductSlug,
	getFixedDomainSearch,
	getTld,
	startInboundTransfer,
} from 'lib/domains';
import { getProductsList } from 'state/products-list/selectors';
import { domainAvailability } from 'lib/domains/constants';
import { getAvailabilityNotice } from 'lib/domains/registration/availability-messages';
import DomainRegistrationSuggestion from 'components/domains/domain-registration-suggestion';
import { getCurrentUser, getCurrentUserCurrencyCode } from 'state/current-user/selectors';
import Notice from 'components/notice';
import { composeAnalytics, recordGoogleEvent, recordTracksEvent } from 'state/analytics/actions';
import { getSelectedSite } from 'state/ui/selectors';
import FormTextInputWithAffixes from 'components/forms/form-text-input-with-affixes';
import TransferDomainPrecheck from './transfer-domain-precheck';
import { INCOMING_DOMAIN_TRANSFER } from 'lib/url/support';
import HeaderCake from 'components/header-cake';
import Button from 'components/button';
import TransferRestrictionMessage from 'components/domains/transfer-domain-step/transfer-restriction-message';
import { fetchSiteDomains } from 'state/sites/domains/actions';
import { domainManagementTransferIn } from 'my-sites/domains/paths';
import { errorNotice } from 'state/notices/actions';
import QueryProducts from 'components/data/query-products-list';
import { isPlan } from 'lib/products-values';
import { isDomainBundledWithPlan, isNextDomainFree } from 'lib/cart-values/cart-items';

class TransferDomainStep extends React.Component {
	static propTypes = {
		analyticsSection: PropTypes.string.isRequired,
		basePath: PropTypes.string,
		cart: PropTypes.object,
		domainsWithPlansOnly: PropTypes.bool,
		goBack: PropTypes.func,
		initialQuery: PropTypes.string,
		isSignupStep: PropTypes.bool,
		mapDomainUrl: PropTypes.string,
		onRegisterDomain: PropTypes.func,
		onTransferDomain: PropTypes.func,
		onSave: PropTypes.func,
		selectedSite: PropTypes.oneOfType( [ PropTypes.object, PropTypes.bool ] ),
		forcePrecheck: PropTypes.bool,
	};

	static defaultProps = {
		analyticsSection: 'domains',
		onSave: noop,
	};

	state = this.getDefaultState();

	getDefaultState() {
		return {
			authCodeValid: null,
			domain: null,
			domainsWithPlansOnly: false,
			inboundTransferStatus: {},
			precheck: get( this.props, 'forcePrecheck', false ),
			searchQuery: this.props.initialQuery || '',
			submittingAuthCodeCheck: false,
			submittingAvailability: false,
			submittingWhois: get( this.props, 'forcePrecheck', false ),
			supportsPrivacy: false,
		};
	}

	componentWillMount() {
		if ( this.props.initialState ) {
			this.setState( Object.assign( {}, this.props.initialState, this.getDefaultState() ) );
		}

		if ( this.props.forcePrecheck && isEmpty( this.inboundTransferStatus ) ) {
			this.getInboundTransferStatus();
		}
	}

	componentWillUnmount() {
		this.props.onSave( this.state );
	}

	notice() {
		if ( this.state.notice ) {
			return (
				<Notice
					text={ this.state.notice }
					status={ `is-${ this.state.noticeSeverity }` }
					showDismiss={ false }
				/>
			);
		}
	}

	getMapDomainUrl() {
		const { basePath, mapDomainUrl, selectedSite } = this.props;
		if ( mapDomainUrl ) {
			return mapDomainUrl;
		}

		let buildMapDomainUrl;
		const basePathForMapping = endsWith( basePath, '/transfer' )
			? basePath.substring( 0, basePath.length - 9 )
			: basePath;

		buildMapDomainUrl = `${ basePathForMapping }/mapping`;
		if ( selectedSite ) {
			const query = stringify( { initialQuery: this.state.searchQuery.trim() } );
			buildMapDomainUrl += `/${ selectedSite.slug }?${ query }`;
		}

		return buildMapDomainUrl;
	}

	goToMapDomainStep = event => {
		event.preventDefault();

		this.props.recordMapDomainButtonClick( this.props.analyticsSection );

		page( this.getMapDomainUrl() );
	};

	getProductPriceText = () => {
		const {
			cart,
			currencyCode,
			translate,
			domainsWithPlansOnly,
			isSignupStep,
			productsList,
			selectedSite,
		} = this.props;
		const { searchQuery } = this.state;
		const productSlug = getDomainProductSlug( searchQuery );
		const domainsWithPlansOnlyButNoPlan =
			domainsWithPlansOnly && ( ( selectedSite && ! isPlan( selectedSite.plan ) ) || isSignupStep );

		let domainProductPrice = getDomainPrice( productSlug, productsList, currencyCode );

		if ( isNextDomainFree( cart ) || isDomainBundledWithPlan( cart, searchQuery ) ) {
			domainProductPrice = translate( 'Free with your plan' );
		} else if ( domainsWithPlansOnlyButNoPlan ) {
			domainProductPrice = translate( 'Included in paid plans' );
		}

		return domainProductPrice;
	};

	getProductPriceClass = () => {
		const { cart, domainsWithPlansOnly, isSignupStep, selectedSite } = this.props;
		const { searchQuery } = this.state;
		const domainsWithPlansOnlyButNoPlan =
			domainsWithPlansOnly && ( ( selectedSite && ! isPlan( selectedSite.plan ) ) || isSignupStep );

		let domainProductClass = 'transfer-domain-step__price';

		if (
			isNextDomainFree( cart ) ||
			isDomainBundledWithPlan( cart, searchQuery ) ||
			domainsWithPlansOnlyButNoPlan
		) {
			domainProductClass += ' transfer-domain-step__free-with-plan';
		}

		return domainProductClass;
	};

	addTransfer() {
		const { translate } = this.props;
		const { searchQuery, submittingAvailability, submittingWhois } = this.state;
		const submitting = submittingAvailability || submittingWhois;
		const domainProductPrice = this.getProductPriceText();
		const domainProductClass = this.getProductPriceClass();

		return (
			<div>
				<QueryProducts />
				{ this.notice() }
				<form className="transfer-domain-step__form card" onSubmit={ this.handleFormSubmit }>
					<div className="transfer-domain-step__domain-description">
						<div className="transfer-domain-step__domain-heading">
							{ translate( 'Manage your domain and site together on WordPress.com.' ) }
						</div>
					</div>

					<div className={ domainProductClass }>{ domainProductPrice }</div>

					<div className="transfer-domain-step__add-domain" role="group">
						<FormTextInputWithAffixes
							prefix="http://"
							type="text"
							value={ searchQuery }
							placeholder={ translate( 'example.com' ) }
							onBlur={ this.save }
							onChange={ this.setSearchQuery }
							onFocus={ this.recordInputFocus }
							autoFocus
						/>
						<Button
							disabled={ ! getTld( searchQuery ) || submitting }
							busy={ submitting }
							className="transfer-domain-step__go button is-primary"
							onClick={ this.handleFormSubmit }
						>
							{ translate( 'Transfer' ) }
						</Button>
					</div>
					{ this.domainRegistrationUpsell() }

					<div className="transfer-domain-step__domain-text">
						{ translate(
							'Transfer your domain away from your current provider to WordPress.com so you can update settings, ' +
								"renew your domain, and more \u2013 right in your dashboard. We'll renew it for another year " +
<<<<<<< HEAD
								'when the transfer is successful. {{a}}Learn more{{/a}}',
=======
								'when the transfer is successful. {{a}}Learn more about domain transfers.{{/a}}',
>>>>>>> 56281489
							{
								components: {
									a: (
										<a
											href={ INCOMING_DOMAIN_TRANSFER }
											rel="noopener noreferrer"
											target="_blank"
										/>
									),
								},
							}
						) }
					</div>
				</form>
			</div>
		);
	}

	startPendingInboundTransfer = ( domain, authCode ) => {
		const { selectedSite, translate } = this.props;

		startInboundTransfer( selectedSite.ID, domain, authCode, ( error, result ) => {
			if ( result ) {
				this.props.fetchSiteDomains( selectedSite.ID );
				page( domainManagementTransferIn( selectedSite.slug, domain ) );
			} else {
				this.props.errorNotice( translate( 'We were unable to start the transfer.' ) );
			}
		} );
	};

	getTransferDomainPrecheck() {
		const {
			authCodeValid,
			domain,
			inboundTransferStatus,
			submittingAuthCodeCheck,
			submittingWhois,
			searchQuery,
		} = this.state;

		const onSetValid = this.props.forcePrecheck
			? this.startPendingInboundTransfer
			: this.props.onTransferDomain;

		return (
			<TransferDomainPrecheck
				authCodeValid={ authCodeValid }
				checkAuthCode={ this.getAuthCodeStatus }
				domain={ domain || searchQuery }
				loading={ submittingWhois || submittingAuthCodeCheck }
				losingRegistrar={ inboundTransferStatus.losingRegistrar }
				losingRegistrarIanaId={ inboundTransferStatus.losingRegistrarIanaId }
				refreshStatus={ this.getInboundTransferStatus }
				selectedSiteSlug={ get( this.props, 'selectedSite.slug', null ) }
				setValid={ onSetValid }
				supportsPrivacy={ this.state.supportsPrivacy }
				unlocked={ inboundTransferStatus.unlocked }
			/>
		);
	}

	transferIsRestricted = () => {
		const { submittingAvailability, submittingWhois } = this.state;
		const submitting = submittingAvailability || submittingWhois;
		const transferRestrictionStatus = get(
			this.state,
			'inboundTransferStatus.transferRestrictionStatus',
			false
		);

		return (
			! submitting && transferRestrictionStatus && 'not_restricted' !== transferRestrictionStatus
		);
	};

	getTransferRestrictionMessage() {
		const { domain, inboundTransferStatus } = this.state;
		const {
			creationDate,
			termMaximumInYears,
			transferEligibleDate,
			transferRestrictionStatus,
		} = inboundTransferStatus;

		return (
			<TransferRestrictionMessage
				basePath={ this.props.basePath }
				creationDate={ creationDate }
				domain={ domain }
				goBack={ this.goBack }
				mapDomainUrl={ this.getMapDomainUrl() }
				selectedSiteSlug={ get( this.props, 'selectedSite.slug', null ) }
				termMaximumInYears={ termMaximumInYears }
				transferEligibleDate={ transferEligibleDate }
				transferRestrictionStatus={ transferRestrictionStatus }
			/>
		);
	}

	goBack = () => {
		if ( this.state.domain ) {
			this.setState( {
				domain: null,
				inboundTransferStatus: {},
				precheck: false,
				supportsPrivacy: false,
			} );
		} else {
			this.props.goBack();
		}
	};

	render() {
		let content;
		const { precheck } = this.state;
		const { isSignupStep } = this.props;
		const transferIsRestricted = this.transferIsRestricted();

		if ( transferIsRestricted ) {
			content = this.getTransferRestrictionMessage();
		} else if ( precheck && ! isSignupStep ) {
			content = this.getTransferDomainPrecheck();
		} else {
			content = this.addTransfer();
		}

		const header = ! isSignupStep && (
			<HeaderCake onClick={ this.goBack }>
				{ this.props.translate( 'Use My Own Domain' ) }
			</HeaderCake>
		);

		return (
			<div className="transfer-domain-step">
				{ header }
				<div>{ content }</div>
			</div>
		);
	}

	domainRegistrationUpsell() {
		const { suggestion } = this.state;
		const { onRegisterDomain } = this.props;
		if ( ! suggestion || ! onRegisterDomain ) {
			return;
		}

		return (
			<div className={ 'transfer-domain-step__domain-availability' }>
				<DomainRegistrationSuggestion
					cart={ this.props.cart }
					domainsWithPlansOnly={ this.props.domainsWithPlansOnly }
					key={ suggestion.domain_name }
					onButtonClick={ this.registerSuggestedDomain }
					selectedSite={ this.props.selectedSite }
					suggestion={ suggestion }
				/>
			</div>
		);
	}

	registerSuggestedDomain = () => {
		this.props.recordAddDomainButtonClickInTransferDomain(
			this.state.suggestion.domain_name,
			this.props.analyticsSection
		);

		return this.props.onRegisterDomain( this.state.suggestion );
	};

	recordInputFocus = () => {
		this.props.recordInputFocusInTransferDomain( this.state.searchQuery );
	};

	setSearchQuery = event => {
		this.setState( { searchQuery: event.target.value } );
	};

	handleFormSubmit = event => {
		event.preventDefault();

		const { analyticsSection, searchQuery } = this.state;
		const domain = getFixedDomainSearch( searchQuery );

		this.props.recordFormSubmitInTransferDomain( searchQuery );

		this.setState( { notice: null, suggestion: null, submittingAvailability: true } );

		this.props.recordGoButtonClickInTransferDomain( searchQuery, analyticsSection );

		Promise.all( [ this.getInboundTransferStatus(), this.getAvailability() ] ).then( () => {
			this.setState( prevState => {
				const { submittingAvailability, submittingWhois } = prevState;

				return { precheck: prevState.domain && ! submittingAvailability && ! submittingWhois };
			} );

			if ( this.props.isSignupStep && this.state.domain && ! this.transferIsRestricted() ) {
				this.props.onTransferDomain( domain );
			}
		} );
	};

	getAvailability = () => {
		const domain = getFixedDomainSearch( this.state.searchQuery );

		return new Promise( resolve => {
			checkDomainAvailability(
				{ domainName: domain, blogId: get( this.props, 'selectedSite.ID', null ) },
				( error, result ) => {
					const status = get( result, 'status', error );
					switch ( status ) {
						case domainAvailability.AVAILABLE:
							this.setState( { suggestion: result } );
							break;
						case domainAvailability.TRANSFERRABLE:
						case domainAvailability.MAPPED_SAME_SITE_TRANSFERRABLE:
							this.setState( {
								domain,
								supportsPrivacy: get( result, 'supports_privacy', false ),
							} );
							break;
						case domainAvailability.MAPPABLE:
						case domainAvailability.TLD_NOT_SUPPORTED:
						case domainAvailability.TLD_NOT_SUPPORTED_TEMPORARILY:
							const tld = getTld( domain );

							this.setState( {
								notice: this.props.translate(
									"We don't support transfers for domains ending with {{strong}}.%(tld)s{{/strong}}, " +
										'but you can {{a}}map it{{/a}} instead.',
									{
										args: { tld },
										components: {
											strong: <strong />,
											a: <a href="#" onClick={ this.goToMapDomainStep } />,
										},
									}
								),
								noticeSeverity: 'info',
							} );
							break;
						case domainAvailability.UNKNOWN:
							const mappableStatus = get( result, 'mappable', error );

							if ( domainAvailability.MAPPABLE === mappableStatus ) {
								this.setState( {
									notice: this.props.translate(
										"{{strong}}%(domain)s{{/strong}} can't be transferred. " +
											'You can {{a}}manually connect it{{/a}} if you still want to use it for your site.',
										{
											args: { domain },
											components: {
												strong: <strong />,
												a: <a href="#" onClick={ this.goToMapDomainStep } />,
											},
										}
									),
									noticeSeverity: 'info',
								} );
								break;
							}
						default:
							let site = get( result, 'other_site_domain', null );
							if ( ! site ) {
								site = get( this.props, 'selectedSite.slug', null );
							}

							const maintenanceEndTime = get( result, 'maintenance_end_time', null );
							const { message, severity } = getAvailabilityNotice( domain, status, {
								site,
								maintenanceEndTime,
							} );
							this.setState( { notice: message, noticeSeverity: severity } );
					}

					this.setState( { submittingAvailability: false } );
					resolve();
				}
			);
		} );
	};

	getInboundTransferStatus = () => {
		this.setState( { submittingWhois: true } );

		return new Promise( resolve => {
			checkInboundTransferStatus(
				getFixedDomainSearch( this.state.searchQuery ),
				( error, result ) => {
					this.setState( { submittingWhois: false } );

					if ( ! isEmpty( error ) ) {
						resolve();
						return;
					}

					const inboundTransferStatus = {
						creationDate: result.creation_date,
						email: result.admin_email,
						loading: false,
						losingRegistrar: result.registrar,
						losingRegistrarIanaId: result.registrar_iana_id,
						privacy: result.privacy,
						termMaximumInYears: result.term_maximum_in_years,
						transferEligibleDate: result.transfer_eligible_date,
						transferRestrictionStatus: result.transfer_restriction_status,
						unlocked: result.unlocked,
					};

					this.setState( { inboundTransferStatus } );
					resolve( { inboundTransferStatus } );
				}
			);
		} );
	};

	getAuthCodeStatus = ( domain, authCode ) => {
		this.setState( { submittingAuthCodeCheck: true } );

		return new Promise( resolve => {
			checkAuthCode( domain, authCode, ( error, result ) => {
				this.setState( { submittingAuthCodeCheck: false } );

				if ( ! isEmpty( error ) ) {
					const message = get( error, 'message' );
					if ( message ) {
						this.props.errorNotice( message );
					}
					resolve();
					return;
				}

				const authCodeValid = result.success;

				this.setState( { authCodeValid } );
				resolve( { authCodeValid } );
			} );
		} );
	};
}

const recordAddDomainButtonClickInTransferDomain = ( domain_name, section ) =>
	recordTracksEvent( 'calypso_transfer_domain_add_suggested_domain_click', {
		domain_name,
		section,
	} );

const recordFormSubmitInTransferDomain = domain_name =>
	recordTracksEvent( 'calypso_transfer_domain_form_submit', { domain_name } );

const recordInputFocusInTransferDomain = domain_name =>
	recordTracksEvent( 'calypso_transfer_domain_input_focus', { domain_name } );

const recordGoButtonClickInTransferDomain = ( domain_name, section ) =>
	recordTracksEvent( 'calypso_transfer_domain_go_click', { domain_name, section } );

const recordMapDomainButtonClick = section =>
	composeAnalytics(
		recordGoogleEvent( 'Transfer Domain', 'Clicked "Map it" Button' ),
		recordTracksEvent( 'calypso_transfer_domain_mapping_button_click', { section } )
	);

export default connect(
	state => ( {
		currentUser: getCurrentUser( state ),
		currencyCode: getCurrentUserCurrencyCode( state ),
		selectedSite: getSelectedSite( state ),
		productsList: getProductsList( state ),
	} ),
	{
		errorNotice,
		fetchSiteDomains,
		recordAddDomainButtonClickInTransferDomain,
		recordFormSubmitInTransferDomain,
		recordInputFocusInTransferDomain,
		recordGoButtonClickInTransferDomain,
		recordMapDomainButtonClick,
	}
)( localize( TransferDomainStep ) );<|MERGE_RESOLUTION|>--- conflicted
+++ resolved
@@ -229,11 +229,7 @@
 						{ translate(
 							'Transfer your domain away from your current provider to WordPress.com so you can update settings, ' +
 								"renew your domain, and more \u2013 right in your dashboard. We'll renew it for another year " +
-<<<<<<< HEAD
-								'when the transfer is successful. {{a}}Learn more{{/a}}',
-=======
 								'when the transfer is successful. {{a}}Learn more about domain transfers.{{/a}}',
->>>>>>> 56281489
 							{
 								components: {
 									a: (
