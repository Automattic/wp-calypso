--- conflicted
+++ resolved
@@ -201,13 +201,10 @@
 		const { searchQuery, submittingAvailability, submittingWhois } = this.state;
 		const submitting = submittingAvailability || submittingWhois;
 		const domainProductPrice = this.getProductPriceText();
-<<<<<<< HEAD
+		const domainProductClass = this.getProductPriceClass();
 		// We disallow HEs to submit the transfer
 		const disableButton = ! getTld( searchQuery ) || submitting || isSupportUserSession();
-=======
-		const domainProductClass = this.getProductPriceClass();
->>>>>>> 1ffc9669
-
+    
 		return (
 			<div>
 				<QueryProducts />
