@import '~@wordpress/base-styles/breakpoints';
@import '~@wordpress/base-styles/mixins';

.reskin-side-explainer {
<<<<<<< HEAD
    width: 100vw;

    @include break-mobile {
        width: 15vw;
    }
=======
    width: 100%;
>>>>>>> bb7efde4

    .reskin-side-explainer__title {
        font-size: 1.25rem;
        letter-spacing: 0.2px;
        line-height: 26px;
    }

    .reskin-side-explainer__subtitle {
        color: var( --color-neutral-50 );
        font-size: 0.875rem;
        line-height: 20px;
        letter-spacing: -0.16px;
        padding-top: 12px;
    }

    .reskin-side-explainer__cta {
        font-size: 0.875rem;
        line-height: 20px;
        padding-top: 12px;
        color: #1d2327;
        letter-spacing: -0.16px;

        .reskin-side-explainer__cta-text {
            text-decoration: underline;
            cursor: pointer;
        }
    }
}<|MERGE_RESOLUTION|>--- conflicted
+++ resolved
@@ -2,15 +2,7 @@
 @import '~@wordpress/base-styles/mixins';
 
 .reskin-side-explainer {
-<<<<<<< HEAD
-    width: 100vw;
-
-    @include break-mobile {
-        width: 15vw;
-    }
-=======
     width: 100%;
->>>>>>> bb7efde4
 
     .reskin-side-explainer__title {
         font-size: 1.25rem;
