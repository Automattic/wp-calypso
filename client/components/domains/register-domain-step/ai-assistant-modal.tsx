import { Dialog } from '@automattic/components';
import { Global, css } from '@emotion/react';
import styled from '@emotion/styled';
import { Button } from '@wordpress/components';
import { useTranslate } from 'i18n-calypso';
import { useState } from 'react';
import AIassistantIllustration from 'calypso/assets/images/domains/ai-assitant.svg';
import headerImage from 'calypso/assets/images/illustrations/business-tools.png';
import Search from 'calypso/components/search';
import useAiSuggestionsMutation from './use-ai-suggestions';

const HeaderImage = styled.img`
	margin: 32px auto;
	display: block;
`;

export const DialogContainer = styled.div`
	padding: 0;
	flex: 1;
	display: flex;
	flex-direction: column;
	justify-content: center;
	padding: 0 48px;
`;

export const Heading = styled.div< { shrinkMobileFont?: boolean } >`
	font-family: Recoleta;
	color: var( --studio-gray-100 );
	font-size: ${ ( { shrinkMobileFont } ) => ( shrinkMobileFont ? '22px' : '32px' ) };
	text-align: center;
	@media ( min-width: 780px ) {
		font-size: 32px;
		line-height: 40px;
	}
`;

export const SubHeading = styled.div`
	margin-top: 8px;
	font-family: 'SF Pro Text', sans-serif;
	color: var( --studio-gray-60 );
	font-size: 14px;
	line-height: 20px;
	text-align: center;
	@media ( min-width: 780px ) {
		font-size: 16px;
		line-height: 24px;
	}
`;

export const ButtonContainer = styled.div`
	display: flex;
	flex-direction: column;
	margin: 48px 0 0;
	box-shadow: 0 0 70px rgba( 0, 0, 0, 0.1 );

	.search {
		border: 1px solid #a7aaad;
		border-radius: 4px;
		overflow: hidden;
		margin-bottom: 0;
	}
	border-top: solid 1px rgba( 0, 0, 0, 0.15 );
	box-shadow: 0 0 70px rgba( 0, 0, 0, 0.1 );
	position: sticky;
	bottom: 0;
	left: 0;
	right: 0;
	background: #fff;
`;

export const Row = styled.div`
	display: flex;
	justify-content: space-between;
	padding: 24px;
	gap: 12px;
	flex-direction: column;
	@media ( min-width: 780px ) {
		flex-direction: row;
		align-items: stretch;
	}
`;

export const RowWithBorder = styled( Row )`
	border-bottom: 1px solid rgba( 220, 220, 222, 0.64 );
	padding-bottom: 16px;
`;

export const DomainName = styled.div`
	font-size: 16px;
	line-height: 20px;
	color: var( --studio-gray-80 );
	overflow-wrap: break-word;
	max-width: 100%;
	@media ( min-width: 780px ) {
		max-width: 54%;
	}
`;

const SearchButton = styled( Button )`
	align-items: center;
	display: flex;
	font-weight: normal;
	justify-content: center;
	padding: 0 1em;
	transition: 0.1s all linear;
	color: var( --color-text );
	background-color: var( --studio-white );
	border: 1px solid var( --color-neutral-20 );
	border-radius: 4px;
	height: auto;
`;

type ModalContainerProps = {
	isModalOpen: boolean;
	onClose: () => void;
};

type SearchProps = {
	delaySearch: boolean;
	delayTimeout: number;
	describedBy: string;
	dir: 'ltr' | 'rtl' | undefined;
	inputLabel?: string;
	minLength: number;
	maxLength: number;
	onSearch: () => void;
	isReskinned?: boolean;
	childrenBeforeCloseButton?: React.ReactNode;
};

// See p2-pbxNRc-2Ri#comment-4703 for more context
export const MODAL_VIEW_EVENT_NAME = 'calypso_plan_upsell_modal_view';

const Loading = () => {
	const translate = useTranslate();
	return (
		<div>
			{ translate( 'Hold on tight ... your request is being processed by our AI overlords' ) }
		</div>
	);
};

const DomainResults = ( {
	searchProps,
	isLoading,
}: {
	searchProps: SearchProps;
	isLoading: boolean;
} ) => {
	const translate = useTranslate();
	return (
		<>
			<Heading id="plan-upsell-modal-title" shrinkMobileFont>
				{ translate( 'Idea to online at the speed of wow.' ) }
			</Heading>
			<SubHeading id="plan-upsell-modal-description">
				{ translate(
					'Tell us about your idea, product or service in your prompt - and let AI amaze you.'
				) }
			</SubHeading>
			{ isLoading && <Loading /> }

			<ButtonContainer>
				<RowWithBorder></RowWithBorder>
				<Row>
					<Search { ...searchProps }></Search>
				</Row>
			</ButtonContainer>
		</>
	);
};

export default function AIAssistantModal( props: ModalContainerProps ) {
	const { isModalOpen } = props;
	const translate = useTranslate();
<<<<<<< HEAD
	const [ isLoading, setLoading ] = useState( false );
	const [ domainResults, setDomainResults ] = useState( [ {} ] );
=======
	const [ prompt, setPrompt ] = useState( '' );
	const [ results, setResults ] = useState( [] );
	const [ isLoading, setIsLoading ] = useState( false );
	const { mutate: aiSuggestions } = useAiSuggestionsMutation();
>>>>>>> 8d3b0cb6

	const modalWidth = () => {
		return '639px';
	};

	const onSearch = ( newPrompt?: string ) => {
		const term = newPrompt || prompt;
		if ( term ) {
			setIsLoading( true );
			setResults( [] );
			aiSuggestions(
				{ term },
				{
					onSuccess: ( value ) => {
						setResults( value );
						setIsLoading( false );
					},
				}
			);
		}
	};

<<<<<<< HEAD
	const handleButtonClick = () => {
		// Call onSearch or perform the search action here
		setLoading( true );
		setTimeout( () => {
			setLoading( false );
			setDomainResults( [
				{
					domain_name: 'barnyardbazaar.com',
					blog_name: 'barnyard bazaar',
					relevance: 0.99,
					supports_privacy: true,
					vendor: 'donuts',
					match_reasons: [ 'tld-common', 'exact-match' ],
					max_reg_years: 10,
					multi_year_reg_allowed: true,
					product_id: 76,
					product_slug: 'dotblog_domain',
					cost: '\u20b91,809.00',
					renew_cost: '\u20b91,809.00',
					renew_raw_price: 1809,
					raw_price: 1809,
					currency_code: 'INR',
					sale_cost: 180.9,
				},
				{
					domain_name: 'chickenchase.co.uk',
					blog_name: 'chicken chase',
					relevance: 1,
					supports_privacy: true,
					vendor: 'donuts',
					match_reasons: [ 'tld-common', 'similar-match' ],
					max_reg_years: 10,
					multi_year_reg_allowed: true,
					product_id: 6,
					product_slug: 'domain_reg',
					cost: '\u20b91,086.00',
					renew_cost: '\u20b91,086.00',
					renew_raw_price: 1086,
					raw_price: 1086,
					currency_code: 'INR',
				},
			] );
		}, 3000 );
=======
	const onSearchChange = ( newPrompt: string ) => {
		setPrompt( newPrompt );
>>>>>>> 8d3b0cb6
	};

	const searchProps = {
		searchMode: 'on-enter' as const,
		describedBy: 'step-header',
		dir: 'ltr' as const,
		placeholder: translate( 'Type in your prompt.' ),
		minLength: 2,
		maxLength: 60,
		hideOpenIcon: true,
		onSearch,
		onSearchChange,
		onBlur: onSearchChange,
	};
	return (
		<Dialog
			isBackdropVisible
			isVisible={ isModalOpen }
			onClose={ props.onClose }
			additionalClassNames="ai-assistant-modal"
			showCloseIcon
			labelledby="plan-upsell-modal-title"
			describedby="plan-upsell-modal-description"
		>
			<Global
				styles={ css`
					.ai-assistant-modal .dialog__content {
						padding: 0;
						height: 100%;
						position: relative;
						display: flex;
						flex-direction: column;
					}

					.dialog__backdrop.is-full-screen {
						background-color: rgba( 0, 0, 0, 0.6 );
					}
					.ai-assistant-modal.dialog.card {
						border-radius: 4px;
						width: ${ modalWidth() };
						height: 100%;
					}
				` }
			/>
			<DialogContainer>
<<<<<<< HEAD
				{ domainResults && <DomainResults searchProps={ searchProps } isLoading={ isLoading } /> }

				{ ! domainResults && (
					<>
						<HeaderImage src={ headerImage } />
						<Heading id="plan-upsell-modal-title" shrinkMobileFont>
							{ translate( 'Idea to online at the speed of wow.' ) }
						</Heading>
						<SubHeading id="plan-upsell-modal-description">
=======
				{ ! results.length && isLoading && <h1>loading</h1> }
				{ ! results.length && ! isLoading && (
					<>
						<HeaderImage src={ headerImage } />
						<Heading shrinkMobileFont>
							{ translate( 'Idea to online at the speed of wow.' ) }
						</Heading>
						<SubHeading>
>>>>>>> 8d3b0cb6
							{ translate(
								'Tell us about your idea, product or service in your prompt - and let AI amaze you.'
							) }
						</SubHeading>
<<<<<<< HEAD
						{ isLoading && <Loading /> }

						<ButtonContainer>
							<RowWithBorder></RowWithBorder>
							<Row>
								<Search { ...searchProps }></Search>
							</Row>
						</ButtonContainer>
					</>
				) }
				{ ! domainResults && (
					<>
						<HeaderImage src={ headerImage } />
						<Heading shrinkMobileFont>
							{ translate( 'Idea to online at the speed of wow.' ) }
						</Heading>
						<SubHeading>
							{ translate(
								'Tell us about your idea, product or service in your prompt - and let AI amaze you.'
							) }
						</SubHeading>
						<ButtonContainer>
							<Row>
								<Search { ...searchProps } />
								<SearchButton onClick={ handleButtonClick }>
									<img src={ AIassistantIllustration } width={ 24 } alt={ translate( 'Submit' ) } />
								</SearchButton>
							</Row>
						</ButtonContainer>
=======
					</>
				) }
				{ results.length > 0 && (
					<>
						{ results.map( ( result, index ) => (
							<p key={ index }>{ JSON.stringify( result ) }</p>
						) ) }
>>>>>>> 8d3b0cb6
					</>
				) }
			</DialogContainer>
			<ButtonContainer>
				<Row>
					<Search { ...searchProps } />
					<SearchButton onClick={ () => onSearch( prompt ) }>
						<img src={ AIassistantIllustration } width={ 24 } alt={ translate( 'Submit' ) } />
					</SearchButton>
				</Row>
			</ButtonContainer>
		</Dialog>
	);
}<|MERGE_RESOLUTION|>--- conflicted
+++ resolved
@@ -116,8 +116,8 @@
 };
 
 type SearchProps = {
-	delaySearch: boolean;
-	delayTimeout: number;
+	delaySearch?: boolean;
+	delayTimeout?: number;
 	describedBy: string;
 	dir: 'ltr' | 'rtl' | undefined;
 	inputLabel?: string;
@@ -135,7 +135,7 @@
 	const translate = useTranslate();
 	return (
 		<div>
-			{ translate( 'Hold on tight ... your request is being processed by our AI overlords' ) }
+			{ translate( 'Hold on tight … your request is being processed by our AI overlords' ) }
 		</div>
 	);
 };
@@ -173,15 +173,10 @@
 export default function AIAssistantModal( props: ModalContainerProps ) {
 	const { isModalOpen } = props;
 	const translate = useTranslate();
-<<<<<<< HEAD
-	const [ isLoading, setLoading ] = useState( false );
-	const [ domainResults, setDomainResults ] = useState( [ {} ] );
-=======
 	const [ prompt, setPrompt ] = useState( '' );
 	const [ results, setResults ] = useState( [] );
 	const [ isLoading, setIsLoading ] = useState( false );
 	const { mutate: aiSuggestions } = useAiSuggestionsMutation();
->>>>>>> 8d3b0cb6
 
 	const modalWidth = () => {
 		return '639px';
@@ -204,54 +199,51 @@
 		}
 	};
 
-<<<<<<< HEAD
-	const handleButtonClick = () => {
-		// Call onSearch or perform the search action here
-		setLoading( true );
-		setTimeout( () => {
-			setLoading( false );
-			setDomainResults( [
-				{
-					domain_name: 'barnyardbazaar.com',
-					blog_name: 'barnyard bazaar',
-					relevance: 0.99,
-					supports_privacy: true,
-					vendor: 'donuts',
-					match_reasons: [ 'tld-common', 'exact-match' ],
-					max_reg_years: 10,
-					multi_year_reg_allowed: true,
-					product_id: 76,
-					product_slug: 'dotblog_domain',
-					cost: '\u20b91,809.00',
-					renew_cost: '\u20b91,809.00',
-					renew_raw_price: 1809,
-					raw_price: 1809,
-					currency_code: 'INR',
-					sale_cost: 180.9,
-				},
-				{
-					domain_name: 'chickenchase.co.uk',
-					blog_name: 'chicken chase',
-					relevance: 1,
-					supports_privacy: true,
-					vendor: 'donuts',
-					match_reasons: [ 'tld-common', 'similar-match' ],
-					max_reg_years: 10,
-					multi_year_reg_allowed: true,
-					product_id: 6,
-					product_slug: 'domain_reg',
-					cost: '\u20b91,086.00',
-					renew_cost: '\u20b91,086.00',
-					renew_raw_price: 1086,
-					raw_price: 1086,
-					currency_code: 'INR',
-				},
-			] );
-		}, 3000 );
-=======
+	// const handleButtonClick = () => {
+	// 	// Call onSearch or perform the search action here
+	// 	setLoading( true );
+	// 	setTimeout( () => {
+	// 		setLoading( false );
+	// 		setDomainResults( [
+	// 			{
+	// 				domain_name: 'barnyardbazaar.com',
+	// 				blog_name: 'barnyard bazaar',
+	// 				relevance: 0.99,
+	// 				supports_privacy: true,
+	// 				vendor: 'donuts',
+	// 				match_reasons: [ 'tld-common', 'exact-match' ],
+	// 				max_reg_years: 10,
+	// 				multi_year_reg_allowed: true,
+	// 				product_id: 76,
+	// 				product_slug: 'dotblog_domain',
+	// 				cost: '\u20b91,809.00',
+	// 				renew_cost: '\u20b91,809.00',
+	// 				renew_raw_price: 1809,
+	// 				raw_price: 1809,
+	// 				currency_code: 'INR',
+	// 				sale_cost: 180.9,
+	// 			},
+	// 			{
+	// 				domain_name: 'chickenchase.co.uk',
+	// 				blog_name: 'chicken chase',
+	// 				relevance: 1,
+	// 				supports_privacy: true,
+	// 				vendor: 'donuts',
+	// 				match_reasons: [ 'tld-common', 'similar-match' ],
+	// 				max_reg_years: 10,
+	// 				multi_year_reg_allowed: true,
+	// 				product_id: 6,
+	// 				product_slug: 'domain_reg',
+	// 				cost: '\u20b91,086.00',
+	// 				renew_cost: '\u20b91,086.00',
+	// 				renew_raw_price: 1086,
+	// 				raw_price: 1086,
+	// 				currency_code: 'INR',
+	// 			},
+	// 		] );
+	// 	}, 3000 );
 	const onSearchChange = ( newPrompt: string ) => {
 		setPrompt( newPrompt );
->>>>>>> 8d3b0cb6
 	};
 
 	const searchProps = {
@@ -297,69 +289,22 @@
 				` }
 			/>
 			<DialogContainer>
-<<<<<<< HEAD
-				{ domainResults && <DomainResults searchProps={ searchProps } isLoading={ isLoading } /> }
-
-				{ ! domainResults && (
+				{ results.length > 0 && (
+					<DomainResults searchProps={ searchProps } isLoading={ isLoading } />
+				) }
+
+				{ results.length === 0 && (
 					<>
 						<HeaderImage src={ headerImage } />
 						<Heading id="plan-upsell-modal-title" shrinkMobileFont>
 							{ translate( 'Idea to online at the speed of wow.' ) }
 						</Heading>
 						<SubHeading id="plan-upsell-modal-description">
-=======
-				{ ! results.length && isLoading && <h1>loading</h1> }
-				{ ! results.length && ! isLoading && (
-					<>
-						<HeaderImage src={ headerImage } />
-						<Heading shrinkMobileFont>
-							{ translate( 'Idea to online at the speed of wow.' ) }
-						</Heading>
-						<SubHeading>
->>>>>>> 8d3b0cb6
 							{ translate(
 								'Tell us about your idea, product or service in your prompt - and let AI amaze you.'
 							) }
 						</SubHeading>
-<<<<<<< HEAD
 						{ isLoading && <Loading /> }
-
-						<ButtonContainer>
-							<RowWithBorder></RowWithBorder>
-							<Row>
-								<Search { ...searchProps }></Search>
-							</Row>
-						</ButtonContainer>
-					</>
-				) }
-				{ ! domainResults && (
-					<>
-						<HeaderImage src={ headerImage } />
-						<Heading shrinkMobileFont>
-							{ translate( 'Idea to online at the speed of wow.' ) }
-						</Heading>
-						<SubHeading>
-							{ translate(
-								'Tell us about your idea, product or service in your prompt - and let AI amaze you.'
-							) }
-						</SubHeading>
-						<ButtonContainer>
-							<Row>
-								<Search { ...searchProps } />
-								<SearchButton onClick={ handleButtonClick }>
-									<img src={ AIassistantIllustration } width={ 24 } alt={ translate( 'Submit' ) } />
-								</SearchButton>
-							</Row>
-						</ButtonContainer>
-=======
-					</>
-				) }
-				{ results.length > 0 && (
-					<>
-						{ results.map( ( result, index ) => (
-							<p key={ index }>{ JSON.stringify( result ) }</p>
-						) ) }
->>>>>>> 8d3b0cb6
 					</>
 				) }
 			</DialogContainer>
