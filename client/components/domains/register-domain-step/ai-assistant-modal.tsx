import { Dialog } from '@automattic/components';
import Search from '@automattic/search';
import { Global, css } from '@emotion/react';
import styled from '@emotion/styled';
import { Button } from '@wordpress/components';
import { useTranslate } from 'i18n-calypso';
<<<<<<< HEAD
import { ReactComponentElement, useState } from 'react';
=======
import AIassistantIllustration from 'calypso/assets/images/domains/ai-assitant.svg';
import headerImage from 'calypso/assets/images/illustrations/business-tools.png';

const HeaderImage = styled.img`
	margin: 32px auto;
	display: block;
`;
>>>>>>> f23ad908

export const DialogContainer = styled.div`
	padding: 0;
`;

export const Heading = styled.div< { shrinkMobileFont?: boolean } >`
	font-family: Recoleta;
	color: var( --studio-gray-100 );
	font-size: ${ ( { shrinkMobileFont } ) => ( shrinkMobileFont ? '22px' : '32px' ) };
	text-align: center;
	@media ( min-width: 780px ) {
		font-size: 32px;
		line-height: 40px;
	}
`;

export const SubHeading = styled.div`
	margin-top: 8px;
	font-family: 'SF Pro Text', sans-serif;
	color: var( --studio-gray-60 );
	font-size: 14px;
	line-height: 20px;
	text-align: center;
	@media ( min-width: 780px ) {
		font-size: 16px;
		line-height: 24px;
	}
`;

export const ButtonContainer = styled.div`
	display: flex;
	flex-direction: column;
	margin: 48px 0 0;
	box-shadow: 0 0 70px rgba( 0, 0, 0, 0.1 );

	.search-component {
		border: 1px solid #a7aaad;
		border-radius: 4px;
		overflow: hidden;
	}
`;

export const Row = styled.div`
	display: flex;
	justify-content: space-between;
	padding: 24px;
	gap: 12px;
	flex-direction: column;
	@media ( min-width: 780px ) {
		flex-direction: row;
		align-items: stretch;
	}
`;

export const RowWithBorder = styled( Row )`
	border-bottom: 1px solid rgba( 220, 220, 222, 0.64 );
	padding-bottom: 16px;
`;

export const DomainName = styled.div`
	font-size: 16px;
	line-height: 20px;
	color: var( --studio-gray-80 );
	overflow-wrap: break-word;
	max-width: 100%;
	@media ( min-width: 780px ) {
		max-width: 54%;
	}
`;

const SearchButton = styled( Button )`
	align-items: center;
	display: flex;
	font-weight: normal;
	justify-content: center;
	padding: 0 1em;
	transition: 0.1s all linear;
	color: var( --color-text );
	background-color: var( --studio-white );
	border: 1px solid var( --color-neutral-20 );
	border-radius: 4px;
	height: auto;
`;

type ModalContainerProps = {
	isModalOpen: boolean;
	onClose: () => void;
};

type SearchProps = {
	delaySearch: boolean;
	delayTimeout: number;
	describedBy: string;
	dir: 'ltr' | 'rtl' | undefined;
	inputLabel: string;
	minLength: number;
	maxLength: number;
	onSearch: () => void;
	isReskinned: boolean;
	childrenBeforeCloseButton: React.ReactNode;
};

// See p2-pbxNRc-2Ri#comment-4703 for more context
export const MODAL_VIEW_EVENT_NAME = 'calypso_plan_upsell_modal_view';

const Loading = () => {
	const translate = useTranslate();
	return (
		<div>
			{ translate( 'Hold on tight ... your request is being processed by our AI overlords' ) }
		</div>
	);
};

const DomainResults = ( {
	searchProps,
	isLoading,
}: {
	searchProps: SearchProps;
	isLoading: boolean;
} ) => {
	const translate = useTranslate();
	return (
		<>
			<Heading id="plan-upsell-modal-title" shrinkMobileFont>
				{ translate( 'Idea to online at the speed of wow.' ) }
			</Heading>
			<SubHeading id="plan-upsell-modal-description">
				{ translate(
					'Tell us about your idea, product or service in your prompt - and let AI amaze you.'
				) }
			</SubHeading>
			{ isLoading && <Loading /> }

			<ButtonContainer>
				<RowWithBorder></RowWithBorder>
				<Row>
					<Search { ...searchProps }></Search>
				</Row>
			</ButtonContainer>
		</>
	);
};

export default function AIAssistantModal( props: ModalContainerProps ) {
	const { isModalOpen } = props;
	const translate = useTranslate();
	const [ isLoading, setLoading ] = useState( false );
	const [ domainResults, setDomainResults ] = useState( [ {} ] );

	const modalWidth = () => {
		return '639px';
	};

	const onSearch = () => {
		//TODO: Implement search
	};

	const handleButtonClick = () => {
		// Call onSearch or perform the search action here
		setLoading( true );
		setTimeout( () => {
			setLoading( false );
			setDomainResults( [
				{
					domain_name: 'barnyardbazaar.com',
					blog_name: 'barnyard bazaar',
					relevance: 0.99,
					supports_privacy: true,
					vendor: 'donuts',
					match_reasons: [ 'tld-common', 'exact-match' ],
					max_reg_years: 10,
					multi_year_reg_allowed: true,
					product_id: 76,
					product_slug: 'dotblog_domain',
					cost: '\u20b91,809.00',
					renew_cost: '\u20b91,809.00',
					renew_raw_price: 1809,
					raw_price: 1809,
					currency_code: 'INR',
					sale_cost: 180.9,
				},
				{
					domain_name: 'chickenchase.co.uk',
					blog_name: 'chicken chase',
					relevance: 1,
					supports_privacy: true,
					vendor: 'donuts',
					match_reasons: [ 'tld-common', 'similar-match' ],
					max_reg_years: 10,
					multi_year_reg_allowed: true,
					product_id: 6,
					product_slug: 'domain_reg',
					cost: '\u20b91,086.00',
					renew_cost: '\u20b91,086.00',
					renew_raw_price: 1086,
					raw_price: 1086,
					currency_code: 'INR',
				},
			] );
		}, 3000 );
	};

	const searchProps = {
		delaySearch: true,
		delayTimeout: 1000,
		describedBy: 'step-header',
		dir: 'ltr' as const,
		placeholder: translate( 'Type in your prompt.' ),
		minLength: 2,
		maxLength: 60,
		hideOpenIcon: true,
		onSearch: onSearch,
	};
	return (
		<Dialog
			isBackdropVisible
			isVisible={ isModalOpen }
			onClose={ props.onClose }
			additionalClassNames="ai-assistant-modal"
			showCloseIcon
			labelledby="plan-upsell-modal-title"
			describedby="plan-upsell-modal-description"
		>
			<Global
				styles={ css`
					.ai-assistant-modal .dialog__content {
						padding: 0;
					}
					.dialog__backdrop.is-full-screen {
						background-color: rgba( 0, 0, 0, 0.6 );
					}
					.ReactModal__Content--after-open.dialog.card {
						border-radius: 4px;
						width: ${ modalWidth() };
					}
				` }
			/>
			<DialogContainer>
<<<<<<< HEAD
				{ domainResults && <DomainResults searchProps={ searchProps } isLoading={ isLoading } /> }

				{ ! domainResults && (
					<>
						<Heading id="plan-upsell-modal-title" shrinkMobileFont>
							{ translate( 'Idea to online at the speed of wow.' ) }
						</Heading>
						<SubHeading id="plan-upsell-modal-description">
							{ translate(
								'Tell us about your idea, product or service in your prompt - and let AI amaze you.'
							) }
						</SubHeading>
						{ isLoading && <Loading /> }

						<ButtonContainer>
							<RowWithBorder></RowWithBorder>
							<Row>
								<Search { ...searchProps }></Search>
							</Row>
						</ButtonContainer>
					</>
				) }
=======
				<HeaderImage src={ headerImage } />
				<Heading shrinkMobileFont>{ translate( 'Idea to online at the speed of wow.' ) }</Heading>
				<SubHeading>
					{ translate(
						'Tell us about your idea, product or service in your prompt - and let AI amaze you.'
					) }
				</SubHeading>
				<ButtonContainer>
					<Row>
						<Search { ...searchProps } />
						<SearchButton onClick={ handleButtonClick }>
							<img src={ AIassistantIllustration } width={ 24 } alt={ translate( 'Submit' ) } />
						</SearchButton>
					</Row>
				</ButtonContainer>
>>>>>>> f23ad908
			</DialogContainer>
		</Dialog>
	);
}<|MERGE_RESOLUTION|>--- conflicted
+++ resolved
@@ -4,9 +4,7 @@
 import styled from '@emotion/styled';
 import { Button } from '@wordpress/components';
 import { useTranslate } from 'i18n-calypso';
-<<<<<<< HEAD
-import { ReactComponentElement, useState } from 'react';
-=======
+import { useState } from 'react';
 import AIassistantIllustration from 'calypso/assets/images/domains/ai-assitant.svg';
 import headerImage from 'calypso/assets/images/illustrations/business-tools.png';
 
@@ -14,7 +12,6 @@
 	margin: 32px auto;
 	display: block;
 `;
->>>>>>> f23ad908
 
 export const DialogContainer = styled.div`
 	padding: 0;
@@ -109,12 +106,12 @@
 	delayTimeout: number;
 	describedBy: string;
 	dir: 'ltr' | 'rtl' | undefined;
-	inputLabel: string;
+	inputLabel?: string;
 	minLength: number;
 	maxLength: number;
 	onSearch: () => void;
-	isReskinned: boolean;
-	childrenBeforeCloseButton: React.ReactNode;
+	isReskinned?: boolean;
+	childrenBeforeCloseButton?: React.ReactNode;
 };
 
 // See p2-pbxNRc-2Ri#comment-4703 for more context
@@ -254,11 +251,11 @@
 				` }
 			/>
 			<DialogContainer>
-<<<<<<< HEAD
 				{ domainResults && <DomainResults searchProps={ searchProps } isLoading={ isLoading } /> }
 
 				{ ! domainResults && (
 					<>
+						<HeaderImage src={ headerImage } />
 						<Heading id="plan-upsell-modal-title" shrinkMobileFont>
 							{ translate( 'Idea to online at the speed of wow.' ) }
 						</Heading>
@@ -277,23 +274,27 @@
 						</ButtonContainer>
 					</>
 				) }
-=======
-				<HeaderImage src={ headerImage } />
-				<Heading shrinkMobileFont>{ translate( 'Idea to online at the speed of wow.' ) }</Heading>
-				<SubHeading>
-					{ translate(
-						'Tell us about your idea, product or service in your prompt - and let AI amaze you.'
-					) }
-				</SubHeading>
-				<ButtonContainer>
-					<Row>
-						<Search { ...searchProps } />
-						<SearchButton onClick={ handleButtonClick }>
-							<img src={ AIassistantIllustration } width={ 24 } alt={ translate( 'Submit' ) } />
-						</SearchButton>
-					</Row>
-				</ButtonContainer>
->>>>>>> f23ad908
+				{ ! domainResults && (
+					<>
+						<HeaderImage src={ headerImage } />
+						<Heading shrinkMobileFont>
+							{ translate( 'Idea to online at the speed of wow.' ) }
+						</Heading>
+						<SubHeading>
+							{ translate(
+								'Tell us about your idea, product or service in your prompt - and let AI amaze you.'
+							) }
+						</SubHeading>
+						<ButtonContainer>
+							<Row>
+								<Search { ...searchProps } />
+								<SearchButton onClick={ handleButtonClick }>
+									<img src={ AIassistantIllustration } width={ 24 } alt={ translate( 'Submit' ) } />
+								</SearchButton>
+							</Row>
+						</ButtonContainer>
+					</>
+				) }
 			</DialogContainer>
 		</Dialog>
 	);
