--- conflicted
+++ resolved
@@ -1420,10 +1420,7 @@
 							selectedSuggestion: suggestion,
 							selectedSuggestionPosition: position,
 						} );
-<<<<<<< HEAD
-=======
 						this.props.onMappingError( domain, status );
->>>>>>> 11f52506
 					} else if ( ! shouldUseMultipleDomainsInCart( this.props.flowName ) ) {
 						this.props.onAddDomain( suggestion, position );
 					}
