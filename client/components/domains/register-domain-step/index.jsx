import config from '@automattic/calypso-config';
import { isBlogger } from '@automattic/calypso-products';
import { Button, CompactCard } from '@automattic/components';
import Search from '@automattic/search';
import { withShoppingCart } from '@automattic/shopping-cart';
import { Icon } from '@wordpress/icons';
import classNames from 'classnames';
import debugFactory from 'debug';
import { localize } from 'i18n-calypso';
import {
	compact,
	find,
	flatten,
	get,
	includes,
	isEmpty,
	isEqual,
	mapKeys,
	pick,
	pickBy,
	reject,
	snakeCase,
} from 'lodash';
import page from 'page';
import PropTypes from 'prop-types';
import { stringify } from 'qs';
import { Component } from 'react';
import { connect } from 'react-redux';
import { v4 as uuid } from 'uuid';
import Illustration from 'calypso/assets/images/domains/domain.svg';
import QueryContactDetailsCache from 'calypso/components/data/query-contact-details-cache';
import DomainSearchResults from 'calypso/components/domains/domain-search-results';
import ExampleDomainSuggestions from 'calypso/components/domains/example-domain-suggestions';
import FreeDomainExplainer from 'calypso/components/domains/free-domain-explainer';
import {
	recordDomainAvailabilityReceive,
	recordDomainAddAvailabilityPreCheck,
	recordFiltersReset,
	recordFiltersSubmit,
	recordMapDomainButtonClick,
	recordSearchFormSubmit,
	recordSearchFormView,
	recordSearchResultsReceive,
	recordShowMoreResults,
	recordTransferDomainButtonClick,
	recordUseYourDomainButtonClick,
	resetSearchCount,
	enqueueSearchStatReport,
} from 'calypso/components/domains/register-domain-step/analytics';
import {
	getStrippedDomainBase,
	getTldWeightOverrides,
	isNumberString,
	isUnknownSuggestion,
	isUnsupportedPremiumSuggestion,
	isMissingVendor,
	markFeaturedSuggestions,
} from 'calypso/components/domains/register-domain-step/utility';
import { DropdownFilters, FilterResetNotice } from 'calypso/components/domains/search-filters';
import TrademarkClaimsNotice from 'calypso/components/domains/trademark-claims-notice';
import EmptyContent from 'calypso/components/empty-content';
import Notice from 'calypso/components/notice';
import { hasDomainInCart } from 'calypso/lib/cart-values/cart-items';
import {
	checkDomainAvailability,
	getAvailableTlds,
	getDomainSuggestionSearch,
	getTld,
} from 'calypso/lib/domains';
import { domainAvailability } from 'calypso/lib/domains/constants';
import { getAvailabilityNotice } from 'calypso/lib/domains/registration/availability-messages';
import { getSuggestionsVendor } from 'calypso/lib/domains/suggestions';
import wpcom from 'calypso/lib/wp';
import withCartKey from 'calypso/my-sites/checkout/with-cart-key';
import { domainUseMyDomain } from 'calypso/my-sites/domains/paths';
import { getCurrentUser } from 'calypso/state/current-user/selectors';
import AlreadyOwnADomain from './already-own-a-domain';
import tip from './tip';

import './style.scss';

const debug = debugFactory( 'calypso:domains:register-domain-step' );

// TODO: Enable A/B test handling for M2.1 release
const isPaginationEnabled = config.isEnabled( 'domains/kracken-ui/pagination' );

const noop = () => {};
const domains = wpcom.domains();

// max amount of domain suggestions we should fetch/display
const PAGE_SIZE = 10;
const EXACT_MATCH_PAGE_SIZE = 4;
const MAX_PAGES = 3;
const SUGGESTION_QUANTITY = isPaginationEnabled ? PAGE_SIZE * MAX_PAGES : PAGE_SIZE;
const MIN_QUERY_LENGTH = 2;

// session storage key for query cache
const SESSION_STORAGE_QUERY_KEY = 'domain_step_query';

class RegisterDomainStep extends Component {
	static propTypes = {
		cart: PropTypes.object,
		isCartPendingUpdate: PropTypes.bool,
		isDomainOnly: PropTypes.bool,
		onDomainsAvailabilityChange: PropTypes.func,
		products: PropTypes.object,
		selectedSite: PropTypes.oneOfType( [ PropTypes.object, PropTypes.bool ] ),
		basePath: PropTypes.string.isRequired,
		suggestion: PropTypes.string,
		domainsWithPlansOnly: PropTypes.bool,
		isSignupStep: PropTypes.bool,
		includeWordPressDotCom: PropTypes.bool,
		includeDotBlogSubdomain: PropTypes.bool,
		showExampleSuggestions: PropTypes.bool,
		onSave: PropTypes.func,
		onAddMapping: PropTypes.func,
		onAddDomain: PropTypes.func,
		onAddTransfer: PropTypes.func,
		designType: PropTypes.string,
		deemphasiseTlds: PropTypes.array,
		recordFiltersSubmit: PropTypes.func.isRequired,
		recordFiltersReset: PropTypes.func.isRequired,
		isReskinned: PropTypes.bool,
		showSkipButton: PropTypes.bool,
		onSkip: PropTypes.func,
		promoTlds: PropTypes.array,
		showAlreadyOwnADomain: PropTypes.bool,
		domainAndPlanUpsellFlow: PropTypes.bool,
<<<<<<< HEAD
		useProvidedProductsList: PropTypes.bool,
=======
		handleClickUseYourDomain: PropTypes.func,
>>>>>>> 20572018
	};

	static defaultProps = {
		analyticsSection: 'domains',
		deemphasiseTlds: [],
		includeDotBlogSubdomain: false,
		includeWordPressDotCom: false,
		isDomainOnly: false,
		onAddDomain: noop,
		onAddMapping: noop,
		onDomainsAvailabilityChange: noop,
		onSave: noop,
		vendor: getSuggestionsVendor(),
		showExampleSuggestions: false,
		onSkip: noop,
		showSkipButton: false,
		useProvidedProductsList: false,
	};

	constructor( props ) {
		super( props );

		resetSearchCount();

		this._isMounted = false;
		this.state = this.getState( props );
		this.state.filters = this.getInitialFiltersState();
		this.state.lastFilters = this.getInitialFiltersState();

		if ( props.initialState ) {
			this.state = { ...this.state, ...props.initialState };

			if ( props.initialState.searchResults ) {
				this.state.loadingResults = false;
				this.state.searchResults = props.initialState.searchResults;
			}

			if ( props.initialState.subdomainSearchResults ) {
				this.state.loadingSubdomainResults = false;
				this.state.subdomainSearchResults = props.initialState.subdomainSearchResults;
			}

			if (
				this.state.searchResults ||
				this.state.subdomainSearchResults ||
				! props.initialState.isInitialQueryActive
			) {
				this.state.lastQuery = props.initialState.lastQuery;
			} else {
				this.state.railcarId = this.getNewRailcarId();
			}

			// If there's a domain name as a query parameter suggestion, we always search for it first when the page loads
			if ( props.suggestion ) {
				this.state.lastQuery = getDomainSuggestionSearch( props.suggestion, MIN_QUERY_LENGTH );
			}
		}
	}

	getState( props ) {
		const suggestion = getDomainSuggestionSearch( props.suggestion, MIN_QUERY_LENGTH );
		const loadingResults = Boolean( suggestion );

		return {
			availabilityError: null,
			availabilityErrorData: null,
			availabilityErrorDomain: null,
			availableTlds: [],
			bloggerFilterAdded: false,
			clickedExampleSuggestion: false,
			filters: this.getInitialFiltersState(),
			lastDomainIsTransferrable: false,
			lastDomainSearched: null,
			lastDomainStatus: null,
			lastFilters: this.getInitialFiltersState(),
			lastQuery: suggestion,
			loadingResults,
			loadingSubdomainResults:
				( props.includeWordPressDotCom || props.includeDotBlogSubdomain ) && loadingResults,
			pageNumber: 1,
			pageSize: PAGE_SIZE,
			premiumDomains: {},
			promoTldsAdded: false,
			searchResults: null,
			showAvailabilityNotice: false,
			showSuggestionNotice: false,
			subdomainSearchResults: null,
			suggestionError: null,
			suggestionErrorData: null,
			suggestionErrorDomain: null,
			pendingCheckSuggestion: null,
			unavailableDomains: [],
			trademarkClaimsNoticeInfo: null,
			selectedSuggestion: null,
			isInitialQueryActive: !! props.suggestion,
		};
	}

	getInitialFiltersState() {
		return {
			includeDashes: false,
			maxCharacters: '',
			exactSldMatchesOnly: false,
			tlds: [],
		};
	}

	// @TODO: Please update https://github.com/Automattic/wp-calypso/issues/58453 if you are refactoring away from UNSAFE_* lifecycle methods!
	UNSAFE_componentWillReceiveProps( nextProps ) {
		// Reset state on site change
		if (
			nextProps.selectedSite &&
			nextProps.selectedSite.slug !== ( this.props.selectedSite || {} ).slug
		) {
			this.setState( this.getState( nextProps ) );
			nextProps.suggestion && this.onSearch( nextProps.suggestion );
		}
	}

	checkForBloggerPlan() {
		const plan = get( this.props, 'selectedSite.plan', {} );
		const products = get( this.props, 'cart.products', [] );
		const isBloggerPlan = isBlogger( plan ) || products.some( isBlogger );

		if (
			! this.state.bloggerFilterAdded &&
			isBloggerPlan &&
			isEqual( this.getInitialFiltersState(), this.state.filters )
		) {
			this.setState( { bloggerFilterAdded: true } );
			this.onFiltersChange( { tlds: [ 'blog' ] } );
		}
	}

	componentWillUnmount() {
		this._isMounted = false;
	}

	// In the launch flow, the initial query could sometimes be missing if the user had
	// created a site by skipping the domain step. In these cases, fire the initial search
	// with the subdomain name.
	getInitialQueryInLaunchFlow() {
		if ( ! this.props.isInLaunchFlow ) {
			return;
		}

		if (
			typeof this.props.selectedSite !== 'object' ||
			typeof this.props.selectedSite.domain !== 'string'
		) {
			return;
		}

		const hostname = this.props.selectedSite.domain.split( '.' )[ 0 ];
		const regexHostnameWithRandomNumberSuffix = /^(.+?)([0-9]{5,})/i;
		const [ , strippedHostname ] = hostname.match( regexHostnameWithRandomNumberSuffix ) || [];
		return strippedHostname ?? hostname;
	}

	componentDidMount() {
		const storedQuery = globalThis?.sessionStorage?.getItem( SESSION_STORAGE_QUERY_KEY );
		const query = this.state.lastQuery || storedQuery || this.getInitialQueryInLaunchFlow();

		if ( query && ! this.state.searchResults && ! this.state.subdomainSearchResults ) {
			this.onSearch( query );

			// Delete the stored query once it is consumed.
			globalThis?.sessionStorage?.removeItem( SESSION_STORAGE_QUERY_KEY );
		} else {
			this.getAvailableTlds();
			this.save();
		}
		this._isMounted = true;
		this.props.recordSearchFormView( this.props.analyticsSection );
	}

	componentDidUpdate( prevProps ) {
		this.checkForBloggerPlan();

		if (
			this.props.selectedSite &&
			prevProps.selectedSite &&
			this.props.selectedSite.domain !== prevProps.selectedSite.domain
		) {
			this.focusSearchCard();
		}
	}

	getFreeSubdomainSuggestionsQuantity() {
		return this.props.includeWordPressDotCom + this.props.includeDotBlogSubdomain;
	}

	getNewRailcarId() {
		return `${ uuid().replace( /-/g, '' ) }-domain-suggestion`;
	}

	focusSearchCard = () => {
		this.searchCard.focus();
	};

	bindSearchCardReference = ( searchCard ) => {
		this.searchCard = searchCard;
	};

	getSuggestionsFromProps() {
		const { pageNumber, pageSize } = this.state;
		const searchResults = this.state.searchResults || [];
		const isKrackenUi = isPaginationEnabled;

		let suggestions;
		if ( isKrackenUi ) {
			suggestions = searchResults.slice( 0, pageNumber * pageSize );
		} else {
			suggestions = [ ...searchResults ];
		}

		if ( this.props.includeWordPressDotCom || this.props.includeDotBlogSubdomain ) {
			if ( this.state.loadingSubdomainResults && ! this.state.loadingResults ) {
				const freeSubdomainPlaceholders = Array( this.getFreeSubdomainSuggestionsQuantity() ).fill(
					{ is_placeholder: true }
				);
				suggestions.unshift( ...freeSubdomainPlaceholders );
			} else if ( ! isEmpty( this.state.subdomainSearchResults ) ) {
				suggestions.unshift( ...this.state.subdomainSearchResults );
			}
		}
		return suggestions;
	}

	render() {
		const { isSignupStep, showAlreadyOwnADomain } = this.props;

		const {
			availabilityError,
			availabilityErrorData,
			availabilityErrorDomain,
			showAvailabilityNotice,
			showSuggestionNotice,
			suggestionError,
			suggestionErrorData,
			suggestionErrorDomain,
			trademarkClaimsNoticeInfo,
			isQueryInvalid,
		} = this.state;

		if ( trademarkClaimsNoticeInfo ) {
			return this.renderTrademarkClaimsNotice();
		}

		const { message: suggestionMessage, severity: suggestionSeverity } = showSuggestionNotice
			? getAvailabilityNotice( suggestionErrorDomain, suggestionError, suggestionErrorData )
			: {};
		const { message: availabilityMessage, severity: availabilitySeverity } = showAvailabilityNotice
			? getAvailabilityNotice( availabilityErrorDomain, availabilityError, availabilityErrorData )
			: {};

		const containerDivClassName = classNames( 'register-domain-step', {
			'register-domain-step__signup': this.props.isSignupStep,
		} );

		const searchBoxClassName = classNames( 'register-domain-step__search', {
			'register-domain-step__search-domain-step': this.props.isSignupStep,
		} );

		return (
			<>
				<div className={ containerDivClassName }>
					<div className={ searchBoxClassName }>
						<CompactCard className="register-domain-step__search-card">
							{ this.renderSearchBar() }
						</CompactCard>
					</div>
					{ ! isSignupStep && isQueryInvalid && (
						<Notice
							className="register-domain-step__notice"
							text={ `Please search for domains with more than ${ MIN_QUERY_LENGTH } characters length.` }
							status="is-info"
							showDismiss={ false }
						/>
					) }
					{ availabilityMessage && (
						<Notice
							className="register-domain-step__notice"
							text={ availabilityMessage }
							status={ `is-${ availabilitySeverity }` }
							showDismiss={ false }
						/>
					) }
					{ suggestionMessage && availabilityError !== suggestionError && (
						<Notice
							className="register-domain-step__notice"
							text={ suggestionMessage }
							status={ `is-${ suggestionSeverity }` }
							showDismiss={ false }
						/>
					) }
					{ this.renderFilterContent() }
					{ this.renderDomainExplanationImage() }
					{ this.renderSideContent() }
					<QueryContactDetailsCache />
				</div>
				{ showAlreadyOwnADomain && <AlreadyOwnADomain onClick={ this.useYourDomainFunction() } /> }
			</>
		);
	}

	renderSearchFilters() {
		const isKrackenUi =
			config.isEnabled( 'domains/kracken-ui/dashes-filter' ) ||
			config.isEnabled( 'domains/kracken-ui/exact-match-filter' ) ||
			config.isEnabled( 'domains/kracken-ui/max-characters-filter' );
		const isRenderingInitialSuggestions =
			! Array.isArray( this.state.searchResults ) &&
			! this.state.loadingResults &&
			! this.props.showExampleSuggestions;
		const showFilters =
			( isKrackenUi && ! isRenderingInitialSuggestions ) || this.props.isReskinned;

		const showTldFilter =
			( Array.isArray( this.state.availableTlds ) && this.state.availableTlds.length > 0 ) ||
			this.state.loadingResults;

		return (
			showFilters && (
				<DropdownFilters
					availableTlds={ this.state.availableTlds }
					filters={ this.state.filters }
					lastFilters={ this.state.lastFilters }
					onChange={ this.onFiltersChange }
					onReset={ this.onFiltersReset }
					onSubmit={ this.onFiltersSubmit }
					showPlaceholder={ this.state.loadingResults || ! this.getSuggestionsFromProps() }
					showTldFilter={ showTldFilter }
				/>
			)
		);
	}

	renderSearchBar() {
		const componentProps = {
			className: this.state.clickedExampleSuggestion ? 'is-refocused' : undefined,
			autoFocus: true,
			delaySearch: true,
			delayTimeout: 1000,
			describedBy: 'step-header',
			dir: 'ltr',
			defaultValue: this.state.hideInitialQuery ? '' : this.state.lastQuery,
			value: this.state.hideInitialQuery ? '' : this.state.lastQuery,
			inputLabel: this.props.translate( 'What would you like your domain name to be?' ),
			minLength: MIN_QUERY_LENGTH,
			maxLength: 60,
			onBlur: this.save,
			onSearch: this.onSearch,
			onSearchChange: this.onSearchChange,
			ref: this.bindSearchCardReference,
			isReskinned: this.props.isReskinned,
		};

		return (
			<>
				<Search { ...componentProps }></Search>
				{ this.renderSearchFilters() }
			</>
		);
	}

	rejectTrademarkClaim = () => {
		this.setState( {
			selectedSuggestion: null,
			trademarkClaimsNoticeInfo: null,
		} );
	};

	acceptTrademarkClaim = () => {
		this.props.onAddDomain( this.state.selectedSuggestion );
	};

	renderTrademarkClaimsNotice() {
		const { isSignupStep } = this.props;
		const { selectedSuggestion, trademarkClaimsNoticeInfo } = this.state;
		const domain = get( selectedSuggestion, 'domain_name' );

		return (
			<TrademarkClaimsNotice
				domain={ domain }
				isSignupStep={ isSignupStep }
				onAccept={ this.acceptTrademarkClaim }
				onGoBack={ this.rejectTrademarkClaim }
				onReject={ this.rejectTrademarkClaim }
				suggestion={ selectedSuggestion }
				trademarkClaimsNoticeInfo={ trademarkClaimsNoticeInfo }
			/>
		);
	}

	renderFilterResetNotice() {
		return (
			<FilterResetNotice
				className="register-domain-step__filter-reset-notice"
				isLoading={ this.state.loadingResults }
				lastFilters={ this.state.lastFilters }
				onReset={ this.onFiltersReset }
				suggestions={ this.state.searchResults }
			/>
		);
	}

	renderPaginationControls() {
		if ( ! isPaginationEnabled ) {
			return null;
		}

		const { searchResults, pageNumber, pageSize, loadingResults: isLoading } = this.state;

		if ( searchResults === null ) {
			return null;
		}

		if ( pageNumber >= MAX_PAGES ) {
			return null;
		}

		if ( searchResults.length <= pageNumber * pageSize ) {
			return null;
		}

		const className = classNames( 'register-domain-step__next-page', {
			'register-domain-step__next-page--is-loading': isLoading,
		} );
		return (
			<CompactCard className={ className }>
				<Button
					className="register-domain-step__next-page-button"
					disabled={ isLoading }
					busy={ isLoading }
					onClick={ this.showNextPage }
				>
					{ this.props.translate( 'Show more results' ) }
				</Button>
			</CompactCard>
		);
	}

	handleClickExampleSuggestion = () => {
		this.focusSearchCard();

		this.setState( { clickedExampleSuggestion: true } );
	};

	renderFilterContent() {
		const { isSignupStep } = this.props;
		const isSearching = this.state.lastQuery !== '' || this.state.loadingResults;

		if ( isSignupStep || isSearching ) {
			return (
				<>
					{ this.renderContent() }
					{ this.renderFilterResetNotice() }
					{ this.renderPaginationControls() }
				</>
			);
		}

		return (
			<>
				{ this.renderBestNamesPrompt() }
				<EmptyContent
					title=""
					className="register-domain-step__placeholder"
					illustration={ Illustration }
					illustrationWidth={ 280 }
				/>
			</>
		);
	}

	renderDomainExplanationImage() {
		return (
			<div className="register-domain-step__domain-side-content-container-domain-explanation-image">
				<span></span>
				<span></span>
				<span className="register-domain-step__domain-side-content-container-domain-explanation-image-url">
					https://
					{ this.props.translate( 'yoursitename', {
						comment: 'example url used to explain what a domain is.',
					} ) }
					.com
				</span>
				<span></span>
			</div>
		);
	}

	renderContent() {
		if ( Array.isArray( this.state.searchResults ) || this.state.loadingResults ) {
			return this.renderSearchResults();
		}

		if ( this.props.showExampleSuggestions ) {
			return this.renderExampleSuggestions();
		}

		return null;
	}

	save = () => {
		this.props.onSave( this.state );
	};

	saveAndGetPremiumPrices = () => {
		this.save();

		Object.keys( this.state.premiumDomains ).map( ( premiumDomain ) => {
			this.fetchDomainPrice( premiumDomain ).then( ( domainPrice ) => {
				this.setState( ( state ) => {
					const newPremiumDomains = { ...state.premiumDomains };
					newPremiumDomains[ premiumDomain ] = domainPrice;
					return {
						premiumDomains: newPremiumDomains,
					};
				} );
			} );
		} );
	};

	repeatSearch = ( stateOverride = {}, { shouldQuerySubdomains = true } = {} ) => {
		this.save();

		const { lastQuery } = this.state;
		const loadingResults = Boolean( getDomainSuggestionSearch( lastQuery, MIN_QUERY_LENGTH ) );

		const nextState = {
			availabilityError: null,
			availabilityErrorData: null,
			availabilityErrorDomain: null,
			exactMatchDomain: null,
			lastDomainSearched: null,
			lastFilters: this.state.filters,
			loadingResults,
			loadingSubdomainResults: loadingResults,
			showAvailabilityNotice: false,
			showSuggestionNotice: false,
			suggestionError: null,
			suggestionErrorData: null,
			suggestionErrorDomain: null,
			...stateOverride,
		};
		debug( 'Repeating a search with the following input for setState', nextState );
		this.setState( nextState, () => {
			loadingResults && this.onSearch( lastQuery, { shouldQuerySubdomains } );
		} );
	};

	getActiveFiltersForAPI() {
		const { filters } = this.state;
		const { promoTlds } = this.props;
		const filtersForAPI = mapKeys(
			pickBy(
				filters,
				( value ) => isNumberString( value ) || value === true || Array.isArray( value )
			),
			( value, key ) => snakeCase( key )
		);

		/**
		 * If promoTlds is set we want to make sure only those TLDs will be suggested
		 * so we set the filter to those or filter the existing tld filter just in case
		 */
		if ( promoTlds ) {
			if ( filtersForAPI?.tlds?.length > 0 ) {
				filtersForAPI.tlds = filtersForAPI.tlds.filter( ( tld ) => promoTlds.includes( tld ) );
			} else {
				filtersForAPI.tlds = promoTlds;
			}
		}
		return filtersForAPI;
	}

	toggleTldInFilter = ( event ) => {
		const isCurrentlySelected = event.currentTarget.dataset.selected === 'true';
		const newTld = event.currentTarget.value;

		const tlds = new Set( [ ...this.state.filters.tlds, newTld ] );
		if ( isCurrentlySelected ) {
			tlds.delete( newTld );
		}

		this.repeatSearch( {
			filters: {
				...this.state.filters,
				tlds: [ ...tlds ],
			},
			pageNumber: 1,
		} );
	};

	onFiltersChange = ( newFilters, { shouldSubmit = false } = {} ) => {
		this.setState(
			{
				filters: { ...this.state.filters, ...newFilters },
			},
			() => {
				shouldSubmit && this.onFiltersSubmit();
			}
		);
	};

	onFiltersReset = ( ...keysToReset ) => {
		this.props.recordFiltersReset( this.state.filters, keysToReset, this.props.analyticsSection );
		const filters = {
			...this.state.filters,
			...( Array.isArray( keysToReset ) && keysToReset.length > 0
				? pick( this.getInitialFiltersState(), keysToReset )
				: this.getInitialFiltersState() ),
		};
		this.repeatSearch( {
			filters,
			lastFilters: filters,
			pageNumber: 1,
		} );
	};

	onFiltersSubmit = () => {
		this.props.recordFiltersSubmit( this.state.filters, this.props.analyticsSection );
		this.repeatSearch( { pageNumber: 1 } );
	};

	onSearchChange = ( searchQuery, callback = noop ) => {
		if ( ! this._isMounted ) {
			return;
		}

		const cleanedQuery = getDomainSuggestionSearch( searchQuery, MIN_QUERY_LENGTH );
		const loadingResults = Boolean( cleanedQuery );
		const isInitialQueryActive = ! searchQuery || searchQuery === this.props.suggestion;

		this.setState(
			{
				isInitialQueryActive,
				availabilityError: null,
				availabilityErrorData: null,
				availabilityErrorDomain: null,
				exactMatchDomain: null,
				lastDomainSearched: null,
				isQueryInvalid: false,
				lastQuery: cleanedQuery,
				hideInitialQuery: false,
				loadingResults,
				loadingSubdomainResults: loadingResults,
				pageNumber: 1,
				showAvailabilityNotice: false,
				showSuggestionNotice: false,
				suggestionError: null,
				suggestionErrorData: null,
				suggestionErrorDomain: null,
			},
			callback
		);
	};

	getAvailableTlds = ( domain = undefined, vendor = undefined ) => {
		const { promoTlds } = this.props;
		return getAvailableTlds( { vendor, search: domain } )
			.then( ( availableTlds ) => {
				let filteredAvailableTlds = availableTlds;
				if ( promoTlds ) {
					filteredAvailableTlds = availableTlds.filter( ( tld ) => promoTlds.includes( tld ) );
				}
				this.setState( {
					availableTlds: filteredAvailableTlds,
				} );
			} )
			.catch( noop );
	};

	fetchDomainPrice = ( domain ) => {
		return wpcom.req
			.get( `/domains/${ encodeURIComponent( domain ) }/price` )
			.then( ( data ) => ( {
				pending: false,
				is_premium: data.is_premium,
				cost: data.cost,
				is_price_limit_exceeded: data.is_price_limit_exceeded,
			} ) )
			.catch( ( error ) => ( {
				pending: true,
				error,
			} ) );
	};

	preCheckDomainAvailability = ( domain ) => {
		return new Promise( ( resolve ) => {
			checkDomainAvailability(
				{
					domainName: domain,
					blogId: get( this.props, 'selectedSite.ID', null ),
					isCartPreCheck: true,
				},
				( error, result ) => {
					const status = get( result, 'status', error );
					const isAvailable = domainAvailability.AVAILABLE === status;
					const isAvailableSupportedPremiumDomain =
						config.isEnabled( 'domains/premium-domain-purchases' ) &&
						domainAvailability.AVAILABLE_PREMIUM === status &&
						result?.is_supported_premium_domain;
					resolve( {
						status: ! isAvailable && ! isAvailableSupportedPremiumDomain ? status : null,
						trademarkClaimsNoticeInfo: get( result, 'trademark_claims_notice_info', null ),
					} );
				}
			);
		} );
	};

	checkDomainAvailability = ( domain, timestamp ) => {
		if (
			! domain.match(
				/^([a-z0-9]([a-z0-9-]*[a-z0-9])?\.)*[a-z0-9]([a-z0-9-]*[a-z0-9])?\.[a-z]{2,63}$/i
			)
		) {
			this.setState( { lastDomainStatus: null, lastDomainIsTransferrable: false } );
			return;
		}
		if ( this.props.isSignupStep && domain.match( /\.wordpress\.com$/ ) ) {
			this.setState( { lastDomainStatus: null, lastDomainIsTransferrable: false } );
			return;
		}

		if ( this.props.promoTlds && ! this.props.promoTlds.includes( getTld( domain ) ) ) {
			// We don't want to run an availability check if promoTlds are set
			// and the searched domain is not one of those TLDs
			return;
		}

		return new Promise( ( resolve ) => {
			checkDomainAvailability(
				{ domainName: domain, blogId: get( this.props, 'selectedSite.ID', null ) },
				( error, result ) => {
					const timeDiff = Date.now() - timestamp;
					const status = get( result, 'status', error );
					const mappable = get( result, 'mappable' );
					const domainChecked = get( result, 'domain_name', domain );

					const {
						AVAILABLE,
						AVAILABLE_PREMIUM,
						MAPPED,
						MAPPED_SAME_SITE_TRANSFERRABLE,
						TRANSFERRABLE,
						TRANSFERRABLE_PREMIUM,
						UNKNOWN,
					} = domainAvailability;
					const isDomainAvailable = [ AVAILABLE, UNKNOWN ].includes( status );
					const isDomainTransferrable = TRANSFERRABLE === status;
					const isDomainMapped = MAPPED === mappable;
					const isAvailablePremiumDomain = AVAILABLE_PREMIUM === status;
					const isAvailableSupportedPremiumDomain =
						config.isEnabled( 'domains/premium-domain-purchases' ) &&
						AVAILABLE_PREMIUM === status &&
						result?.is_supported_premium_domain;

					// Mapped status always overrides other statuses.
					const availabilityStatus = isDomainMapped ? mappable : status;

					this.setState( {
						exactMatchDomain: domainChecked,
						lastDomainStatus: availabilityStatus,
						lastDomainIsTransferrable: isDomainTransferrable,
					} );
					if ( isDomainAvailable || isAvailableSupportedPremiumDomain ) {
						this.setState( {
							showAvailabilityNotice: false,
							availabilityError: null,
							availabilityErrorData: null,
						} );
					} else {
						let site = get( result, 'other_site_domain', null );
						if (
							includes(
								[ MAPPED_SAME_SITE_TRANSFERRABLE, AVAILABLE_PREMIUM, TRANSFERRABLE_PREMIUM ],
								status
							)
						) {
							site = get( this.props, 'selectedSite.slug', null );
						}
						this.showAvailabilityErrorMessage( domain, availabilityStatus, {
							site,
							maintenanceEndTime: get( result, 'maintenance_end_time', null ),
						} );
					}

					this.props.recordDomainAvailabilityReceive(
						domain,
						status,
						timeDiff,
						this.props.analyticsSection
					);

					this.props.onDomainsAvailabilityChange( true );
					resolve(
						isDomainAvailable || isAvailableSupportedPremiumDomain || isAvailablePremiumDomain
							? result
							: null
					);
				}
			);
		} );
	};

	getDomainsSuggestions = ( domain, timestamp ) => {
		const suggestionQuantity = SUGGESTION_QUANTITY - this.getFreeSubdomainSuggestionsQuantity();

		const query = {
			query: domain,
			quantity: suggestionQuantity,
			include_wordpressdotcom: false,
			include_dotblogsubdomain: false,
			tld_weight_overrides: getTldWeightOverrides( this.props.designType ),
			vendor: this.props.vendor,
			site_slug: this.props?.selectedSite?.slug,
			recommendation_context: get( this.props, 'selectedSite.name', '' )
				.replace( ' ', ',' )
				.toLocaleLowerCase(),
			...this.getActiveFiltersForAPI(),
		};

		debug( 'Fetching domains suggestions with the following query', query );

		return domains
			.suggestions( query )
			.then( ( domainSuggestions ) => {
				this.props.onDomainsAvailabilityChange( true );
				const timeDiff = Date.now() - timestamp;
				const analyticsResults = domainSuggestions.map( ( suggestion ) => suggestion.domain_name );

				this.props.recordSearchResultsReceive(
					domain,
					analyticsResults,
					timeDiff,
					domainSuggestions.length,
					this.props.analyticsSection
				);

				return domainSuggestions;
			} )
			.catch( ( error ) => {
				const timeDiff = Date.now() - timestamp;
				if ( error && error.statusCode === 503 && ! this.props.isSignupStep ) {
					const maintenanceEndTime = get( error, 'data.maintenance_end_time', null );
					this.props.onDomainsAvailabilityChange( false, maintenanceEndTime );
				} else if ( error && error.error ) {
					this.showSuggestionErrorMessage( domain, error.error, {
						maintenanceEndTime: get( error, 'data.maintenance_end_time', null ),
						site: this.props?.selectedSite,
					} );
				}

				const analyticsResults = [
					error.code || error.error || 'ERROR' + ( error.statusCode || '' ),
				];
				this.props.recordSearchResultsReceive(
					domain,
					analyticsResults,
					timeDiff,
					-1,
					this.props.analyticsSection
				);
				throw error;
			} );
	};

	handleDomainSuggestions = ( domain ) => ( results ) => {
		if (
			! this.state.loadingResults ||
			domain !== this.state.lastDomainSearched ||
			! this._isMounted
		) {
			// this callback is irrelevant now, a newer search has been made or the results were cleared OR
			// domain registration was not available and component is unmounted
			return;
		}

		const suggestionMap = new Map();

		flatten( compact( results ) ).forEach( ( result ) => {
			const { domain_name: domainName } = result;
			suggestionMap.has( domainName )
				? suggestionMap.set( domainName, { ...suggestionMap.get( domainName ), ...result } )
				: suggestionMap.set( domainName, result );
		} );

		const suggestions = reject(
			reject( reject( [ ...suggestionMap.values() ], isUnknownSuggestion ), isMissingVendor ),
			isUnsupportedPremiumSuggestion
		);

		const hasAvailableFQDNSearch = [
			domainAvailability.AVAILABLE,
			domainAvailability.AVAILABLE_PREMIUM,
		].includes( suggestions?.[ 0 ]?.status );

		const markedSuggestions = markFeaturedSuggestions(
			suggestions,
			this.state.exactMatchDomain,
			getStrippedDomainBase( domain ),
			true,
			this.props.deemphasiseTlds,
			hasAvailableFQDNSearch
		);

		const premiumDomains = {};
		markedSuggestions
			.filter( ( suggestion ) => suggestion?.is_premium )
			.map( ( suggestion ) => {
				premiumDomains[ suggestion.domain_name ] = {
					pending: true,
				};
			} );

		this.setState(
			{
				premiumDomains,
				pageSize: hasAvailableFQDNSearch ? EXACT_MATCH_PAGE_SIZE : PAGE_SIZE,
				searchResults: markedSuggestions,
				loadingResults: false,
			},
			this.saveAndGetPremiumPrices
		);
	};

	getSubdomainSuggestions = ( domain, timestamp ) => {
		const subdomainQuery = {
			query: domain,
			quantity: this.getFreeSubdomainSuggestionsQuantity(),
			include_wordpressdotcom: true,
			include_dotblogsubdomain: this.props.includeDotBlogSubdomain,
			only_wordpressdotcom: this.props.includeDotBlogSubdomain,
			tld_weight_overrides: null,
			vendor: 'dot',
			...this.getActiveFiltersForAPI(),
		};

		domains
			.suggestions( subdomainQuery )
			.then( this.handleSubdomainSuggestions( domain, subdomainQuery.vendor, timestamp ) )
			.catch( this.handleSubdomainSuggestionsFailure( domain, timestamp ) );
	};

	handleSubdomainSuggestions = ( domain, vendor, timestamp ) => ( subdomainSuggestions ) => {
		subdomainSuggestions = subdomainSuggestions.map( ( suggestion ) => {
			suggestion.fetch_algo = suggestion.domain_name.endsWith( '.wordpress.com' )
				? '/domains/search/wpcom'
				: '/domains/search/dotblogsub';
			suggestion.vendor = vendor;
			suggestion.isSubDomainSuggestion = true;

			return suggestion;
		} );

		this.props.onDomainsAvailabilityChange( true );
		const timeDiff = Date.now() - timestamp;
		const analyticsResults = subdomainSuggestions.map( ( suggestion ) => suggestion.domain_name );

		this.props.recordSearchResultsReceive(
			domain,
			analyticsResults,
			timeDiff,
			subdomainSuggestions.length,
			this.props.analyticsSection
		);

		this.setState(
			{
				subdomainSearchResults: subdomainSuggestions,
				loadingSubdomainResults: false,
			},
			this.save
		);
	};

	handleSubdomainSuggestionsFailure = ( domain, timestamp ) => ( error ) => {
		const timeDiff = Date.now() - timestamp;

		if ( error && error.statusCode === 503 ) {
			this.props.onDomainsAvailabilityChange( false );
		} else if ( error && error.error ) {
			this.showSuggestionErrorMessage( domain, error.error );
		}

		const analyticsResults = [ error.code || error.error || 'ERROR' + ( error.statusCode || '' ) ];
		this.props.recordSearchResultsReceive(
			domain,
			analyticsResults,
			timeDiff,
			-1,
			this.props.analyticsSection
		);

		this.setState( {
			subdomainSearchResults: [],
			loadingSubdomainResults: false,
		} );
	};

	onSearch = async ( searchQuery, { shouldQuerySubdomains = true } = {} ) => {
		debug( 'onSearch handler was triggered with query', searchQuery );

		const domain = getDomainSuggestionSearch( searchQuery, MIN_QUERY_LENGTH );

		this.setState(
			{
				lastQuery: domain,
				lastFilters: this.state.filters,
				hideInitialQuery: false,
			},
			this.save
		);

		if ( domain === '' ) {
			this.setState( { isQueryInvalid: searchQuery !== domain } );
			debug( 'onSearch handler was terminated by an empty domain input' );
			return;
		}

		enqueueSearchStatReport(
			{ query: searchQuery, section: this.props.analyticsSection, vendor: this.props.vendor },
			this.props.recordSearchFormSubmit
		);

		this.setState(
			{
				isQueryInvalid: false,
				lastDomainSearched: domain,
				railcarId: this.getNewRailcarId(),
				loadingResults: true,
			},
			() => {
				const timestamp = Date.now();

				this.getAvailableTlds( domain, this.props.vendor );
				const domainSuggestions = Promise.all( [
					this.checkDomainAvailability( domain, timestamp ),
					this.getDomainsSuggestions( domain, timestamp ),
				] );

				domainSuggestions
					.catch( () => [] ) // handle the error and return an empty list
					.then( this.handleDomainSuggestions( domain ) );

				if (
					shouldQuerySubdomains &&
					( this.props.includeWordPressDotCom || this.props.includeDotBlogSubdomain )
				) {
					this.getSubdomainSuggestions( domain, timestamp );
				}
			}
		);
	};

	showNextPage = () => {
		const pageNumber = this.state.pageNumber + 1;

		debug(
			`Showing page ${ pageNumber } with query "${ this.state.lastQuery }" in section "${ this.props.analyticsSection }"`
		);

		this.props.recordShowMoreResults(
			this.state.lastQuery,
			pageNumber,
			this.props.analyticsSection
		);

		this.setState( { pageNumber, pageSize: PAGE_SIZE }, this.save );
	};

	renderBestNamesPrompt() {
		const { translate } = this.props;
		return (
			<div className="register-domain-step__example-prompt">
				<Icon icon={ tip } size={ 20 } />
				{ translate( 'The best names are short and memorable' ) }
			</div>
		);
	}

	renderExampleSuggestions() {
		const { isReskinned, domainsWithPlansOnly, offerUnavailableOption, products, path } =
			this.props;

		if ( isReskinned ) {
			return this.renderBestNamesPrompt();
		}

		return (
			<ExampleDomainSuggestions
				domainsWithPlansOnly={ domainsWithPlansOnly }
				offerUnavailableOption={ offerUnavailableOption }
				onClickExampleSuggestion={ this.handleClickExampleSuggestion }
				path={ path }
				products={ products }
				url={ this.getUseYourDomainUrl() }
			/>
		);
	}

	renderFreeDomainExplainer() {
		return <FreeDomainExplainer onSkip={ this.props.hideFreePlan } />;
	}

	onAddDomain = ( suggestion ) => {
		const domain = get( suggestion, 'domain_name' );
		const { premiumDomains } = this.state;

		// disable adding a domain to the cart while the premium price is still fetching
		if ( premiumDomains?.[ domain ]?.pending ) {
			return;
		}

		// also don't allow premium domain purchases over certain price point
		if ( premiumDomains?.[ domain ]?.is_price_limit_exceeded ) {
			return;
		}

		globalThis?.sessionStorage.setItem( SESSION_STORAGE_QUERY_KEY, this.state.lastQuery || '' );

		const isSubDomainSuggestion = get( suggestion, 'isSubDomainSuggestion' );
		if ( ! hasDomainInCart( this.props.cart, domain ) && ! isSubDomainSuggestion ) {
			this.setState( { pendingCheckSuggestion: suggestion } );

			this.preCheckDomainAvailability( domain )
				.catch( () => [] )
				.then( ( { status, trademarkClaimsNoticeInfo } ) => {
					this.setState( { pendingCheckSuggestion: null } );
					this.props.recordDomainAddAvailabilityPreCheck(
						domain,
						status,
						this.props.analyticsSection
					);
					if ( status ) {
						this.setState( { unavailableDomains: [ ...this.state.unavailableDomains, domain ] } );
						this.showAvailabilityErrorMessage( domain, status, {
							availabilityPreCheck: true,
						} );
					} else if ( trademarkClaimsNoticeInfo ) {
						this.setState( {
							trademarkClaimsNoticeInfo: trademarkClaimsNoticeInfo,
							selectedSuggestion: suggestion,
						} );
					} else {
						this.props.onAddDomain( suggestion );
					}
				} );
		} else {
			this.props.onAddDomain( suggestion );
		}
	};

	useYourDomainFunction = () => {
		return this.goToUseYourDomainStep;
	};

	renderSearchResults() {
		const {
			exactMatchDomain,
			lastDomainIsTransferrable,
			lastDomainSearched,
			lastDomainStatus,
			premiumDomains,
		} = this.state;

		const matchesSearchedDomain = ( suggestion ) => suggestion.domain_name === exactMatchDomain;
		const availableDomain =
			lastDomainStatus === domainAvailability.AVAILABLE &&
			find( this.state.searchResults, matchesSearchedDomain );
		const onAddMapping = ( domain ) => this.props.onAddMapping( domain, this.state );

		const suggestions = this.getSuggestionsFromProps();

		// the search returned no results
		if (
			suggestions.length === 0 &&
			! this.state.loadingResults &&
			this.props.showExampleSuggestions
		) {
			return this.renderExampleSuggestions();
		}

		const hasResults =
			( Array.isArray( this.state.searchResults ) && this.state.searchResults.length ) > 0 &&
			! this.state.loadingResults;

		const isFreeDomainExplainerVisible =
			! this.props.forceHideFreeDomainExplainerAndStrikeoutUi &&
			this.props.isPlanSelectionAvailableInFlow;

		return (
			<DomainSearchResults
				key="domain-search-results" // key is required for CSS transition of content/
				availableDomain={ availableDomain }
				domainsWithPlansOnly={ this.props.domainsWithPlansOnly }
				isDomainOnly={ this.props.isDomainOnly }
				lastDomainSearched={ lastDomainSearched }
				lastDomainStatus={ lastDomainStatus }
				lastDomainIsTransferrable={ lastDomainIsTransferrable }
				onAddMapping={ onAddMapping }
				onClickResult={ this.onAddDomain }
				onClickMapping={ this.goToMapDomainStep }
				onAddTransfer={ this.props.onAddTransfer }
				onClickTransfer={ this.goToTransferDomainStep }
				onClickUseYourDomain={ this.props.handleClickUseYourDomain ?? this.useYourDomainFunction() }
				tracksButtonClickSource="exact-match-top"
				suggestions={ suggestions }
				premiumDomains={ premiumDomains }
				isLoadingSuggestions={ this.state.loadingResults }
				products={ this.props.products }
				selectedSite={ this.props.selectedSite }
				offerUnavailableOption={ this.props.offerUnavailableOption }
				showAlreadyOwnADomain={ this.props.showAlreadyOwnADomain }
				placeholderQuantity={ PAGE_SIZE }
				isSignupStep={ this.props.isSignupStep }
				showStrikedOutPrice={
					this.props.isSignupStep && ! this.props.forceHideFreeDomainExplainerAndStrikeoutUi
				}
				railcarId={ this.state.railcarId }
				fetchAlgo={ this.getFetchAlgo() }
				cart={ this.props.cart }
				isCartPendingUpdate={ this.props.isCartPendingUpdate }
				pendingCheckSuggestion={ this.state.pendingCheckSuggestion }
				unavailableDomains={ this.state.unavailableDomains }
				onSkip={ this.props.onSkip }
				showSkipButton={ this.props.showSkipButton }
				isReskinned={ this.props.isReskinned }
				domainAndPlanUpsellFlow={ this.props.domainAndPlanUpsellFlow }
				useProvidedProductsList={ this.props.useProvidedProductsList }
			>
				{ ! this.props.isReskinned &&
					hasResults &&
					isFreeDomainExplainerVisible &&
					this.renderFreeDomainExplainer() }
			</DomainSearchResults>
		);
	}

	renderSideContent() {
		return this.props.isReskinned && ! this.state.loadingResults && this.props.reskinSideContent;
	}

	getFetchAlgo() {
		const fetchAlgoPrefix = '/domains/search/' + this.props.vendor;

		if ( this.props.isDomainOnly ) {
			return fetchAlgoPrefix + '/domain-only';
		}
		if ( this.props.isSignupStep ) {
			return fetchAlgoPrefix + '/signup';
		}
		return fetchAlgoPrefix + '/domains';
	}

	getMapDomainUrl() {
		let mapDomainUrl;

		if ( this.props.mapDomainUrl ) {
			mapDomainUrl = this.props.mapDomainUrl;
		} else {
			const query = stringify( { initialQuery: this.state.lastQuery.trim() } );
			mapDomainUrl = `${ this.props.basePath }/mapping`;
			if ( this.props.selectedSite ) {
				mapDomainUrl += `/${ this.props.selectedSite.slug }?${ query }`;
			}
		}

		return mapDomainUrl;
	}

	getTransferDomainUrl() {
		let transferDomainUrl;

		if ( this.props.transferDomainUrl ) {
			transferDomainUrl = this.props.transferDomainUrl;
		} else {
			const query = stringify( { initialQuery: this.state.lastQuery.trim() } );
			transferDomainUrl = `${ this.props.basePath }/transfer`;
			if ( this.props.selectedSite ) {
				transferDomainUrl += `/${ this.props.selectedSite.slug }?${ query }`;
			}
		}

		return transferDomainUrl;
	}

	getUseYourDomainUrl() {
		let useYourDomainUrl;

		if ( this.props.useYourDomainUrl ) {
			useYourDomainUrl = this.props.useYourDomainUrl;
		} else {
			useYourDomainUrl = `${ this.props.basePath }/use-your-domain`;
			if ( this.props.selectedSite ) {
				useYourDomainUrl = domainUseMyDomain(
					this.props.selectedSite.slug,
					this.state.lastQuery.trim()
				);
			}
		}

		return useYourDomainUrl;
	}

	goToMapDomainStep = ( event ) => {
		event.preventDefault();

		this.props.recordMapDomainButtonClick( this.props.analyticsSection );

		page( this.getMapDomainUrl() );
	};

	goToTransferDomainStep = ( event ) => {
		event.preventDefault();

		const source = event.currentTarget.dataset.tracksButtonClickSource;

		this.props.recordTransferDomainButtonClick( this.props.analyticsSection, source );

		page( this.getTransferDomainUrl() );
	};

	goToUseYourDomainStep = ( event ) => {
		event.preventDefault();

		this.props.recordUseYourDomainButtonClick( this.props.analyticsSection );

		page( this.getUseYourDomainUrl() );
	};

	showAvailabilityErrorMessage( domain, error, errorData ) {
		const {
			DOTBLOG_SUBDOMAIN,
			TRANSFERRABLE,
			RECENT_REGISTRATION_LOCK_NOT_TRANSFERRABLE,
			SERVER_TRANSFER_PROHIBITED_NOT_TRANSFERRABLE,
		} = domainAvailability;
		if (
			( TRANSFERRABLE === error && this.state.lastDomainIsTransferrable ) ||
			RECENT_REGISTRATION_LOCK_NOT_TRANSFERRABLE === error ||
			SERVER_TRANSFER_PROHIBITED_NOT_TRANSFERRABLE === error ||
			( this.props.isSignupStep && DOTBLOG_SUBDOMAIN === error )
		) {
			return;
		}
		this.setState( {
			showAvailabilityNotice: true,
			availabilityError: error,
			availabilityErrorData: errorData,
			availabilityErrorDomain: domain,
		} );
	}

	showSuggestionErrorMessage( domain, error, errorData ) {
		const {
			DOTBLOG_SUBDOMAIN,
			TRANSFERRABLE,
			RECENT_REGISTRATION_LOCK_NOT_TRANSFERRABLE,
			SERVER_TRANSFER_PROHIBITED_NOT_TRANSFERRABLE,
		} = domainAvailability;
		if (
			( TRANSFERRABLE === error && this.state.lastDomainIsTransferrable ) ||
			RECENT_REGISTRATION_LOCK_NOT_TRANSFERRABLE === error ||
			SERVER_TRANSFER_PROHIBITED_NOT_TRANSFERRABLE === error ||
			( this.props.isSignupStep && DOTBLOG_SUBDOMAIN === error )
		) {
			return;
		}
		this.setState( {
			showSuggestionNotice: true,
			suggestionError: error,
			suggestionErrorData: errorData,
			suggestionErrorDomain: domain,
		} );
	}
}

export default connect(
	( state ) => {
		return {
			currentUser: getCurrentUser( state ),
		};
	},
	{
		recordDomainAvailabilityReceive,
		recordDomainAddAvailabilityPreCheck,
		recordFiltersReset,
		recordFiltersSubmit,
		recordMapDomainButtonClick,
		recordSearchFormSubmit,
		recordSearchFormView,
		recordSearchResultsReceive,
		recordShowMoreResults,
		recordTransferDomainButtonClick,
		recordUseYourDomainButtonClick,
	}
)( withCartKey( withShoppingCart( localize( RegisterDomainStep ) ) ) );<|MERGE_RESOLUTION|>--- conflicted
+++ resolved
@@ -126,11 +126,8 @@
 		promoTlds: PropTypes.array,
 		showAlreadyOwnADomain: PropTypes.bool,
 		domainAndPlanUpsellFlow: PropTypes.bool,
-<<<<<<< HEAD
 		useProvidedProductsList: PropTypes.bool,
-=======
 		handleClickUseYourDomain: PropTypes.func,
->>>>>>> 20572018
 	};
 
 	static defaultProps = {
