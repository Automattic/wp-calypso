--- conflicted
+++ resolved
@@ -26,11 +26,8 @@
 import { connect } from 'react-redux';
 import { localize } from 'i18n-calypso';
 import { withShoppingCart } from '@automattic/shopping-cart';
-<<<<<<< HEAD
 import { Icon } from '@wordpress/icons';
-=======
 import Search from '@automattic/search';
->>>>>>> 89d339bd
 
 /**
  * Internal dependencies
