--- conflicted
+++ resolved
@@ -150,17 +150,10 @@
 	}
 }
 
-<<<<<<< HEAD
 .is-section-signup.is-white-signup .domain-suggestion.featured-domain-suggestion {
 	border: none;
 	border-radius: 4px; /* stylelint-disable-line */
 	margin: 0;
-=======
-.is-section-signup.is-white-signup .featured-domain-suggestion {
-	box-sizing: border-box;
-	border: 1px solid #e2e4e7;
-	margin-bottom: 12px;
->>>>>>> 9a34b8c8
 	align-items: center;
 	background: #fdfdfd;
 
@@ -173,19 +166,14 @@
 
 	.button.domain-suggestion__action {
 		margin-top: 0;
-<<<<<<< HEAD
-		padding: 12px 24px;
-		border-radius: 4px; /* stylelint-disable-line */
-
-		@include break-mobile {
-			padding: 0.7em 3em;
-		}
-=======
 		font-weight: 500; /* stylelint-disable-line */
 		padding: 0.65em 2.8em;
 		border-radius: 4px; /* stylelint-disable-line */
 		box-shadow: 0 1px 2px rgba( 0, 0, 0, 0.05 );
->>>>>>> 9a34b8c8
+
+		@include break-mobile {
+			padding: 0.7em 3em;
+		}
 	}
 }
 
