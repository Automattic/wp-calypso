--- conflicted
+++ resolved
@@ -97,11 +97,7 @@
 			</div>
 			<div className="status-card__hide-mobile">
 				<div className="status-card__title">{ displayDateNoLatest }</div>
-<<<<<<< HEAD
-				{ showRealTimeMessage && (
-=======
 				{ config.isEnabled( 'jetpack/backup-realtime-message' ) && showRealTimeMessage && (
->>>>>>> fb170dd2
 					<BackupRealtimeMessage
 						baseBackupDate={ baseBackupDate }
 						eventsCount={ backup.rewindStepCount }
