/** @format */

/**
 * Internal dependencies
 */
import { siteHasEligibleWpcomPlan } from '../is-site-google-my-business-eligible';

import {
	PLAN_FREE,
	PLAN_BLOGGER,
	PLAN_BLOGGER_2_YEARS,
	PLAN_PERSONAL,
	PLAN_PERSONAL_2_YEARS,
	PLAN_PREMIUM,
	PLAN_PREMIUM_2_YEARS,
	PLAN_BUSINESS_MONTHLY,
	PLAN_BUSINESS,
	PLAN_BUSINESS_2_YEARS,
	PLAN_ECOMMERCE,
	PLAN_ECOMMERCE_2_YEARS,
	PLAN_JETPACK_FREE,
	PLAN_JETPACK_PREMIUM,
	PLAN_JETPACK_PERSONAL,
	PLAN_JETPACK_BUSINESS,
	PLAN_JETPACK_PREMIUM_MONTHLY,
	PLAN_JETPACK_BUSINESS_MONTHLY,
	PLAN_JETPACK_PERSONAL_MONTHLY,
} from 'lib/plans/constants';
import selectors from 'state/sites/selectors';

jest.mock( 'state/sites/selectors', () => ( {
	getSitePlanSlug: jest.fn(),
} ) );

<<<<<<< HEAD
describe( 'siteHasEligibleWpcomPlan()', () => {
	test( 'should return true if site has eligible WP.com plan', () => {
		const plans = [ PLAN_BUSINESS, PLAN_BUSINESS_2_YEARS, PLAN_ECOMMERCE, PLAN_ECOMMERCE_2_YEARS ];
=======
describe( 'siteHasBusinessPlan()', () => {
	test( 'should return true if site has WP.com business plan', () => {
		const plans = [ PLAN_BUSINESS_MONTHLY, PLAN_BUSINESS, PLAN_BUSINESS_2_YEARS ];
>>>>>>> 43cdf2b9

		plans.forEach( plan => {
			selectors.getSitePlanSlug.mockImplementation( () => plan );

			expect( siteHasEligibleWpcomPlan() ).toBe( true );
		} );
	} );

	test( 'should return false if site does not have an eligible WP.com plan', () => {
		const plans = [
			PLAN_FREE,
			PLAN_BLOGGER,
			PLAN_BLOGGER_2_YEARS,
			PLAN_PERSONAL,
			PLAN_PERSONAL_2_YEARS,
			PLAN_PREMIUM,
			PLAN_PREMIUM_2_YEARS,
			PLAN_JETPACK_FREE,
			PLAN_JETPACK_PREMIUM,
			PLAN_JETPACK_PERSONAL,
			PLAN_JETPACK_BUSINESS,
			PLAN_JETPACK_PREMIUM_MONTHLY,
			PLAN_JETPACK_BUSINESS_MONTHLY,
			PLAN_JETPACK_PERSONAL_MONTHLY,
		];

		plans.forEach( plan => {
			selectors.getSitePlanSlug.mockImplementation( () => plan );

			expect( siteHasEligibleWpcomPlan() ).toBe( false );
		} );
	} );
} );<|MERGE_RESOLUTION|>--- conflicted
+++ resolved
@@ -32,15 +32,9 @@
 	getSitePlanSlug: jest.fn(),
 } ) );
 
-<<<<<<< HEAD
 describe( 'siteHasEligibleWpcomPlan()', () => {
 	test( 'should return true if site has eligible WP.com plan', () => {
-		const plans = [ PLAN_BUSINESS, PLAN_BUSINESS_2_YEARS, PLAN_ECOMMERCE, PLAN_ECOMMERCE_2_YEARS ];
-=======
-describe( 'siteHasBusinessPlan()', () => {
-	test( 'should return true if site has WP.com business plan', () => {
-		const plans = [ PLAN_BUSINESS_MONTHLY, PLAN_BUSINESS, PLAN_BUSINESS_2_YEARS ];
->>>>>>> 43cdf2b9
+		const plans = [ PLAN_BUSINESS, PLAN_BUSINESS_2_YEARS, PLAN_BUSINESS_MONTHLY, PLAN_ECOMMERCE, PLAN_ECOMMERCE_2_YEARS ];
 
 		plans.forEach( plan => {
 			selectors.getSitePlanSlug.mockImplementation( () => plan );
