--- conflicted
+++ resolved
@@ -13,8 +13,7 @@
 It has only two reducers, because these are the only actions that actually happen in `SignupDependencyStore`:
 
 * `SIGNUP_DEPENDENCY_STORE_UPDATE` - update store data with new values
-<<<<<<< HEAD
-* `SIGNUP_DEPENDENCY_STORE_RESET` - clear out the store
+* `SIGNUP_COMPLETE_RESET` - clear out the store
 
 ### `optional-dependencies`
 
@@ -22,7 +21,4 @@
 
 Each piece of data is defined as a separate reducer.
 
- * `SIGNUP_OPTIONAL_DEPENDENCY_SUGGESTED_USERNAME` - Username suggestion based on the chosen domain name during Signup. [PR for more information](https://github.com/Automattic/wp-calypso/pull/6596)
-=======
-* `SIGNUP_COMPLETE_RESET` - clear out the store
->>>>>>> e89b81bf
+ * `SIGNUP_OPTIONAL_DEPENDENCY_SUGGESTED_USERNAME` - Username suggestion based on the chosen domain name during Signup. [PR for more information](https://github.com/Automattic/wp-calypso/pull/6596)