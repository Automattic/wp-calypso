--- conflicted
+++ resolved
@@ -8,11 +8,8 @@
  * Internal dependencies
  */
 import { items } from '../reducer';
-<<<<<<< HEAD
-import { receiveUnfollowTag } from '../actions';
-=======
+import { receiveUnfollowTag, receiveTags } from '../actions';
 import { receiveTags } from '../actions';
->>>>>>> 8fd2572e
 
 const keyById = tags => keyBy( tags, 'ID' );
 
@@ -56,19 +53,10 @@
 		} );
 
 		it( 'should update tags that have changed', () => {
-<<<<<<< HEAD
-			const prevState = { [ TAG1.ID ]: TAG1, [ TAG2.ID ]: TAG2 };
-
-			const action = {
-				type: READER_TAGS_RECEIVE,
-				payload: [ { ...TAG1, title: 'NotChickens' }, TAG2 ]
-			};
-=======
 			const prevState = items( {}, [ TAG1, TAG2 ] );
 			const action = receiveTags( {
 				payload: [ { ...TAG1, title: 'NotChickens' }, TAG2 ],
 			} );
->>>>>>> 8fd2572e
 
 			const state = items( prevState, action );
 			expect( state ).to.eql( keyById( [ { ...TAG1, title: 'NotChickens' }, TAG2 ] ) );
