--- conflicted
+++ resolved
@@ -38,8 +38,7 @@
 export const receiveTags = ( { payload, resetFollowingData = false } ) => ( {
 	type: READER_TAGS_RECEIVE,
 	payload,
-<<<<<<< HEAD
-	error,
+	meta: { resetFollowingData },
 } );
 
 export const requestUnfollowTag = tag => ( {
@@ -55,7 +54,4 @@
 export const requestFollowTag = tag => ( {
 	type: READER_FOLLOW_TAG_REQUEST,
 	payload: { tag, slug: slugify( tag ) },
-=======
-	meta: { resetFollowingData },
->>>>>>> 970525dd
 } );