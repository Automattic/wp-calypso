/**
 * External dependencies
 */
import { kebabCase } from 'lodash';

/**
 * Internal dependencies
 */
import {
	READER_TAGS_REQUEST,
	READER_TAGS_RECEIVE,
	READER_UNFOLLOW_TAG_REQUEST,
	READER_UNFOLLOW_TAG_RECEIVE,
	READER_FOLLOW_TAG_REQUEST,
} from 'state/action-types';

/**
 * Helper function. Turns a tag name into a tag "slug" for use with the API.
 *
 * @param  {String} tag  Tag name to parse into a slug
 * @return {String}      Tag slug
 */
const slugify = ( tag ) => encodeURIComponent( kebabCase( tag ) );

export const requestTags = tag => {
	const type = READER_TAGS_REQUEST;
	if ( ! tag ) {
		return { type };
	}

	const slug = slugify( tag );
	return {
		type,
		payload: { tag, slug },
	};
};

export const receiveTags = ( { payload, error } ) => ( {
	type: READER_TAGS_RECEIVE,
	payload,
	error,
} );

export const requestUnfollowTag = tag => ( {
	type: READER_UNFOLLOW_TAG_REQUEST,
	payload: { tag, slug: slugify( tag ) },
} );

export const receiveUnfollowTag = ( { payload } ) => ( {
	type: READER_UNFOLLOW_TAG_RECEIVE,
	payload,
<<<<<<< HEAD
	error,
} );

export const requestFollowTag = tag => ( {
	type: READER_FOLLOW_TAG_REQUEST,
	payload: { tag, slug: slugify( tag ) },
=======
>>>>>>> 30ebc0fc
} );<|MERGE_RESOLUTION|>--- conflicted
+++ resolved
@@ -49,13 +49,9 @@
 export const receiveUnfollowTag = ( { payload } ) => ( {
 	type: READER_UNFOLLOW_TAG_RECEIVE,
 	payload,
-<<<<<<< HEAD
-	error,
 } );
 
 export const requestFollowTag = tag => ( {
 	type: READER_FOLLOW_TAG_REQUEST,
 	payload: { tag, slug: slugify( tag ) },
-=======
->>>>>>> 30ebc0fc
 } );