/**
 * External dependencies
 */
import { keyBy, omit } from 'lodash';

/**
 * Internal dependencies
 */
import {
	READER_TAGS_RECEIVE,
	READER_UNFOLLOW_TAG_RECEIVE
} from 'state/action-types';
import { createReducer, } from 'state/utils';

/*
 * the shape of tags is { ID, URL, title, display_name  }.
 * since the api always returns the whole list unpaginated
 * we don't need to do a merge
 */
export const items = createReducer( {}, {
	[ READER_TAGS_RECEIVE ]: ( state, action ) => {
		const tags = action.payload;
<<<<<<< HEAD
		return { ...state, ...keyBy( tags, 'ID' ) };
	},
	[ READER_UNFOLLOW_TAG_RECEIVE ]: ( state, action ) => {
		const removedTag = action.payload;
		return action.error
			? state
			: omit( state, removedTag );
=======
		return keyBy( tags, 'ID' );
>>>>>>> 93ea4982
	}
} );

export default items;<|MERGE_RESOLUTION|>--- conflicted
+++ resolved
@@ -20,17 +20,13 @@
 export const items = createReducer( {}, {
 	[ READER_TAGS_RECEIVE ]: ( state, action ) => {
 		const tags = action.payload;
-<<<<<<< HEAD
-		return { ...state, ...keyBy( tags, 'ID' ) };
+		return keyBy( tags, 'ID' );
 	},
 	[ READER_UNFOLLOW_TAG_RECEIVE ]: ( state, action ) => {
 		const removedTag = action.payload;
 		return action.error
 			? state
 			: omit( state, removedTag );
-=======
-		return keyBy( tags, 'ID' );
->>>>>>> 93ea4982
 	}
 } );
 
