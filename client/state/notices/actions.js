/**
 * External dependencies
 */
import uniqueId from 'lodash/uniqueId';

/**
 * Internal dependencies
 */
import {
	NEW_NOTICE,
	REMOVE_NOTICE,
	SET_ROUTE,
	CLICK_NOTICE,
} from 'state/action-types';

export function removeNotice( noticeId ) {
	return {
		noticeId,
		type: REMOVE_NOTICE
	};
}

<<<<<<< HEAD
export function clickNotice( noticeId ) {
	return {
		noticeId,
		type: CLICK_NOTICE
	};
}

function createNotice( status, text, options = {} ) {
	const noticeId = options.id || uniqueId();
=======
export function createNotice( status, text, options = {} ) {
>>>>>>> 2c5de133
	const notice = {
		noticeId,
		icon: options.icon || null,
		duration: parseInt( options.duration, 10 ) || null,
		button: options.button,
		showDismiss: ( typeof options.showDismiss === 'boolean' ? options.showDismiss : true ),
		isPersistent: options.isPersistent || false,
		displayOnNextPage: options.displayOnNextPage || false,
		status: status,
		text: text,
	};

	return {
		type: NEW_NOTICE,
		notice: notice
	};
}

export function setRoute( path ) {
	return {
		type: SET_ROUTE,
		path: path
	};
}

export const successNotice = createNotice.bind( null, 'is-success' );
export const errorNotice = createNotice.bind( null, 'is-error' );
export const infoNotice = createNotice.bind( null, 'is-info' );
export const warningNotice = createNotice.bind( null, 'is-warning' );
export const updateNotice = createNotice.bind( null, 'is-update' );<|MERGE_RESOLUTION|>--- conflicted
+++ resolved
@@ -20,7 +20,6 @@
 	};
 }
 
-<<<<<<< HEAD
 export function clickNotice( noticeId ) {
 	return {
 		noticeId,
@@ -28,11 +27,8 @@
 	};
 }
 
-function createNotice( status, text, options = {} ) {
+export function createNotice( status, text, options = {} ) {
 	const noticeId = options.id || uniqueId();
-=======
-export function createNotice( status, text, options = {} ) {
->>>>>>> 2c5de133
 	const notice = {
 		noticeId,
 		icon: options.icon || null,
