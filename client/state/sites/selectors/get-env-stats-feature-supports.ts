--- conflicted
+++ resolved
@@ -48,20 +48,9 @@
 			'0.16.0-alpha',
 			isOdysseyStats
 		),
-		supportsUTMStats:
-<<<<<<< HEAD
-			// UTM stats are only supported for Jetpack and Atomic sites on Calypso.
-			isSiteJetpackOrAtomic &&
-			version_greater_than_or_equal( statsAdminVersion, '0.17.0-alpha', isOdysseyStats ),
-		supportsDevicesStats:
-			config.isEnabled( 'stats/devices' ) &&
-			isSiteJetpackNotAtomic &&
-			version_greater_than_or_equal( statsAdminVersion, '0.19.0-alpha', isOdysseyStats ),
-=======
-			// UTM stats are only available for Jetpack sites for now.
-			isSiteJetpackNotAtomic,
+		// UTM stats are only supported for Jetpack and Atomic sites.
+		supportsUTMStats: isSiteJetpackOrAtomic,
 		supportsDevicesStats: config.isEnabled( 'stats/devices' ) && isSiteJetpackNotAtomic,
->>>>>>> eadde138
 		supportsOnDemandCommercialClassification: version_greater_than_or_equal(
 			statsAdminVersion,
 			'0.18.0-alpha',
