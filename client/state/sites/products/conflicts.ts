--- conflicted
+++ resolved
@@ -2,7 +2,6 @@
  * Internal dependencies
  */
 import createSelector from 'lib/create-selector';
-<<<<<<< HEAD
 import {
 	FEATURE_SPAM_AKISMET_PLUS,
 	JETPACK_PLANS,
@@ -14,10 +13,7 @@
 	PLAN_JETPACK_PREMIUM,
 	PLAN_JETPACK_PREMIUM_MONTHLY,
 } from 'lib/plans/constants';
-=======
-import { FEATURE_SPAM_AKISMET_PLUS } from 'lib/plans/constants';
 import { isJetpackBackup, isJetpackScan } from 'lib/products-values';
->>>>>>> dfc213b4
 import {
 	PRODUCT_JETPACK_ANTI_SPAM,
 	PRODUCT_JETPACK_ANTI_SPAM_MONTHLY,
@@ -85,7 +81,6 @@
 	return null;
 }
 
-<<<<<<< HEAD
 /**
  * Check if a Jetpack plan is including a Backup product a site might already have.
  *
@@ -146,7 +141,7 @@
 		],
 	]
 );
-=======
+
 export type IncompatibleProducts = {
 	products: CartItemValue[];
 	reason: string;
@@ -192,5 +187,4 @@
 	// We can add other rules here.
 
 	return null;
-}
->>>>>>> dfc213b4
+}