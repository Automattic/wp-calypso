<<<<<<< HEAD
import { WPCOM_FEATURES_WORDADS } from '@automattic/calypso-products';
import { expect as chaiExpect } from 'chai';
=======
import config from '@automattic/calypso-config';
import {
	PLAN_BUSINESS,
	PLAN_ECOMMERCE,
	PLAN_FREE,
	WPCOM_FEATURES_WORDADS,
} from '@automattic/calypso-products';
>>>>>>> cbde583f
import deepFreeze from 'deep-freeze';
import { userState } from 'calypso/state/selectors/test/fixtures/user-state';
import {
	canAccessWordAds,
	getSite,
	getSiteCollisions,
	isSiteConflicting,
	isSingleUserSite,
	isJetpackSite,
	isJetpackModuleActive,
	isJetpackMinimumVersion,
	getSiteSlug,
	getSiteDomain,
	getSiteTitle,
	getSiteThemeShowcasePath,
	isSitePreviewable,
	getSiteOption,
	isRequestingSites,
	isRequestingSite,
	getSeoTitleFormats,
	getSeoTitle,
	getSiteBySlug,
	getSiteByUrl,
	getSitePlan,
	getSitePlanSlug,
	isCurrentSitePlan,
	isCurrentPlanPaid,
	getSiteFrontPage,
	getSitePostsPage,
	getSiteFrontPageType,
	hasStaticFrontPage,
	canCurrentUserUseCustomerHome,
	canJetpackSiteUpdateFiles,
	canJetpackSiteAutoUpdateFiles,
	canJetpackSiteAutoUpdateCore,
	getJetpackSearchDashboardUrl,
	isJetpackSiteMultiSite,
	isJetpackSiteSecondaryNetworkSite,
	verifyJetpackModulesActive,
	hasJetpackSiteCustomDomain,
	isJetpackSiteMainNetworkSite,
	getSiteAdminUrl,
	getCustomizerUrl,
	getJetpackComputedAttributes,
	getSiteComputedAttributes,
} from '../selectors';

jest.mock( '@automattic/calypso-config', () => {
	const configMock = () => '';
	configMock.isEnabled = jest.fn( () => true );
	return configMock;
} );

jest.mock( 'calypso/sections-filter', () => {
	const mock = () => '';
	mock.isSectionEnabled = jest.fn( () => true );
	mock.isSectionNameEnabled = jest.fn( () => true );
	return mock;
} );

describe( 'selectors', () => {
	const createStateWithItems = ( items ) =>
		deepFreeze( {
			sites: { items },
		} );

	const siteId = 77203074;
	const nonExistingSiteId = 123;
	const stateWithNoItems = createStateWithItems( {} );

	beforeEach( () => {
		getSite.clearCache();
		getSiteCollisions.memoizedSelector.cache.clear();
		getSiteBySlug.memoizedSelector.cache.clear();
	} );

	describe( '#getSite()', () => {
		test( 'should return null if the site is not known', () => {
			const site = getSite(
				{
					...userState,
					sites: {
						items: {},
					},
				},
				2916284
			);

			expect( site ).toBeNull();
		} );

		test( 'should return a normalized site with computed attributes', () => {
			const state = {
				...userState,
				sites: {
					items: {
						2916284: {
							ID: 2916284,
							name: 'WordPress.com Example Blog',
							URL: 'https://example.com',
							jetpack: true,
							options: {
								jetpack_version: '8.0',
								unmapped_url: 'https://example.wordpress.com',
							},
						},
					},
				},
				siteSettings: {
					items: {},
				},
			};

			const expectedSite = {
				ID: 2916284,
				name: 'WordPress.com Example Blog',
				URL: 'https://example.com',
				title: 'WordPress.com Example Blog',
				domain: 'example.com',
				slug: 'example.com',
				jetpack: true,
				canAutoupdateFiles: true,
				canUpdateFiles: true,
				isMainNetworkSite: false,
				isSecondaryNetworkSite: false,
				options: {
					jetpack_version: '8.0',
					unmapped_url: 'https://example.wordpress.com',
				},
			};

			const site = getSite( state, 2916284 );
			expect( site ).toEqual( expectedSite );

			// Verify that getting by slug returns the object memoized when previously getting by ID
			const memoizedSlugSite = getSite( state, 'example.com' );
			expect( memoizedSlugSite ).toEqual( site );

			// Clear the memo cache and verify computed attributes are computed when getting by slug
			getSite.clearCache();
			const nonMemoizedSlugSite = getSite( state, 'example.com' );
			expect( nonMemoizedSlugSite ).not.toBe( memoizedSlugSite );
			expect( nonMemoizedSlugSite ).toEqual( expectedSite );
		} );

		test( 'should return a normalized site with correct slug when sites with collisions are passed in attributes', () => {
			const site = getSite(
				{
					...userState,
					sites: {
						items: {
							2916284: {
								ID: 2916284,
								name: 'WordPress.com Example Blog',
								URL: 'https://example.com',
								jetpack: false,
								options: {
									unmapped_url: 'https://example.wordpress.com',
								},
							},
							3916284: {
								ID: 3916284,
								name: 'Jetpack Example Blog',
								URL: 'https://example.com',
								jetpack: true,
								options: {
									unmapped_url: 'https://example.com',
								},
							},
						},
					},
					siteSettings: {
						items: {},
					},
				},
				2916284
			);

			expect( site ).toEqual( {
				ID: 2916284,
				name: 'WordPress.com Example Blog',
				URL: 'https://example.wordpress.com',
				title: 'WordPress.com Example Blog',
				domain: 'example.wordpress.com',
				slug: 'example.wordpress.com',
				jetpack: false,
				options: {
					unmapped_url: 'https://example.wordpress.com',
				},
			} );
		} );

		test( 'should return an identical memoized site object when called for second time', () => {
			const site = {
				ID: 123,
				name: 'Example Blog',
				URL: 'https://example.wordpress.com',
			};
			const state = {
				...userState,
				sites: {
					items: {
						[ site.ID ]: site,
					},
				},
			};

			// Calling the selector two times on the same state should return identical value
			const firstSite = getSite( state, 123 );
			const secondSite = getSite( state, 123 );
			expect( firstSite ).toBeTruthy();
			expect( secondSite ).toBeTruthy();
			expect( firstSite ).toEqual( secondSite );

			// Construct an updated state with new items, but the first site object itself is unmodified
			const altSite = {
				ID: 456,
				name: 'Alternative Blog',
				URL: 'https://alt.wordpress.com',
			};
			const updatedState = {
				...userState,
				sites: {
					items: {
						[ site.ID ]: site,
						[ altSite.ID ]: altSite,
					},
				},
			};
			// Check that the new site is returned
			const altGotSite = getSite( updatedState, 456 );
			expect( altGotSite ).toHaveProperty( 'ID', 456 );

			// And that the old one was memoized and identical site object is returned
			const thirdSite = getSite( updatedState, 123 );
			expect( thirdSite ).toEqual( firstSite );
		} );
	} );

	describe( '#getSiteCollisions', () => {
		test( 'should not consider distinct URLs as conflicting', () => {
			const collisions = getSiteCollisions( {
				sites: {
					items: {
						77203199: { ID: 77203199, URL: 'https://example.com', jetpack: false },
						77203074: { ID: 77203074, URL: 'https://example.net', jetpack: true },
					},
				},
			} );

			expect( collisions ).toEqual( [] );
		} );

		test( 'should return an array of conflicting site IDs', () => {
			const collisions = getSiteCollisions( {
				sites: {
					items: {
						77203199: { ID: 77203199, URL: 'https://example.com', jetpack: false },
						77203074: { ID: 77203074, URL: 'https://example.com', jetpack: true },
					},
				},
			} );

			expect( collisions ).toEqual( [ 77203199 ] );
		} );

		test( 'should ignore URL protocol in considering conflict', () => {
			const collisions = getSiteCollisions( {
				sites: {
					items: {
						77203199: { ID: 77203199, URL: 'https://example.com', jetpack: false },
						77203074: { ID: 77203074, URL: 'http://example.com', jetpack: true },
					},
				},
			} );

			expect( collisions ).toEqual( [ 77203199 ] );
		} );
	} );

	describe( '#isSiteConflicting()', () => {
		test( 'it should return false if the specified site ID is not included in conflicting set', () => {
			const isConflicting = isSiteConflicting(
				{
					sites: {
						items: {
							77203199: { ID: 77203199, URL: 'https://example.com', jetpack: false },
							77203074: { ID: 77203074, URL: 'https://example.net', jetpack: true },
						},
					},
				},
				77203199
			);

			expect( isConflicting ).toBe( false );
		} );

		test( 'should return true if the specified site ID is included in the conflicting set', () => {
			const isConflicting = isSiteConflicting(
				{
					sites: {
						items: {
							77203199: { ID: 77203199, URL: 'https://example.com', jetpack: false },
							77203074: { ID: 77203074, URL: 'https://example.com', jetpack: true },
						},
					},
				},
				77203199
			);

			expect( isConflicting ).toBe( true );
		} );
	} );

	describe( '#isSingleUserSite()', () => {
		test( 'should return null if the site is not known', () => {
			const singleUserSite = isSingleUserSite(
				{
					...userState,
					sites: {
						items: {},
					},
				},
				77203074
			);

			expect( singleUserSite ).toBeNull();
		} );

		test( 'it should return true if the site is a single user site', () => {
			const singleUserSite = isSingleUserSite(
				{
					...userState,
					sites: {
						items: {
							77203074: {
								ID: 77203074,
								URL: 'https://example.wordpress.com',
								single_user_site: true,
							},
						},
					},
					siteSettings: {
						items: {},
					},
				},
				77203074
			);

			expect( singleUserSite ).toBe( true );
		} );

		test( 'it should return false if the site is not a single user site', () => {
			const singleUserSite = isSingleUserSite(
				{
					...userState,
					sites: {
						items: {
							77203074: {
								ID: 77203074,
								URL: 'https://example.wordpress.com',
								single_user_site: false,
							},
						},
					},
					siteSettings: {
						items: {},
					},
				},
				77203074
			);

			expect( singleUserSite ).toBe( false );
		} );
	} );

	describe( '#isJetpackSite()', () => {
		test( 'should return null if the site is not known', () => {
			const jetpackSite = isJetpackSite(
				{
					sites: {
						items: {},
					},
				},
				77203074
			);

			expect( jetpackSite ).toBeNull();
		} );

		test( 'it should return true if the site is a jetpack site', () => {
			const jetpackSite = isJetpackSite(
				{
					sites: {
						items: {
							77203074: { ID: 77203074, URL: 'https://example.net', jetpack: true },
						},
					},
				},
				77203074
			);

			expect( jetpackSite ).toBe( true );
		} );

		test( 'it should return false if the site is not a jetpack site', () => {
			const jetpackSite = isJetpackSite(
				{
					sites: {
						items: {
							77203074: { ID: 77203074, URL: 'https://example.worpdress.com', jetpack: false },
						},
					},
				},
				77203074
			);

			expect( jetpackSite ).toBe( false );
		} );
	} );

	describe( 'isJetpackModuleActive()', () => {
		test( 'should return null if the site is not known', () => {
			const isActive = isJetpackModuleActive(
				{
					sites: {
						items: {},
					},
				},
				77203074,
				'custom-content-types'
			);

			expect( isActive ).toBeNull();
		} );

		test( 'should return null if the site is known and not a Jetpack site', () => {
			const isActive = isJetpackModuleActive(
				{
					sites: {
						items: {
							77203074: {
								ID: 77203074,
								URL: 'https://example.wordpress.com',
								jetpack: false,
								options: {},
							},
						},
					},
				},
				77203074,
				'custom-content-types'
			);

			expect( isActive ).toBeNull();
		} );

		test( 'should return false if the site is a Jetpack site without the module active', () => {
			const isActive = isJetpackModuleActive(
				{
					sites: {
						items: {
							77203074: {
								ID: 77203074,
								URL: 'https://example.com',
								jetpack: true,
								options: {
									active_modules: [],
								},
							},
						},
					},
				},
				77203074,
				'custom-content-types'
			);

			expect( isActive ).toBe( false );
		} );

		test( 'should return true if the site is a Jetpack site and the module is active', () => {
			const isActive = isJetpackModuleActive(
				{
					sites: {
						items: {
							77203074: {
								ID: 77203074,
								URL: 'https://example.com',
								jetpack: true,
								options: {
									active_modules: [ 'custom-content-types' ],
								},
							},
						},
					},
				},
				77203074,
				'custom-content-types'
			);

			expect( isActive ).toBe( true );
		} );
	} );

	describe( 'isJetpackMinimumVersion()', () => {
		test( 'should return null if the site is not known', () => {
			const isMeetingMinimum = isJetpackMinimumVersion(
				{
					sites: {
						items: {},
					},
				},
				77203074,
				'4.1.0'
			);

			expect( isMeetingMinimum ).toBeNull();
		} );

		test( 'should return null if the site is not a Jetpack site', () => {
			const isMeetingMinimum = isJetpackMinimumVersion(
				{
					sites: {
						items: {
							77203074: {
								ID: 77203074,
								URL: 'https://example.wordpress.com',
								jetpack: false,
							},
						},
					},
				},
				77203074,
				'4.1.0'
			);

			expect( isMeetingMinimum ).toBeNull();
		} );

		test( 'should return null if the site option is not known', () => {
			const isMeetingMinimum = isJetpackMinimumVersion(
				{
					sites: {
						items: {
							77203074: {
								ID: 77203074,
								URL: 'https://example.com',
								jetpack: true,
							},
						},
					},
				},
				77203074,
				'4.1.0'
			);

			expect( isMeetingMinimum ).toBeNull();
		} );

		test( 'should return true if meeting the minimum version', () => {
			const isMeetingMinimum = isJetpackMinimumVersion(
				{
					sites: {
						items: {
							77203074: {
								ID: 77203074,
								URL: 'https://example.com',
								jetpack: true,
								options: {
									jetpack_version: '4.1.0',
								},
							},
						},
					},
				},
				77203074,
				'4.1.0'
			);

			expect( isMeetingMinimum ).toBe( true );
		} );

		test( 'should return false if not meeting the minimum version', () => {
			const isMeetingMinimum = isJetpackMinimumVersion(
				{
					sites: {
						items: {
							77203074: {
								ID: 77203074,
								URL: 'https://example.com',
								jetpack: true,
								options: {
									jetpack_version: '4.0.1',
								},
							},
						},
					},
				},
				77203074,
				'4.1.0'
			);

			expect( isMeetingMinimum ).toBe( false );
		} );
	} );

	describe( '#getSiteSlug()', () => {
		test( 'should return null if the site is not known', () => {
			const slug = getSiteSlug(
				{
					sites: {
						items: {},
					},
				},
				2916284
			);

			expect( slug ).toBeNull();
		} );

		test( 'should return the unmapped hostname for a redirect site', () => {
			const slug = getSiteSlug(
				{
					sites: {
						items: {
							77203074: {
								ID: 77203074,
								URL: 'https://testonesite2014.wordpress.com',
								options: {
									is_redirect: true,
									unmapped_url: 'https://example.wordpress.com',
								},
							},
						},
					},
				},
				77203074
			);

			expect( slug ).toEqual( 'example.wordpress.com' );
		} );

		test( 'should return the unmapped hostname for a conflicting site', () => {
			const slug = getSiteSlug(
				{
					sites: {
						items: {
							77203199: {
								ID: 77203199,
								URL: 'https://example.com',
								jetpack: false,
								options: {
									is_redirect: false,
									unmapped_url: 'https://testtwosites2014.wordpress.com',
								},
							},
							77203074: { ID: 77203074, URL: 'https://example.com', jetpack: true },
						},
					},
				},
				77203199
			);

			expect( slug ).toEqual( 'testtwosites2014.wordpress.com' );
		} );

		test( 'should return the URL with scheme removed and paths separated', () => {
			const slug = getSiteSlug(
				{
					sites: {
						items: {
							77203199: {
								ID: 77203199,
								URL: 'https://testtwosites2014.wordpress.com/path/to/site',
							},
						},
					},
				},
				77203199
			);

			expect( slug ).toEqual( 'testtwosites2014.wordpress.com::path::to::site' );
		} );
	} );

	describe( '#getSiteDomain()', () => {
		test( 'should return null if the site is not known', () => {
			const domain = getSiteDomain(
				{
					sites: {
						items: {},
					},
				},
				2916284
			);

			expect( domain ).toBeNull();
		} );

		test( 'should strip the protocol off', () => {
			const domain = getSiteDomain(
				{
					sites: {
						items: {
							77203074: {
								ID: 77203074,
								URL: 'https://example.com',
							},
						},
					},
				},
				77203074
			);

			expect( domain ).toEqual( 'example.com' );
		} );

		test( 'should return the unmapped slug for a redirect site', () => {
			const domain = getSiteDomain(
				{
					sites: {
						items: {
							77203074: {
								ID: 77203074,
								URL: 'https://testonesite2014.wordpress.com',
								options: {
									is_redirect: true,
									unmapped_url: 'https://example.wordpress.com',
								},
							},
						},
					},
				},
				77203074
			);

			expect( domain ).toEqual( 'example.wordpress.com' );
		} );

		test( 'should return the site slug for a conflicting site', () => {
			const domain = getSiteDomain(
				{
					sites: {
						items: {
							77203199: {
								ID: 77203199,
								URL: 'https://example.com',
								jetpack: false,
								options: {
									is_redirect: false,
									unmapped_url: 'https://testtwosites2014.wordpress.com',
								},
							},
							77203074: { ID: 77203074, URL: 'https://example.com', jetpack: true },
						},
					},
				},
				77203199
			);

			expect( domain ).toEqual( 'testtwosites2014.wordpress.com' );
		} );
	} );

	describe( 'getSiteTitle()', () => {
		test( 'should return null if the site is not known', () => {
			const title = getSiteTitle(
				{
					sites: {
						items: {},
					},
				},
				2916284
			);

			expect( title ).toBeNull();
		} );

		test( 'should return the trimmed name of the site', () => {
			const title = getSiteTitle(
				{
					sites: {
						items: {
							2916284: {
								ID: 2916284,
								name: '  Example Site  ',
								URL: 'https://example.com',
							},
						},
					},
				},
				2916284
			);

			expect( title ).toEqual( 'Example Site' );
		} );

		test( 'should fall back to the domain if the site name is empty', () => {
			const title = getSiteTitle(
				{
					sites: {
						items: {
							2916284: {
								ID: 2916284,
								name: '',
								URL: 'https://example.com',
							},
						},
					},
				},
				2916284
			);

			expect( title ).toEqual( 'example.com' );
		} );
	} );

	describe( 'isSitePreviewable()', () => {
		test( 'should return null if the site is not known', () => {
			const isPreviewable = isSitePreviewable(
				{
					sites: {
						items: {},
					},
				},
				77203199
			);

			expect( isPreviewable ).toBeNull();
		} );

		test( 'should return false if the site is VIP', () => {
			const isPreviewable = isSitePreviewable(
				{
					sites: {
						items: {
							77203199: {
								ID: 77203199,
								URL: 'https://example.com',
								is_vip: true,
								options: {
									unmapped_url: 'https://example.wordpress.com',
								},
							},
						},
					},
				},
				77203199
			);

			expect( isPreviewable ).toBe( false );
		} );

		test( 'should return false if the site unmapped URL is unknown', () => {
			const isPreviewable = isSitePreviewable(
				{
					sites: {
						items: {
							77203199: {
								ID: 77203199,
								URL: 'https://example.com',
							},
						},
					},
				},
				77203199
			);

			expect( isPreviewable ).toBe( false );
		} );

		test( 'should return false if the site unmapped URL is non-HTTPS', () => {
			const isPreviewable = isSitePreviewable(
				{
					sites: {
						items: {
							77203199: {
								ID: 77203199,
								URL: 'http://example.com',
								options: {
									unmapped_url: 'http://example.com',
								},
							},
						},
					},
				},
				77203199
			);

			expect( isPreviewable ).toBe( false );
		} );

		test( 'should return true if the site unmapped URL is HTTPS', () => {
			const isPreviewable = isSitePreviewable(
				{
					sites: {
						items: {
							77203199: {
								ID: 77203199,
								URL: 'https://example.com',
								options: {
									unmapped_url: 'https://example.wordpress.com',
								},
							},
						},
					},
				},
				77203199
			);

			expect( isPreviewable ).toBe( true );
		} );
	} );

	describe( 'getSiteOption()', () => {
		test( 'should return null if site is not known', () => {
			const siteOption = getSiteOption(
				{
					sites: {
						items: {},
					},
				},
				77203199,
				'example_option'
			);

			expect( siteOption ).toBeNull();
		} );

		test( 'should return null if the options are not known for that site', () => {
			const siteOption = getSiteOption(
				{
					sites: {
						items: {
							77203199: {
								ID: 77203199,
								URL: 'https://example.com',
							},
						},
					},
				},
				77203199,
				'example_option'
			);

			expect( siteOption ).toBeNull();
		} );

		test( 'should return null if the option is not known for that site', () => {
			const siteOption = getSiteOption(
				{
					sites: {
						items: {
							77203199: {
								ID: 77203199,
								URL: 'https://example.com',
								options: {
									unmapped_url: 'https://example.wordpress.com',
								},
							},
						},
					},
				},
				77203199,
				'example_option'
			);

			expect( siteOption ).toBeNull();
		} );

		test( 'should return the option value if the option is known for that site', () => {
			const siteOption = getSiteOption(
				{
					sites: {
						items: {
							77203199: {
								ID: 77203199,
								URL: 'https://example.com',
								options: {
									example_option: 'example value',
								},
							},
						},
					},
				},
				77203199,
				'example_option'
			);

			expect( siteOption ).toEqual( 'example value' );
		} );
	} );

	describe( '#isRequestingSites()', () => {
		test( 'should return false if a request is not in progress', () => {
			const isRequesting = isRequestingSites( {
				sites: {
					requestingAll: false,
				},
			} );

			expect( isRequesting ).toBe( false );
		} );

		test( 'should return true if a request is in progress', () => {
			const isRequesting = isRequestingSites( {
				sites: {
					requestingAll: true,
				},
			} );

			expect( isRequesting ).toBe( true );
		} );
	} );

	describe( 'isRequestingSite()', () => {
		test( 'should return false if no requests have been triggered', () => {
			const isRequesting = isRequestingSite(
				{
					sites: {
						requesting: {},
					},
				},
				2916284
			);

			expect( isRequesting ).toBe( false );
		} );

		test( 'should return true if a request is in progress', () => {
			const isRequesting = isRequestingSite(
				{
					sites: {
						requesting: {
							2916284: true,
						},
					},
				},
				2916284
			);

			expect( isRequesting ).toBe( true );
		} );

		test( 'should return false after a request has completed', () => {
			const isRequesting = isRequestingSite(
				{
					sites: {
						requesting: {
							2916284: false,
						},
					},
				},
				2916284
			);

			expect( isRequesting ).toBe( false );
		} );
	} );

	describe( 'getSeoTitleFormats()', () => {
		test( 'should return an empty object for an unknown site', () => {
			const seoTitleFormats = getSeoTitleFormats(
				{
					sites: {
						items: {},
					},
				},
				2916284
			);

			expect( seoTitleFormats ).toEqual( {} );
		} );

		test( 'should return an empty object when unavailable for a known site', () => {
			const seoTitleFormats = getSeoTitleFormats(
				{
					sites: {
						items: {
							2916284: {
								ID: 2916284,
								URL: 'https://example.com',
								options: {
									advanced_seo_title_formats: {},
								},
							},
						},
					},
				},
				2916284
			);

			expect( seoTitleFormats ).toEqual( {} );
		} );

		test( 'should return seo title formats by type if available', () => {
			const seoTitleFormats = getSeoTitleFormats(
				{
					sites: {
						items: {
							2916284: {
								ID: 2916284,
								URL: 'https://example.com',
								options: {
									advanced_seo_title_formats: {
										archives: [],
										front_page: [
											{
												type: 'string',
												value: 'Site Title',
											},
										],
										groups: [],
										pages: [],
										posts: [],
									},
								},
							},
						},
					},
				},
				2916284
			);

			expect( seoTitleFormats ).toEqual( {
				archives: [],
				frontPage: [
					{
						type: 'string',
						value: 'Site Title',
					},
				],
				groups: [],
				pages: [],
				posts: [],
			} );
		} );
	} );

	describe( 'getSeoTitle()', () => {
		test( 'should return an empty string when there is no site ID in data', () => {
			const seoTitle = getSeoTitle(
				{
					sites: {
						items: {},
					},
				},
				'frontPage',
				{}
			);

			expect( seoTitle ).toEqual( '' );
		} );

		test( 'should convert site name and tagline for front page title type', () => {
			const seoTitle = getSeoTitle(
				{
					sites: {
						items: {
							2916284: {
								ID: 2916284,
								URL: 'https://example.com',
								options: {
									advanced_seo_title_formats: {
										front_page: [
											{
												value: 'siteName',
											},
											{
												type: 'string',
												value: ' | ',
											},
											{
												value: 'tagline',
											},
										],
									},
								},
							},
						},
					},
				},
				'frontPage',
				{
					site: {
						ID: 2916284,
						name: 'Site Title',
						description: 'Site Tagline',
					},
				}
			);

			expect( seoTitle ).toEqual( 'Site Title | Site Tagline' );
		} );

		test( 'should default to site name for front page title type if no other title is set', () => {
			const seoTitle = getSeoTitle(
				{
					sites: {
						items: {
							2916284: {
								ID: 2916284,
								URL: 'https://example.com',
								options: {
									advanced_seo_title_formats: {
										front_page: [],
									},
								},
							},
						},
					},
				},
				'frontPage',
				{
					site: {
						ID: 2916284,
						name: 'Site Title',
						description: 'Site Tagline',
					},
				}
			);

			expect( seoTitle ).toEqual( 'Site Title' );
		} );

		test( 'should convert site name, tagline and post title for posts title type', () => {
			const seoTitle = getSeoTitle(
				{
					sites: {
						items: {
							2916284: {
								ID: 2916284,
								URL: 'https://example.com',
								options: {
									advanced_seo_title_formats: {
										posts: [
											{
												value: 'siteName',
											},
											{
												type: 'string',
												value: ' | ',
											},
											{
												value: 'tagline',
											},
											{
												type: 'string',
												value: ' > ',
											},
											{
												value: 'postTitle',
											},
										],
									},
								},
							},
						},
					},
				},
				'posts',
				{
					site: {
						ID: 2916284,
						name: 'Site Title',
						description: 'Site Tagline',
					},
					post: {
						title: 'Post Title',
					},
				}
			);

			expect( seoTitle ).toEqual( 'Site Title | Site Tagline > Post Title' );
		} );

		test( 'should default to post title for posts title type if no other title is set', () => {
			const seoTitle = getSeoTitle(
				{
					sites: {
						items: {
							2916284: {
								ID: 2916284,
								URL: 'https://example.com',
								options: {
									advanced_seo_title_formats: {
										posts: [],
									},
								},
							},
						},
					},
				},
				'posts',
				{
					site: {
						ID: 2916284,
						name: 'Site Title',
						description: 'Site Tagline',
					},
					post: {
						title: 'Post Title',
					},
				}
			);

			expect( seoTitle ).toEqual( 'Post Title' );
		} );

		test( 'should return empty string as post title for posts title type if post title is missing', () => {
			const seoTitle = getSeoTitle(
				{
					sites: {
						items: {
							2916284: {
								ID: 2916284,
								URL: 'https://example.com',
								options: {
									advanced_seo_title_formats: {
										posts: [],
									},
								},
							},
						},
					},
				},
				'posts',
				{
					site: {
						ID: 2916284,
						name: 'Site Title',
						description: 'Site Tagline',
					},
					post: {},
				}
			);

			expect( seoTitle ).toEqual( '' );
		} );

		test( 'should convert site name, tagline and page title for pages title type', () => {
			const seoTitle = getSeoTitle(
				{
					sites: {
						items: {
							2916284: {
								ID: 2916284,
								URL: 'https://example.com',
								options: {
									advanced_seo_title_formats: {
										pages: [
											{
												value: 'siteName',
											},
											{
												type: 'string',
												value: ' | ',
											},
											{
												value: 'tagline',
											},
											{
												type: 'string',
												value: ' > ',
											},
											{
												value: 'pageTitle',
											},
										],
									},
								},
							},
						},
					},
				},
				'pages',
				{
					site: {
						ID: 2916284,
						name: 'Site Title',
						description: 'Site Tagline',
					},
					post: {
						title: 'Page Title',
					},
				}
			);

			expect( seoTitle ).toEqual( 'Site Title | Site Tagline > Page Title' );
		} );

		test( 'should default to empty string for pages title type if no other title is set', () => {
			const seoTitle = getSeoTitle(
				{
					sites: {
						items: {
							2916284: {
								ID: 2916284,
								URL: 'https://example.com',
								options: {
									advanced_seo_title_formats: {
										pages: [],
									},
								},
							},
						},
					},
				},
				'pages',
				{
					site: {
						ID: 2916284,
						name: 'Site Title',
						description: 'Site Tagline',
					},
					post: {
						title: 'Page Title',
					},
				}
			);

			expect( seoTitle ).toEqual( '' );
		} );

		test( 'should return empty string as page title for pages title type if page title is missing', () => {
			const seoTitle = getSeoTitle(
				{
					sites: {
						items: {
							2916284: {
								ID: 2916284,
								URL: 'https://example.com',
								options: {
									advanced_seo_title_formats: {
										pages: [],
									},
								},
							},
						},
					},
				},
				'pages',
				{
					site: {
						ID: 2916284,
						name: 'Site Title',
						description: 'Site Tagline',
					},
					post: {},
				}
			);

			expect( seoTitle ).toEqual( '' );
		} );

		test( 'should convert site name, tagline and group name for groups title type', () => {
			const seoTitle = getSeoTitle(
				{
					sites: {
						items: {
							2916284: {
								ID: 2916284,
								URL: 'https://example.com',
								options: {
									advanced_seo_title_formats: {
										groups: [
											{
												value: 'siteName',
											},
											{
												type: 'string',
												value: ' | ',
											},
											{
												value: 'tagline',
											},
											{
												type: 'string',
												value: ' > ',
											},
											{
												value: 'groupTitle',
											},
										],
									},
								},
							},
						},
					},
				},
				'groups',
				{
					site: {
						ID: 2916284,
						name: 'Site Title',
						description: 'Site Tagline',
					},
					tag: 'Tag Name',
				}
			);

			expect( seoTitle ).toEqual( 'Site Title | Site Tagline > Tag Name' );
		} );

		test( 'should default to empty string for groups title type if no other title is set', () => {
			const seoTitle = getSeoTitle(
				{
					sites: {
						items: {
							2916284: {
								ID: 2916284,
								URL: 'https://example.com',
								options: {
									advanced_seo_title_formats: {
										groups: [],
									},
								},
							},
						},
					},
				},
				'groups',
				{
					site: {
						ID: 2916284,
						name: 'Site Title',
						description: 'Site Tagline',
					},
				}
			);

			expect( seoTitle ).toEqual( '' );
		} );

		test( 'should convert site name, tagline, date, and archive title for archives title type', () => {
			const seoTitle = getSeoTitle(
				{
					sites: {
						items: {
							2916284: {
								ID: 2916284,
								URL: 'https://example.com',
								options: {
									advanced_seo_title_formats: {
										archives: [
											{
												value: 'siteName',
											},
											{
												type: 'string',
												value: ' | ',
											},
											{
												value: 'tagline',
											},
											{
												type: 'string',
												value: ' > ',
											},
											{
												value: 'date',
											},
											{
												type: 'string',
												value: ' | ',
											},
											{
												value: 'archiveTitle',
											},
										],
									},
								},
							},
						},
					},
				},
				'archives',
				{
					site: {
						ID: 2916284,
						name: 'Site Title',
						description: 'Site Tagline',
					},
					date: 'Example Archive Title/Date',
					archiveTitle: 'Example Archive Title/Date',
				}
			);

			expect( seoTitle ).toEqual(
				'Site Title | Site Tagline > Example Archive Title/Date | Example Archive Title/Date'
			);
		} );

		test( 'should default to empty string for archives title type if no other title is set', () => {
			const seoTitle = getSeoTitle(
				{
					sites: {
						items: {
							2916284: {
								ID: 2916284,
								URL: 'https://example.com',
								options: {
									advanced_seo_title_formats: {
										archives: [],
									},
								},
							},
						},
					},
				},
				'archives',
				{
					site: {
						ID: 2916284,
						name: 'Site Title',
						description: 'Site Tagline',
					},
				}
			);

			expect( seoTitle ).toEqual( '' );
		} );

		test( 'should default to post title for a misc title type', () => {
			const seoTitle = getSeoTitle(
				{
					sites: {
						items: {
							2916284: {
								ID: 2916284,
								URL: 'https://example.com',
								options: {
									advanced_seo_title_formats: {},
								},
							},
						},
					},
				},
				'exampleType',
				{
					site: {
						ID: 2916284,
						name: 'Site Title',
						description: 'Site Tagline',
					},
					post: {
						title: 'Post Title',
					},
				}
			);

			expect( seoTitle ).toEqual( 'Post Title' );
		} );

		test( 'should default to site name for a misc title type if post title is missing', () => {
			const seoTitle = getSeoTitle(
				{
					sites: {
						items: {
							2916284: {
								ID: 2916284,
								URL: 'https://example.com',
								options: {
									advanced_seo_title_formats: {},
								},
							},
						},
					},
				},
				'exampleType',
				{
					site: {
						ID: 2916284,
						name: 'Site Title',
						description: 'Site Tagline',
					},
				}
			);

			expect( seoTitle ).toEqual( 'Site Title' );
		} );
	} );

	describe( '#getSiteBySlug()', () => {
		test( 'should return null if a site cannot be found', () => {
			const site = getSiteBySlug(
				{
					sites: {
						items: {},
					},
				},
				'testtwosites2014.wordpress.com'
			);

			expect( site ).toBeNull();
		} );

		test( 'should return a matched site', () => {
			const state = {
				sites: {
					items: {
						77203199: {
							ID: 77203199,
							URL: 'https://testtwosites2014.wordpress.com',
						},
					},
				},
			};
			const site = getSiteBySlug( state, 'testtwosites2014.wordpress.com' );

			expect( site ).toEqual( state.sites.items[ 77203199 ] );
		} );

		test( 'should return a matched site with nested path', () => {
			const state = {
				sites: {
					items: {
						77203199: {
							ID: 77203199,

							URL: 'https://testtwosites2014.wordpress.com/path/to/site',
						},
					},
				},
			};
			const site = getSiteBySlug( state, 'testtwosites2014.wordpress.com::path::to::site' );

			expect( site ).toEqual( state.sites.items[ 77203199 ] );
		} );

		test( 'should return a matched site jetpack site when the sites conflict', () => {
			const state = {
				sites: {
					items: {
						1: {
							ID: 1,
							URL: 'https://example.com',
							jetpack: false,
							option: {
								unmapped_url: 'https://abc.wordpress.com',
								is_redirect: false,
							},
						},
						2: {
							ID: 2,
							jetpack: true,
							URL: 'https://example.com',
						},
					},
				},
			};
			const site = getSiteBySlug( state, 'example.com' );
			expect( site ).toEqual( state.sites.items[ 2 ] );
		} );
	} );

	describe( '#getSiteByUrl()', () => {
		test( 'should return null if a site cannot be found', () => {
			const site = getSiteByUrl(
				{
					sites: {
						items: {},
					},
				},
				'https://testtwosites2014.wordpress.com'
			);

			expect( site ).toBeNull();
		} );

		test( 'should return a matched site', () => {
			const state = {
				sites: {
					items: {
						77203199: {
							ID: 77203199,
							URL: 'https://testtwosites2014.wordpress.com',
						},
					},
				},
			};
			const site = getSiteByUrl( state, 'https://testtwosites2014.wordpress.com' );

			expect( site ).toEqual( state.sites.items[ 77203199 ] );
		} );

		test( 'should return a matched site with nested path', () => {
			const state = {
				sites: {
					items: {
						77203199: {
							ID: 77203199,
							URL: 'https://testtwosites2014.wordpress.com/path/to/site',
						},
					},
				},
			};
			const site = getSiteByUrl( state, 'https://testtwosites2014.wordpress.com/path/to/site' );

			expect( site ).toEqual( state.sites.items[ 77203199 ] );
		} );
	} );

	describe( '#getSitePlan()', () => {
		test( 'should return null if the site is not known', () => {
			const sitePlan = getSitePlan(
				{
					sites: {
						items: {},
					},
				},
				77203074
			);

			expect( sitePlan ).toBeNull();
		} );

		test( "it should return site's plan object.", () => {
			const sitePlan = getSitePlan(
				{
					sites: {
						items: {
							77203074: {
								ID: 77203074,
								plan: {
									product_id: 1008,
									product_slug: 'business-bundle',
									product_name_short: 'Business',
									free_trial: false,
								},
							},
						},
					},
				},
				77203074
			);

			expect( sitePlan ).toEqual( {
				product_id: 1008,
				product_slug: 'business-bundle',
				product_name_short: 'Business',
				free_trial: false,
			} );
		} );

		test( 'it should return free plan if expired', () => {
			const sitePlan = getSitePlan(
				{
					sites: {
						items: {
							77203074: {
								ID: 77203074,
								plan: {
									product_id: 1008,
									product_slug: 'business-bundle',
									product_name_short: 'Business',
									free_trial: false,
									expired: true,
								},
							},
						},
					},
				},
				77203074
			);

			expect( sitePlan ).toEqual( {
				product_id: 1,
				product_slug: 'free_plan',
				product_name_short: 'Free',
				free_trial: false,
				expired: false,
			} );
		} );

		test( 'it should return free plan if expired and site is atomic', () => {
			const sitePlan = getSitePlan(
				{
					sites: {
						items: {
							77203074: {
								ID: 77203074,
								jetpack: true,
								is_wpcom_atomic: true,
								plan: {
									product_id: 1234,
									product_slug: 'fake-plan',
									product_name_short: 'Fake Plan',
									free_trial: false,
									expired: true,
								},
							},
						},
					},
				},
				77203074
			);

			expect( sitePlan ).toEqual( {
				product_id: 1,
				product_slug: 'free_plan',
				product_name_short: 'Free',
				free_trial: false,
				expired: false,
			} );
		} );

		test( 'it should return jetpack free plan if expired and site is not atomic', () => {
			const sitePlan = getSitePlan(
				{
					sites: {
						items: {
							77203074: {
								ID: 77203074,
								jetpack: true,
								is_wpcom_atomic: false,
								plan: {
									product_id: 1234,
									product_slug: 'fake-plan',
									product_name_short: 'Fake Plan',
									free_trial: false,
									expired: true,
								},
							},
						},
					},
				},
				77203074
			);

			expect( sitePlan ).toEqual( {
				product_id: 2002,
				product_slug: 'jetpack_free',
				product_name_short: 'Free',
				free_trial: false,
				expired: false,
			} );
		} );
	} );

	describe( '#getSitePlanSlug()', () => {
		test( 'should return null if the plan slug is not known', () => {
			const planSlug = getSitePlanSlug(
				{
					sites: {
						items: {},
					},
				},
				77203074
			);

			expect( planSlug ).toBeNull();
		} );

		test( 'should return the plan slug if it is known', () => {
			const planSlug = getSitePlanSlug(
				{
					sites: {
						items: {
							77203074: {
								ID: 77203074,
								plan: {
									product_id: 1234,
									product_slug: 'fake-plan',
								},
							},
						},
					},
				},
				77203074
			);

			expect( planSlug ).toEqual( 'fake-plan' );
		} );
	} );

	describe( '#isCurrentSitePlan()', () => {
		test( 'should return null if the site is not known', () => {
			const isCurrent = isCurrentSitePlan(
				{
					sites: {
						items: {},
					},
				},
				77203074,
				1008
			);

			expect( isCurrent ).toBeNull();
		} );

		test( 'should return null if the planProductId is not supplied', () => {
			const isCurrent = isCurrentSitePlan(
				{
					sites: {
						items: {
							77203074: {
								ID: 77203074,
								plan: {
									product_id: 1008,
								},
							},
						},
					},
				},
				77203074
			);

			expect( isCurrent ).toBeNull();
		} );

		test( "it should return true if the site's plan matches supplied planProductId", () => {
			const isCurrent = isCurrentSitePlan(
				{
					sites: {
						items: {
							77203074: {
								ID: 77203074,
								plan: {
									product_id: 1008,
								},
							},
						},
					},
				},
				77203074,
				1008
			);

			expect( isCurrent ).toBe( true );
		} );

		test( "it should return false if the site's plan doesn't match supplied planProductId", () => {
			const isCurrent = isCurrentSitePlan(
				{
					sites: {
						items: {
							77203074: {
								ID: 77203074,
								plan: {
									product_id: 1008,
								},
							},
						},
					},
				},
				77203074,
				1003
			);

			expect( isCurrent ).toBe( false );
		} );
	} );

	describe( '#isCurrentPlanPaid()', () => {
		test( 'it should return true if not free plan', () => {
			const isPaid = isCurrentPlanPaid(
				{
					sites: {
						items: {
							77203074: {
								ID: 77203074,
								plan: {
									product_id: 1008,
								},
							},
						},
					},
				},
				77203074,
				1003
			);

			expect( isPaid ).toEqual( true );
		} );
		test( 'it should return false if free plan', () => {
			const isPaid = isCurrentPlanPaid(
				{
					sites: {
						items: {
							77203074: {
								ID: 77203074,
								plan: {
									product_id: 1,
								},
							},
						},
					},
				},
				77203074,
				1003
			);

			expect( isPaid ).toEqual( false );
		} );

		test( 'it should return null if plan is missing', () => {
			const isPaid = isCurrentPlanPaid(
				{
					sites: {
						items: {
							77203074: {
								ID: 77203074,
							},
						},
					},
				},
				77203074,
				1003
			);

			expect( isPaid ).toEqual( null );
		} );
	} );

	describe( 'getSiteThemeShowcasePath()', () => {
		test( 'it should return null if site is not tracked', () => {
			const showcasePath = getSiteThemeShowcasePath(
				{
					sites: {
						items: {},
					},
				},
				77203074
			);

			expect( showcasePath ).toBeNull();
		} );

		test( 'it should return null if site is jetpack', () => {
			const showcasePath = getSiteThemeShowcasePath(
				{
					sites: {
						items: {
							77203074: { ID: 77203074, URL: 'https://example.net', jetpack: true },
						},
					},
				},
				77203074,
				1003
			);

			expect( showcasePath ).toBeNull();
		} );

		test( 'it should return null if theme_slug is not pub or premium', () => {
			const showcasePath = getSiteThemeShowcasePath(
				{
					sites: {
						items: {
							77203074: {
								ID: 77203074,
								URL: 'https://example.net',
								options: {
									theme_slug: 'a8c/ribs',
								},
							},
						},
					},
				},
				77203074,
				1003
			);

			expect( showcasePath ).toBeNull();
		} );

		test( 'it should return the theme showcase path on non-premium themes', () => {
			const showcasePath = getSiteThemeShowcasePath(
				{
					sites: {
						items: {
							77203074: {
								ID: 77203074,
								URL: 'https://testonesite2014.wordpress.com',
								options: {
									theme_slug: 'pub/motif',
								},
							},
						},
					},
				},
				77203074,
				1003
			);

			expect( showcasePath ).toEqual( '/theme/motif/testonesite2014.wordpress.com' );
		} );

		test( 'it should return the theme setup path on premium themes', () => {
			const showcasePath = getSiteThemeShowcasePath(
				{
					sites: {
						items: {
							77203074: {
								ID: 77203074,
								URL: 'https://testonesite2014.wordpress.com',
								options: {
									theme_slug: 'premium/journalistic',
								},
							},
						},
					},
				},
				77203074,
				1003
			);

			expect( showcasePath ).toEqual( '/theme/journalistic/setup/testonesite2014.wordpress.com' );
		} );
	} );

	describe( 'getSiteFrontPage()', () => {
		test( 'should return falsey if the site does not have a static page set as the front page', () => {
			const frontPage = getSiteFrontPage(
				{
					sites: {
						items: {
							77203074: {
								options: {
									show_on_front: 'posts',
									page_on_front: 0,
								},
							},
						},
					},
				},
				77203074
			);

			expect( frontPage ).toBeFalsy();
		} );

		test( 'should return falsey if the site is not known', () => {
			const frontPage = getSiteFrontPage(
				{
					sites: {
						items: {},
					},
				},
				77203074
			);

			expect( frontPage ).toBeFalsy();
		} );

		test( 'should return the page ID if the site has a static page set as the front page', () => {
			const frontPage = getSiteFrontPage(
				{
					sites: {
						items: {
							77203074: {
								options: {
									show_on_front: 'page',
									page_on_front: 1,
								},
							},
						},
					},
				},
				77203074
			);

			expect( frontPage ).toEqual( 1 );
		} );
	} );

	describe( 'hasStaticFrontPage()', () => {
		test( 'should return false if the site does not have a static page set as the front page', () => {
			const hasFrontPage = hasStaticFrontPage(
				{
					sites: {
						items: {
							77203074: {
								options: {
									show_on_front: 'posts',
									page_on_front: 0,
								},
							},
						},
					},
				},
				77203074
			);

			expect( hasFrontPage ).toEqual( false );
		} );

		test( 'should return false if the site does not have a `page_on_front` value', () => {
			const hasFrontPage = hasStaticFrontPage(
				{
					sites: {
						items: {
							77203074: {
								options: {
									show_on_front: 'posts',
								},
							},
						},
					},
				},
				77203074
			);

			expect( hasFrontPage ).toEqual( false );
		} );

		test( 'should return false if the site is not known', () => {
			const hasFrontPage = hasStaticFrontPage(
				{
					sites: {
						items: {},
					},
				},
				77203074
			);

			expect( hasFrontPage ).toEqual( false );
		} );

		test( 'should return true if the site has a static page set as the front page', () => {
			const hasFrontPage = hasStaticFrontPage(
				{
					sites: {
						items: {
							77203074: {
								options: {
									show_on_front: 'page',
									page_on_front: 42,
								},
							},
						},
					},
				},
				77203074
			);

			expect( hasFrontPage ).toEqual( true );
		} );
	} );

	describe( 'getSitePostsPage()', () => {
		test( 'should return falsey if the site does not have a static page set as the posts page', () => {
			const postsPage = getSitePostsPage(
				{
					sites: {
						items: {
							77203074: {
								options: {
									show_on_front: 'posts',
									page_on_front: 0,
									page_for_posts: 0,
								},
							},
						},
					},
				},
				77203074
			);

			expect( postsPage ).toBeFalsy();
		} );

		test( 'should return falsey if the site is not known', () => {
			const postsPage = getSitePostsPage(
				{
					sites: {
						items: {},
					},
				},
				77203074
			);

			expect( postsPage ).toBeFalsy();
		} );

		test( 'should return the page ID if the site has a static page set as the posts page', () => {
			const postsPage = getSitePostsPage(
				{
					sites: {
						items: {
							77203074: {
								options: {
									show_on_front: 'page',
									page_on_front: 1,
									page_for_posts: 2,
								},
							},
						},
					},
				},
				77203074
			);

			expect( postsPage ).toEqual( 2 );
		} );
	} );

	describe( 'getSiteFrontPageType()', () => {
		test( 'should return falsey if the site is not known', () => {
			const frontPageType = getSiteFrontPageType(
				{
					sites: {
						items: {},
					},
				},
				77203074
			);

			expect( frontPageType ).toBeFalsy();
		} );

		test( "should return the site's front page type", () => {
			const frontPageType = getSiteFrontPageType(
				{
					sites: {
						items: {
							77203074: {
								options: {
									show_on_front: 'page',
									page_on_front: 1,
									page_for_posts: 2,
								},
							},
						},
					},
				},
				77203074
			);

			expect( frontPageType ).toEqual( 'page' );
		} );
	} );

	describe( '#canJetpackSiteUpdateFiles()', () => {
		test( 'should return `null` for a non-existing site', () => {
			const canUpdateFiles = canJetpackSiteUpdateFiles( stateWithNoItems, nonExistingSiteId );
			expect( canUpdateFiles ).toEqual( null );
		} );

		test( 'it should return `false` for a non jetpack site', () => {
			const state = createStateWithItems( {
				[ siteId ]: {
					ID: siteId,
					jetpack: false,
				},
			} );

			const canUpdateFiles = canJetpackSiteUpdateFiles( state, siteId );
			expect( canUpdateFiles ).toEqual( null );
		} );

		test( 'it should return `false` if is a multi-network site', () => {
			const state = createStateWithItems( {
				[ siteId ]: {
					ID: siteId,
					jetpack: true,
					is_multisite: true,
					options: {
						is_multi_network: true,
						jetpack_version: '3.4',
					},
				},
			} );

			const canUpdateFiles = canJetpackSiteUpdateFiles( state, siteId );
			expect( canUpdateFiles ).toEqual( false );
		} );

		test( "it should return `false` if is not a main network site (urls don't match)", () => {
			const state = createStateWithItems( {
				[ siteId ]: {
					ID: siteId,
					jetpack: true,
					URL: 'https://jetpacksite.me',
					is_multisite: true,
					options: {
						is_multi_network: false,
						jetpack_version: '3.4',
						unmapped_url: 'https://example.wordpress.com',
						main_network_site: 'https://anotherexample.wordpress.com',
					},
				},
			} );

			const canUpdateFiles = canJetpackSiteUpdateFiles( state, siteId );
			expect( canUpdateFiles ).toEqual( false );
		} );

		test( 'it should return `false` if `disallow_file_mods` is disabled', () => {
			const state = createStateWithItems( {
				[ siteId ]: {
					ID: siteId,
					jetpack: true,
					URL: 'https://jetpacksite.me',
					is_multisite: true,
					options: {
						is_multi_network: false,
						jetpack_version: '3.4',
						unmapped_url: 'https://example.wordpress.com',
						main_network_site: 'https://example.wordpress.com',
						file_mod_disabled: [ 'disallow_file_mods' ],
					},
				},
			} );

			const canUpdateFiles = canJetpackSiteUpdateFiles( state, siteId );
			expect( canUpdateFiles ).toEqual( false );
		} );

		test( 'it should return `false` if `has_no_file_system_write_access` is disabled', () => {
			const state = createStateWithItems( {
				[ siteId ]: {
					ID: siteId,
					jetpack: true,
					URL: 'https://jetpacksite.me',
					is_multisite: true,
					options: {
						is_multi_network: false,
						jetpack_version: '3.4',
						unmapped_url: 'https://example.wordpress.com',
						main_network_site: 'https://example.wordpress.com',
						file_mod_disabled: [ 'has_no_file_system_write_access' ],
					},
				},
			} );

			const canUpdateFiles = canJetpackSiteUpdateFiles( state, siteId );
			expect( canUpdateFiles ).toEqual( false );
		} );

		test( 'it should return `true` for the site right configurations', () => {
			const state = createStateWithItems( {
				[ siteId ]: {
					ID: siteId,
					jetpack: true,
					URL: 'https://jetpacksite.me',
					is_multisite: true,
					options: {
						is_multi_network: false,
						jetpack_version: '3.4',
						unmapped_url: 'https://example.wordpress.com',
						main_network_site: 'https://example.wordpress.com',
						file_mod_disabled: [],
					},
				},
			} );

			const canUpdateFiles = canJetpackSiteUpdateFiles( state, siteId );
			expect( canUpdateFiles ).toEqual( true );
		} );
	} );

	describe( '#canJetpackSiteAutoUpdateFiles()', () => {
		test( 'it should return `true` if the `file_mod_disabled` option does not contain `automatic_updater_disabled`', () => {
			const state = createStateWithItems( {
				[ siteId ]: {
					ID: siteId,
					URL: 'https://jetpacksite.me',
					is_multisite: false,
					jetpack: true,
					options: {
						file_mod_disabled: [],
						jetpack_version: '3.4',
					},
				},
			} );

			const canAutoUpdateFiles = canJetpackSiteAutoUpdateFiles( state, siteId );
			expect( canAutoUpdateFiles ).toEqual( true );
		} );

		test( 'it should return `false` if the `file_mod_disabled` option contains `automatic_updater_disabled`', () => {
			const state = createStateWithItems( {
				[ siteId ]: {
					ID: siteId,
					URL: 'https://jetpacksite.me',
					is_multisite: false,
					jetpack: true,
					options: {
						file_mod_disabled: [ 'automatic_updater_disabled' ],
						jetpack_version: '3.4',
					},
				},
			} );

			const canAutoUpdateFiles = canJetpackSiteAutoUpdateFiles( state, siteId );
			expect( canAutoUpdateFiles ).toEqual( false );
		} );
	} );

	describe( '#canJetpackSiteAutoUpdateCore()', () => {
		test( 'it should return `true` if the `file_mod_disabled` option does not contain `automatic_updater_disabled`', () => {
			const state = createStateWithItems( {
				[ siteId ]: {
					ID: siteId,
					URL: 'https://jetpacksite.me',
					is_multisite: false,
					jetpack: true,
					options: {
						file_mod_disabled: [],
						jetpack_version: '3.4',
					},
				},
			} );

			const canAutoUpdateCore = canJetpackSiteAutoUpdateCore( state, siteId );
			expect( canAutoUpdateCore ).toEqual( true );
		} );

		test( 'it should return `false` if the `file_mod_disabled` option contains `automatic_updater_disabled`', () => {
			const state = createStateWithItems( {
				[ siteId ]: {
					ID: siteId,
					URL: 'https://jetpacksite.me',
					is_multisite: false,
					jetpack: true,
					options: {
						file_mod_disabled: [ 'automatic_updater_disabled' ],
						jetpack_version: '3.4',
					},
				},
			} );

			const canAutoUpdateCore = canJetpackSiteAutoUpdateCore( state, siteId );
			expect( canAutoUpdateCore ).toEqual( false );
		} );
	} );

	describe( 'getJetpackSearchDashboardUrl()', () => {
		test( 'should return null if no sites loaded', () => {
			const dashboardUrl = getJetpackSearchDashboardUrl(
				{
					sites: {
						items: {},
					},
				},
				2916284
			);

			expect( dashboardUrl ).toBeNull();
		} );
		test( 'should return null if we have a Simple site', () => {
			const dashboardUrl = getJetpackSearchDashboardUrl(
				{
					sites: {
						items: {
							2916284: {
								ID: 2916284,
								jetpack: false,
							},
						},
					},
				},
				2916284
			);

			expect( dashboardUrl ).toBeNull();
		} );
		test( "should return null if we can't find the adminUrl", () => {
			const dashboardUrl = getJetpackSearchDashboardUrl(
				{
					sites: {
						items: {},
					},
				},
				2916284
			);

			expect( dashboardUrl ).toBeNull();
		} );
		test( 'should return default dashboard for old JP versions', () => {
			const dashboardUrl = getJetpackSearchDashboardUrl(
				{
					sites: {
						items: {
							2916284: {
								ID: 2916284,
								jetpack: true,
								options: {
									admin_url: 'https://example.wordpress.com/wp-admin/',
									jetpack_version: '10.0',
								},
							},
						},
					},
				},
				2916284
			);

			expect( dashboardUrl ).toEqual(
				'https://example.wordpress.com/wp-admin/admin.php?page=jetpack#/performance'
			);
		} );
		test( 'should return Search dashboard for new JP versions', () => {
			const dashboardUrl = getJetpackSearchDashboardUrl(
				{
					sites: {
						items: {
							2916284: {
								ID: 2916284,
								jetpack: true,
								options: {
									admin_url: 'https://example.wordpress.com/wp-admin/',
									jetpack_version: '10.1',
								},
							},
						},
					},
				},
				2916284
			);

			expect( dashboardUrl ).toEqual(
				'https://example.wordpress.com/wp-admin/admin.php?page=jetpack-search'
			);
		} );
	} );

	describe( 'isJetpackSiteMultiSite()', () => {
		test( 'should return null if the site is not known', () => {
			const isMultisite = isJetpackSiteMultiSite(
				{
					sites: {
						items: {},
					},
				},
				2916284
			);

			expect( isMultisite ).toBeNull();
		} );

		test( 'should return null if the site is not a Jetpack site', () => {
			const isMultisite = isJetpackSiteMultiSite(
				{
					sites: {
						items: {
							2916284: {
								ID: 2916284,
								jetpack: false,
								is_multisite: true,
							},
						},
					},
				},
				2916284
			);

			expect( isMultisite ).toBeNull();
		} );

		test( 'should return true if the site is a Jetpack multisite', () => {
			const isMultisite = isJetpackSiteMultiSite(
				{
					sites: {
						items: {
							2916284: {
								ID: 2916284,
								jetpack: true,
								is_multisite: true,
							},
						},
					},
				},
				2916284
			);

			expect( isMultisite ).toBe( true );
		} );

		test( 'should return false if the site is a Jetpack single site', () => {
			const isMultisite = isJetpackSiteMultiSite(
				{
					sites: {
						items: {
							2916284: {
								ID: 2916284,
								jetpack: true,
								is_multisite: false,
							},
						},
					},
				},
				2916284
			);

			expect( isMultisite ).toBe( false );
		} );
	} );

	describe( '#isJetpackSiteSecondaryNetworkSite()', () => {
		test( 'should return `null` for a non-existing site', () => {
			const isSecondary = isJetpackSiteSecondaryNetworkSite( stateWithNoItems, nonExistingSiteId );
			expect( isSecondary ).toEqual( null );
		} );

		test( 'it should return `false` for non multisite site', () => {
			const state = createStateWithItems( {
				[ siteId ]: {
					ID: siteId,
					URL: 'https://jetpacksite.me',
					jetpack: true,
					is_multisite: false,
				},
			} );

			const isSecondary = isJetpackSiteSecondaryNetworkSite( state, siteId );
			expect( isSecondary ).toEqual( false );
		} );

		test( 'it should return `false` for non-multisite/non-multinetwork sites', () => {
			const state = createStateWithItems( {
				[ siteId ]: {
					ID: siteId,
					URL: 'https://jetpacksite.me',
					jetpack: true,
					options: {
						is_multi_network: false,
					},
				},
			} );

			const isSecondary = isJetpackSiteSecondaryNetworkSite( state, siteId );
			expect( isSecondary ).toEqual( false );
		} );

		test( 'it should return `false` for multisite sites without unmapped url', () => {
			const state = createStateWithItems( {
				[ siteId ]: {
					ID: siteId,
					URL: 'https://jetpacksite.me',
					jetpack: true,
					is_multisite: true,
					options: {
						is_multi_network: false,
						main_network_site: 'https://example.wordpress.com',
					},
				},
			} );

			const isSecondary = isJetpackSiteSecondaryNetworkSite( state, siteId );
			expect( isSecondary ).toEqual( false );
		} );

		test( 'it should return `false` for multisite sites without main_network_site', () => {
			const state = createStateWithItems( {
				[ siteId ]: {
					ID: siteId,
					URL: 'https://jetpacksite.me',
					jetpack: true,
					is_multisite: true,
					options: {
						is_multi_network: false,
						unmapped_url: 'https://example.wordpress.com',
					},
				},
			} );

			const isSecondary = isJetpackSiteSecondaryNetworkSite( state, siteId );
			expect( isSecondary ).toEqual( false );
		} );

		test( 'it should return `true` for multisite sites which unmapped_url does not match their main_network_site', () => {
			const state = createStateWithItems( {
				[ siteId ]: {
					ID: siteId,
					URL: 'https://jetpacksite.me',
					jetpack: true,
					is_multisite: true,
					options: {
						unmapped_url: 'https://secondary.wordpress.com',
						main_network_site: 'https://example.wordpress.com',
					},
				},
			} );

			const isSecondary = isJetpackSiteSecondaryNetworkSite( state, siteId );
			expect( isSecondary ).toEqual( true );
		} );
	} );

	describe( '#verifyJetpackModulesActive()', () => {
		test( 'should return `null` for a non-existing site', () => {
			const modulesActive = verifyJetpackModulesActive( stateWithNoItems, nonExistingSiteId, [
				'manage',
			] );
			expect( modulesActive ).toEqual( null );
		} );

		test( 'it should return `null` for a non jetpack site', () => {
			const state = createStateWithItems( {
				[ siteId ]: {
					ID: siteId,
					jetpack: false,
					options: {},
				},
			} );

			const modulesActive = verifyJetpackModulesActive( state, siteId, [ 'manage' ] );
			expect( modulesActive ).toEqual( null );
		} );

		test( 'it should return `true` if all given modules are active for a site', () => {
			const state = createStateWithItems( {
				[ siteId ]: {
					ID: siteId,
					URL: 'https://jetpacksite.me',
					jetpack: true,
					options: {
						active_modules: [ 'manage', 'sso', 'photon', 'omnisearch' ],
					},
				},
			} );

			const modulesActive = verifyJetpackModulesActive( state, siteId, [
				'omnisearch',
				'sso',
				'photon',
			] );
			expect( modulesActive ).toEqual( true );
		} );

		test( 'it should return `false` if not all given modules are active for a site', () => {
			const state = createStateWithItems( {
				[ siteId ]: {
					ID: siteId,
					URL: 'https://jetpacksite.me',
					jetpack: true,
					options: {
						active_modules: [ 'manage', 'sso', 'photon', 'omnisearch' ],
					},
				},
			} );

			const modulesActive = verifyJetpackModulesActive( state, siteId, [
				'contact-form',
				'manage',
			] );
			expect( modulesActive ).toEqual( false );
		} );
	} );

	describe( '#hasJetpackSiteCustomDomain()', () => {
		test( 'should return `null` for a non-existing site', () => {
			const hasCustomDomain = hasJetpackSiteCustomDomain( stateWithNoItems, nonExistingSiteId );
			expect( hasCustomDomain ).toEqual( null );
		} );

		test( 'it should return `true` if `URL` and `unmapped_url` have different domains', () => {
			const state = createStateWithItems( {
				[ siteId ]: {
					ID: siteId,
					URL: 'https://jetpacksite.me',
					jetpack: true,
					options: {
						unmapped_url: 'https://jetpack.co',
					},
				},
			} );

			const hasCustomDomain = hasJetpackSiteCustomDomain( state, siteId );
			expect( hasCustomDomain ).toEqual( true );
		} );

		test( 'it should return `false` if `URL` and `unmapped_url` have the same domain', () => {
			const state = createStateWithItems( {
				[ siteId ]: {
					ID: siteId,
					URL: 'https://jetpacksite.me',
					jetpack: true,
					options: {
						unmapped_url: 'https://jetpacksite.me',
					},
				},
			} );

			const hasCustomDomain = hasJetpackSiteCustomDomain( state, siteId );
			expect( hasCustomDomain ).toEqual( false );
		} );
	} );

	describe( '#isJetpackSiteMainNetworkSite()', () => {
		test( 'should return `null` for a non-existing site', () => {
			const isMainNetwork = isJetpackSiteMainNetworkSite( stateWithNoItems, nonExistingSiteId );
			expect( isMainNetwork ).toEqual( null );
		} );

		test( 'it should return `false` for non multisite site', () => {
			const state = createStateWithItems( {
				[ siteId ]: {
					ID: siteId,
					URL: 'https://jetpacksite.me',
					jetpack: true,
					is_multisite: false,
				},
			} );

			const isMainNetwork = isJetpackSiteMainNetworkSite( state, siteId );
			expect( isMainNetwork ).toEqual( false );
		} );

		test( 'it should return `false` for multisite sites without unmapped url', () => {
			const state = createStateWithItems( {
				[ siteId ]: {
					ID: siteId,
					URL: 'https://jetpacksite.me',
					is_multisite: true,
					jetpack: true,
					options: {
						is_multi_network: false,
						main_network_site: 'https://example.wordpress.com',
					},
				},
			} );

			const isMainNetwork = isJetpackSiteMainNetworkSite( state, siteId );
			expect( isMainNetwork ).toEqual( false );
		} );

		test( 'it should return `false` for multisite sites without main_network_site', () => {
			const state = createStateWithItems( {
				[ siteId ]: {
					ID: siteId,
					URL: 'https://jetpacksite.me',
					is_multisite: true,
					jetpack: true,
					options: {
						is_multi_network: false,
						unmapped_url: 'https://example.wordpress.com',
					},
				},
			} );

			const isMainNetwork = isJetpackSiteMainNetworkSite( state, siteId );
			expect( isMainNetwork ).toEqual( false );
		} );

		test( 'it should return `true` for multisite sites and unmapped_url matches with main_network_site', () => {
			const state = createStateWithItems( {
				[ siteId ]: {
					ID: siteId,
					URL: 'https://jetpacksite.me',
					is_multisite: true,
					jetpack: true,
					options: {
						is_multi_network: false,
						unmapped_url: 'https://example.wordpress.com',
						main_network_site: 'https://example.wordpress.com',
					},
				},
			} );

			const isMainNetwork = isJetpackSiteMainNetworkSite( state, siteId );
			expect( isMainNetwork ).toEqual( true );
		} );
	} );

	describe( 'getSiteAdminUrl()', () => {
		test( 'should return null if the admin URL is not known', () => {
			const adminUrl = getSiteAdminUrl(
				{
					sites: {
						items: {},
					},
				},
				2916284
			);

			expect( adminUrl ).toBeNull();
		} );

		test( 'should return the root admin url if no path specified', () => {
			const adminUrl = getSiteAdminUrl(
				{
					sites: {
						items: {
							77203199: {
								ID: 77203199,
								URL: 'https://example.com',
								options: {
									admin_url: 'https://example.wordpress.com/wp-admin/',
								},
							},
						},
					},
				},
				77203199
			);

			expect( adminUrl ).toEqual( 'https://example.wordpress.com/wp-admin/' );
		} );

		test( 'should return the admin url concatenated with path', () => {
			const adminUrl = getSiteAdminUrl(
				{
					sites: {
						items: {
							77203199: {
								ID: 77203199,
								URL: 'https://example.com',
								options: {
									admin_url: 'https://example.wordpress.com/wp-admin/',
								},
							},
						},
					},
				},
				77203199,
				'customize.php'
			);

			expect( adminUrl ).toEqual( 'https://example.wordpress.com/wp-admin/customize.php' );
		} );

		test( 'should return the admin url with path left slash trimmed automatically', () => {
			const adminUrl = getSiteAdminUrl(
				{
					sites: {
						items: {
							77203199: {
								ID: 77203199,
								URL: 'https://example.com',
								options: {
									admin_url: 'https://example.wordpress.com/wp-admin/',
								},
							},
						},
					},
				},
				77203199,
				'/customize.php'
			);

			expect( adminUrl ).toEqual( 'https://example.wordpress.com/wp-admin/customize.php' );
		} );
	} );

	describe( 'getCustomizerUrl()', () => {
		test( 'should return root path if slug for WordPress.com site is not known', () => {
			const customizerUrl = getCustomizerUrl(
				{
					sites: {
						items: {},
					},
				},
				77203199
			);

			expect( customizerUrl ).toEqual( '/customize' );
		} );

		test( 'should return customizer URL for WordPress.com site', () => {
			const customizerUrl = getCustomizerUrl(
				{
					sites: {
						items: {
							77203199: {
								ID: 77203199,
								URL: 'https://example.com',
								jetpack: false,
							},
						},
					},
				},
				77203199
			);

			expect( customizerUrl ).toEqual( '/customize/example.com' );
		} );

		test( 'should return customizer URL with return query for WordPress.com site', () => {
			const customizerUrl = getCustomizerUrl(
				{
					sites: {
						items: {
							77203199: {
								ID: 77203199,
								URL: 'https://example.com',
								jetpack: false,
							},
						},
					},
				},
				77203199,
				null,
				'https://wordpress.com/things/are/going?to=be&okay=true'
			);

			expect( customizerUrl ).toEqual(
				`/customize/example.com?return=${ encodeURIComponent(
					'https://wordpress.com/things/are/going?to=be&okay=true'
				) }`
			);
		} );

		test( 'should return null if admin URL for Jetpack site is not known', () => {
			const customizerUrl = getCustomizerUrl(
				{
					sites: {
						items: {
							77203199: {
								ID: 77203199,
								URL: 'https://example.com',
								jetpack: true,
							},
						},
					},
				},
				77203199
			);

			expect( customizerUrl ).toBeNull();
		} );

		test( 'should return customizer URL for Jetpack site', () => {
			const customizerUrl = getCustomizerUrl(
				{
					sites: {
						items: {
							77203199: {
								ID: 77203199,
								URL: 'https://example.com',
								jetpack: true,
								options: {
									admin_url: 'https://example.com/wp-admin/',
								},
							},
						},
					},
				},
				77203199
			);

			expect( customizerUrl ).toEqual( 'https://example.com/wp-admin/customize.php' );
		} );

		test( 'should prepend panel path parameter for WordPress.com site', () => {
			const customizerUrl = getCustomizerUrl(
				{
					sites: {
						items: {
							77203199: {
								ID: 77203199,
								URL: 'https://example.com',
								jetpack: false,
							},
						},
					},
				},
				77203199,
				'identity'
			);

			expect( customizerUrl ).toEqual( '/customize/identity/example.com' );
		} );

		test( 'should prepend panel path parameter for Jetpack site', () => {
			const customizerUrl = getCustomizerUrl(
				{
					sites: {
						items: {
							77203199: {
								ID: 77203199,
								URL: 'https://example.com',
								jetpack: true,
								options: {
									admin_url: 'https://example.com/wp-admin/',
								},
							},
						},
					},
				},
				77203199,
				'identity'
			);

			expect( customizerUrl ).toEqual(
				'https://example.com/wp-admin/customize.php?autofocus%5Bsection%5D=title_tagline'
			);
		} );

		test( 'should prepend guide parameter for WordPress.com site', () => {
			const customizerUrl = getCustomizerUrl(
				{
					sites: {
						items: {
							77203199: {
								ID: 77203199,
								URL: 'https://example.com',
								jetpack: false,
							},
						},
					},
				},
				77203199,
				'identity',
				null,
				'test-guide'
			);

			expect( customizerUrl ).toEqual( '/customize/identity/example.com?guide=test-guide' );
		} );

		test( 'should prepend guide parameter for Jetpack site', () => {
			const customizerUrl = getCustomizerUrl(
				{
					sites: {
						items: {
							77203199: {
								ID: 77203199,
								URL: 'https://example.com',
								jetpack: true,
								options: {
									admin_url: 'https://example.com/wp-admin/',
								},
							},
						},
					},
				},
				77203199,
				'identity',
				null,
				'test-guide'
			);

			expect( customizerUrl ).toEqual(
				'https://example.com/wp-admin/customize.php?autofocus%5Bsection%5D=title_tagline&guide=test-guide'
			);
		} );

		describe( 'browser', () => {
			beforeAll( () => {
				global.window = {
					location: {
						href: 'https://wordpress.com',
					},
				};
			} );

			afterAll( () => {
				global.window = undefined;
			} );

			test( 'should return customizer URL for Jetpack site', () => {
				const customizerUrl = getCustomizerUrl(
					{
						sites: {
							items: {
								77203199: {
									ID: 77203199,
									URL: 'https://example.com',
									jetpack: true,
									options: {
										admin_url: 'https://example.com/wp-admin/',
									},
								},
							},
						},
					},
					77203199
				);

				expect( customizerUrl ).toEqual(
					'https://example.com/wp-admin/customize.php?return=https%3A%2F%2Fwordpress.com'
				);
			} );
		} );

		describe( 'node', () => {
			test( 'should return customizer URL for Jetpack site', () => {
				const customizerUrl = getCustomizerUrl(
					{
						sites: {
							items: {
								77203199: {
									ID: 77203199,
									URL: 'https://example.com',
									jetpack: true,
									options: {
										admin_url: 'https://example.com/wp-admin/',
									},
								},
							},
						},
					},
					77203199
				);

				expect( customizerUrl ).toEqual( 'https://example.com/wp-admin/customize.php' );
			} );
		} );
	} );

	describe( 'getJetpackComputedAttributes()', () => {
		test( 'should return undefined attributes if a site is not Jetpack', () => {
			const state = {
				currentUser: {
					id: 73705554,
					capabilities: {
						77203074: {
							manage_options: false,
						},
					},
				},
				sites: {
					items: {
						77203074: {
							ID: 77203074,
							jetpack: false,
						},
					},
				},
			};

			const noNewAttributes = getJetpackComputedAttributes( state, 77203074 );
			expect( noNewAttributes.canAutoupdateFiles ).toEqual( undefined );
			expect( noNewAttributes.canUpdateFiles ).toEqual( undefined );
			expect( noNewAttributes.isMainNetworkSite ).toEqual( undefined );
			expect( noNewAttributes.isSecondaryNetworkSite ).toEqual( undefined );
		} );

		test( 'should return exists for attributes if a site is Jetpack', () => {
			const state = {
				currentUser: {
					id: 73705554,
					capabilities: {
						77203074: {
							manage_options: false,
						},
					},
				},
				sites: {
					items: {
						77203074: {
							ID: 77203074,
							jetpack: true,
						},
					},
				},
			};
			const noNewAttributes = getJetpackComputedAttributes( state, 77203074 );
			expect( noNewAttributes ).toHaveProperty( 'canAutoupdateFiles' );
			expect( noNewAttributes ).toHaveProperty( 'canUpdateFiles' );
			expect( noNewAttributes ).toHaveProperty( 'isMainNetworkSite' );
			expect( noNewAttributes ).toHaveProperty( 'isSecondaryNetworkSite' );
		} );
	} );
	describe( 'getSiteComputedAttributes()', () => {
		test( 'should return null if site is not found', () => {
			const state = {
				...userState,
				sites: {
					items: {},
				},
			};
			const computedAttributes = getSiteComputedAttributes( state, 2916288 );
			expect( computedAttributes ).toBeNull();
		} );

		test( 'should return the "mandatory" attributes', () => {
			const state = {
				...userState,
				sites: {
					items: {
						2916288: {
							ID: 2916288,
							name: 'WordPress.com Example Blog',
							URL: 'https://example.wordpress.com',
							jetpack: false,
						},
					},
				},
			};

			const computedAttributes = getSiteComputedAttributes( state, 2916288 );
			expect( computedAttributes ).toEqual( {
				title: 'WordPress.com Example Blog',
				domain: 'example.wordpress.com',
				slug: 'example.wordpress.com',
				options: {},
			} );
		} );

		test( 'should return the "mandatory" and optional attributes if conditions for those are met', () => {
			const options = {
				default_post_format: 'test',
				is_mapped_domain: true,
				unmapped_url: 'https://unmapped-url.wordpress.com',
				is_redirect: true,
			};
			const state = {
				...userState,
				sites: {
					items: {
						2916288: {
							ID: 2916288,
							name: 'WordPress.com Example Blog',
							URL: 'https://example.wordpress.com',
							jetpack: false,
							options,
						},
						2916289: {
							ID: 2916289,
							name: 'WordPress.com Example Blog',
							URL: 'https://example.wordpress.com',
							jetpack: true,
						},
					},
				},
			};

			const computedAttributes = getSiteComputedAttributes( state, 2916288 );
			expect( computedAttributes ).toEqual( {
				title: 'WordPress.com Example Blog',
				domain: 'unmapped-url.wordpress.com',
				slug: 'unmapped-url.wordpress.com',
				options,
				wpcom_url: 'unmapped-url.wordpress.com',
				URL: 'https://unmapped-url.wordpress.com',
			} );
		} );
	} );

	describe( 'canAccessWordAds()', () => {
		const createState = ( manage_options, wordads, feature, activate_wordads = false ) => ( {
			ui: {
				selectedSiteId: 1,
			},
			currentUser: {
				capabilities: {
					1: {
						manage_options,
						activate_wordads: false,
					},
				},
			},
			sites: {
				items: {
					1: {
						options: {
							wordads,
						},
						capabilities: {
							manage_options,
							activate_wordads,
						},
					},
				},
				features: {
					1: {
						data: {
							active: [ feature ],
						},
					},
				},
			},
		} );

		test( 'should return true if site has WordAds user can manage it', () => {
			expect( canAccessWordAds( createState( true, true, '' ) ) ).toBe( true );
		} );

		test( 'should return true if site does not have WordAds, but has the feature, and user can activate them', () => {
			expect( canAccessWordAds( createState( true, false, WPCOM_FEATURES_WORDADS, true ) ) ).toBe(
				true
			);
		} );

		test( 'should return false if site does not have WordAds, is free, but user can activate them', () => {
			expect( canAccessWordAds( createState( true, false, '', true ) ) ).toBe( false );
		} );

		test( "should return false if site doesn't have WordAds and user can manage it", () => {
			expect( canAccessWordAds( createState( true, false, '' ) ) ).toBe( false );
		} );

		test( 'should return false if site has WordAds user can not manage it', () => {
			expect( canAccessWordAds( createState( false, true, '' ) ) ).toBe( false );
		} );

		test( "should return false if site doesn't have WordAds and user can not manage it", () => {
			expect( canAccessWordAds( createState( false, false, '' ) ) ).toBe( false );
		} );
	} );

	describe( 'canCurrentUserUseCustomerHome()', () => {
		const createState = ( {
			created_at,
			edit_posts = true,
			jetpack = false,
			vip = false,
			atomic = false,
		} = {} ) => ( {
			ui: {
				selectedSiteId: 1,
			},
			currentUser: {
				capabilities: {
					1: {
						edit_posts,
					},
				},
			},
			sites: {
				items: {
					1: {
						jetpack,
						...( vip ? { is_vip: true } : {} ),
						options: { is_automated_transfer: atomic, created_at },
					},
				},
			},
		} );

		test( "should return false if user can't edit posts", () => {
			expect(
				canCurrentUserUseCustomerHome(
					createState( { created_at: '2020-01-01', edit_posts: false } )
				)
			).toBe( false );
		} );

		test( 'should return false for Jetpack site', () => {
			expect(
				canCurrentUserUseCustomerHome( createState( { created_at: '2020-01-01', jetpack: true } ) )
			).toBe( false );
		} );

		test( 'should return false for VIP site', () => {
			expect(
				canCurrentUserUseCustomerHome( createState( { created_at: '2020-01-01', vip: true } ) )
			).toBe( false );
		} );

		test( 'should return true for Atomic site', () => {
			expect(
				canCurrentUserUseCustomerHome(
					createState( { created_at: '2020-01-01', jetpack: true, atomic: true } )
				)
			).toBe( true );
		} );
	} );
} );<|MERGE_RESOLUTION|>--- conflicted
+++ resolved
@@ -1,15 +1,5 @@
-<<<<<<< HEAD
+import config from '@automattic/calypso-config';
 import { WPCOM_FEATURES_WORDADS } from '@automattic/calypso-products';
-import { expect as chaiExpect } from 'chai';
-=======
-import config from '@automattic/calypso-config';
-import {
-	PLAN_BUSINESS,
-	PLAN_ECOMMERCE,
-	PLAN_FREE,
-	WPCOM_FEATURES_WORDADS,
-} from '@automattic/calypso-products';
->>>>>>> cbde583f
 import deepFreeze from 'deep-freeze';
 import { userState } from 'calypso/state/selectors/test/fixtures/user-state';
 import {
