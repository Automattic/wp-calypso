/**
 * External dependencies
 */
import { get, isEmpty, omit, startsWith } from 'lodash';

/**
 * Internal dependencies
 */
import { combineReducers, createReducer } from 'state/utils';
import magicLogin from './magic-login/reducer';
import {
	LOGIN_FORM_UPDATE,
	LOGIN_REQUEST,
	LOGIN_REQUEST_FAILURE,
	LOGIN_REQUEST_SUCCESS,
	LOGOUT_REQUEST,
	LOGOUT_REQUEST_FAILURE,
	LOGOUT_REQUEST_SUCCESS,
	ROUTE_SET,
	OAUTH2_CLIENT_DATA_REQUEST,
	OAUTH2_CLIENT_DATA_REQUEST_FAILURE,
	OAUTH2_CLIENT_DATA_REQUEST_SUCCESS,
	SOCIAL_LOGIN_REQUEST,
	SOCIAL_LOGIN_REQUEST_FAILURE,
	SOCIAL_LOGIN_REQUEST_SUCCESS,
	SOCIAL_CREATE_ACCOUNT_REQUEST,
	SOCIAL_CREATE_ACCOUNT_REQUEST_FAILURE,
	SOCIAL_CREATE_ACCOUNT_REQUEST_SUCCESS,
	SOCIAL_CONNECT_ACCOUNT_REQUEST,
	SOCIAL_CONNECT_ACCOUNT_REQUEST_SUCCESS,
	SOCIAL_CONNECT_ACCOUNT_REQUEST_FAILURE,
	TWO_FACTOR_AUTHENTICATION_LOGIN_REQUEST,
	TWO_FACTOR_AUTHENTICATION_LOGIN_REQUEST_FAILURE,
	TWO_FACTOR_AUTHENTICATION_LOGIN_REQUEST_SUCCESS,
	TWO_FACTOR_AUTHENTICATION_PUSH_POLL_COMPLETED,
	TWO_FACTOR_AUTHENTICATION_PUSH_POLL_START,
	TWO_FACTOR_AUTHENTICATION_PUSH_POLL_STOP,
	TWO_FACTOR_AUTHENTICATION_SEND_SMS_CODE_REQUEST,
	TWO_FACTOR_AUTHENTICATION_SEND_SMS_CODE_REQUEST_FAILURE,
	TWO_FACTOR_AUTHENTICATION_SEND_SMS_CODE_REQUEST_SUCCESS,
	TWO_FACTOR_AUTHENTICATION_UPDATE_NONCE,
	USER_RECEIVE,
} from 'state/action-types';
import { login } from 'lib/paths';

export const isRequesting = createReducer( false, {
	[ LOGIN_REQUEST ]: () => true,
	[ LOGIN_REQUEST_FAILURE ]: () => false,
	[ LOGIN_REQUEST_SUCCESS ]: () => false,
	[ SOCIAL_LOGIN_REQUEST ]: () => true,
	[ SOCIAL_LOGIN_REQUEST_FAILURE ]: () => false,
	[ SOCIAL_LOGIN_REQUEST_SUCCESS ]: () => false,
} );

export const redirectTo = createReducer( null, {
	[ LOGIN_REQUEST ]: () => null,
	[ LOGIN_REQUEST_SUCCESS ]: ( state, { data } ) => get( data, 'redirect_to', null ),
	[ LOGIN_REQUEST_FAILURE ]: () => null,
	[ SOCIAL_LOGIN_REQUEST ]: () => null,
	[ SOCIAL_LOGIN_REQUEST_SUCCESS ]: ( state, action ) => get( action, 'redirectTo', null ),
	[ SOCIAL_LOGIN_REQUEST_FAILURE ]: () => null,
	[ SOCIAL_CONNECT_ACCOUNT_REQUEST ]: () => null,
	[ SOCIAL_CONNECT_ACCOUNT_REQUEST_FAILURE ]: ( state, action ) => get( action, 'redirectTo', null ),
	[ SOCIAL_CONNECT_ACCOUNT_REQUEST_SUCCESS ]: () => null,
	[ LOGOUT_REQUEST ]: () => null,
	[ LOGOUT_REQUEST_SUCCESS ]: () => ( state, { data } ) => get( data, 'redirect_to', null ),
	[ LOGOUT_REQUEST_FAILURE ]: () => null,
} );

export const rememberMe = createReducer( null, {
	[ LOGIN_REQUEST ]: () => null,
	[ LOGIN_REQUEST_SUCCESS ]: ( state, action ) => action.rememberMe,
	[ LOGIN_REQUEST_FAILURE ]: () => false,
} );

export const isFormDisabled = createReducer( null, {
	[ LOGIN_REQUEST ]: () => true,
	[ LOGIN_REQUEST_FAILURE ]: () => false,
	[ LOGIN_REQUEST_SUCCESS ]: () => true,
	[ ROUTE_SET ]: () => false,
	[ SOCIAL_LOGIN_REQUEST ]: () => true,
	[ SOCIAL_LOGIN_REQUEST_FAILURE ]: () => false,
	[ SOCIAL_LOGIN_REQUEST_SUCCESS ]: () => true,
} );

export const requestError = createReducer( null, {
	[ LOGIN_REQUEST ]: () => null,
	[ LOGIN_REQUEST_SUCCESS ]: () => null,
	[ LOGIN_REQUEST_FAILURE ]: ( state, { error } ) => error,
	[ TWO_FACTOR_AUTHENTICATION_SEND_SMS_CODE_REQUEST ]: () => null,
	[ TWO_FACTOR_AUTHENTICATION_SEND_SMS_CODE_REQUEST_FAILURE ]: ( state, { error } ) => error,
	[ SOCIAL_CREATE_ACCOUNT_REQUEST ]: () => null,
	[ SOCIAL_CREATE_ACCOUNT_REQUEST_FAILURE ]: ( state, { error } ) => error,
	[ SOCIAL_CREATE_ACCOUNT_REQUEST_SUCCESS ]: () => null,
	[ SOCIAL_CONNECT_ACCOUNT_REQUEST ]: () => null,
	[ SOCIAL_CONNECT_ACCOUNT_REQUEST_FAILURE ]: ( state, { error } ) => error,
	[ SOCIAL_CONNECT_ACCOUNT_REQUEST_SUCCESS ]: () => null,
	[ ROUTE_SET ]: () => null,
	[ LOGIN_FORM_UPDATE ]: () => null,
} );

export const requestSuccess = createReducer( null, {
	[ LOGIN_REQUEST ]: () => null,
	[ LOGIN_REQUEST_SUCCESS ]: () => true,
	[ LOGIN_REQUEST_FAILURE ]: () => false,
	[ SOCIAL_CREATE_ACCOUNT_REQUEST_SUCCESS ]: () => true,
	[ SOCIAL_CONNECT_ACCOUNT_REQUEST_SUCCESS ]: () => true,
} );

export const requestNotice = createReducer( null, {
	[ TWO_FACTOR_AUTHENTICATION_SEND_SMS_CODE_REQUEST ]: ( state, { notice } ) => notice,
	[ TWO_FACTOR_AUTHENTICATION_SEND_SMS_CODE_REQUEST_FAILURE ]: () => null,
	[ TWO_FACTOR_AUTHENTICATION_SEND_SMS_CODE_REQUEST_SUCCESS ]: ( state, { notice } ) => notice,
	[ SOCIAL_CREATE_ACCOUNT_REQUEST ]: ( state, { notice } ) => notice,
	[ SOCIAL_CREATE_ACCOUNT_REQUEST_FAILURE ]: () => null,
	[ ROUTE_SET ]: ( state, action ) => {
		// if we just navigated to the sms 2fa page, keep the notice (if any) from the loginUser action
		if ( action.path === login( { isNative: true, twoFactorAuthType: 'sms' } ) ) {
			return state;
		}
		return null;
	},
} );

const updateTwoStepNonce = ( state, { twoStepNonce, nonceType } ) => Object.assign( {}, state, {
	[ `two_step_nonce_${ nonceType }` ]: twoStepNonce
} );

export const twoFactorAuth = createReducer( null, {
	[ LOGIN_REQUEST ]: () => null,
	[ LOGIN_REQUEST_SUCCESS ]: ( state, { data } ) => {
		if ( data ) {
			const rest = omit( data, 'redirect_to' );

			if ( ! isEmpty( rest ) ) {
				return rest;
			}
		}

		return null;
	},
	[ LOGIN_REQUEST_FAILURE ]: () => null,
	[ TWO_FACTOR_AUTHENTICATION_SEND_SMS_CODE_REQUEST_FAILURE ]: ( state, { twoStepNonce } ) =>
		updateTwoStepNonce( state, { twoStepNonce, nonceType: 'sms' } ),
	[ TWO_FACTOR_AUTHENTICATION_SEND_SMS_CODE_REQUEST_SUCCESS ]: ( state, { twoStepNonce } ) =>
		updateTwoStepNonce( state, { twoStepNonce, nonceType: 'sms' } ),
	[ TWO_FACTOR_AUTHENTICATION_UPDATE_NONCE ]: updateTwoStepNonce,
} );

export const isRequestingTwoFactorAuth = createReducer( false, {
	[ TWO_FACTOR_AUTHENTICATION_LOGIN_REQUEST ]: () => true,
	[ TWO_FACTOR_AUTHENTICATION_LOGIN_REQUEST_FAILURE ]: () => false,
	[ TWO_FACTOR_AUTHENTICATION_LOGIN_REQUEST_SUCCESS ]: () => false,
} );

export const twoFactorAuthRequestError = createReducer( null, {
	[ TWO_FACTOR_AUTHENTICATION_LOGIN_REQUEST ]: () => null,
	[ TWO_FACTOR_AUTHENTICATION_LOGIN_REQUEST_SUCCESS ]: () => null,
	[ TWO_FACTOR_AUTHENTICATION_LOGIN_REQUEST_FAILURE ]: ( state, { error } ) => error,
	[ ROUTE_SET ]: () => null,
	[ LOGIN_FORM_UPDATE ]: () => null,
} );

export const twoFactorAuthPushPoll = createReducer( { inProgress: false, success: false }, {
	[ TWO_FACTOR_AUTHENTICATION_PUSH_POLL_START ]: state => ( { ...state, inProgress: true, success: false } ),
	[ TWO_FACTOR_AUTHENTICATION_PUSH_POLL_STOP ]: state => ( { ...state, inProgress: false } ),
	[ TWO_FACTOR_AUTHENTICATION_PUSH_POLL_COMPLETED ]: state => ( { ...state, inProgress: false, success: true } ),
} );

export const socialAccount = createReducer( { isCreating: false, createError: null, }, {
	[ SOCIAL_CREATE_ACCOUNT_REQUEST ]: () => ( { isCreating: true } ),
	[ SOCIAL_CREATE_ACCOUNT_REQUEST_FAILURE ]: ( state, { error } ) => ( { isCreating: false, createError: error } ),
	[ SOCIAL_CREATE_ACCOUNT_REQUEST_SUCCESS ]: ( state, { data: { username, bearerToken } } ) => ( {
		isCreating: false,
		username,
		bearerToken,
		createError: null,
	} ),
	[ SOCIAL_LOGIN_REQUEST_FAILURE ]: ( state, { error, authInfo } ) => ( {
		...state,
		requestError: error,
		email: error.email,
		authInfo
	} ),
	[ USER_RECEIVE ]: state => ( { ...state, bearerToken: null, username: null, createError: null, } ),
	[ LOGIN_REQUEST ]: state => ( { ...state, createError: null } ),
} );

export const oauth2ClientData = createReducer( null, {
	[ OAUTH2_CLIENT_DATA_REQUEST ]: () => null,
	[ OAUTH2_CLIENT_DATA_REQUEST_FAILURE ]: ( state, { error } ) => error,
	[ OAUTH2_CLIENT_DATA_REQUEST_SUCCESS ]: ( state, { data } ) => data,
} );

<<<<<<< HEAD
export const showOAuth2Layout = createReducer( false, {
	[ ROUTE_SET ]: ( state, { path, query } ) => startsWith( path, '/log-in' ) && !! query.client_id,
=======
export const socialAccountLink = createReducer( { isLinking: false }, {
	[ SOCIAL_CREATE_ACCOUNT_REQUEST_FAILURE ]: ( state, { error, token, service } ) => {
		if ( error.code === 'user_exists' ) {
			return {
				isLinking: true,
				email: error.email,
				token,
				service,
			};
		}

		return state;
	},
	[ SOCIAL_CREATE_ACCOUNT_REQUEST_SUCCESS ]: () => ( { isLinking: false } ),
	[ USER_RECEIVE ]: () => ( { isLinking: false } ),
>>>>>>> ab06e154
} );

export default combineReducers( {
	isRequesting,
	isRequestingTwoFactorAuth,
	magicLogin,
	redirectTo,
	rememberMe,
	isFormDisabled,
	requestError,
	requestNotice,
	requestSuccess,
	twoFactorAuth,
	twoFactorAuthRequestError,
	twoFactorAuthPushPoll,
	socialAccount,
	oauth2ClientData,
<<<<<<< HEAD
	showOAuth2Layout,
=======
	socialAccountLink,
>>>>>>> ab06e154
} );<|MERGE_RESOLUTION|>--- conflicted
+++ resolved
@@ -192,10 +192,10 @@
 	[ OAUTH2_CLIENT_DATA_REQUEST_SUCCESS ]: ( state, { data } ) => data,
 } );
 
-<<<<<<< HEAD
 export const showOAuth2Layout = createReducer( false, {
 	[ ROUTE_SET ]: ( state, { path, query } ) => startsWith( path, '/log-in' ) && !! query.client_id,
-=======
+} );
+
 export const socialAccountLink = createReducer( { isLinking: false }, {
 	[ SOCIAL_CREATE_ACCOUNT_REQUEST_FAILURE ]: ( state, { error, token, service } ) => {
 		if ( error.code === 'user_exists' ) {
@@ -211,7 +211,6 @@
 	},
 	[ SOCIAL_CREATE_ACCOUNT_REQUEST_SUCCESS ]: () => ( { isLinking: false } ),
 	[ USER_RECEIVE ]: () => ( { isLinking: false } ),
->>>>>>> ab06e154
 } );
 
 export default combineReducers( {
@@ -229,9 +228,6 @@
 	twoFactorAuthPushPoll,
 	socialAccount,
 	oauth2ClientData,
-<<<<<<< HEAD
 	showOAuth2Layout,
-=======
 	socialAccountLink,
->>>>>>> ab06e154
 } );