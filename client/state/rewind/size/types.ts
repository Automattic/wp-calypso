export type RewindSizeInfo = {
	bytesUsed: number;
	minDaysOfBackupsAllowed: number;
	daysOfBackupsAllowed: number;
	daysOfBackupsSaved: number;
<<<<<<< HEAD
	retentionDays: number;
=======
	lastBackupSize: number;
>>>>>>> 3a8656dc
};<|MERGE_RESOLUTION|>--- conflicted
+++ resolved
@@ -3,9 +3,6 @@
 	minDaysOfBackupsAllowed: number;
 	daysOfBackupsAllowed: number;
 	daysOfBackupsSaved: number;
-<<<<<<< HEAD
-	retentionDays: number;
-=======
 	lastBackupSize: number;
->>>>>>> 3a8656dc
+  retentionDays: number;
 };