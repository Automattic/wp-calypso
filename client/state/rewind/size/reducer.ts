--- conflicted
+++ resolved
@@ -65,11 +65,7 @@
 	return size.daysOfBackupsSaved ?? null;
 };
 
-<<<<<<< HEAD
 const retentionDays = (
-=======
-const lastBackupSize = (
->>>>>>> 3a8656dc
 	state: AppState = null,
 	{ type, size }: AnyAction
 ): AppState | number | null => {
@@ -77,11 +73,18 @@
 		return state;
 	}
 
-<<<<<<< HEAD
 	return size.retentionDays ?? null;
-=======
+};
+
+const lastBackupSize = (
+	state: AppState = null,
+	{ type, size }: AnyAction
+): AppState | number | null => {
+	if ( type !== REWIND_SIZE_SET ) {
+		return state;
+	}
+
 	return size.lastBackupSize ?? null;
->>>>>>> 3a8656dc
 };
 
 export default combineReducers( {
@@ -90,9 +93,6 @@
 	minDaysOfBackupsAllowed,
 	daysOfBackupsAllowed,
 	daysOfBackupsSaved,
-<<<<<<< HEAD
 	retentionDays,
-=======
 	lastBackupSize,
->>>>>>> 3a8656dc
 } );