--- conflicted
+++ resolved
@@ -6,7 +6,6 @@
 	PurchasedProductsInfo,
 	DashboardSortInterface,
 } from 'calypso/jetpack-cloud/sections/agency-dashboard/sites-overview/types';
-import { sitesPath, sitesFavoritesPath } from 'calypso/lib/jetpack/paths';
 import { addQueryArgs } from 'calypso/lib/url';
 import './init';
 import {
@@ -33,12 +32,10 @@
 	filter,
 	sort,
 	search,
-	isSitesDashboard,
 }: {
 	filter?: AgencyDashboardFilterOption[];
 	sort?: DashboardSortInterface;
 	search?: string;
-	isSitesDashboard?: boolean;
 } ) => {
 	const params = new URLSearchParams( window.location.search );
 
@@ -48,17 +45,7 @@
 		: ( params.getAll( 'issue_types' ) as AgencyDashboardFilterOption[] );
 	const sortField = sort ? sort.field : params.get( 'sort_field' );
 	const sortDirection = sort ? sort.direction : params.get( 'sort_direction' );
-<<<<<<< HEAD
-	if (
-		isSitesDashboard &&
-		window.location.pathname !== sitesPath() &&
-		window.location.pathname !== sitesFavoritesPath()
-	) {
-		return;
-	}
-=======
 	const currentTour = params.get( 'tour' );
->>>>>>> c8530f5f
 
 	page.replace(
 		addQueryArgs(
