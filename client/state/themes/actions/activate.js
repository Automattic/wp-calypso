--- conflicted
+++ resolved
@@ -24,36 +24,20 @@
  * @param  {Object}   [options] The options
  * @param  {string}   [options.source]    The source that is requesting theme activation, e.g. 'showcase'
  * @param  {boolean}  [options.purchased] Whether the theme has been purchased prior to activation
-<<<<<<< HEAD
  * @param  {boolean}  [options.skipActivationModal] Skip the Activation Modal to be shown even if needed on flows that don't require it
-=======
- * @param  {boolean}  [options.isOnboardingFlow] Whether the activation happens in the onboarding flow
->>>>>>> 5f631d04
  * @returns {Function}          Action thunk
  */
 export function activate( themeId, siteId, options ) {
 	return ( dispatch, getState ) => {
-<<<<<<< HEAD
-		const { source, purchased, skipActivationModal } = options || {};
-=======
-		const { source, purchased, isOnboardingFlow } = options || {};
->>>>>>> 5f631d04
+		const { source, purchased } = options || {};
 		const isDotComTheme = !! getTheme( getState(), 'wpcom', themeId );
 		const isDotOrgTheme = !! getTheme( getState(), 'wporg', themeId );
 		const hasThemeBundleSoftwareSet = doesThemeBundleSoftwareSet( getState(), themeId );
 
-<<<<<<< HEAD
 		// The DotOrg themes will be handled by the marketplace install page later.
 		const shouldAtomicTransfer =
 			isExternallyManagedTheme( getState(), themeId ) ||
 			( isDotComTheme && hasThemeBundleSoftwareSet );
-=======
-		// The DotOrg themes will be handled by the marketplace install page.
-		// The theme with the plugin bundle will be handled by the plugin bundle flow.
-		const shouldAtomicTransfer =
-			isExternallyManagedTheme( getState(), themeId ) ||
-			( isDotComTheme && hasThemeBundleSoftwareSet && ! isOnboardingFlow );
->>>>>>> 5f631d04
 
 		/**
 		 * Make sure to show the Atomic transfer dialog if the theme requires
@@ -76,7 +60,6 @@
 		}
 
 		const siteSlug = getSiteSlug( getState(), siteId );
-<<<<<<< HEAD
 		const hasRedirection = ( isDotComTheme && hasThemeBundleSoftwareSet ) || isDotOrgTheme;
 		const dispatchActivateAction = activateOrInstallThenActivate( themeId, siteId, {
 			source,
@@ -88,17 +71,6 @@
 		if ( isDotComTheme && hasThemeBundleSoftwareSet ) {
 			dispatchActivateAction( dispatch, getState );
 
-=======
-
-		// Redirect to the thank-you page if the theme has plugin bundle and is being activated in the onboarding flow.
-		// The thank-you page will continue to the plugin bundle flow and display the atomic transfer at the last step.
-		if ( isDotComTheme && hasThemeBundleSoftwareSet && isOnboardingFlow ) {
-			activateOrInstallThenActivate( themeId, siteId, {
-				source,
-				purchased,
-			} )( dispatch, getState );
-
->>>>>>> 5f631d04
 			return page(
 				`/marketplace/thank-you/${ siteSlug }?themes=${ themeId }&continueWithPluginBundle=true`
 			);
@@ -109,26 +81,10 @@
 			return page( `/marketplace/theme/${ themeId }/install/${ siteSlug }` );
 		}
 
-<<<<<<< HEAD
 		return dispatchActivateAction( dispatch, getState );
-=======
-		return activateOrInstallThenActivate( themeId, siteId, {
-			source,
-			purchased,
-			showSuccessNotice: true,
-		} )( dispatch, getState );
->>>>>>> 5f631d04
 	};
 }
-
 /**
- * If it's a Jetpack site, installs the theme prior to activation if it isn't already.
- * Otherwise, activate the theme directly
- * @param  {string}   themeId   Theme ID
- * @param  {number}   siteId    Site ID
- * @param  {Object}   [options] The options
- * @param  {string}   [options.source]    The source that is requesting theme activation, e.g. 'showcase'
- * @param  {boolean}  [options.purchased] Whether the theme has been purchased prior to activation
  * @returns {Function}          Action thunk
  */
 export function activateOrInstallThenActivate( themeId, siteId, options ) {
