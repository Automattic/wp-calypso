--- conflicted
+++ resolved
@@ -1,13 +1,8 @@
 import { isEnabled } from '@automattic/calypso-config';
 import page from 'page';
-<<<<<<< HEAD
-import isSiteAtomic from 'calypso/state/selectors/is-site-wpcom-atomic';
-import { getSiteSlug, isJetpackSite } from 'calypso/state/sites/selectors';
-=======
 import { productToBeInstalled } from 'calypso/state/marketplace/purchase-flow/actions';
 import isSiteAtomic from 'calypso/state/selectors/is-site-wpcom-atomic';
 import { isJetpackSite, getSiteSlug } from 'calypso/state/sites/selectors';
->>>>>>> ee285675
 import { activateTheme } from 'calypso/state/themes/actions/activate-theme';
 import { installAndActivateTheme } from 'calypso/state/themes/actions/install-and-activate-theme';
 import { showAtomicTransferDialog } from 'calypso/state/themes/actions/show-atomic-transfer-dialog';
@@ -111,8 +106,6 @@
 
 			const siteSlug = getSiteSlug( getState(), siteId );
 			return page( `/marketplace/thank-you/${ siteSlug }?themes=${ themeId }` );
-<<<<<<< HEAD
-=======
 		}
 
 		/* Check if the theme is a .org Theme and not provided by .com as well (as Premium themes)
@@ -124,7 +117,6 @@
 
 			dispatch( productToBeInstalled( themeId, siteSlug ) );
 			return page( `/marketplace/theme/${ themeId }/install/${ siteSlug }` );
->>>>>>> ee285675
 		}
 
 		return dispatchActivateAction(
