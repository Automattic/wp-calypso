import { isEnabled } from '@automattic/calypso-config';
import page from 'page';
<<<<<<< HEAD
import isSiteAtomic from 'calypso/state/selectors/is-site-wpcom-atomic';
import { getSiteSlug, isJetpackSite } from 'calypso/state/sites/selectors';
=======
import { productToBeInstalled } from 'calypso/state/marketplace/purchase-flow/actions';
import isSiteAtomic from 'calypso/state/selectors/is-site-wpcom-atomic';
import { isJetpackSite, getSiteSlug } from 'calypso/state/sites/selectors';
>>>>>>> 84d12089
import { activateTheme } from 'calypso/state/themes/actions/activate-theme';
import { installAndActivateTheme } from 'calypso/state/themes/actions/install-and-activate-theme';
import { showAtomicTransferDialog } from 'calypso/state/themes/actions/show-atomic-transfer-dialog';
import { showAutoLoadingHomepageWarning } from 'calypso/state/themes/actions/show-auto-loading-homepage-warning';
import { suffixThemeIdForInstall } from 'calypso/state/themes/actions/suffix-theme-id-for-install';
import {
	getTheme,
	hasAutoLoadingHomepageModalAccepted,
	themeHasAutoLoadingHomepage,
	wasAtomicTransferDialogAccepted,
	isExternallyManagedTheme,
	doesThemeBundleSoftwareSet,
} from 'calypso/state/themes/selectors';

import 'calypso/state/themes/init';

/**
 * Triggers a network request to activate a specific theme on a given site.
 * If it's a Jetpack site, installs the theme prior to activation if it isn't already.
 *
 * @param  {string}   themeId   Theme ID
 * @param  {number}   siteId    Site ID
 * @param  {string}   source    The source that is requesting theme activation, e.g. 'showcase'
 * @param  {boolean}  purchased Whether the theme has been purchased prior to activation
 * @param  {boolean}  keepCurrentHomepage Prevent theme from switching homepage content if this is what it'd normally do when activated
 * @returns {Function}          Action thunk
 */
export function activate(
	themeId,
	siteId,
	source = 'unknown',
	purchased = false,
	keepCurrentHomepage = false
) {
	return ( dispatch, getState ) => {
		let showModalCondition =
			! isJetpackSite( getState(), siteId ) && ! isSiteAtomic( getState(), siteId );

		if ( isEnabled( 'themes/atomic-homepage-replace' ) ) {
			showModalCondition =
				! isJetpackSite( getState(), siteId ) || isSiteAtomic( getState(), siteId );
		} else {
			// Keep default behaviour on Atomic. See https://github.com/Automattic/wp-calypso/pull/65846#issuecomment-1192650587
			keepCurrentHomepage = isSiteAtomic( getState(), siteId ) ? true : keepCurrentHomepage;
		}

		/**
		 * Make sure to show the Atomic transfer dialog if the theme requires
		 * an Atomic site. If the dialog has been accepted, we can continue.
		 */
		if (
			isExternallyManagedTheme( getState(), themeId ) &&
			! isJetpackSite( getState(), siteId ) &&
			! isSiteAtomic( getState(), siteId ) &&
			! wasAtomicTransferDialogAccepted( getState(), themeId )
		) {
			return dispatch( showAtomicTransferDialog( themeId ) );
		}

		/**
		 * Let's check if the theme will change the homepage of the site,
		 * before to definitely start the theme-activating process,
		 * allowing cancel it if it's desired.
		 */
		if (
			themeHasAutoLoadingHomepage( getState(), themeId, siteId ) &&
			showModalCondition &&
			! hasAutoLoadingHomepageModalAccepted( getState(), themeId )
		) {
			return dispatch( showAutoLoadingHomepageWarning( themeId ) );
		}

		/**
<<<<<<< HEAD
		 * Check if its a free or premium dotcom theme, if so, dispatch the activate action
		 * and redirect to the Marketplace Thank You Page.
		 *
		 * A theme is considered free or premium when it is not:
		 * - ExternallyManaged
		 * - A software bundle (like woo-on-plans)
		 *
		 * Currently a feature flag check is also being applied.
		 */
		const isExternallyManaged = isExternallyManagedTheme( getState(), themeId );
		const isWooTheme = doesThemeBundleSoftwareSet( getState(), themeId );
		const isDotComTheme = !! getTheme( getState(), 'wpcom', themeId );
		if (
			isDotComTheme &&
			isEnabled( 'themes/display-thank-you-page' ) &&
			! isWooTheme &&
			! isExternallyManaged
		) {
			dispatchActivateAction(
				dispatch,
				getState,
				siteId,
				themeId,
				source,
				purchased,
				keepCurrentHomepage
=======
		 * Check if the theme is a .org Theme and not provided by .com as well (as Premium themes)
		 * and redirect it to the Marketplace theme installation page
		 */
		const isDotOrgTheme = !! getTheme( getState(), 'wporg', themeId );
		const isDotComTheme = !! getTheme( getState(), 'wpcom', themeId );
		if ( isDotOrgTheme && ! isDotComTheme ) {
			const siteSlug = getSiteSlug( getState(), siteId );

			dispatch( productToBeInstalled( themeId, siteSlug ) );
			return page( `/marketplace/theme/${ themeId }/install/${ siteSlug }` );
		}

		if ( isJetpackSite( getState(), siteId ) && ! getTheme( getState(), siteId, themeId ) ) {
			const installId = suffixThemeIdForInstall( getState(), siteId, themeId );
			// If theme is already installed, installation will silently fail,
			// and it will just be activated.
			return dispatch(
				installAndActivateTheme( installId, siteId, source, purchased, keepCurrentHomepage )
>>>>>>> 84d12089
			);

			const siteSlug = getSiteSlug( getState(), siteId );
			return page( `/marketplace/thank-you/${ siteSlug }?themes=${ themeId }` );
		}

		return dispatchActivateAction(
			dispatch,
			getState,
			siteId,
			themeId,
			source,
			purchased,
			keepCurrentHomepage
		);
	};
}

function dispatchActivateAction(
	dispatch,
	getState,
	siteId,
	themeId,
	source,
	purchased,
	keepCurrentHomepage
) {
	if ( isJetpackSite( getState(), siteId ) && ! getTheme( getState(), siteId, themeId ) ) {
		const installId = suffixThemeIdForInstall( getState(), siteId, themeId );
		// If theme is already installed, installation will silently fail,
		// and it will just be activated.
		return dispatch(
			installAndActivateTheme( installId, siteId, source, purchased, keepCurrentHomepage )
		);
	}

	return dispatch( activateTheme( themeId, siteId, source, purchased, keepCurrentHomepage ) );
}<|MERGE_RESOLUTION|>--- conflicted
+++ resolved
@@ -1,13 +1,8 @@
 import { isEnabled } from '@automattic/calypso-config';
 import page from 'page';
-<<<<<<< HEAD
-import isSiteAtomic from 'calypso/state/selectors/is-site-wpcom-atomic';
-import { getSiteSlug, isJetpackSite } from 'calypso/state/sites/selectors';
-=======
 import { productToBeInstalled } from 'calypso/state/marketplace/purchase-flow/actions';
 import isSiteAtomic from 'calypso/state/selectors/is-site-wpcom-atomic';
 import { isJetpackSite, getSiteSlug } from 'calypso/state/sites/selectors';
->>>>>>> 84d12089
 import { activateTheme } from 'calypso/state/themes/actions/activate-theme';
 import { installAndActivateTheme } from 'calypso/state/themes/actions/install-and-activate-theme';
 import { showAtomicTransferDialog } from 'calypso/state/themes/actions/show-atomic-transfer-dialog';
@@ -81,7 +76,19 @@
 		}
 
 		/**
-<<<<<<< HEAD
+		 * Check if the theme is a .org Theme and not provided by .com as well (as Premium themes)
+		 * and redirect it to the Marketplace theme installation page
+		 */
+		const isDotOrgTheme = !! getTheme( getState(), 'wporg', themeId );
+		const isDotComTheme = !! getTheme( getState(), 'wpcom', themeId );
+		if ( isDotOrgTheme && ! isDotComTheme ) {
+			const siteSlug = getSiteSlug( getState(), siteId );
+
+			dispatch( productToBeInstalled( themeId, siteSlug ) );
+			return page( `/marketplace/theme/${ themeId }/install/${ siteSlug }` );
+		}
+
+		/**
 		 * Check if its a free or premium dotcom theme, if so, dispatch the activate action
 		 * and redirect to the Marketplace Thank You Page.
 		 *
@@ -93,7 +100,6 @@
 		 */
 		const isExternallyManaged = isExternallyManagedTheme( getState(), themeId );
 		const isWooTheme = doesThemeBundleSoftwareSet( getState(), themeId );
-		const isDotComTheme = !! getTheme( getState(), 'wpcom', themeId );
 		if (
 			isDotComTheme &&
 			isEnabled( 'themes/display-thank-you-page' ) &&
@@ -108,26 +114,6 @@
 				source,
 				purchased,
 				keepCurrentHomepage
-=======
-		 * Check if the theme is a .org Theme and not provided by .com as well (as Premium themes)
-		 * and redirect it to the Marketplace theme installation page
-		 */
-		const isDotOrgTheme = !! getTheme( getState(), 'wporg', themeId );
-		const isDotComTheme = !! getTheme( getState(), 'wpcom', themeId );
-		if ( isDotOrgTheme && ! isDotComTheme ) {
-			const siteSlug = getSiteSlug( getState(), siteId );
-
-			dispatch( productToBeInstalled( themeId, siteSlug ) );
-			return page( `/marketplace/theme/${ themeId }/install/${ siteSlug }` );
-		}
-
-		if ( isJetpackSite( getState(), siteId ) && ! getTheme( getState(), siteId, themeId ) ) {
-			const installId = suffixThemeIdForInstall( getState(), siteId, themeId );
-			// If theme is already installed, installation will silently fail,
-			// and it will just be activated.
-			return dispatch(
-				installAndActivateTheme( installId, siteId, source, purchased, keepCurrentHomepage )
->>>>>>> 84d12089
 			);
 
 			const siteSlug = getSiteSlug( getState(), siteId );
