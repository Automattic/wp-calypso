--- conflicted
+++ resolved
@@ -19,19 +19,13 @@
 	siteId,
 } );
 
-<<<<<<< HEAD
+
 export const updateCredentials = ( siteId, credentials, stream = false, shouldUseNotices = true ) => ( {
-=======
-export const updateCredentials = ( siteId, credentials, stream = false ) => ( {
->>>>>>> a4834e48
 	type: JETPACK_CREDENTIALS_UPDATE,
 	siteId,
 	credentials,
 	stream,
-<<<<<<< HEAD
 	shouldUseNotices,
-=======
->>>>>>> a4834e48
 } );
 
 export const autoConfigCredentials = ( siteId ) => ( {
