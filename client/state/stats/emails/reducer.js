--- conflicted
+++ resolved
@@ -87,15 +87,11 @@
 					[ action.postId ]: {
 						[ action.period ]: {
 							[ action.statType ]: {
-<<<<<<< HEAD
-								...get( state, [ action.siteId, action.postId ], {} ),
-=======
 								...get(
 									state,
 									[ action.siteId, action.postId, action.period, action.statType ],
 									{}
 								),
->>>>>>> c4ba922b
 								...action.stats,
 							},
 						},
