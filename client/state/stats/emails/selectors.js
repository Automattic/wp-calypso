import { createSelector } from '@automattic/state-utils';
import { get } from 'lodash';
import 'calypso/state/stats/init';

/**
 * Returns true if current requesting email stat for the specified site ID,
 * email ID and stat key, or * false otherwise.
 *
 * @param  {object}  state  Global state tree
 * @param  {number}  siteId Site ID
 * @param  {number}  postId Email Id
 * @returns {boolean}        Whether email stat is being requested
 */
export function isRequestingEmailStats( state, siteId, postId, period, statType ) {
	return state.stats.emails
		? get( state.stats.emails.requests, [ siteId, postId, period, statType, 'requesting' ], false )
		: false;
}

/**
 * Returns the stats for the for the specified site ID, postId
 *
 * @param  {object}  state  Global state tree
 * @param  {number}  siteId Site ID
 * @param  {number}  postId Email Id
 * @returns {object}         Stats
 */
export function getEmailStats( state, siteId, postId ) {
	return state.stats.emails ? get( state.stats.emails.items, [ siteId, postId ], null ) : [];
}

/**
 * Returns an array of emails objects by site ID.
 *
 * @param   {object} state  Global state tree
 * @param   {number} siteId Site ID
 * @returns {Array}         Site emails
 */
export const getSiteEmails = createSelector(
	( state, siteId ) => {
		if ( ! siteId ) {
			return null;
		}

		const manager = state.stats.emails ? state.stats.emails.queries[ siteId ] : null;
		if ( ! manager ) {
			return [];
		}

		return manager.getItems();
	},
	( state ) => ( state.stats.emails ? state.stats.emails.queries : [] )
);

/**
 * Returns a email object by site ID, email ID pair.
 *
 * @param   {object}  state  Global state tree
 * @param   {number}  siteId Site ID
 * @param   {string}  postId Email ID
 * @returns {?object}        Email object
 */
export const getSiteEmail = createSelector(
	( state, siteId, postId ) => {
		if ( ! siteId ) {
			return null;
		}

		const manager =
			state.stats.emails && state.stats.emails.queries
				? state.stats.emails.queries[ siteId ]
				: null;
		if ( ! manager ) {
			return null;
		}

		return manager.getItem( postId );
	},
	( state ) => ( state.stats.emails ? state.stats.emails.queries : [] )
);

/**
 * Returns the stat value for the specified site ID,
 * email ID and stat key
 *
 * @param  {object}  state    Global state tree
 * @param  {number}  siteId   Site ID
 * @param  {number}  postId   Email Id
 * @param  {string}  period   Period
 * @param  {string}  statType Stat type
 * @returns {*}               Stat value
 */
export function getEmailStat( state, siteId, postId, period, statType ) {
	const stats = state.stats.emails
		? get( state.stats.emails.items, [ siteId, postId, period, statType ], null )
		: null;
	return stats ? Object.keys( stats ).map( ( key ) => stats[ key ] ) : null;
}

/**
<<<<<<< HEAD
 * Returns the email stats for the specified site ID,
=======
 * Returns the email country stats for the specified site ID,
>>>>>>> ec138632
 * post ID, period, date and stat key
 *
 * @param  {object}  state   Global state tree
 * @param  {number}  siteId  Site ID
 * @param  {number}  postId  Email Id
 * @param  {string} period   Period
 * @param  {string} date     Date
 * @param  {string} statType Stat type
<<<<<<< HEAD
 * @param {string} path      Path
 * @returns {*}              Normalized data
 */
export function getEmailStatsNormalizedData( state, siteId, postId, period, date, statType, path ) {
	const stats = state.stats.emails
		? get( state.stats.emails.items, [ siteId, postId, period, statType ], null )
		: null;
	if ( stats ) {
		return Object.values( stats ).find( ( stat ) => stat.period === date )?.[ path ];
=======
 * @returns {*}              Normalized data
 */
export function getEmailCountryStatsNormalizedData(
	state,
	siteId,
	postId,
	period,
	date,
	statType
) {
	const stats = state.stats.emails.items
		? get( state.stats.emails.items, [ siteId, postId, period, statType ], null )
		: null;
	if ( stats ) {
		return Object.values( stats ).find( ( stat ) => stat.period === date )?.countries;
>>>>>>> ec138632
	}
	return [];
}<|MERGE_RESOLUTION|>--- conflicted
+++ resolved
@@ -98,11 +98,7 @@
 }
 
 /**
-<<<<<<< HEAD
  * Returns the email stats for the specified site ID,
-=======
- * Returns the email country stats for the specified site ID,
->>>>>>> ec138632
  * post ID, period, date and stat key
  *
  * @param  {object}  state   Global state tree
@@ -111,33 +107,15 @@
  * @param  {string} period   Period
  * @param  {string} date     Date
  * @param  {string} statType Stat type
-<<<<<<< HEAD
  * @param {string} path      Path
  * @returns {*}              Normalized data
  */
 export function getEmailStatsNormalizedData( state, siteId, postId, period, date, statType, path ) {
-	const stats = state.stats.emails
+	const stats = state.stats.emails.items
 		? get( state.stats.emails.items, [ siteId, postId, period, statType ], null )
 		: null;
 	if ( stats ) {
 		return Object.values( stats ).find( ( stat ) => stat.period === date )?.[ path ];
-=======
- * @returns {*}              Normalized data
- */
-export function getEmailCountryStatsNormalizedData(
-	state,
-	siteId,
-	postId,
-	period,
-	date,
-	statType
-) {
-	const stats = state.stats.emails.items
-		? get( state.stats.emails.items, [ siteId, postId, period, statType ], null )
-		: null;
-	if ( stats ) {
-		return Object.values( stats ).find( ( stat ) => stat.period === date )?.countries;
->>>>>>> ec138632
 	}
 	return [];
 }