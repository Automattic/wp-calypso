import { getLocaleSlug, translate } from 'i18n-calypso';
import { camelCase, concat, filter, flatten, get, map, mapKeys, sortBy } from 'lodash';
import moment from 'moment';
import { PUBLICIZE_SERVICES_LABEL_ICON } from './constants';

/**
 * Returns a string of the moment format for the period. Supports store stats
 * isoWeek and shortened formats.
 *
 * @param   {string} period Stats query
 * @param   {string} date   Stats date
 * @returns {Object}        Period range
 */
export function getPeriodFormat( period, date ) {
	const strDate = date.toString();
	switch ( period ) {
		case 'week':
			return strDate.length === 8 && strDate.substr( 4, 2 ) === '-W' ? 'YYYY-[W]WW' : 'YYYY-MM-DD';
		case 'month':
			return strDate.length === 7 && strDate.substr( 4, 1 ) === '-' ? 'YYYY-MM' : 'YYYY-MM-DD';
		case 'year':
			return strDate.length === 4 ? 'YYYY' : 'YYYY-MM-DD';
		case 'day':
		default:
			return 'YYYY-MM-DD';
	}
}

/**
 * Returns an object with the startOf and endOf dates
 * for the given stats period and date
 *
 * @param   {string} period Stats query
 * @param   {string} date   Stats date
 * @returns {Object}        Period range
 */
export function rangeOfPeriod( period, date ) {
	const format = getPeriodFormat( period, date );
	const momentDate = moment( date, format ).locale( 'en' );
	const startOf = momentDate.clone().startOf( period );
	const endOf = momentDate.clone().endOf( period );

	if ( 'week' === period ) {
		if ( '0' === momentDate.format( 'd' ) ) {
			startOf.subtract( 6, 'd' );
			endOf.subtract( 6, 'd' );
		} else {
			startOf.add( 1, 'd' );
			endOf.add( 1, 'd' );
		}
	}
	return {
		startOf: startOf.format( 'YYYY-MM-DD' ),
		endOf: endOf.format( 'YYYY-MM-DD' ),
	};
}

/**
 * Returns true if is auto refreshing astats is allowed
 * for the give stats query
 * It's allowed for queries without dates and for periods including today
 *
 * @param   {string} query  Stats query
 * @returns {boolean}       AutoRefresh allowed or not
 */
export function isAutoRefreshAllowedForQuery( query ) {
	if ( ! query || ! query.date || ( ! query.unit && ! query.period ) ) {
		return true;
	}
	const range = rangeOfPeriod( query.period || query.unit, query.date );
	const today = moment();
	return today >= moment( range.startOf ) && today < moment( range.endOf ).add( 1, 'day' );
}

/**
 * Parse the avatar URL
 *
 * @param   {string} avatarUrl Raw avatar URL
 * @returns {string}           Parsed URL
 */
function parseAvatar( avatarUrl ) {
	if ( ! avatarUrl ) {
		return null;
	}
	const [ avatarBaseUrl ] = avatarUrl.split( '?' );
	return avatarBaseUrl + '?d=mm';
}

/**
 * Builds data into escaped array for CSV export
 *
 * @param   {Object} data   Normalized stats data object
 * @param   {string} parent Label of parent
 * @returns {Array}         CSV Row
 */
export function buildExportArray( data, parent = null ) {
	if ( ! data || ! data.label || ! data.value ) {
		return [];
	}
	const label = parent ? parent + ' > ' + data.label : data.label;
	// eslint-disable-next-line
	const escapedLabel = label.replace( /\"/, '""' );
	let exportData = [ [ '"' + escapedLabel + '"', data.value ] ];

	// Includes the URL for content data, but not for "Countries" data where it doesn't exist.
	if ( data.actions && data.actions.length ) {
		exportData = [ [ '"' + escapedLabel + '"', data.value, data.actions[ 0 ].data ] ];
	}

	if ( data.children ) {
		const childData = map( data.children, ( child ) => {
			return buildExportArray( child, label );
		} );

		exportData = concat( exportData, flatten( childData ) );
	}

	return exportData;
}

/**
 * Returns a serialized stats query, used as the key in the
 * `state.stats.lists.items` and `state.stats.lists.requesting` state objects.
 *
 * @param   {Object} query    Stats query
 * @returns {string}          Serialized stats query
 */
export function getSerializedStatsQuery( query = {} ) {
	return JSON.stringify( sortBy( Object.entries( query ), ( pair ) => pair[ 0 ] ) );
}

/**
 * Return delta data in a format used by 'extensions/woocommerce/app/store-stats`. The fields array is matched to
 * the data in a single object.
 *
 * @param   {Object} payload - response
 * @returns {Array} - Array of data objects
 */
export function parseOrderDeltas( payload ) {
	if (
		! payload ||
		! payload.deltas ||
		! payload.delta_fields ||
		Object.keys( payload.deltas ).length === 0
	) {
		return [];
	}
	return payload.deltas.map( ( row ) => {
		// will be renamed to deltas
		const notPeriodKeys = Object.keys( row ).filter( ( key ) => key !== 'period' );
		const newRow = { period: parseUnitPeriods( payload.unit, row.period ).format( 'YYYY-MM-DD' ) };
		notPeriodKeys.forEach( ( key ) => {
			newRow[ key ] = row[ key ].reduce( ( acc, curr, i ) => {
				acc[ payload.delta_fields[ i ] ] = curr;
				return acc;
			}, {} );
		} );
		return newRow;
	} );
}

/**
 * Create the correct property and value for a label to be used in a chart
 *
 * @param {string} unit - day, week, month, year
 * @param {Object} date - moment object
 * @param {Object} localizedDate - moment object
 * @returns {Object} chart labels
 */
export function getChartLabels( unit, date, localizedDate ) {
	const validDate = moment.isMoment( date ) && date.isValid();
	const validLocalizedDate = moment.isMoment( localizedDate ) && localizedDate.isValid();

	if ( validDate && validLocalizedDate && unit ) {
		const dayOfWeek = date.toDate().getDay();
		const isWeekend = 'day' === unit && ( 6 === dayOfWeek || 0 === dayOfWeek );
		const labelName = `label${ unit.charAt( 0 ).toUpperCase() + unit.slice( 1 ) }`;
		const formats = {
			hour: translate( 'MMM D HH:mm', {
				context: 'momentjs format string (hour)',
				comment: 'This specifies an hour for the stats x-axis label.',
			} ),
			day: translate( 'MMM D', {
				context: 'momentjs format string (day)',
				comment: 'This specifies a day for the stats x-axis label.',
			} ),
			week: translate( 'MMM D', {
				context: 'momentjs format string (week)',
				comment: 'This specifies a week for the stats x-axis label.',
			} ),
			month: 'MMM',
			year: 'YYYY',
		};
		return {
			[ labelName ]: localizedDate.format( formats[ unit ] ),
			classNames: isWeekend ? [ 'is-weekend' ] : [],
		};
	}
	return {};
}

/**
 * Return data in a format used by 'components/chart`. The fields array is matched to
 * the data in a single object.
 *
 * @param {Object} payload - response
 * @returns {Array} - Array of data objects
 */
export function parseOrdersChartData( payload ) {
	if ( ! payload || ! payload.data ) {
		return [];
	}

	return payload.data.map( function ( record ) {
		// Initialize data
		const dataRecord = {};

		// Fill Field Values
		record.forEach( function ( value, i ) {
			dataRecord[ payload.fields[ i ] ] = value;
		} );

		if ( dataRecord.period ) {
			const date = parseUnitPeriods( payload.unit, dataRecord.period ).locale( 'en' );
			const localizedDate = parseUnitPeriods( payload.unit, dataRecord.period );
			Object.assign( dataRecord, getChartLabels( payload.unit, date, localizedDate ) );
		}

		dataRecord.period = parseUnitPeriods( payload.unit, dataRecord.period ).format( 'YYYY-MM-DD' );
		return dataRecord;
	} );
}

/**
 * Return data in a format used by 'components/chart`. The fields array is matched to
 * the data in a single object.
 *
 * @param {Object} payload - response
 * @param {Array} nullAttributes - properties on data objects to be initialized with
 * a null value
 * @returns {Array} - Array of data objects
 */
export function parseChartData( payload, nullAttributes = [] ) {
	if ( ! payload || ! payload.data ) {
		return [];
	}

	return payload.data.map( function ( record ) {
		// Initialize data
		const dataRecord = nullAttributes.reduce( ( memo, attribute ) => {
			memo[ attribute ] = null;
			return memo;
		}, {} );

		// Fill Field Values
		record.forEach( function ( value, i ) {
			// Remove W from weeks
			if ( 'period' === payload.fields[ i ] ) {
				value = value.replace( /W/g, '-' );
			}
			dataRecord[ payload.fields[ i ] ] = value;
		} );

		if ( dataRecord.period ) {
			const date = moment( dataRecord.period, 'YYYY-MM-DD' ).locale( 'en' );
			const localeSlug = getLocaleSlug();
			const localizedDate = moment( dataRecord.period, 'YYYY-MM-DD' ).locale( localeSlug );
			Object.assign( dataRecord, getChartLabels( payload.unit, date, localizedDate ) );
		}
		return dataRecord;
	} );
}

/**
 * Return moment date object for the day or last day of the period.
 *
 * @param {string} unit - day, week, month or year
 * @param {string} period - period in shortened store sting format, eg '2017-W26'
 * @returns {Object} - moment date object
 */
export function parseUnitPeriods( unit, period ) {
	let splitYearWeek;
	const localeSlug = getLocaleSlug();

	switch ( unit ) {
		case 'week':
			splitYearWeek = period.split( '-W' );
			return moment()
				.locale( localeSlug )
				.isoWeekYear( splitYearWeek[ 0 ] )
				.isoWeek( splitYearWeek[ 1 ] )
				.endOf( 'isoWeek' );
		case 'month':
			return moment( period, 'YYYY-MM' ).locale( localeSlug ).endOf( 'month' );
		case 'year':
			return moment( period, 'YYYY' ).locale( localeSlug ).endOf( 'year' );
		case 'day':
		default:
			return moment( period, 'YYYY-MM-DD' ).locale( localeSlug );
	}
}

export const normalizers = {
	/**
	 * Returns a normalized payload from `/sites/{ site }/stats`
	 *
<<<<<<< HEAD
	 * @param   {object} data    Stats data
	 * @returns {object|null}        Normalized stats data
=======
	 * @param   {Object} data    Stats data
	 * @returns {Object | null}        Normalized stats data
>>>>>>> eae17b6a
	 */
	stats( data ) {
		if ( ! data || ! data.stats ) {
			return null;
		}

		return mapKeys( data.stats, ( value, key ) => camelCase( key ) );
	},

	/**
	 * Returns a normalized payload from `/sites/{ site }/stats/insights`
	 *
<<<<<<< HEAD
	 * @param   {object} data    Stats query
	 * @returns {object|null}        Normalized stats data
=======
	 * @param   {Object} data    Stats query
	 * @returns {Object | null}        Normalized stats data
>>>>>>> eae17b6a
	 */
	statsInsights: ( data ) => {
		if ( ! data || typeof data.highest_day_of_week !== 'number' ) {
			return {};
		}

		const {
			highest_hour,
			highest_day_percent,
			highest_day_of_week,
			highest_hour_percent,
			hourly_views,
			years,
		} = data;

		// Adjust Day of Week from 0 = Monday to 0 = Sunday (for Moment)
		let dayOfWeek = highest_day_of_week + 1;
		if ( dayOfWeek > 6 ) {
			dayOfWeek = 0;
		}

		const localeSlug = getLocaleSlug();

		return {
			day: moment().locale( localeSlug ).day( dayOfWeek ).format( 'dddd' ),
			percent: Math.round( highest_day_percent ),
			hour: moment().locale( localeSlug ).hour( highest_hour ).startOf( 'hour' ).format( 'LT' ),
			hourPercent: Math.round( highest_hour_percent ),
			hourlyViews: hourly_views,
			years,
		};
	},

	/**
	 * Returns a normalized payload from `/sites/{ site }/stats/top-posts`
	 *
	 * @param   {Object} data    Stats data
	 * @param   {Object} query   Stats query
	 * @param   {number} siteId  Site ID
<<<<<<< HEAD
	 * @param   {object} site    Site object
	 * @returns {object|null}        Normalized stats data
=======
	 * @param   {Object} site    Site object
	 * @returns {Object | null}        Normalized stats data
>>>>>>> eae17b6a
	 */
	statsTopPosts: ( data, query, siteId, site ) => {
		if ( ! data || ! query.period || ! query.date ) {
			return [];
		}

		const { startOf, endOf } = rangeOfPeriod( query.period, query.date );
		const dataPath = query.summarize
			? [ 'summary', 'postviews' ]
			: [ 'days', startOf, 'postviews' ];
		const viewData = get( data, dataPath, [] );

		return map( viewData, ( item ) => {
			const detailPage = site ? `/stats/post/${ item.id }/${ site.slug }` : null;
			let inPeriod = false;

			// Archive and home pages do not have dates
			if ( item.date ) {
				const postDate = moment( item.date );
				// TODO: might be nice to update moment and use isSameOrAfter and isSameOrBefore
				if (
					( postDate.isAfter( startOf, 'day' ) || postDate.isSame( startOf, 'day' ) ) &&
					( postDate.isBefore( endOf, 'day' ) || postDate.isSame( endOf, 'day' ) )
				) {
					inPeriod = true;
				}
			}

			return {
				id: item.id,
				label: item.title,
				value: item.views,
				page: detailPage,
				public: item.public,
				actions: [
					{
						type: 'link',
						data: item.href,
					},
				],
				labelIcon: null,
				children: null,
				className: inPeriod ? 'published' : null,
			};
		} );
	},

	/**
	 * Returns a normalized payload from `/sites/{ site }/stats/country-views`
	 *
<<<<<<< HEAD
	 * @param   {object} data    Stats data
	 * @param   {object} query   Stats query
	 * @returns {object|null}        Normalized stats data
=======
	 * @param   {Object} data    Stats data
	 * @param   {Object} query   Stats query
	 * @returns {Object | null}        Normalized stats data
>>>>>>> eae17b6a
	 */
	statsCountryViews: ( data, query = {} ) => {
		// parsing a country-views response requires a period and date
		if ( ! data || ! query.period || ! query.date ) {
			return null;
		}
		const { startOf } = rangeOfPeriod( query.period, query.date );
		const countryInfo = get( data, [ 'country-info' ], {} );

		// the API response object shape depends on if this is a summary request or not
		const dataPath = query.summarize ? [ 'summary', 'views' ] : [ 'days', startOf, 'views' ];

		// filter out country views that have no legitimate country data associated with them
		const countryData = filter( get( data, dataPath, [] ), ( viewData ) => {
			return countryInfo[ viewData.country_code ];
		} );

		return map( countryData, ( viewData ) => {
			const country = countryInfo[ viewData.country_code ];

			// ’ in country names causes google's geo viz to break
			return {
				label: country.country_full.replace( /’/, "'" ),
				countryCode: viewData.country_code,
				value: viewData.views,
				region: country.map_region,
			};
		} );
	},

	/**
	 * Returns a normalized statsPublicize array, ready for use in stats-module
	 *
	 * @param   {Object} data Stats data
	 * @returns {Array}       Parsed publicize data array
	 */
	statsPublicize( data = {} ) {
		if ( ! data || ! data.services ) {
			return [];
		}

		return data.services.map( ( service ) => {
			const { label, icon } = PUBLICIZE_SERVICES_LABEL_ICON[ service.service ];
			return { label, icon, value: service.followers };
		} );
	},

	/**
	 * Returns a normalized statsVideoPlays array, ready for use in stats-module
	 *
	 * @param   {Object} data    Stats data
	 * @param   {Object} query   Stats query
	 * @param   {number} siteId  Site ID
	 * @param   {Object} site    Site object
	 * @returns {Array}          Normalized stats data
	 */
	statsVideoPlays( data, query = {}, siteId, site ) {
		if ( ! data || ! query.period || ! query.date ) {
			return [];
		}
		const { startOf } = rangeOfPeriod( query.period, query.date );
		const videoPlaysData = get( data, [ 'days', startOf, 'plays' ], [] );

		return videoPlaysData.map( ( item ) => {
			const detailPage = site
				? `/stats/${ query.period }/videodetails/${ site.slug }?post=${ item.post_id }`
				: null;
			return {
				label: item.title,
				page: detailPage,
				value: item.plays,
				actions: [
					{
						type: 'link',
						data: item.url,
					},
				],
			};
		} );
	},

	/**
	 * Returns a normalized statsFollowers object
	 *
	 * @param   {Object} data    Stats data
	 * @returns {?Object}         Normalized stats data
	 */
	statsFollowers( data ) {
		if ( ! data ) {
			return null;
		}
		const { total_wpcom, total_email } = data;
		const subscriberData = get( data, [ 'subscribers' ], [] );

		const subscribers = subscriberData.map( ( item ) => {
			return {
				label: item.label,
				iconClassName: 'avatar-user',
				icon: parseAvatar( item.avatar ),
				link: item.url,
				value: {
					type: 'relative-date',
					value: item.date_subscribed,
				},
				actions: [
					{
						type: 'follow',
						data: item.follow_data ? item.follow_data.params : false,
					},
				],
			};
		} );

		return { total_wpcom, total_email, subscribers };
	},

	statsCommentFollowers( data ) {
		if ( ! data ) {
			return null;
		}

		const page = data.page || 0;
		const pages = data.pages || 0;
		const total = data.total || 0;
		let posts = [];
		if ( data.posts ) {
			posts = data.posts.map( ( item ) => {
				if ( 0 === item.id ) {
					return {
						label: 'All Posts',
						value: item.followers,
					};
				}
				return {
					label: item.title,
					link: item.url,
					labelIcon: 'external',
					value: item.followers,
				};
			} );
		}

		return { page, pages, total, posts };
	},

	statsComments( data, query, siteId, site ) {
		if ( ! data ) {
			return null;
		}
		const adminUrl = site ? site.options.admin_url : null;

		let authors = [];
		if ( data.authors ) {
			authors = data.authors.map( ( author ) => {
				return {
					label: author.name,
					value: author.comments,
					iconClassName: 'avatar-user',
					icon: parseAvatar( author.gravatar ),
					link: adminUrl + 'edit-comments.php' + author.link,
					className: 'module-content-list-item-large',
					actions: [
						{
							type: 'follow',
							data: author.follow_data ? author.follow_data.params : false,
						},
					],
				};
			} );
		}

		let posts = [];
		if ( data.posts ) {
			posts = data.posts.map( ( post ) => {
				return {
					label: post.name,
					value: post.comments,
					page: site ? '/stats/post/' + post.id + '/' + site.slug : null,
					actions: [
						{
							type: 'link',
							data: post.link,
						},
					],
				};
			} );
		}

		return { authors, posts };
	},

	/**
	 * Returns a normalized statsVideo array, ready for use in stats-module
	 *
	 * @param   {Object} payload Stats response payload
	 * @returns {Array}          Parsed data array
	 */
	statsVideo( payload ) {
		if ( ! payload ) {
			return null;
		}

		let data = [];
		if ( payload.data ) {
			data = payload.data.map( ( item ) => {
				return { period: item[ 0 ], value: item[ 1 ] };
			} );
		}

		let pages = [];
		if ( payload.pages ) {
			pages = payload.pages.map( ( item ) => {
				return {
					label: item,
					link: item,
				};
			} );
		}

		return { pages, data };
	},

	/**
	 * Returns a normalized statsTopAuthors array, ready for use in stats-module
	 *
	 * @param   {Object} data   Stats data
	 * @param   {Object} query  Stats query
	 * @param   {number} siteId Site ID
	 * @param   {Object} site   Site Object
	 * @returns {Array}       Normalized stats data
	 */
	statsTopAuthors( data, query = {}, siteId, site ) {
		if ( ! data || ! query.period || ! query.date ) {
			return [];
		}
		const { startOf } = rangeOfPeriod( query.period, query.date );
		const authorsData = get( data, [ 'days', startOf, 'authors' ], [] );

		return authorsData.map( ( item ) => {
			const record = {
				label: item.name || translate( 'Untracked Authors' ),
				iconClassName: 'avatar-user',
				icon: parseAvatar( item.avatar ),
				children: null,
				value: item.views,
				className: 'module-content-list-item-large',
			};

			if ( item.posts && item.posts.length > 0 ) {
				record.children = item.posts.map( ( child ) => {
					return {
						label: child.title,
						value: child.views,
						page: site ? '/stats/post/' + child.id + '/' + site.slug : null,
						actions: [
							{
								type: 'link',
								data: child.url,
							},
						],
						children: null,
					};
				} );
			}

			return record;
		} );
	},

	/**
	 * Returns a normalized statsTags array, ready for use in stats-module
	 *
	 * @param   {Object} data Stats data
	 * @returns {Array}       Parsed data array
	 */
	statsTags( data ) {
		if ( ! data || ! data.tags ) {
			return [];
		}

		const getTagTypeIcon = ( type ) => {
			return type === 'category' ? 'folder' : type;
		};

		return data.tags.map( ( item ) => {
			let children;
			const hasChildren = item.tags.length > 1;
			const labels = item.tags.map( ( tagItem ) => {
				return {
					label: tagItem.name,
					labelIcon: getTagTypeIcon( tagItem.type ),
					link: hasChildren ? null : tagItem.link,
				};
			} );

			if ( hasChildren ) {
				children = item.tags.map( ( tagItem ) => {
					return {
						label: tagItem.name,
						labelIcon: getTagTypeIcon( tagItem.type ),
						value: null,
						children: null,
						link: tagItem.link,
					};
				} );
			}

			return {
				label: labels,
				link: labels.length > 1 ? null : labels[ 0 ].link,
				value: item.views,
				children: children,
			};
		} );
	},

	/*
	 * Returns a normalized statsClicks array, ready for use in stats-module
	 *
	 * @param  {object} data   Stats data
	 * @param  {object} query  Stats query
	 * @returns {Array}        Parsed data array
	 */
	statsClicks( data, query ) {
		if ( ! data || ! query.period || ! query.date ) {
			return [];
		}

		const { startOf } = rangeOfPeriod( query.period, query.date );
		const dataPath = query.summarize ? [ 'summary', 'clicks' ] : [ 'days', startOf, 'clicks' ];
		const statsData = get( data, dataPath, [] );

		return statsData.map( ( item ) => {
			const hasChildren = item.children && item.children.length > 0;
			const newRecord = {
				label: item.name,
				value: item.views,
				children: null,
				link: item.url,
				icon: item.icon,
				labelIcon: hasChildren ? null : 'external',
			};

			if ( item.children ) {
				newRecord.children = item.children.map( ( child ) => {
					return {
						label: child.name,
						value: child.views,
						children: null,
						link: child.url,
						labelIcon: 'external',
					};
				} );
			}

			return newRecord;
		} );
	},

	/*
	 * Returns a normalized statsReferrers array, ready for use in stats-module
	 *
	 * @param  {object} data   Stats data
	 * @param  {object} query  Stats query
	 * @param  {Int}    siteId Site ID
	 * @returns {Array}         Parsed data array
	 */
	statsReferrers( data, query, siteId ) {
		if ( ! data || ! query.period || ! query.date ) {
			return [];
		}

		const { startOf } = rangeOfPeriod( query.period, query.date );
		const dataPath = query.summarize ? [ 'summary', 'groups' ] : [ 'days', startOf, 'groups' ];
		const statsData = get( data, dataPath, [] );

		const parseItem = ( item ) => {
			let children;
			if ( item.children && item.children.length > 0 ) {
				children = item.children.map( parseItem );
			}

			const record = {
				label: item.name,
				value: item.views,
				link: item.url,
				labelIcon: children ? null : 'external',
				children,
			};

			if ( item.icon ) {
				record.icon = item.icon;
			}

			return record;
		};

		return statsData.map( ( item ) => {
			let actions = [];
			if (
				( item.url && -1 !== item.url.indexOf( item.name ) ) ||
				( ! item.url && item.name === item.group && -1 !== item.name.indexOf( '.' ) )
			) {
				actions = [
					{
						type: 'spam',
						data: {
							siteID: siteId,
							domain: item.name,
						},
					},
				];
			}

			return {
				...parseItem( { ...item, children: item.results, views: item.total } ),
				actions,
				actionMenu: actions.length,
			};
		} );
	},

	statsVisits( payload ) {
		return parseChartData( payload, [ 'visits', 'likes', 'visitors', 'comments', 'posts' ] );
	},

	statsOrders( payload ) {
		return {
			data: parseOrdersChartData( payload ),
			deltas: parseOrderDeltas( payload ),
		};
	},

	statsTopSellers( payload ) {
		if ( ! payload || ! payload.data ) {
			return [];
		}
		return payload.data;
	},

	statsTopCategories( payload ) {
		if ( ! payload || ! payload.data ) {
			return [];
		}
		return payload.data;
	},

	statsTopCoupons( payload ) {
		if ( ! payload || ! payload.data ) {
			return [];
		}
		return payload.data;
	},

	statsTopEarners( payload ) {
		if ( ! payload || ! payload.data ) {
			return [];
		}
		return payload.data;
	},

	statsAds( payload ) {
		if ( ! payload || ! payload.data ) {
			return [];
		}

		return parseChartData( payload, [ 'impressions', 'revenue', 'cpm' ] );
	},

	/*
	 * Returns a normalized statsSearchTerms array, ready for use in stats-module
	 *
	 * @param  {object} data   Stats data
	 * @param  {object} query  Stats query
	 * @returns {Array}         Parsed data array
	 */
	statsSearchTerms( data, query ) {
		if ( ! data || ! query.period || ! query.date ) {
			return [];
		}

		const { startOf } = rangeOfPeriod( query.period, query.date );
		const dataPath = query.summarize ? [ 'summary' ] : [ 'days', startOf ];
		const searchTerms = get( data, dataPath.concat( [ 'search_terms' ] ), [] );

		return searchTerms.map( ( day ) => {
			return {
				label: day.term,
				className: 'user-selectable',
				value: day.views,
			};
		} );
	},

	/*
	 * Returns a normalized statsFileDownloads array, ready for use in stats-module
	 *
	 * @param  {object} data   Stats data
	 * @param  {object} query  Stats query
	 * @returns {Array}         Parsed data array
	 */
	statsFileDownloads( data, query ) {
		if ( ! data || ! query.period || ! query.date ) {
			return [];
		}

		const { startOf } = rangeOfPeriod( query.period, query.date );
		const statsData = get( data, [ 'days', startOf, 'files' ], [] );

		return statsData.map( ( item ) => {
			return {
				label: item.relative_url,
				shortLabel: item.filename,
				page: null,
				value: item.downloads,
				link: item.download_url,
				linkTitle: item.relative_url,
				labelIcon: 'external',
			};
		} );
	},

	/**
	 * Returns a normalized statsEmailsOpen array, ready for use in stats-module
	 *
	 * @param   {Object} data   Stats data
	 * @param   {Object} query  Stats query
	 * @param   {number} siteId  Site ID
	 * @param   {Object} site    Site object
	 * @returns {Array}       Normalized stats data
	 */
	statsEmailsOpen( data, query = {}, siteId, site ) {
		if ( ! data || ! query.period || ! query.date ) {
			return [];
		}

		const emailsData = get( data, [ 'posts' ], [] );

		return emailsData.map( ( { id, href, date, title, type, opens } ) => {
			const detailPage = site
				? `/stats/email/opens/${ site.slug }/${ query.period }/${ id }`
				: null;
			return {
				id,
				href,
				date,
				label: title,
				type,
				value: opens || '0',
				page: detailPage,
				actions: [
					{
						type: 'link',
						data: href,
					},
				],
			};
		} );
	},
<<<<<<< HEAD
};
=======
};

/**
 * Return data in a format used by 'components/chart` for email stats. The fields array is matched to
 * the data in a single object.
 *
 * @param {Object} payload - response
 * @param {Array} nullAttributes - properties on data objects to be initialized with
 * a null value
 * @returns {Array} - Array of data objects
 */
export function parseEmailChartData( payload, nullAttributes = [] ) {
	if ( ! payload || ! payload.data ) {
		return [];
	}

	if ( 'hour' === payload.unit ) {
		payload.fields.push( 'hour' );
	}

	return payload.data.map( function ( record ) {
		// Initialize data
		const dataRecord = nullAttributes.reduce( ( memo, attribute ) => {
			memo[ attribute ] = null;
			return memo;
		}, {} );

		// Fill Field Values
		record.forEach( function ( value, i ) {
			// Remove W from weeks
			if ( 'date' === payload.fields[ i ] ) {
				value = value.replace( /W/g, '-' );
				dataRecord.period = value;
			} else {
				dataRecord[ payload.fields[ i ] ] = value;
			}
		} );

		if ( dataRecord.period ) {
			const date = moment( dataRecord.period, 'YYYY-MM-DD' ).locale( 'en' );
			const localeSlug = getLocaleSlug();
			const localizedDate = moment( dataRecord.period, 'YYYY-MM-DD' ).locale( localeSlug );
			if ( dataRecord.hour ) {
				localizedDate.add( dataRecord.hour, 'hours' );
			}
			Object.assign( dataRecord, getChartLabels( payload.unit, date, localizedDate ) );
		}
		return dataRecord;
	} );
}

/**
 * Return data in a format used by 'components/stats/geochart` for email stats. The fields array is matched to
 * the data in a single object.
 *
 * @param {Array} countries - the array of countries for the given data
 * @param {Object} countriesInfo - an object containing information about the countries
 * @returns {Array} - Array of data objects
 */
export function parseEmailCountriesData( countries, countriesInfo ) {
	if ( ! countries || ! countriesInfo ) {
		return null;
	}

	const result = countries
		.map( function ( country ) {
			const info = countriesInfo[ country[ 0 ] ];
			if ( ! info ) {
				return {
					label: translate( 'Unknown' ),
					value: parseInt( country[ 1 ], 10 ),
				};
			}

			const { country_full, map_region } = info;

			return {
				countryCode: country[ 0 ],
				label: country_full,
				region: map_region,
				value: parseInt( country[ 1 ], 10 ),
			};
		} )
		.sort( ( a, b ) => b.value - a.value );

	// Add item with label == Other to end of the list
	const otherItem = result.find( ( item ) => item.label === translate( 'Unknown' ) );
	if ( otherItem ) {
		result.splice( result.indexOf( otherItem ), 1 );
		result.push( otherItem );
	}

	return result;
}

/**
 * Return data in a format used by lists for email stats. The fields array is matched to
 * the data in a single object.
 *
 * @param {Array} list - the array of devices for the given data
 * @returns {Array} - Array of data objects
 */
export function parseEmailListData( list ) {
	if ( ! list ) {
		return null;
	}

	const result = list
		.map( function ( item ) {
			return {
				label: item[ 0 ],
				value: parseInt( item[ 1 ], 10 ),
			};
		} )
		.sort( function ( a, b ) {
			return b.value - a.value;
		} );

	// Add item with label == Other to end of the list
	const otherItem = result.find( ( item ) => item.label === 'Other' );
	if ( otherItem ) {
		result.splice( result.indexOf( otherItem ), 1 );
		result.push( otherItem );
	}
	return result;
}
>>>>>>> eae17b6a
<|MERGE_RESOLUTION|>--- conflicted
+++ resolved
@@ -1,5 +1,5 @@
-import { getLocaleSlug, translate } from 'i18n-calypso';
-import { camelCase, concat, filter, flatten, get, map, mapKeys, sortBy } from 'lodash';
+import { translate, getLocaleSlug } from 'i18n-calypso';
+import { sortBy, camelCase, mapKeys, get, filter, map, concat, flatten } from 'lodash';
 import moment from 'moment';
 import { PUBLICIZE_SERVICES_LABEL_ICON } from './constants';
 
@@ -304,13 +304,8 @@
 	/**
 	 * Returns a normalized payload from `/sites/{ site }/stats`
 	 *
-<<<<<<< HEAD
-	 * @param   {object} data    Stats data
-	 * @returns {object|null}        Normalized stats data
-=======
 	 * @param   {Object} data    Stats data
 	 * @returns {Object | null}        Normalized stats data
->>>>>>> eae17b6a
 	 */
 	stats( data ) {
 		if ( ! data || ! data.stats ) {
@@ -323,13 +318,8 @@
 	/**
 	 * Returns a normalized payload from `/sites/{ site }/stats/insights`
 	 *
-<<<<<<< HEAD
-	 * @param   {object} data    Stats query
-	 * @returns {object|null}        Normalized stats data
-=======
 	 * @param   {Object} data    Stats query
 	 * @returns {Object | null}        Normalized stats data
->>>>>>> eae17b6a
 	 */
 	statsInsights: ( data ) => {
 		if ( ! data || typeof data.highest_day_of_week !== 'number' ) {
@@ -369,13 +359,8 @@
 	 * @param   {Object} data    Stats data
 	 * @param   {Object} query   Stats query
 	 * @param   {number} siteId  Site ID
-<<<<<<< HEAD
-	 * @param   {object} site    Site object
-	 * @returns {object|null}        Normalized stats data
-=======
 	 * @param   {Object} site    Site object
 	 * @returns {Object | null}        Normalized stats data
->>>>>>> eae17b6a
 	 */
 	statsTopPosts: ( data, query, siteId, site ) => {
 		if ( ! data || ! query.period || ! query.date ) {
@@ -426,15 +411,9 @@
 	/**
 	 * Returns a normalized payload from `/sites/{ site }/stats/country-views`
 	 *
-<<<<<<< HEAD
-	 * @param   {object} data    Stats data
-	 * @param   {object} query   Stats query
-	 * @returns {object|null}        Normalized stats data
-=======
 	 * @param   {Object} data    Stats data
 	 * @param   {Object} query   Stats query
 	 * @returns {Object | null}        Normalized stats data
->>>>>>> eae17b6a
 	 */
 	statsCountryViews: ( data, query = {} ) => {
 		// parsing a country-views response requires a period and date
@@ -994,9 +973,6 @@
 			};
 		} );
 	},
-<<<<<<< HEAD
-};
-=======
 };
 
 /**
@@ -1122,5 +1098,4 @@
 		result.push( otherItem );
 	}
 	return result;
-}
->>>>>>> eae17b6a
+}