/**
 * External dependencies
 */

import { compact, get } from 'lodash';
import debugModule from 'debug';

/**
 * Internal dependencies
 */
import wpcom from 'calypso/lib/wp';
import { WPCOM_HTTP_REQUEST } from 'calypso/state/action-types';
import { extendAction } from 'calypso/state/utils';
import {
	processInbound as inboundProcessor,
	processOutbound as outboundProcessor,
} from './pipeline';

const debug = debugModule( 'calypso:data-layer:wpcom-http' );

/**
 * Returns the appropriate fetcher in wpcom given the request method
 *
 * fetcherMap :: String -> (Params -> Query -> [Body] -> Promise)
 *
 * @param {string} method name of HTTP method for request
 * @returns {Function} the fetcher
 */
const fetcherMap = ( method ) =>
	get(
		{
			GET: wpcom.req.get.bind( wpcom.req ),
			POST: wpcom.req.post.bind( wpcom.req ),
		},
		method,
		null
	);

export const successMeta = ( data, headers ) => ( { meta: { dataLayer: { data, headers } } } );
export const failureMeta = ( error, headers ) => ( { meta: { dataLayer: { error, headers } } } );
export const progressMeta = ( { total, loaded } ) => ( {
	meta: { dataLayer: { progress: { total, loaded } } },
} );
export const streamRecordMeta = ( streamRecord ) => ( { meta: { dataLayer: { streamRecord } } } );

export const queueRequest = ( processOutbound, processInbound ) => ( { dispatch }, rawAction ) => {
	const action = processOutbound( rawAction, dispatch );

	if ( null === action ) {
		return;
	}

	const {
		body,
		formData,
<<<<<<< HEAD
		expectStreamMode,
		onStreamRecord: rawOnStreamRecord,
=======
		processResponseInStreamMode,
		onStreamRecord,
>>>>>>> f0ee6048
		method: rawMethod,
		onProgress,
		options,
		path,
		query = {},
	} = action;
	const { responseType } = options || {};

	const onStreamRecord =
		rawOnStreamRecord &&
		( ( record ) => {
			return dispatch( extendAction( rawOnStreamRecord, streamRecordMeta( record ) ) );
		} );

	const method = rawMethod.toUpperCase();

	const request = fetcherMap( method )(
		...compact( [
			{ path, formData, processResponseInStreamMode, onStreamRecord, responseType },
			{ ...query }, // wpcom mutates the query so hand it a copy
			method === 'POST' && body,
			( error, data, headers ) => {
				debug( 'callback fn by Req method: error=%o data=%o headers=%o', error, data, headers );

				const {
					failures,
					nextData,
					nextError,
					nextHeaders,
					shouldAbort,
					successes,
				} = processInbound( action, { dispatch }, data, error, headers );

				if ( true === shouldAbort ) {
					return null;
				}

				return nextError
					? failures.forEach( ( handler ) =>
							dispatch( extendAction( handler, failureMeta( nextError, nextHeaders ) ) )
					  )
					: successes.forEach( ( handler ) =>
							dispatch( extendAction( handler, successMeta( nextData, nextHeaders ) ) )
					  );
			},
		] )
	);

	if ( 'POST' === method && onProgress ) {
		// wpcomProxyRequest request - wpcomXhrRequests come through here with .upload
		if ( request.upload ) {
			request.upload.onprogress = ( event ) =>
				dispatch( extendAction( onProgress, progressMeta( event ) ) );
		}
	}
};

export default {
	[ WPCOM_HTTP_REQUEST ]: [ queueRequest( outboundProcessor, inboundProcessor ) ],
};<|MERGE_RESOLUTION|>--- conflicted
+++ resolved
@@ -53,13 +53,8 @@
 	const {
 		body,
 		formData,
-<<<<<<< HEAD
-		expectStreamMode,
+		processResponseInStreamMode,
 		onStreamRecord: rawOnStreamRecord,
-=======
-		processResponseInStreamMode,
-		onStreamRecord,
->>>>>>> f0ee6048
 		method: rawMethod,
 		onProgress,
 		options,
