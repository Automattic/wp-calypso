import type { RewindSizeInfo } from 'calypso/state/rewind/size/types';

type ApiResponse = {
	ok: boolean;
	error: string;
	size: number;
	days_of_backups_saved: number;
	min_days_of_backups_allowed: number;
	days_of_backups_allowed: number;
<<<<<<< HEAD
	retention_days: number;
=======
	last_backup_size: number;
>>>>>>> 3a8656dc
};

const fromApi = ( {
	size,
	min_days_of_backups_allowed,
	days_of_backups_allowed,
	days_of_backups_saved,
<<<<<<< HEAD
	retention_days,
=======
	last_backup_size,
>>>>>>> 3a8656dc
}: ApiResponse ): RewindSizeInfo => ( {
	bytesUsed: size,
	minDaysOfBackupsAllowed: min_days_of_backups_allowed,
	daysOfBackupsAllowed: days_of_backups_allowed,
	daysOfBackupsSaved: days_of_backups_saved,
<<<<<<< HEAD
	retentionDays: retention_days,
=======
	lastBackupSize: last_backup_size,
>>>>>>> 3a8656dc
} );

export default fromApi;<|MERGE_RESOLUTION|>--- conflicted
+++ resolved
@@ -7,11 +7,8 @@
 	days_of_backups_saved: number;
 	min_days_of_backups_allowed: number;
 	days_of_backups_allowed: number;
-<<<<<<< HEAD
 	retention_days: number;
-=======
 	last_backup_size: number;
->>>>>>> 3a8656dc
 };
 
 const fromApi = ( {
@@ -19,21 +16,15 @@
 	min_days_of_backups_allowed,
 	days_of_backups_allowed,
 	days_of_backups_saved,
-<<<<<<< HEAD
 	retention_days,
-=======
 	last_backup_size,
->>>>>>> 3a8656dc
 }: ApiResponse ): RewindSizeInfo => ( {
 	bytesUsed: size,
 	minDaysOfBackupsAllowed: min_days_of_backups_allowed,
 	daysOfBackupsAllowed: days_of_backups_allowed,
 	daysOfBackupsSaved: days_of_backups_saved,
-<<<<<<< HEAD
 	retentionDays: retention_days,
-=======
 	lastBackupSize: last_backup_size,
->>>>>>> 3a8656dc
 } );
 
 export default fromApi;