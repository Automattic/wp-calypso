--- conflicted
+++ resolved
@@ -36,11 +36,7 @@
 
 export function receiveUnfollowTag( store, action, next, apiResponse ) {
 	if ( apiResponse.subscribed ) {
-<<<<<<< HEAD
-		receiveError( store, action, next, 'apiResponse.subcribed = true' );
-=======
 		receiveError( store, action, next );
->>>>>>> de427da2
 		return;
 	}
 
