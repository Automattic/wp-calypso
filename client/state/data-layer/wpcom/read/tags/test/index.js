--- conflicted
+++ resolved
@@ -112,10 +112,6 @@
 				expect( dispatch ).to.have.been.calledWith(
 					receiveTagsAction( {
 						payload: fromApi( successfulSingleTagResponse ),
-<<<<<<< HEAD
-						error: false,
-=======
->>>>>>> de427da2
 						resetFollowingData: false,
 					} )
 				);
@@ -138,10 +134,6 @@
 					receiveTagsAction( {
 						payload: transformedResponse,
 						resetFollowingData: true,
-<<<<<<< HEAD
-						error: false,
-=======
->>>>>>> de427da2
 					} )
 				);
 			} );
