/** @format */

/**
 * External dependencies
 */
import { translate } from 'i18n-calypso';

/**
 * Internal dependencies
 */
import { http } from 'state/data-layer/wpcom-http/actions';
import { dispatchRequestEx } from 'state/data-layer/wpcom-http/utils';
import { errorNotice } from 'state/notices/actions';
import { updateConciergeAppointmentDetails } from 'state/concierge/actions';
import { CONCIERGE_APPOINTMENT_DETAILS_REQUEST } from 'state/action-types';
import { noRetry } from 'state/data-layer/wpcom-http/pipeline/retry-on-failure/policies';
import fromApi from './from-api';

export const fetchAppointmentDetails = action => {
	const { appointmentId, scheduleId } = action;

	return http(
		{
			method: 'GET',
			path: `/concierge/schedules/${ scheduleId }/appointments/${ appointmentId }/detail`,
			apiNamespace: 'wpcom/v2',
			retryPolicy: noRetry(),
		},
		action
	);
};

<<<<<<< HEAD
export const storeFetchedAppointmentDetails = ( { dispatch }, action, appointmentDetails ) => {
	const { appointmentId } = action;
	dispatch( updateConciergeAppointmentDetails( appointmentId, appointmentDetails ) );
};
=======
export const onSuccess = ( action, appointmentDetails ) =>
	updateConciergeAppointmentDetails( appointmentDetails );
>>>>>>> b8c47fdc

export const onError = () =>
	errorNotice( translate( 'We could not find your appointment. Please try again later.' ) );

export default {
	[ CONCIERGE_APPOINTMENT_DETAILS_REQUEST ]: [
		dispatchRequestEx( { fetch: fetchAppointmentDetails, onSuccess, onError, fromApi } ),
	],
};<|MERGE_RESOLUTION|>--- conflicted
+++ resolved
@@ -30,15 +30,8 @@
 	);
 };
 
-<<<<<<< HEAD
-export const storeFetchedAppointmentDetails = ( { dispatch }, action, appointmentDetails ) => {
-	const { appointmentId } = action;
-	dispatch( updateConciergeAppointmentDetails( appointmentId, appointmentDetails ) );
-};
-=======
-export const onSuccess = ( action, appointmentDetails ) =>
-	updateConciergeAppointmentDetails( appointmentDetails );
->>>>>>> b8c47fdc
+export const onSuccess = ( { appointmentId }, appointmentDetails ) =>
+	updateConciergeAppointmentDetails( appointmentId, appointmentDetails );
 
 export const onError = () =>
 	errorNotice( translate( 'We could not find your appointment. Please try again later.' ) );
