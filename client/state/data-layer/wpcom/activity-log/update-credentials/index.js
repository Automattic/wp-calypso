/**
 * External dependencies
 */
import i18n from 'i18n-calypso';
import page from 'page';

/**
 * Internal dependencies
 */
import { recordTracksEvent, withAnalytics } from 'calypso/state/analytics/actions';
import { getHappychatAuth } from 'calypso/state/happychat/utils';
import hasActiveHappychatSession from 'calypso/state/happychat/selectors/has-active-happychat-session';
import isHappychatAvailable from 'calypso/state/happychat/selectors/is-happychat-available';
import isHappychatConnectionUninitialized from 'calypso/state/happychat/selectors/is-happychat-connection-uninitialized';
import { initConnection, sendEvent } from 'calypso/state/happychat/connection/actions';
import { openChat } from 'calypso/state/happychat/ui/actions';
import { http } from 'calypso/state/data-layer/wpcom-http/actions';
import { dispatchRequest } from 'calypso/state/data-layer/wpcom-http/utils';
import {
	JETPACK_CREDENTIALS_UPDATE,
	JETPACK_CREDENTIALS_UPDATE_SUCCESS,
	JETPACK_CREDENTIALS_UPDATE_FAILURE,
	JETPACK_CREDENTIALS_UPDATE_PROGRESS_START,
	JETPACK_CREDENTIALS_UPDATE_PROGRESS_UPDATE,
	JETPACK_CREDENTIALS_STORE,
	REWIND_STATE_UPDATE,
} from 'calypso/state/action-types';
import { successNotice, errorNotice } from 'calypso/state/notices/actions';
import { transformApi } from 'calypso/state/data-layer/wpcom/sites/rewind/api-transformer';

import { registerHandlers } from 'calypso/state/data-layer/handler-registry';

const navigateTo =
	undefined !== typeof window
		? ( path ) => window.open( path, '_blank' )
		: ( path ) => page( path );

/**
 * Makes sure that we can initialize a connection
 * to HappyChat. We'll need this on the API response
 *
 * @param {object} args Redux dispatcher, getState
 */
export const primeHappychat = ( { dispatch, getState } ) => {
	const state = getState();
	const getAuth = getHappychatAuth( state );

	if ( isHappychatConnectionUninitialized( state ) ) {
		dispatch( initConnection( getAuth() ) );
	}
};

export const request = ( action ) => {
	const { path, ...otherCredentials } = action.credentials;
	const credentials = { ...otherCredentials, abspath: path };

	const tracksEvent = recordTracksEvent( 'calypso_rewind_creds_update_attempt', {
		site_id: action.siteId,
		protocol: action.credentials.protocol,
	} );

	return [
		{
			type: JETPACK_CREDENTIALS_UPDATE_PROGRESS_START,
			siteId: action.siteId,
		},
		tracksEvent,
		http(
			{
				apiNamespace: 'wpcom/v2',
				method: 'POST',
				path: `/sites/${ action.siteId }/rewind/credentials/update`,
				body: { credentials, stream: true },
<<<<<<< HEAD
				expectStreamMode: true,
=======
				processResponseInStreamMode: true,

				// TODO @azabani make this a requestDispatcher option to fully integrate with wpcom-http
				onStreamRecord: ( record ) => debug( 'onStreamRecord: record=%o', record ),
>>>>>>> f0ee6048
			},
			{ ...action }
		),
	];
};

export const success = ( action, { rewind_state } ) => [
	{
		type: JETPACK_CREDENTIALS_UPDATE_SUCCESS,
		siteId: action.siteId,
	},

	{
		type: JETPACK_CREDENTIALS_STORE,
		credentials: {
			main: action.credentials,
		},
		siteId: action.siteId,
	},
	successNotice( i18n.translate( 'Your site is now connected.' ), {
		duration: 4000,
	} ),
	recordTracksEvent( 'calypso_rewind_creds_update_success', {
		site_id: action.siteId,
		protocol: action.credentials.protocol,
	} ),
	// the API transform could fail and the rewind data might
	// be unavailable so if that's the case just let it go
	// for now. we'll improve our rigor as time goes by.
	( () => {
		try {
			return {
				type: REWIND_STATE_UPDATE,
				siteId: action.siteId,
				data: transformApi( rewind_state ),
			};
		} catch ( e ) {}
	} )(),
];

export const failure = ( action, error ) => ( dispatch, getState ) => {
	dispatch( {
		type: JETPACK_CREDENTIALS_UPDATE_FAILURE,
		error,
		siteId: action.siteId,
	} );

	const getHelp = () => {
		const state = getState();
		const canChat = isHappychatAvailable( state ) || hasActiveHappychatSession( state );

		return canChat ? dispatch( openChat() ) : navigateTo( '/help' );
	};

	const baseOptions = { duration: 10000 };

	const announce = ( message, options ) =>
		dispatch( errorNotice( message, options ? { ...baseOptions, ...options } : baseOptions ) );

	const spreadHappiness = ( message ) => {
		const tracksEvent = recordTracksEvent( 'calypso_rewind_creds_update_failure', {
			site_id: action.siteId,
			error: error.code,
			error_message: error.message,
			status_code: error.data ?? error.statusCode,
			host: action.credentials.host,
			kpri: action.credentials.krpi ? 'provided but [omitted here]' : 'not provided',
			pass: action.credentials.pass ? 'provided but [omitted here]' : 'not provided',
			path: action.credentials.path,
			port: action.credentials.port,
			protocol: action.credentials.protocol,
			user: action.credentials.user,
		} );

		dispatch(
			hasActiveHappychatSession( getState() )
				? withAnalytics( tracksEvent, sendEvent( message ) )
				: tracksEvent
		);
	};

	switch ( error.code ) {
		case 'service_unavailable':
			announce(
				i18n.translate(
					'A error occurred when we were trying to validate your site information. Please make sure your credentials and host URL are correct and try again. If you need help, please click on the support chat link.'
				),
				{ button: i18n.translate( 'Support chat' ), onClick: getHelp }
			);
			spreadHappiness(
				'Restore Credentials: update request failed on timeout (could be us or remote site)'
			);
			break;

		case 'missing_args':
			announce(
				i18n.translate( 'Something seems to be missing — please fill out all the required fields.' )
			);
			spreadHappiness( 'Restore Credentials: missing API args (contact a dev)' );
			break;

		case 'invalid_args':
			announce(
				i18n.translate(
					"The information you entered seems to be incorrect. Let's take " +
						'another look to ensure everything is in the right place.'
				)
			);
			spreadHappiness( 'Restore Credentials: invalid API args (contact a dev)' );
			break;

		case 'invalid_credentials':
			announce(
				i18n.translate(
					"We couldn't connect to your site. Please verify your credentials and give it another try."
				)
			);
			spreadHappiness( 'Restore Credentials: invalid credentials' );
			break;

		case 'invalid_wordpress_path':
			announce(
				i18n.translate(
					'We looked for `wp-config.php` in the WordPress installation ' +
						"path you provided but couldn't find it."
				),
				{ button: i18n.translate( 'Get help' ), onClick: getHelp }
			);
			spreadHappiness( "Restore Credentials: can't find WordPress installation files" );
			break;

		case 'read_only_install':
			announce(
				i18n.translate(
					'It looks like your server is read-only. ' +
						'To create backups and restore your site, we need permission to write to your server.'
				),
				{ button: i18n.translate( 'Get help' ), onClick: getHelp }
			);
			spreadHappiness( 'Restore Credentials: creds only seem to provide read-only access' );
			break;

		case 'unreachable_path':
			announce(
				i18n.translate(
					'We tried to access your WordPress installation through its publicly available URL, ' +
						"but it didn't work. Please make sure the directory is accessible and try again."
				)
			);
			spreadHappiness( 'Restore Credentials: creds might be for wrong site on right server' );
			break;

		default:
			announce( i18n.translate( 'Error saving. Please check your credentials and try again.' ) );
			spreadHappiness( 'Restore Credentials: unknown failure saving credentials' );
	}
};

export const streamRecord = ( action, record ) => ( {
	type: JETPACK_CREDENTIALS_UPDATE_PROGRESS_UPDATE,
	siteId: action.siteId,
	update: record,
} );

registerHandlers( 'state/data-layer/wpcom/activity-log/update-credentials/index.js', {
	[ JETPACK_CREDENTIALS_UPDATE ]: [
		primeHappychat,
		dispatchRequest( {
			fetch: request,
			onSuccess: success,
			onError: failure,
			onStreamRecord: streamRecord,
		} ),
	],
} );<|MERGE_RESOLUTION|>--- conflicted
+++ resolved
@@ -71,14 +71,7 @@
 				method: 'POST',
 				path: `/sites/${ action.siteId }/rewind/credentials/update`,
 				body: { credentials, stream: true },
-<<<<<<< HEAD
-				expectStreamMode: true,
-=======
 				processResponseInStreamMode: true,
-
-				// TODO @azabani make this a requestDispatcher option to fully integrate with wpcom-http
-				onStreamRecord: ( record ) => debug( 'onStreamRecord: record=%o', record ),
->>>>>>> f0ee6048
 			},
 			{ ...action }
 		),
