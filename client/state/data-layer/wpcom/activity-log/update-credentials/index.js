/**
 * External dependencies
 */
import i18n from 'i18n-calypso';
import page from 'page';
import debugModule from 'debug';

/**
 * Internal dependencies
 */
import { recordTracksEvent } from 'calypso/state/analytics/actions';
import { http } from 'calypso/state/data-layer/wpcom-http/actions';
import { dispatchRequest } from 'calypso/state/data-layer/wpcom-http/utils';
import {
	JETPACK_CREDENTIALS_UPDATE,
	JETPACK_CREDENTIALS_UPDATE_SUCCESS,
	JETPACK_CREDENTIALS_UPDATE_FAILURE,
	JETPACK_CREDENTIALS_UPDATE_PROGRESS_START,
	JETPACK_CREDENTIALS_UPDATE_PROGRESS_UPDATE,
	JETPACK_CREDENTIALS_STORE,
	REWIND_STATE_UPDATE,
} from 'calypso/state/action-types';
import { successNotice, errorNotice, infoNotice } from 'calypso/state/notices/actions';
import { transformApi } from 'calypso/state/data-layer/wpcom/sites/rewind/api-transformer';
import { registerHandlers } from 'calypso/state/data-layer/handler-registry';
import getSelectedSiteSlug from 'calypso/state/ui/selectors/get-selected-site-slug';
import contactSupportUrl from 'calypso/lib/jetpack/contact-support-url';

const debug = debugModule( 'calypso:data-layer:update-credentials' );
const navigateTo =
	undefined !== typeof window
		? ( path ) => window.open( path, '_blank' )
		: ( path ) => page( path );

const getMaybeNoticeId = ( action ) =>
	'noticeId' in action ? { noticeId: action.noticeId } : {};

export const request = ( action ) => {
	const maybeNotice = [];
	const maybeNoticeId = {};

	if ( action.shouldUseNotices ) {
		const notice = infoNotice( i18n.translate( 'Testing connection…' ), {
			duration: 30000,
			showDismiss: false,
		} );

		const {
			notice: { noticeId },
		} = notice;

		maybeNotice.push( notice );
		Object.assign( maybeNoticeId, { noticeId } );
	}

	const { path, ...otherCredentials } = action.credentials;
	const credentials = { ...otherCredentials, abspath: path };

	const tracksEvent = recordTracksEvent( 'calypso_rewind_creds_update_attempt', {
		site_id: action.siteId,
		protocol: action.credentials.protocol,
	} );

	return [
		...maybeNotice,
		tracksEvent,
		{
			type: JETPACK_CREDENTIALS_UPDATE_PROGRESS_START,
			siteId: action.siteId,
		},
		http(
			{
				apiNamespace: 'wpcom/v2',
				method: 'POST',
				path: `/sites/${ action.siteId }/rewind/credentials/update`,
				body: { credentials, stream: action.stream },
			},
			{ ...action, ...maybeNoticeId }
		),
	];
};

export const success = ( action, { rewind_state } ) => [
	{
		type: JETPACK_CREDENTIALS_UPDATE_SUCCESS,
		siteId: action.siteId,
	},

	{
		type: JETPACK_CREDENTIALS_STORE,
		credentials: {
			main: action.credentials,
		},
		siteId: action.siteId,
	},
	successNotice( i18n.translate( 'Your site is now connected.' ), {
		duration: 4000,
		...getMaybeNoticeId( action ),
	} ),
	recordTracksEvent( 'calypso_rewind_creds_update_success', {
		site_id: action.siteId,
		protocol: action.credentials.protocol,
	} ),
	// the API transform could fail and the rewind data might
	// be unavailable so if that's the case just let it go
	// for now. we'll improve our rigor as time goes by.
	( () => {
		try {
			return {
				type: REWIND_STATE_UPDATE,
				siteId: action.siteId,
				data: transformApi( rewind_state ),
			};
		} catch ( e ) {}
	} )(),
];

export const failure = ( action, error ) => ( dispatch, getState ) => {
	dispatch( {
		type: JETPACK_CREDENTIALS_UPDATE_FAILURE,
		error,
		siteId: action.siteId,
	} );

	const getHelp = () => navigateTo( contactSupportUrl( getSelectedSiteSlug( getState() ) ) );

	const baseOptions = { duration: 10000, ...getMaybeNoticeId( action ) };

	const announce = ( message, options = {} ) =>
		dispatch( errorNotice( message, { ...baseOptions, ...options } ) );

	dispatch(
		recordTracksEvent( 'calypso_rewind_creds_update_failure', {
			site_id: action.siteId,
			error: error.code,
			error_message: error.message,
			status_code: error.data ?? error.statusCode,
			host: action.credentials.host,
			kpri: action.credentials.krpi ? 'provided but [omitted here]' : 'not provided',
			pass: action.credentials.pass ? 'provided but [omitted here]' : 'not provided',
			path: action.credentials.path,
			port: action.credentials.port,
			protocol: action.credentials.protocol,
			user: action.credentials.user,
		} )
	);

	debug( 'failure: error=%o', error );

	switch ( error.code ) {
		case 'service_unavailable':
			announce(
				i18n.translate(
					'A error occurred when we were trying to validate your site information. ' +
						'Please make sure your credentials and host URL are correct and try again. ' +
						'If you need help, please click on the support link.'
				),
				{ button: i18n.translate( 'Get help' ), onClick: getHelp }
			);
			break;

		case 'missing_args':
			announce(
				i18n.translate( 'Something seems to be missing — please fill out all the required fields.' )
			);
			break;

		case 'invalid_args':
			announce(
				i18n.translate(
					"The information you entered seems to be incorrect. Let's take " +
						'another look to ensure everything is in the right place.'
				)
			);
			break;

		case 'invalid_credentials':
			announce(
				i18n.translate(
					"We couldn't connect to your site. Please verify your credentials and give it another try."
				)
			);
			break;

		case 'invalid_wordpress_path':
			announce(
				i18n.translate(
					'We looked for `wp-config.php` in the WordPress installation ' +
						"path you provided but couldn't find it."
				),
				{ button: i18n.translate( 'Get help' ), onClick: getHelp }
			);
			break;

		case 'read_only_install':
			announce(
				i18n.translate(
					'It looks like your server is read-only. ' +
						'To create backups and restore your site, we need permission to write to your server.'
				),
				{ button: i18n.translate( 'Get help' ), onClick: getHelp }
			);
			break;

		case 'unreachable_path':
			announce(
				i18n.translate(
					'We tried to access your WordPress installation through its publicly available URL, ' +
						"but it didn't work. Please make sure the directory is accessible and try again."
				)
			);
			break;

		default:
			announce( i18n.translate( 'Error saving. Please check your credentials and try again.' ) );
	}
};

<<<<<<< HEAD
export const streamRecord = ( action, record ) => ( {
	type: JETPACK_CREDENTIALS_UPDATE_PROGRESS_UPDATE,
	siteId: action.siteId,
	update: record,
} );
=======
export const streamRecord = ( action, record ) => {
	debug( 'onStreamRecord: record=%o', record );

	return {
		type: JETPACK_CREDENTIALS_UPDATE_PROGRESS_UPDATE,
		siteId: action.siteId,
		update: record,
	};
};
>>>>>>> a4834e48

registerHandlers( 'state/data-layer/wpcom/activity-log/update-credentials/index.js', {
	[ JETPACK_CREDENTIALS_UPDATE ]: [
		dispatchRequest( {
			fetch: request,
			onSuccess: success,
			onError: failure,
			onStreamRecord: streamRecord,
		} ),
	],
} );<|MERGE_RESOLUTION|>--- conflicted
+++ resolved
@@ -216,13 +216,6 @@
 	}
 };
 
-<<<<<<< HEAD
-export const streamRecord = ( action, record ) => ( {
-	type: JETPACK_CREDENTIALS_UPDATE_PROGRESS_UPDATE,
-	siteId: action.siteId,
-	update: record,
-} );
-=======
 export const streamRecord = ( action, record ) => {
 	debug( 'onStreamRecord: record=%o', record );
 
@@ -232,7 +225,6 @@
 		update: record,
 	};
 };
->>>>>>> a4834e48
 
 registerHandlers( 'state/data-layer/wpcom/activity-log/update-credentials/index.js', {
 	[ JETPACK_CREDENTIALS_UPDATE ]: [
