import { isEnabled } from '@automattic/calypso-config';
import { isGlobalSiteViewEnabled } from '../sites/selectors';
import type { AppState } from 'calypso/types';

// Calypso pages for which we show the Global Site View.
// Calypso pages not listed here will be shown in nav unification instead.
// See: pfsHM7-Dn-p2.
const GLOBAL_SITE_VIEW_SECTION_NAMES: string[] = [
	'hosting',
	'hosting-overview',
	'github-deployments',
];

function shouldShowGlobalSiteViewSection(
	siteId: number,
	sectionGroup: string,
	sectionName: string
) {
	return (
		isEnabled( 'layout/dotcom-nav-redesign-v2' ) &&
		!! siteId &&
		sectionGroup === 'sites' &&
		GLOBAL_SITE_VIEW_SECTION_NAMES.includes( sectionName )
	);
}

// Calypso pages listed here will show the global sidebar when on sites group.
const GLOBAL_SIDEBAR_SECTION_NAMES: string[] = [ 'hosting', 'hosting-overview', 'site-monitoring' ];

export const getShouldShowGlobalSidebar = (
	_: AppState,
	siteId: number,
	sectionGroup: string,
	sectionName: string
) => {
	return (
		sectionGroup === 'me' ||
		sectionGroup === 'reader' ||
		sectionGroup === 'sites-dashboard' ||
<<<<<<< HEAD
		( sectionGroup === 'sites' &&
			( ! siteId ||
				( !! siteId &&
					isEnabled( 'layout/dotcom-nav-redesign-v2' ) &&
					GLOBAL_SIDEBAR_SECTION_NAMES.includes( sectionName ) ) ) )
=======
		( sectionGroup === 'sites' && ! siteId ) ||
		shouldShowGlobalSiteViewSection( siteId, sectionGroup, sectionName )
>>>>>>> 8436cfcd
	);
};

export const getShouldShowCollapsedGlobalSidebar = (
	state: AppState,
	siteId: number,
	sectionGroup: string,
	sectionName: string // eslint-disable-line @typescript-eslint/no-unused-vars
) => {
	// Global sidebar should be collapsed when in sites dashboard and a site is selected.
	return (
		isEnabled( 'layout/dotcom-nav-redesign-v2' ) && sectionGroup === 'sites-dashboard' && siteId
	);
};

export const getShouldShowGlobalSiteSidebar = (
	state: AppState,
	siteId: number,
	sectionGroup: string,
	sectionName: string
) => {
	return (
		!! siteId &&
		isGlobalSiteViewEnabled( state, siteId ) &&
<<<<<<< HEAD
		sectionGroup === 'sites' &&
		GLOBAL_SITE_VIEW_SECTION_NAMES.includes( sectionName ) &&
		! GLOBAL_SIDEBAR_SECTION_NAMES.includes( sectionName )
=======
		shouldShowGlobalSiteViewSection( siteId, sectionGroup, sectionName )
>>>>>>> 8436cfcd
	);
};

export const getShouldShowUnifiedSiteSidebar = (
	state: AppState,
	siteId: number,
	sectionGroup: string,
	sectionName: string
) => {
	return (
		!! siteId &&
		isGlobalSiteViewEnabled( state, siteId ) &&
<<<<<<< HEAD
		sectionGroup === 'sites' &&
		! GLOBAL_SITE_VIEW_SECTION_NAMES.includes( sectionName ) &&
		! getShouldShowGlobalSidebar( state, siteId, sectionGroup, sectionName )
=======
		! shouldShowGlobalSiteViewSection( siteId, sectionGroup, sectionName )
>>>>>>> 8436cfcd
	);
};<|MERGE_RESOLUTION|>--- conflicted
+++ resolved
@@ -9,6 +9,7 @@
 	'hosting',
 	'hosting-overview',
 	'github-deployments',
+	'site-monitoring',
 ];
 
 function shouldShowGlobalSiteViewSection(
@@ -24,9 +25,6 @@
 	);
 }
 
-// Calypso pages listed here will show the global sidebar when on sites group.
-const GLOBAL_SIDEBAR_SECTION_NAMES: string[] = [ 'hosting', 'hosting-overview', 'site-monitoring' ];
-
 export const getShouldShowGlobalSidebar = (
 	_: AppState,
 	siteId: number,
@@ -37,16 +35,8 @@
 		sectionGroup === 'me' ||
 		sectionGroup === 'reader' ||
 		sectionGroup === 'sites-dashboard' ||
-<<<<<<< HEAD
-		( sectionGroup === 'sites' &&
-			( ! siteId ||
-				( !! siteId &&
-					isEnabled( 'layout/dotcom-nav-redesign-v2' ) &&
-					GLOBAL_SIDEBAR_SECTION_NAMES.includes( sectionName ) ) ) )
-=======
 		( sectionGroup === 'sites' && ! siteId ) ||
 		shouldShowGlobalSiteViewSection( siteId, sectionGroup, sectionName )
->>>>>>> 8436cfcd
 	);
 };
 
@@ -71,13 +61,7 @@
 	return (
 		!! siteId &&
 		isGlobalSiteViewEnabled( state, siteId ) &&
-<<<<<<< HEAD
-		sectionGroup === 'sites' &&
-		GLOBAL_SITE_VIEW_SECTION_NAMES.includes( sectionName ) &&
-		! GLOBAL_SIDEBAR_SECTION_NAMES.includes( sectionName )
-=======
 		shouldShowGlobalSiteViewSection( siteId, sectionGroup, sectionName )
->>>>>>> 8436cfcd
 	);
 };
 
@@ -90,12 +74,6 @@
 	return (
 		!! siteId &&
 		isGlobalSiteViewEnabled( state, siteId ) &&
-<<<<<<< HEAD
-		sectionGroup === 'sites' &&
-		! GLOBAL_SITE_VIEW_SECTION_NAMES.includes( sectionName ) &&
-		! getShouldShowGlobalSidebar( state, siteId, sectionGroup, sectionName )
-=======
 		! shouldShowGlobalSiteViewSection( siteId, sectionGroup, sectionName )
->>>>>>> 8436cfcd
 	);
 };