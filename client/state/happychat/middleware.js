/**
 * External dependencies
 */
import moment from 'moment';
import {
	has,
	isEmpty,
	throttle
} from 'lodash';

/**
 * Internal dependencies
 */
import wpcom from 'lib/wp';
import {
	ANALYTICS_EVENT_RECORD,
	HAPPYCHAT_CONNECT,
	HAPPYCHAT_INITIALIZE,
	HAPPYCHAT_SEND_USER_INFO,
	HAPPYCHAT_SEND_MESSAGE,
	HAPPYCHAT_SET_MESSAGE,
	HAPPYCHAT_TRANSCRIPT_REQUEST,
	HELP_SELECTED_SITE,
	ROUTE_SET,

	COMMENTS_CHANGE_STATUS_SUCESS,
	EXPORT_COMPLETE,
	EXPORT_FAILURE,
	EXPORT_STARTED,
	HAPPYCHAT_BLUR,
	HAPPYCHAT_FOCUS,
	IMPORTS_IMPORT_START,
	JETPACK_CONNECT_AUTHORIZE,
	MEDIA_DELETE,
	PLUGIN_ACTIVATE_REQUEST,
	PLUGIN_SETUP_ACTIVATE,
	POST_SAVE_SUCCESS,
	PUBLICIZE_CONNECTION_CREATE,
	PUBLICIZE_CONNECTION_DELETE,
	PURCHASE_REMOVE_COMPLETED,
	SITE_SETTINGS_SAVE_SUCCESS,
} from 'state/action-types';
import {
	receiveChatEvent,
	receiveChatTranscript,
	requestChatTranscript,
	setConnected,
	setConnecting,
	setDisconnected,
	setHappychatAvailable,
	setHappychatChatStatus,
	setReconnecting,
	setGeoLocation,
} from './actions';
import {
	getHappychatTranscriptTimestamp,
	isHappychatConnectionUninitialized,
	wasHappychatRecentlyActive,
	isHappychatClientConnected,
	isHappychatChatAssigned,
	getGeoLocation,
} from './selectors';
import {
	getCurrentUser,
	getCurrentUserLocale,
} from 'state/current-user/selectors';
import { getGroups } from 'lib/happychat';

const debug = require( 'debug' )( 'calypso:happychat:actions' );

const sendTyping = throttle( ( connection, message ) => {
	connection.typing( message );
}, 1000, { leading: true, trailing: false } );

// Promise based interface for wpcom.request
const request = ( ... args ) => new Promise( ( resolve, reject ) => {
	wpcom.request( ... args, ( error, response ) => {
		if ( error ) {
			return reject( error );
		}
		resolve( response );
	} );
} );

const sign = ( payload ) => request( {
	method: 'POST',
	path: '/jwt/sign',
	body: { payload: JSON.stringify( payload ) }
} );

const startSession = () => request( {
	method: 'POST',
	path: '/happychat/session'
} );

export const connectChat = ( connection, { getState, dispatch } ) => {
	const state = getState();
	if ( ! isHappychatConnectionUninitialized( state ) ) {
		// If chat has already initialized, do nothing
		return;
	}

	const user = getCurrentUser( state );
	const locale = getCurrentUserLocale( state );
	const groups = getGroups( state );

	// Notify that a new connection is being established
	dispatch( setConnecting() );

	debug( 'opening with chat locale', locale );

	// Before establishing a connection, set up connection handlers
	connection
		.on( 'connected', () => {
			dispatch( setConnected() );

			// TODO: There's no need to dispatch a separate action to request a transcript.
			// The HAPPYCHAT_CONNECTED action should have its own middleware handler that does this.
			dispatch( requestChatTranscript() );
		} )
		.on( 'disconnect', reason => dispatch( setDisconnected( reason ) ) )
		.on( 'reconnecting', () => dispatch( setReconnecting() ) )
		.on( 'message', event => dispatch( receiveChatEvent( event ) ) )
		.on( 'status', status => dispatch( setHappychatChatStatus( status ) ) )
		.on( 'accept', accept => dispatch( setHappychatAvailable( accept ) ) );

	// create new session id and get signed identity data for authenticating
	return startSession()
<<<<<<< HEAD
		.then( ( { session_id } ) => sign( { user, session_id } ) )
		.then( ( { jwt } ) => connection.open( user.ID, jwt, locale, groups ) )
=======
		.then( ( { session_id, geo_location } ) => {
			if ( geo_location && geo_location.country_long && geo_location.city ) {
				dispatch( setGeoLocation( geo_location ) );
			}

			return sign( { user, session_id } );
		} )
		.then( ( { jwt } ) => connection.open( user.ID, jwt, locale ) )
>>>>>>> 27db00d4
		.catch( e => debug( 'failed to start happychat session', e, e.stack ) );
};

export const updateChatPreferences = ( connection, { getState }, siteId ) => {
	const state = getState();
	const locale = getCurrentUserLocale( state );
	const groups = getGroups( state, siteId );

	connection.preferences( locale, groups );
};

export const requestTranscript = ( connection, { getState, dispatch } ) => {
	const timestamp = getHappychatTranscriptTimestamp( getState() );
	debug( 'requesting transcript', timestamp );
	return connection.transcript( timestamp ).then(
		result => dispatch( receiveChatTranscript( result.messages, result.timestamp ) ),
		e => debug( 'failed to get transcript', e )
	);
};

const onMessageChange = ( connection, message ) => {
	if ( isEmpty( message ) ) {
		connection.notTyping();
	} else {
		sendTyping( connection, message );
	}
};

const sendMessage = ( connection, message ) => {
	debug( 'sending message', message );
	connection.send( message );
	connection.notTyping();
};

export const sendInfo = ( connection, { getState }, siteUrl ) => {
	const siteHelp = `\nSite I need help with: ${ siteUrl }`;
	const screenRes = ( typeof screen === 'object' ) && `\nScreen Resolution: ${ screen.width }x${ screen.height }`;
	const browserSize = ( typeof window === 'object' ) && `\nBrowser Size: ${ window.innerWidth }x${ window.innerHeight }`;
	const userAgent = ( typeof navigator === 'object' ) && `\nUser Agent: ${ navigator.userAgent }`;
	const localDateTime = `\nLocal Date: ${ moment().format( 'h:mm:ss a, MMMM Do YYYY' ) }`;

	// Geo location
	const state = getState();
	const geoLocation = getGeoLocation( state );
	const userLocation = ( null !== geoLocation ) ? `\nLocation: ${ geoLocation.city }, ${ geoLocation.country_long }` : '';

	const msg = {
		text: `Info\n ${ siteHelp } ${ screenRes } ${ browserSize } ${ userAgent } ${ localDateTime } ${ userLocation }`,
	};

	debug( 'sending info message', msg );
	connection.info( msg );
};

export const connectIfRecentlyActive = ( connection, store ) => {
	if ( wasHappychatRecentlyActive( store.getState() ) ) {
		connectChat( connection, store );
	}
};

export const sendRouteSetEventMessage = ( connection, { getState }, action ) =>{
	const state = getState();
	const currentUser = getCurrentUser( state );
	if ( isHappychatClientConnected( state ) &&
		isHappychatChatAssigned( state ) ) {
		connection.sendEvent( `Looking at https://wordpress.com${ action.path }?support_user=${ currentUser.username }` );
	}
};

export const getEventMessageFromActionData = ( action ) => {
	// Below we've stubbed in the actions we think we'll care about, so that we can
	// start incrementally adding messages for them.
	switch ( action.type ) {
		case COMMENTS_CHANGE_STATUS_SUCESS:
			return `Changed a comment's status to "${ action.status }"`;
		case EXPORT_COMPLETE:
			return 'Export completed';
		case EXPORT_FAILURE:
			return `Export failed: ${ action.error.message }`;
		case EXPORT_STARTED:
			return 'Started an export';
		case HAPPYCHAT_BLUR:
			return 'Stopped looking at Happychat';
		case HAPPYCHAT_FOCUS:
			return 'Started looking at Happychat';
		case IMPORTS_IMPORT_START:	// This one seems not to fire at all.
			return null;
		case JETPACK_CONNECT_AUTHORIZE:
			return null;
		case MEDIA_DELETE:	// This one seems not to fire at all.
			return null;
		case PLUGIN_ACTIVATE_REQUEST:
			return null;
		case PLUGIN_SETUP_ACTIVATE:
			return null;
		case POST_SAVE_SUCCESS:
			return `Saved post "${ action.savedPost.title }" ${ action.savedPost.short_URL }`;
		case PUBLICIZE_CONNECTION_CREATE:
			return `Connected ${ action.connection.label } sharing`;
		case PUBLICIZE_CONNECTION_DELETE:
			return `Disconnected ${ action.connection.label } sharing`;
		case PURCHASE_REMOVE_COMPLETED:
			return null;
		case SITE_SETTINGS_SAVE_SUCCESS:
			return 'Saved site settings';
	}
	return null;
};

export const getEventMessageFromTracksData = ( { name, properties } ) => {
	switch ( name ) {
		case 'calypso_add_new_wordpress_click':
			return 'Clicked "Add new site" button';
		case 'calypso_domain_search_add_button_click':
			return `Clicked "Add" button to add domain "${ properties.domain_name }"`;
		case 'calypso_domain_remove_button_click':
			return `Clicked "Remove" button to remove domain "${ properties.domain_name }"`;
		case 'calypso_themeshowcase_theme_activate':
			return `Changed theme from "${ properties.previous_theme }" to "${ properties.theme }"`;
		case 'calypso_editor_featured_image_upload':
			return 'Changed the featured image on the current post';
		case 'calypso_map_domain_step_add_domain_click':
			return `Add "${ properties.domain_name }" to the cart in the "Map a domain" step`;
	}
	return null;
};

export const sendAnalyticsLogEvent = ( connection, { meta: { analytics: analyticsMeta } } ) => {
	analyticsMeta.forEach( ( { type, payload: { service, name, properties } } ) => {
		if (
			type === ANALYTICS_EVENT_RECORD &&
			service === 'tracks'
		) {
			// Check if this event should generate a timeline event, and send it if so
			const eventMessage = getEventMessageFromTracksData( { name, properties } );
			if ( eventMessage ) {
				// Once we want these events to appear in production we should change this to sendEvent
				connection.sendStagingEvent( eventMessage );
			}

			// Always send a log for every tracks event
			connection.sendLog( name );
		}
	} );
};

export const sendActionLogsAndEvents = ( connection, { getState }, action ) => {
	const state = getState();

	// If there's not an active Happychat session, do nothing
	if ( ! isHappychatClientConnected( state ) || ! isHappychatChatAssigned( state ) ) {
		return;
	}

	// If there's analytics metadata attached to this action, send analytics events
	if ( has( action, 'meta.analytics' ) ) {
		sendAnalyticsLogEvent( connection, action );
	}

	// Check if this action should generate a timeline event, and send it if so
	const eventMessage = getEventMessageFromActionData( action );
	if ( eventMessage ) {
		// Once we want these events to appear in production we should change this to sendEvent
		connection.sendStagingEvent( eventMessage );
	}
};

export default function( connection = null ) {
	// Allow a connection object to be specified for
	// testing. If blank, use a real connection.
	if ( connection == null ) {
		connection = require( './common' ).connection;
	}

	return store => next => action => {
		// Send any relevant log/event data from this action to Happychat
		sendActionLogsAndEvents( connection, store, action );

		switch ( action.type ) {
			case HAPPYCHAT_CONNECT:
				connectChat( connection, store );
				break;

			case HAPPYCHAT_INITIALIZE:
				connectIfRecentlyActive( connection, store );
				break;

<<<<<<< HEAD
			case HELP_SELECTED_SITE:
				updateChatPreferences( connection, store, action.siteId );
				break;

			case HAPPYCHAT_SEND_BROWSER_INFO:
				sendBrowserInfo( connection, action.siteUrl );
=======
			case HAPPYCHAT_SEND_USER_INFO:
				sendInfo( connection, store, action.siteUrl );
>>>>>>> 27db00d4
				break;

			case HAPPYCHAT_SEND_MESSAGE:
				sendMessage( connection, action.message );
				break;

			case HAPPYCHAT_SET_MESSAGE:
				onMessageChange( connection, action.message );
				break;

			case HAPPYCHAT_TRANSCRIPT_REQUEST:
				requestTranscript( connection, store );
				break;
			case ROUTE_SET:
				sendRouteSetEventMessage( connection, store, action );
				break;
		}
		return next( action );
	};
}<|MERGE_RESOLUTION|>--- conflicted
+++ resolved
@@ -126,10 +126,6 @@
 
 	// create new session id and get signed identity data for authenticating
 	return startSession()
-<<<<<<< HEAD
-		.then( ( { session_id } ) => sign( { user, session_id } ) )
-		.then( ( { jwt } ) => connection.open( user.ID, jwt, locale, groups ) )
-=======
 		.then( ( { session_id, geo_location } ) => {
 			if ( geo_location && geo_location.country_long && geo_location.city ) {
 				dispatch( setGeoLocation( geo_location ) );
@@ -137,8 +133,7 @@
 
 			return sign( { user, session_id } );
 		} )
-		.then( ( { jwt } ) => connection.open( user.ID, jwt, locale ) )
->>>>>>> 27db00d4
+		.then( ( { jwt } ) => connection.open( user.ID, jwt, locale, groups ) )
 		.catch( e => debug( 'failed to start happychat session', e, e.stack ) );
 };
 
@@ -325,18 +320,13 @@
 			case HAPPYCHAT_INITIALIZE:
 				connectIfRecentlyActive( connection, store );
 				break;
-
-<<<<<<< HEAD
+        
 			case HELP_SELECTED_SITE:
 				updateChatPreferences( connection, store, action.siteId );
 				break;
 
-			case HAPPYCHAT_SEND_BROWSER_INFO:
-				sendBrowserInfo( connection, action.siteUrl );
-=======
 			case HAPPYCHAT_SEND_USER_INFO:
 				sendInfo( connection, store, action.siteUrl );
->>>>>>> 27db00d4
 				break;
 
 			case HAPPYCHAT_SEND_MESSAGE:
