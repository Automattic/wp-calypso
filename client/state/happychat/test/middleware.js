--- conflicted
+++ resolved
@@ -34,11 +34,8 @@
 	sendActionLogsAndEvents,
 	sendAnalyticsLogEvent,
 	sendRouteSetEventMessage,
-<<<<<<< HEAD
 	updateChatPreferences,
-=======
 	sendInfo,
->>>>>>> 27db00d4
 } from '../middleware';
 import * as selectors from '../selectors';
 import {
