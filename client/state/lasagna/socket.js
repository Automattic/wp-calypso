/**
 * External Dependencies
 */
import createDebug from 'debug';
import moment from 'moment-timezone';

/**
 * Internal dependencies
 */
import config from 'config';
import { socketConnected, socketDisconnected } from 'state/lasagna/actions';
import {
	channelJoined,
	channelJoinError,
	channelLeft,
	socketClosed,
	socketConnectError,
} from './actions';

/**
 * Module vars
 */
export let SOCKET = null;
export let CHANNELS = {};
const debug = createDebug( 'lasagna:socket' );
const url = config( 'lasagna_url' );

<<<<<<< HEAD
// Expose channels in development
if ( process.env.NODE_ENV === 'development' ) {
	window.CHANNELS = CHANNELS;
}

export function socketConnect( { store, jwt, userId } ) {
	if ( SOCKET !== null ) {
		return;
	}

	SOCKET = new Socket( url, { params: { jwt, user_id: userId } } );

	SOCKET.onOpen( () => {
		debug( 'socket opened' );
		store.dispatch( socketConnected() );
	} );

	SOCKET.onClose( () => {
		debug( 'socket closed' );
		store.dispatch( socketClosed() );
		// @TODO: verify this Phoenix.js state, dispatch attempting reconnect here?
	} );

	SOCKET.onError( () => {
		debug( 'socket error' );
		store.dispatch( socketConnectError() );
		// @TODO: verify this Phoenix.js state, dispatch attempting reconnect here?
	} );

	SOCKET.connect();
}

export function socketDisconnect( { store } ) {
	debug( 'socket disconnected' );
	SOCKET && SOCKET.disconnect();
	SOCKET = null;
	CHANNELS = {};
	store.dispatch( socketDisconnected() );
}

export function channelJoin( { store, namespace, topic, registerEventHandlers, meta } ) {
	if ( SOCKET === null ) {
		debug( 'channel join, socket not opened yet', topic );
		return false;
	}

	if ( ! topic ) {
		debug( 'channel topic missing', topic );
		return false;
	}

	if ( ! CHANNELS[ namespace ] ) {
		CHANNELS[ namespace ] = {};
	}

	if ( CHANNELS[ namespace ][ topic ] ) {
		debug( 'channel already joined', topic );
		return false;
	}

	// create channel
	const channel = SOCKET.channel( topic );
	registerEventHandlers( channel, topic, store );

	CHANNELS[ namespace ][ topic ] = {
		ref: channel,
		meta,
		joinedAt: moment().unix(),
		updatedAt: moment().unix(),
	};

	// join channel
	debug( 'channel join', topic );
	channel
		.join()
		.receive( 'ok', () => {
			debug( 'channel joined', topic );
			store.dispatch( channelJoined( namespace, topic ) );
		} )
		.receive( 'error', ( { reason } ) => {
			debug( 'channel join error', reason );
			store.dispatch( channelJoinError( namespace, reason ) );
			channelLeave( store, topic );
		} );

	return channel;
}

export function channelLeave( { store, namespace, topic } ) {
	if ( SOCKET === null ) {
		debug( 'channel leave, socket not opened yet', topic );
		return false;
	}

	if ( ! topic ) {
		debug( 'channel topic missing', topic );
		return false;
	}

	if ( ! CHANNELS[ namespace ] ) {
		debug( 'no channel found to leave', topic );
		return false;
	}

	if ( ! CHANNELS[ namespace ][ topic ] ) {
		debug( 'no channel found to leave', topic );
		return false;
	}

	debug( 'channel leave', topic );

	const channel = CHANNELS[ namespace ][ topic ].ref;
	store.dispatch( channelLeft( namespace, topic ) );
	channel.leave();
	delete CHANNELS[ namespace ][ topic ];

	return true;
}

export function channelUpdated( { namespace, topic } ) {
	if ( ! CHANNELS[ namespace ] ) {
		debug( 'channel update missing namespace', topic );
		return;
	}

	if ( ! CHANNELS[ namespace ][ topic ] ) {
		debug( 'channel update missing topic', topic );
		return;
	}

	CHANNELS[ namespace ][ topic ].updatedAt = moment().unix();
}
=======
export const socketConnect = ( store, jwt, userId ) => {
	if ( socket !== null ) {
		return;
	}

	import( 'phoenix' ).then( ( { Socket } ) => {
		socket = new Socket( url, { params: { jwt, user_id: userId } } );

		socket.onOpen( () => {
			debug( 'socket opened' );
			store.dispatch( socketConnected() );
		} );

		socket.onClose( () => {
			debug( 'socket closed' );
			// @TODO: verify this Phoenix.js state, dispatch attempting reconnect here?
		} );

		socket.onError( () => {
			debug( 'socket error' );
			// @TODO: verify this Phoenix.js state, dispatch attempting reconnect here?
		} );

		socket.connect();
	} );
};

export const socketDisconnect = store => {
	socket && socket.disconnect();
	socket = null;
	store.dispatch( socketDisconnected() );
};
>>>>>>> 4c1564e2
<|MERGE_RESOLUTION|>--- conflicted
+++ resolved
@@ -25,7 +25,6 @@
 const debug = createDebug( 'lasagna:socket' );
 const url = config( 'lasagna_url' );
 
-<<<<<<< HEAD
 // Expose channels in development
 if ( process.env.NODE_ENV === 'development' ) {
 	window.CHANNELS = CHANNELS;
@@ -36,26 +35,28 @@
 		return;
 	}
 
-	SOCKET = new Socket( url, { params: { jwt, user_id: userId } } );
+	import( 'phoenix' ).then( ( { Socket } ) => {
+		SOCKET = new Socket( url, { params: { jwt, user_id: userId } } );
 
-	SOCKET.onOpen( () => {
-		debug( 'socket opened' );
-		store.dispatch( socketConnected() );
+		SOCKET.onOpen( () => {
+			debug( 'socket opened' );
+			store.dispatch( socketConnected() );
+		} );
+
+		SOCKET.onClose( () => {
+			debug( 'socket closed' );
+			store.dispatch( socketClosed() );
+			// @TODO: verify this Phoenix.js state, dispatch attempting reconnect here?
+		} );
+
+		SOCKET.onError( () => {
+			debug( 'socket error' );
+			store.dispatch( socketConnectError() );
+			// @TODO: verify this Phoenix.js state, dispatch attempting reconnect here?
+		} );
+
+		SOCKET.connect();
 	} );
-
-	SOCKET.onClose( () => {
-		debug( 'socket closed' );
-		store.dispatch( socketClosed() );
-		// @TODO: verify this Phoenix.js state, dispatch attempting reconnect here?
-	} );
-
-	SOCKET.onError( () => {
-		debug( 'socket error' );
-		store.dispatch( socketConnectError() );
-		// @TODO: verify this Phoenix.js state, dispatch attempting reconnect here?
-	} );
-
-	SOCKET.connect();
 }
 
 export function socketDisconnect( { store } ) {
@@ -157,38 +158,4 @@
 	}
 
 	CHANNELS[ namespace ][ topic ].updatedAt = moment().unix();
-}
-=======
-export const socketConnect = ( store, jwt, userId ) => {
-	if ( socket !== null ) {
-		return;
-	}
-
-	import( 'phoenix' ).then( ( { Socket } ) => {
-		socket = new Socket( url, { params: { jwt, user_id: userId } } );
-
-		socket.onOpen( () => {
-			debug( 'socket opened' );
-			store.dispatch( socketConnected() );
-		} );
-
-		socket.onClose( () => {
-			debug( 'socket closed' );
-			// @TODO: verify this Phoenix.js state, dispatch attempting reconnect here?
-		} );
-
-		socket.onError( () => {
-			debug( 'socket error' );
-			// @TODO: verify this Phoenix.js state, dispatch attempting reconnect here?
-		} );
-
-		socket.connect();
-	} );
-};
-
-export const socketDisconnect = store => {
-	socket && socket.disconnect();
-	socket = null;
-	store.dispatch( socketDisconnected() );
-};
->>>>>>> 4c1564e2
+}