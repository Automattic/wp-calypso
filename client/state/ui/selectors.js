--- conflicted
+++ resolved
@@ -137,14 +137,9 @@
 	if ( val === false ) {
 		return false;
 	}
-<<<<<<< HEAD
 	return get( getSection( state ), 'secondary', true );
-}
-=======
-	return get( state.ui.section, 'secondary', true );
 }
 
 export function shouldIsolatePrimary( state ) {
 	return state.ui.isolatePrimary;
 }
->>>>>>> 5ddc1815
