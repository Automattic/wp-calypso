/**
 * External dependencies
 */
import React, { PropTypes, Component } from 'react';
import { noop } from 'lodash';
import { localize } from 'i18n-calypso';
import { connect } from 'react-redux';
import Gridicon from 'gridicons';

/**
 * Internal dependencies
 */
import { abtest } from 'lib/abtest';
import AsyncLoad from 'components/async-load';
import Button from 'components/button';
import FormToggle from 'components/forms/form-toggle/compact';
import Revisions from 'post-editor/editor-revisions';
import postUtils from 'lib/posts/utils';
import Popover from 'components/popover';
import InfoPopover from 'components/info-popover';
import Tooltip from 'components/tooltip';
import postScheduleUtils from 'components/post-schedule/utils';
import siteUtils from 'lib/site/utils';
import { recordStat, recordEvent } from 'lib/posts/stats';
import { editPost } from 'state/posts/actions';
import { getSelectedSiteId } from 'state/ui/selectors';
import { getEditorPostId } from 'state/ui/editor/selectors';
import { getEditedPost } from 'state/posts/selectors';
import EditorPublishDate from 'post-editor/editor-publish-date';
import EditorVisibility from 'post-editor/editor-visibility';

export class EditPostStatus extends Component {

	static propTypes = {
		moment: PropTypes.func,
		setPostDate: PropTypes.func,
		onSave: PropTypes.func,
		post: PropTypes.object,
		savedPost: PropTypes.object,
		site: PropTypes.object,
		translate: PropTypes.func,
		type: PropTypes.string,
		postDate: PropTypes.string,
		onPrivatePublish: PropTypes.func,
		status: PropTypes.string,
		isPostPrivate: PropTypes.bool,
		confirmationSidebarStatus: PropTypes.string,
	};

	constructor( props ) {
		super( props );
		this.state = {
			showTZTooltip: false,
			showPostSchedulePopover: false
		};
	}

	toggleStickyStatus = () => {
		let stickyStat, stickyEventLabel;

		if ( ! this.props.post.sticky ) {
			stickyStat = 'advanced_sticky_enabled';
			stickyEventLabel = 'On';
		} else {
			stickyStat = 'advanced_sticky_disabled';
			stickyEventLabel = 'Off';
		}

		recordStat( stickyStat );
		recordEvent( 'Changed Sticky Setting', stickyEventLabel );

		this.props.editPost( this.props.siteId, this.props.postId, {
			sticky: ! this.props.post.sticky
		} );
	};

	togglePendingStatus = () => {
		const pending = this.props.post.status === 'pending';

		recordStat( 'status_changed' );
		recordEvent( 'Changed Pending Status', pending ? 'Marked Draft' : 'Marked Pending' );

		this.props.editPost( this.props.siteId, this.props.postId, {
			status: pending ? 'draft' : 'pending'
		} );
	};

	togglePostSchedulePopover = () => {
		this.setState( {
			showPostSchedulePopover: ! this.state.showPostSchedulePopover
		} );
	};

	revertToDraft = () => {
		this.props.onSave( 'draft' );
	};

	showTZTooltip = () => {
		this.setState( { showTZTooltip: true } );
	};

	hideTZTooltip = () => {
		this.setState( { showTZTooltip: false } );
	};

	render() {
		let isSticky, isPublished, isPending, canPublish, isScheduled, isPasswordProtected;
		const { translate, isPostPrivate } = this.props;

		if ( this.props.post ) {
			isPasswordProtected = postUtils.getVisibility( this.props.post ) === 'password';
			isSticky = this.props.post.sticky;
			isPending = postUtils.isPending( this.props.post );
			isPublished = postUtils.isPublished( this.props.savedPost );
			isScheduled = this.props.savedPost && this.props.savedPost.status === 'future';
			canPublish = siteUtils.userCan( 'publish_posts', this.props.site );
		}

		const adminUrl = this.props.site &&
			this.props.site.options &&
			this.props.site.options.admin_url;

<<<<<<< HEAD
		const fullDate = postScheduleUtils.convertDateToUserLocation(
			( this.props.postDate || new Date() ),
			siteUtils.timezone( this.props.site ),
			siteUtils.gmtOffset( this.props.site )
		).format( 'll LT' );

		const isPostPublishFlow = abtest( 'postPublishConfirmation' ) === 'showPublishConfirmation';
=======
		const isPostPublishFlow = config.isEnabled( 'post-editor/delta-post-publish-flow' ) &&
			abtest( 'postPublishConfirmation' ) === 'showPublishConfirmation';
>>>>>>> 887cd5b4

		return (
			<div className="edit-post-status">
				{ this.renderPostScheduling() }
				{
					isPostPublishFlow
						? this.renderPostVisibility()
						: null
				}
				{ this.props.type === 'post' && ! isPostPrivate && ! isPasswordProtected &&
					<label className="edit-post-status__sticky">
						<span className="edit-post-status__label-text">
							{ translate( 'Stick to the front page' ) }
							<InfoPopover position="top right" gaEventCategory="Editor" popoverName="Sticky Post">
								{ translate( 'Sticky posts will appear at the top of the posts listing.' ) }
							</InfoPopover>
						</span>
						<FormToggle
							checked={ isSticky }
							onChange={ this.toggleStickyStatus }
							aria-label={ translate( 'Stick post to the front page' ) }
						/>
					</label>
				}
				{ ( ! isPublished && ! isScheduled && canPublish ) &&
					<label className="edit-post-status__pending-review">
						<span className="edit-post-status__label-text">
							{ translate( 'Pending review' ) }
							<InfoPopover position="top right">
								{ translate( 'Flag this post to be reviewed for approval.' ) }
							</InfoPopover>
						</span>
						<FormToggle
							checked={ isPending }
							onChange={ this.togglePendingStatus }
							aria-label={ translate( 'Request review for post' ) }
						/>
					</label>
				}
				{ ( isPublished || isScheduled || isPending && ! canPublish ) &&
					<Button
						className="edit-post-status__revert-to-draft"
						onClick={ this.revertToDraft }
						compact={ true }
					>
						<Gridicon icon="undo" size={ 18 } /> { translate( 'Revert to draft' ) }
					</Button>
				}
				{
					! isPostPublishFlow
						? this.renderPostVisibility()
						: null
				}
				<Revisions
					revisions={ this.props.post && this.props.post.revisions }
					adminUrl={ adminUrl }
				/>
			</div>
		);
	}

	renderPostScheduling() {
		const isPostPublishFlow = config.isEnabled( 'post-editor/delta-post-publish-flow' ) &&
			abtest( 'postPublishConfirmation' ) === 'showPublishConfirmation';

		const fullDate = postScheduleUtils.convertDateToUserLocation(
			( this.props.postDate || new Date() ),
			siteUtils.timezone( this.props.site ),
			siteUtils.gmtOffset( this.props.site )
		).format( 'll LT' );

		if ( isPostPublishFlow ) {
			return (
				<EditorPublishDate
					post={ this.props.post }
					setPostDate={ this.props.setPostDate }
				/>
			);
		}

		return (
			<span
				ref="postStatusTooltip"
				className="edit-post-status__full-date"
				onMouseEnter={ this.showTZTooltip }
				onMouseLeave={ this.hideTZTooltip }
				onClick={ this.togglePostSchedulePopover }
			>
				{
					postUtils.isFutureDated( this.props.savedPost )
						? <span className="edit-post-status__future-label">
								{ this.props.translate( 'Future' ) }
							</span>
						: <Gridicon icon="time" size={ 18 } />
				}

				{ fullDate }
				{ this.renderTZTooltop() }
				{ this.renderPostSchedulePopover() }
			</span>
		);
	}

	renderPostVisibility() {
		if ( ! this.props.post ) {
			return;
		}

		// Do not render the editor visibility component on both the editor sidebar and the confirmation sidebar
		// at the same time so that it is predictable which one gets the focus / shows the validation error message.
		if ( 'open' === this.props.confirmationSidebarStatus ) {
			return;
		}

		const { password, type } = this.props.post || {};
		const isPrivateSite = this.props.site && this.props.site.is_private;
		const savedStatus = this.props.savedPost ? this.props.savedPost.status : null;
		const savedPassword = this.props.savedPost ? this.props.savedPost.password : null;
		const props = {
			status: this.props.status,
			onPrivatePublish: this.props.onPrivatePublish,
			isPrivateSite,
			type,
			password,
			savedStatus,
			savedPassword,
			context: 'post-settings',
		};

		return (
			<EditorVisibility { ...props } />
		);
	}

	renderPostSchedulePopover() {
		const tz = siteUtils.timezone( this.props.site ),
			gmt = siteUtils.gmtOffset( this.props.site ),
			selectedDay = this.props.postDate
				? this.props.moment( this.props.postDate )
				: null;

		return (
			<Popover
				context={ this.refs && this.refs.postStatusTooltip }
				isVisible={ this.state.showPostSchedulePopover }
				position="bottom left"
				onClose={ this.togglePostSchedulePopover }
			>
				<div className="edit-post-status__post-schedule">
					<AsyncLoad
						require="components/post-schedule"
						selectedDay={ selectedDay }
						timezone={ tz }
						gmtOffset={ gmt }
						onDateChange={ this.props.setPostDate }
					/>
				</div>
			</Popover>
		);
	}

	renderTZTooltop() {
		const timezone = siteUtils.timezone( this.props.site ),
			gmtOffset = siteUtils.gmtOffset( this.props.site );

		if ( ! ( timezone || postScheduleUtils.isValidGMTOffset( gmtOffset ) ) ) {
			return;
		}

		if ( this.state.showPostSchedulePopover ) {
			return;
		}

		return (
			<Tooltip
				context={ this.refs && this.refs.postStatusTooltip }
				isVisible={ this.state.showTZTooltip }
				position="left"
				onClose={ noop }
			>
				<div className="edit-post-status__full-date__tooltip">
					{ timezone ? timezone + ' ' : 'UTC' }
					{
						postScheduleUtils.getLocalizedDate(
							postUtils.getEditedTime( this.props.post ),
							timezone,
							gmtOffset
						).format( 'Z' )
					}
				</div>
			</Tooltip>
		);
	}
}

export default connect(
	( state ) => {
		const siteId = getSelectedSiteId( state );
		const postId = getEditorPostId( state );
		const post = getEditedPost( state, siteId, postId );

		return {
			siteId,
			postId,
			post
		};
	},
	{ editPost }
)( localize( EditPostStatus ) );<|MERGE_RESOLUTION|>--- conflicted
+++ resolved
@@ -120,18 +120,7 @@
 			this.props.site.options &&
 			this.props.site.options.admin_url;
 
-<<<<<<< HEAD
-		const fullDate = postScheduleUtils.convertDateToUserLocation(
-			( this.props.postDate || new Date() ),
-			siteUtils.timezone( this.props.site ),
-			siteUtils.gmtOffset( this.props.site )
-		).format( 'll LT' );
-
 		const isPostPublishFlow = abtest( 'postPublishConfirmation' ) === 'showPublishConfirmation';
-=======
-		const isPostPublishFlow = config.isEnabled( 'post-editor/delta-post-publish-flow' ) &&
-			abtest( 'postPublishConfirmation' ) === 'showPublishConfirmation';
->>>>>>> 887cd5b4
 
 		return (
 			<div className="edit-post-status">
