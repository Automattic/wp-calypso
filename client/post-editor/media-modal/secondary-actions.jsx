--- conflicted
+++ resolved
@@ -75,13 +75,8 @@
 						className={ classNames( 'editor-media-modal__secondary-action', button.className ) }
 						data-e2e-button={ button.key }
 						compact
-<<<<<<< HEAD
-						{ ...pick( button, [ 'key', 'disabled', 'onClick' ] ) }
-=======
 						disabled={ button.disabled }
 						onClick={ button.onClick }
-						primary={ button.primary }
->>>>>>> 90c4ca45
 					>
 						{ button.icon && <Gridicon icon={ button.icon } /> }
 						{ button.text }
