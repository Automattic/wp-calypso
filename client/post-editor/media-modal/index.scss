--- conflicted
+++ resolved
@@ -25,13 +25,8 @@
 	float: left;
 	margin: 4px 12px 12px 0;
 	border-radius: 50%;
-<<<<<<< HEAD
-	background-color: $gray-lighten-30;
+	background-color: var( --color-neutral-0 );
 	color: var( --color-neutral-700 );
-=======
-	background-color: var( --color-neutral-0 );
-	color: $gray-dark;
->>>>>>> 3b010347
 }
 
 .editor-media-modal__gallery-help-icon .gridicon {
