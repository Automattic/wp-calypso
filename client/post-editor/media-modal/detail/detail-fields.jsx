--- conflicted
+++ resolved
@@ -122,12 +122,7 @@
 	render() {
 		const { translate } = this.props;
 		return (
-<<<<<<< HEAD
 			<div className="detail__fields editor-media-modal-detail__fields">
-=======
-			// eslint-disable-next-line wpcalypso/jsx-classname-namespace
-			<div className="editor-media-modal-detail__fields">
->>>>>>> 1f8eeee9
 				<EditorMediaModalFieldset legend={ translate( 'Title' ) }>
 					<TrackInputChanges onNewValue={ this.bumpTitleStat }>
 						<FormTextInput
