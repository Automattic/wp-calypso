/**
 * External dependencies
 */
import PropTypes from 'prop-types';
import { localize } from 'i18n-calypso';
import React from 'react';
import classNames from 'classnames';

/**
 * Internal dependencies
 */
import { playtime } from 'calypso/lib/media/utils';
import { withLocalizedMoment } from 'calypso/components/localized-moment';
import ClipboardButtonInput from 'calypso/components/clipboard-button-input';

class EditorMediaModalDetailFileInfo extends React.Component {
	static displayName = 'EditorMediaModalDetailFileInfo';

	static propTypes = {
		item: PropTypes.object,
	};

	getItemValue = ( attribute ) => {
		let value;

		if ( ! this.props.item ) {
			return this.props.translate( 'Loading…' );
		}

		switch ( attribute ) {
			case 'extension':
				value = ( this.props.item[ attribute ] || '' ).toUpperCase();
				break;

			case 'dimensions':
				value = [
					<abbr key="width" title={ this.props.translate( 'Width in pixels' ) }>
						{ this.props.item.width }
					</abbr>,
					' ✕ ',
					<abbr key="height" title={ this.props.translate( 'Height in pixels' ) }>
						{ this.props.item.height }
					</abbr>,
				];
				break;

			case 'date':
				value = this.props.moment( this.props.item[ attribute ] ).format( 'D MMMM YYYY' );
				break;

			case 'length':
				value = playtime( this.props.item[ attribute ] );
				break;

			default:
				value = this.props.item[ attribute ];
		}

		return value;
	};

	renderDimensions = () => {
		if ( ! this.props.item || ( ! this.props.item.width && ! this.props.item.height ) ) {
			return;
		}

		return (
			<tr>
				<th>{ this.props.translate( 'Dimensions' ) }</th>
				<td>{ this.getItemValue( 'dimensions' ) }</td>
			</tr>
		);
	};

	renderDuration = () => {
		if ( ! this.props.item || ! this.props.item.length ) {
			return;
		}

		return (
			<tr>
				<th>{ this.props.translate( 'Duration' ) }</th>
				<td>{ this.getItemValue( 'length' ) }</td>
			</tr>
		);
	};

<<<<<<< HEAD
	renderFileSize = () => {
		const fileSize = this.getItemValue( 'size' );

		if ( ! fileSize || fileSize === 0 ) {
=======
	renderVideoPressShortcode = () => {
		const videopressGuid = this.getItemValue( 'videopress_guid' );

		if ( ! videopressGuid ) {
>>>>>>> dfdafb9a
			return;
		}

		return (
			<tr>
<<<<<<< HEAD
				<th>{ this.props.translate( 'File Size' ) }</th>
				<td>{ fileSize }</td>
=======
				<th>{ this.props.translate( 'Shortcode' ) }</th>
				<td>
					<ClipboardButtonInput value={ '[wpvideo ' + videopressGuid + ']' } />
				</td>
>>>>>>> dfdafb9a
			</tr>
		);
	};

	render() {
		const classes = classNames( 'editor-media-modal-detail__file-info', {
			'is-loading': ! this.props.item,
		} );

		return (
			<table className={ classes }>
				<tbody>
					<tr>
						<th>{ this.props.translate( 'File Name' ) }</th>
						<td title={ this.getItemValue( 'file' ) }>
							<span>{ this.getItemValue( 'file' ) }</span>
						</td>
					</tr>
					<tr>
						<th>{ this.props.translate( 'File Type' ) }</th>
						<td>{ this.getItemValue( 'extension' ) }</td>
					</tr>
					{ this.renderFileSize() }
					{ this.renderDimensions() }
					{ this.renderDuration() }
					{ this.renderVideoPressShortcode() }
					<tr>
						<th>{ this.props.translate( 'Upload Date' ) }</th>
						<td>{ this.getItemValue( 'date' ) }</td>
					</tr>
				</tbody>
			</table>
		);
	}
}

export default localize( withLocalizedMoment( EditorMediaModalDetailFileInfo ) );<|MERGE_RESOLUTION|>--- conflicted
+++ resolved
@@ -85,31 +85,34 @@
 		);
 	};
 
-<<<<<<< HEAD
 	renderFileSize = () => {
 		const fileSize = this.getItemValue( 'size' );
 
 		if ( ! fileSize || fileSize === 0 ) {
-=======
-	renderVideoPressShortcode = () => {
-		const videopressGuid = this.getItemValue( 'videopress_guid' );
-
-		if ( ! videopressGuid ) {
->>>>>>> dfdafb9a
 			return;
 		}
 
 		return (
 			<tr>
-<<<<<<< HEAD
 				<th>{ this.props.translate( 'File Size' ) }</th>
 				<td>{ fileSize }</td>
-=======
+			</tr>
+		);
+	};
+
+	renderVideoPressShortcode = () => {
+		const videopressGuid = this.getItemValue( 'videopress_guid' );
+
+		if ( ! videopressGuid ) {
+			return;
+		}
+
+		return (
+			<tr>
 				<th>{ this.props.translate( 'Shortcode' ) }</th>
 				<td>
 					<ClipboardButtonInput value={ '[wpvideo ' + videopressGuid + ']' } />
 				</td>
->>>>>>> dfdafb9a
 			</tr>
 		);
 	};
