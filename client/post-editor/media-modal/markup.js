/** @format */
/**
 * External dependencies
 */
import { assign } from 'lodash';
import ReactDomServer from 'react-dom/server';
import React from 'react';
import classNames from 'classnames';

/**
 * Internal dependencies
 */
<<<<<<< HEAD
import { parse, stringify } from 'lib/shortcode';
import { getMimePrefix, getThumbnailSizeDimensions, isVideoPressItem, url } from 'lib/media/utils';
import MediaSerialization from 'lib/media-serialization';
=======
import Shortcode from 'lib/shortcode';
import MediaUtils from 'lib/media/utils';
import { deserialize } from 'lib/media-serialization';
>>>>>>> 693b5721

/**
 * Module variables
 */
const Markup = {
	/**
	 * Given a media object and a site, returns a markup string representing that object
	 * as HTML.
	 *
	 * @param  {Object} site    A site object
	 * @param  {Object} media   A media object
	 * @param  {Object} options Appearance options
	 * @return {string}         A markup string
	 */
	get: function( site, media, options ) {
		if ( ! media || media.hasOwnProperty( 'status' ) ) {
			return '';
		}

		const mimePrefix = getMimePrefix( media );

		// Attempt to find a matching function in the mimeTypes object using
		// the MIME type prefix
		if ( mimePrefix && 'function' === typeof Markup.mimeTypes[ mimePrefix ] ) {
			return Markup.mimeTypes[ mimePrefix ]( site, media, options );
		}

		return Markup.link( media );
	},

	/**
	 * Given a media object, returns a link markup string representing that
	 * object.
	 *
	 * @param  {Object} media A media object
	 * @return {string}       A link markup string
	 */
	link: function( media ) {
		const element = React.createElement(
			'a',
			{
				href: media.URL,
				title: media.title,
			},
			media.title
		);

		return ReactDomServer.renderToStaticMarkup( element );
	},

	/**
	 * Given a media object or markup string and a site, returns a caption React element.
	 *
	 * Adapted from WordPress.
	 *
	 * @copyright 2015 by the WordPress contributors.
	 * @license See CREDITS.md.
	 * @see https://github.com/WordPress/WordPress/blob/4.3/wp-includes/js/tinymce/plugins/wpeditimage/plugin.js#L97-L157
	 *
	 * @param  {Object} site           A site object
	 * @param  {(Object|String)} media A media object or markup string
	 * @return {String}                A caption React element, or null if not
	 *                                 a captioned item.
	 */
	caption: function( site, media ) {
		let img, caption, width;

		if ( 'string' !== typeof media ) {
			media = Markup.get( site, media );
		}

		const parsed = parse( media );
		if ( ! parsed || ! parsed.content ) {
			return null;
		}

		const match = parsed.content.match( /((?:<a [^>]+>)?<img [^>]+>(?:<\/a>)?)([\s\S]*)/i );
		if ( match ) {
			img = match[ 1 ].trim();
			caption = match[ 2 ].trim();
		}

		width = parsed.attrs.named.width;
		if ( ! width ) {
			width = deserialize( img ).width;
		}

		/*eslint-disable react/no-danger*/
		return (
			<dl
				className={ classNames(
					'wp-caption',
					parsed.attrs.named.align,
					parsed.attrs.named.classes
				) }
				style={ { width: parseInt( width, 10 ) } }
			>
				<dt className="wp-caption-dt" dangerouslySetInnerHTML={ { __html: img } } />
				<dd className="wp-caption-dd">{ caption }</dd>
			</dl>
		);
		/*eslint-enable react/no-danger*/
	},

	mimeTypes: {
		/**
		 * Given an image media object and a site, returns a markup string representing that
		 * image object as HTML.
		 *
		 * @param  {Object} site    A site object
		 * @param  {Object} media   An image media object
	 	 * @param  {Object} options Appearance options
		 * @return {string}         An image markup string
		 */
		image: function( site, media, options ) {
			options = assign(
				{
					size: 'full',
					align: 'none',
					forceResize: false,
				},
				options
			);

			let width, height;
			if ( 'full' === options.size ) {
				width = media.width;
				height = media.height;
			} else {
				const dimensions = getThumbnailSizeDimensions( options.size, site );
				const ratio = Math.min(
					dimensions.width / media.width || Infinity,
					dimensions.height / media.height || Infinity
				);

				width = Math.round( media.width * ratio );
				height = Math.round( media.height * ratio );
			}

			let urlOptions;
			if ( options.forceResize || ( site && ! site.jetpack && width && width !== media.width ) ) {
				urlOptions = { maxWidth: width };
			} else {
				urlOptions = { size: options.size };
			}

			const img = React.createElement( 'img', {
				src: url( media, urlOptions ),
				alt: media.alt || media.title,
				width: isFinite( width ) ? width : null,
				height: isFinite( height ) ? height : null,
				className: classNames(
					'align' + options.align,
					'size-' + options.size,
					'wp-image-' + media.ID
				),
				// make data-istransient a boolean att https://html.spec.whatwg.org/multipage/common-microsyntaxes.html#boolean-attribute
				// it is false if it doesn't exist
				'data-istransient': media.transient ? 'istransient' : null,
			} );

			let markup = ReactDomServer.renderToStaticMarkup( img );
			if ( media.caption && width ) {
				markup = stringify( {
					tag: 'caption',
					attrs: {
						id: 'attachment_' + media.ID,
						width: width,
					},
					content: [ markup, media.caption ].join( ' ' ),
				} );
			}

			return markup;
		},

		/**
		 * Given an audio media object, returns a markup string representing that
		 * audio object as HTML.
		 *
		 * @param  {Object} site  A site object
		 * @param  {Object} media An audio media object
		 * @return {string}       An audio markup string
		 */
		audio: function( site, media ) {
			return stringify( {
				tag: 'audio',
				attrs: {
					src: media.URL,
				},
			} );
		},

		/**
		 * Given a video media object, returns a markup string representing that
		 * video object as HTML.
		 *
		 * @param  {Object} site  A site object
		 * @param  {string} media A video media object
		 * @return {string}       A video markup string
		 */
		video: function( site, media ) {
			if ( isVideoPressItem( media ) ) {
				return stringify( {
					tag: 'wpvideo',
					attrs: [ media.videopress_guid ],
					type: 'single',
				} );
			}

			return stringify( {
				tag: 'video',
				attrs: {
					src: media.URL,
					height: media.height,
					width: media.width,
				},
			} );
		},
	},
};

export default Markup;<|MERGE_RESOLUTION|>--- conflicted
+++ resolved
@@ -10,15 +10,9 @@
 /**
  * Internal dependencies
  */
-<<<<<<< HEAD
 import { parse, stringify } from 'lib/shortcode';
 import { getMimePrefix, getThumbnailSizeDimensions, isVideoPressItem, url } from 'lib/media/utils';
-import MediaSerialization from 'lib/media-serialization';
-=======
-import Shortcode from 'lib/shortcode';
-import MediaUtils from 'lib/media/utils';
 import { deserialize } from 'lib/media-serialization';
->>>>>>> 693b5721
 
 /**
  * Module variables
