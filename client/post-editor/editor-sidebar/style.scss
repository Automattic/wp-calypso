.editor-sidebar {
    position: fixed;
    top: 46px;
    right: -$sidebar-width-max;
    bottom: 0px;
	display: flex;
	flex-direction: column;
	z-index: z-index( 'root', '.editor-sidebar' );
	background: var( --color-neutral-0 );
	border-left: 1px solid darken( $sidebar-bg-color, 5% );
	border-top: 1px solid darken( $sidebar-bg-color, 5% );
	border-right: none;
	box-sizing: border-box;
	left: auto;
	transition: all 0.15s cubic-bezier(0.075, 0.82, 0.165, 1);
	overflow-x: hidden;

	.focus-sidebar & {
		transform: translateX( -$sidebar-width-max );
	}

	.focus-sidebar .is-loading & {
		transition: none;
	}

	@include breakpoint( ">660px" ) {
		border-right: 1px solid darken( $sidebar-bg-color, 5% );
		width: $sidebar-width-max;
	}


	@include breakpoint( "<660px" ) {
		position: relative;
		top: 0;
		left: 0;
		height: 0;
		transition: none;
		border-left: none;

		.focus-sidebar & {
			height: auto;
			transform: none;
			transition: none;
		}
	}
}

.editor-sidebar .sidebar__footer {
  height: 45px;
	align-items: center;
	padding: 0;
	border-top: 1px solid darken( $sidebar-bg-color, 10% );
	margin: auto 0 0;
	display: flex;
	flex-direction: row;
	flex-shrink: 0;
	padding-left: 10px;

	.button.is-active {
		background: var( --color-accent );

		.gridicon {
			fill: $white;
		}
	}
}

.editor-sidebar__header {
	align-items: center;
<<<<<<< HEAD
	background: $gray-lighten-30;
	color: var( --color-neutral-700 );
=======
	background: var( --color-neutral-0 );
	color: $gray-dark;
>>>>>>> 3b010347
	display: flex;
	flex-shrink: 0;
	font-size: 13px;
	font-weight: 500;
	justify-content: space-between;
	padding: 11px 15px 11px 16px;
}

.editor-sidebar__close.button.is-compact.is-borderless {
	display: none;
	align-self: center;
	line-height: 12px;
	padding: 8px;
	white-space: nowrap;
	max-width: 50%;

	@include breakpoint( ">660px" ) {
		display: block;
	}
}

.editor-sidebar__toggle-sidebar {
	margin-left: 16px;
	@include breakpoint( ">660px" ) {
		display: none;
	}
}

.editor-sidebar__nonscrolling-region {
	overflow: hidden;
}

.editor-sidebar__header-title {
	padding: 0;
	font-size: 13px;
	line-height: inherit;

	// Needed for extra specificity over .button style
	&.button {
		color: var( --color-neutral-700 );

		&:hover {
			color: var( --color-accent );
		}
	}
}<|MERGE_RESOLUTION|>--- conflicted
+++ resolved
@@ -67,13 +67,8 @@
 
 .editor-sidebar__header {
 	align-items: center;
-<<<<<<< HEAD
-	background: $gray-lighten-30;
+	background: var( --color-neutral-0 );
 	color: var( --color-neutral-700 );
-=======
-	background: var( --color-neutral-0 );
-	color: $gray-dark;
->>>>>>> 3b010347
 	display: flex;
 	flex-shrink: 0;
 	font-size: 13px;
