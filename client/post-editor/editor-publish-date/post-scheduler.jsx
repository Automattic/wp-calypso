--- conflicted
+++ resolved
@@ -12,13 +12,8 @@
  */
 import PostSchedule from 'components/post-schedule';
 import QueryPosts from 'components/data/query-posts';
-<<<<<<< HEAD
-import postUtils from 'lib/posts/utils';
+import { getOffsetDate, isPage } from 'lib/posts/utils';
 import { timezone } from 'lib/site/utils';
-=======
-import { getOffsetDate, isPage } from 'lib/posts/utils';
-import siteUtils from 'lib/site/utils';
->>>>>>> 9e957474
 import { getPostsForQueryIgnoringPage } from 'state/posts/selectors';
 
 const PostScheduleWithOtherPostsIndicated = connect( ( state, { site, query } ) => ( {
