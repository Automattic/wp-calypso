--- conflicted
+++ resolved
@@ -28,13 +28,8 @@
 }
 
 input[type="text"].editor-sharing__shortlink-field {
-<<<<<<< HEAD
-	background: $gray-lighten-30;
+	background: var( --color-neutral-0 );
 	color: var( --color-neutral-700 );
-=======
-	background: var( --color-neutral-0 );
-	color: $gray-dark;
->>>>>>> 3b010347
 	flex-grow: 1;
 	font-size: 12px;
 	width: 100%;
