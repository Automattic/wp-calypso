/**
 * External dependencies
 */
import React from 'react';
import ReactDom from 'react-dom';
import page from 'page';
import PropTypes from 'prop-types';
import { debounce, throttle, get } from 'lodash';
import { connect } from 'react-redux';
import { bindActionCreators } from 'redux';
import { localize } from 'i18n-calypso';
import classNames from 'classnames';
import tinyMce from 'tinymce/tinymce';

/**
 * Internal dependencies
 */
<<<<<<< HEAD
const actions = require( 'lib/posts/actions' ),
	route = require( 'lib/route' ),
	PostEditStore = require( 'lib/posts/post-edit-store' ),
	EditorActionBar = require( 'post-editor/editor-action-bar' ),
	FeaturedImage = require( 'post-editor/editor-featured-image' ),
	EditorTitle = require( 'post-editor/editor-title' ),
	EditorPageSlug = require( 'post-editor/editor-page-slug' ),
	TinyMCE = require( 'components/tinymce' ),
	SegmentedControl = require( 'components/segmented-control' ),
	SegmentedControlItem = require( 'components/segmented-control/item' ),
	InvalidURLDialog = require( 'post-editor/invalid-url-dialog' ),
	RestorePostDialog = require( 'post-editor/restore-post-dialog' ),
	VerifyEmailDialog = require( 'components/email-verification/email-verification-dialog' ),
	utils = require( 'lib/posts/utils' ),
	EditorPreview = require( './editor-preview' ),
	stats = require( 'lib/posts/stats' ),
	analytics = require( 'lib/analytics' );

=======
import actions from 'lib/posts/actions';
import route from 'lib/route';
import PostEditStore from 'lib/posts/post-edit-store';
import EditorActionBar from 'post-editor/editor-action-bar';
import FeaturedImage from 'post-editor/editor-featured-image';
import EditorTitle from 'post-editor/editor-title';
import EditorPageSlug from 'post-editor/editor-page-slug';
import TinyMCE from 'components/tinymce';
import SegmentedControl from 'components/segmented-control';
import SegmentedControlItem from 'components/segmented-control/item';
import InvalidURLDialog from 'post-editor/invalid-url-dialog';
import RestorePostDialog from 'post-editor/restore-post-dialog';
import VerifyEmailDialog from 'components/email-verification/email-verification-dialog';
import utils from 'lib/posts/utils';
import EditorPreview from './editor-preview';
import { recordStat, recordEvent } from 'lib/posts/stats';
import analytics from 'lib/analytics';
import config from 'config';
>>>>>>> 032af4ee
import { abtest } from 'lib/abtest';
import { getSelectedSiteId, getSelectedSite } from 'state/ui/selectors';
import { saveConfirmationSidebarPreference } from 'state/ui/editor/actions';
import { setEditorLastDraft, resetEditorLastDraft } from 'state/ui/editor/last-draft/actions';
import { getEditorPostId, getEditorPath, isConfirmationSidebarEnabled } from 'state/ui/editor/selectors';
import { editPost, receivePost, savePostSuccess } from 'state/posts/actions';
import { getPostEdits, isEditedPostDirty } from 'state/posts/selectors';
import { getCurrentUserId } from 'state/current-user/selectors';
import { hasBrokenSiteUserConnection } from 'state/selectors';
import EditorConfirmationSidebar from 'post-editor/editor-confirmation-sidebar';
import EditorDocumentHead from 'post-editor/editor-document-head';
import EditorPostTypeUnsupported from 'post-editor/editor-post-type-unsupported';
import EditorForbidden from 'post-editor/editor-forbidden';
import EditorNotice from 'post-editor/editor-notice';
import EditorWordCount from 'post-editor/editor-word-count';
import { savePreference } from 'state/preferences/actions';
import { getPreference } from 'state/preferences/selectors';
import QueryPreferences from 'components/data/query-preferences';
import { setLayoutFocus } from 'state/ui/layout-focus/actions';
import { getCurrentLayoutFocus } from 'state/ui/layout-focus/selectors';
import { protectForm } from 'lib/protect-form';
import EditorSidebar from 'post-editor/editor-sidebar';
import Site from 'blocks/site';
import StatusLabel from 'post-editor/editor-status-label';
import { editedPostHasContent } from 'state/selectors';
import EditorGroundControl from 'post-editor/editor-ground-control';
import { isWithinBreakpoint } from 'lib/viewport';
import { isSitePreviewable } from 'state/sites/selectors';
import EditorDiffViewer from 'post-editor/editor-diff-viewer';
import { NESTED_SIDEBAR_NONE, NESTED_SIDEBAR_REVISIONS } from 'post-editor/editor-sidebar/constants';

export const PostEditor = React.createClass( {
	propTypes: {
		siteId: PropTypes.number,
		preferences: PropTypes.object,
		setEditorModePreference: PropTypes.func,
		setEditorSidebar: PropTypes.func,
		setLayoutFocus: PropTypes.func.isRequired,
		editorModePreference: PropTypes.string,
		editorSidebarPreference: PropTypes.string,
		user: PropTypes.object,
		userUtils: PropTypes.object,
		editPath: PropTypes.string,
		markChanged: PropTypes.func.isRequired,
		markSaved: PropTypes.func.isRequired,
		translate: PropTypes.func.isRequired,
		hasBrokenPublicizeConnection: PropTypes.bool,
		editPost: PropTypes.func,
	},

	_previewWindow: null,

	isPostPublishConfirmationABTest: abtest( 'postPublishConfirmation' ) === 'showPublishConfirmation',

	getInitialState() {
		return {
			...this.getPostEditState(),
			confirmationSidebar: 'closed',
			confirmationSidebarPreference: true,
			isSaving: false,
			isPublishing: false,
			notice: null,
			selectedText: null,
			showVerifyEmailDialog: false,
			showAutosaveDialog: true,
			isLoadingRevision: false,
			isTitleFocused: false,
			showPreview: false,
			isPostPublishPreview: false,
			previewAction: null,
			nestedSidebar: NESTED_SIDEBAR_NONE,
			selectedRevisionId: null,
		};
	},

	getPostEditState: function() {
		return {
			savedPost: PostEditStore.getSavedPost(),
			loadingError: PostEditStore.getLoadingError(),
			isDirty: PostEditStore.isDirty(),
			isSaveBlocked: PostEditStore.isSaveBlocked(),
			hasContent: PostEditStore.hasContent(),
			previewUrl: PostEditStore.getPreviewUrl(),
			post: PostEditStore.get(),
			isNew: PostEditStore.isNew(),
			isAutosaving: PostEditStore.isAutosaving(),
			isLoading: PostEditStore.isLoading()
		};
	},

	componentWillMount: function() {
		PostEditStore.on( 'change', this.onEditedPostChange );
		this.debouncedSaveRawContent = debounce( this.saveRawContent, 200 );
		this.throttledAutosave = throttle( this.autosave, 20000 );
		this.debouncedAutosave = debounce( this.throttledAutosave, 3000 );
		this.switchEditorVisualMode = this.switchEditorMode.bind( this, 'tinymce' );
		this.switchEditorHtmlMode = this.switchEditorMode.bind( this, 'html' );
		this.debouncedCopySelectedText = debounce( this.copySelectedText, 200 );
		this.onPreviewClick = this.onPreview.bind( this, 'preview' );
		this.onViewClick = this.onPreview.bind( this, 'view' );
		this.useDefaultSidebarFocus();
		analytics.mc.bumpStat( 'calypso_default_sidebar_mode', this.props.editorSidebarPreference );

		this.setState( {
			isEditorInitialized: false
		} );
	},

	componentDidUpdate( prevProps, prevState ) {
		if (
			prevState.nestedSidebar !== NESTED_SIDEBAR_NONE &&
			this.state.nestedSidebar === NESTED_SIDEBAR_NONE
		) {
			// NOTE: Make sure we scroll back to the top AND trigger a scroll
			// event no matter the scroll position we're coming from.
			// ( used to force-reset TinyMCE toolbar )
			window.scrollTo( 0, 1 );
			window.scrollTo( 0, 0 );
		}
	},

	componentWillUpdate( nextProps, nextState ) {
		const { isNew, savedPost } = nextState;
		if ( ! isNew && savedPost && savedPost !== this.state.savedPost ) {
			nextProps.receivePost( savedPost );
		}

		if ( nextState.isDirty || nextProps.dirty ) {
			this.props.markChanged();
		} else {
			this.props.markSaved();
		}
	},

	componentDidMount: function() {
		// if content is passed in, e.g., through url param
		if ( this.state.post && this.state.post.content ) {
			this.editor.setEditorContent( this.state.post.content, { initial: true } );
		}
	},

	componentWillUnmount: function() {
		PostEditStore.removeListener( 'change', this.onEditedPostChange );

		// TODO: REDUX - remove flux actions when whole post-editor is reduxified
		actions.stopEditing();

		this.debouncedAutosave.cancel();
		this.throttledAutosave.cancel();
		this.debouncedSaveRawContent.cancel();
		this.debouncedCopySelectedText.cancel();
		this._previewWindow = null;
		clearTimeout( this._switchEditorTimeout );
	},

	componentWillReceiveProps: function( nextProps ) {
		const { siteId, postId } = this.props;
		if ( nextProps.siteId === siteId && nextProps.postId !== postId ) {
			// make sure the history entry has the post ID in it, but don't dispatch
			page.replace( nextProps.editPath, null, false, false );
		}

		if ( nextProps.siteId !== siteId ||
			( nextProps.siteId === siteId && nextProps.postId !== postId ) ) {
			this.useDefaultSidebarFocus( nextProps );
		}
	},

	storeEditor( ref ) {
		this.editor = ref;
	},

	useDefaultSidebarFocus( nextProps ) {
		const props = nextProps || this.props;
		if ( isWithinBreakpoint( '>660px' ) && ( props.editorSidebarPreference === 'open' || props.hasBrokenPublicizeConnection ) ) {
			this.props.setLayoutFocus( 'sidebar' );
		}
	},

	hideNotice: function() {
		this.setState( { notice: null } );
	},

	getLayout() {
		return this.props.setLayoutFocus( 'content' );
	},

	setConfirmationSidebar: function( { status, context = null } ) {
		const allowedStatuses = [ 'closed', 'open', 'publishing' ];
		const confirmationSidebar = allowedStatuses.indexOf( status ) > -1 ? status : 'closed';
		const editorSidebarPreference = this.props.editorSidebarPreference === 'open' ? 'sidebar' : 'content';
		this.setState( { confirmationSidebar } );

		switch ( confirmationSidebar ) {
			case 'closed':
				this.props.setLayoutFocus( editorSidebarPreference );
				analytics.tracks.recordEvent( 'calypso_editor_confirmation_sidebar_close', { context } );
				break;
			case 'open':
				this.props.setLayoutFocus( 'editor-confirmation-sidebar' );
				analytics.tracks.recordEvent( 'calypso_editor_confirmation_sidebar_open' );
				break;
		}
	},

	copySelectedText: function() {
		const selectedText = tinyMce.activeEditor.selection.getContent() || null;
		if ( this.state.selectedText !== selectedText ) {
			this.setState( { selectedText: selectedText || null } );
		}
	},

	handleConfirmationSidebarPreferenceChange: function( event ) {
		this.setState( { confirmationSidebarPreference: event.target.checked } );
	},

	toggleSidebar: function() {
		if ( this.props.layoutFocus === 'sidebar' ) {
			this.props.setEditorSidebar( 'closed' );
			this.props.setLayoutFocus( 'content' );
			recordStat( 'close-sidebar' );
			recordEvent( 'Sidebar Toggle', 'close' );
		} else {
			this.props.setEditorSidebar( 'open' );
			this.props.setLayoutFocus( 'sidebar' );
			recordStat( 'open-sidebar' );
			recordEvent( 'Sidebar Toggle', 'open' );
		}
	},

	setNestedSidebar: function( nestedSidebar ) {
		this.setState( { nestedSidebar } );
	},

	selectRevision: function( selectedRevisionId ) {
		this.setState( { selectedRevisionId } );
		if (
			selectedRevisionId !== null &&
			isWithinBreakpoint( '<660px' )
		) {
			this.props.setLayoutFocus( 'content' );
		}
	},

	loadRevision: function( revision ) {
		this.setNestedSidebar( NESTED_SIDEBAR_NONE );
		this.setState( { selectedRevisionId: null } );
		this.restoreRevision( {
			content: revision.content,
			excerpt: revision.excerpt,
			title: revision.title,
		} );
		if ( isWithinBreakpoint( '<660px' ) ) {
			this.props.setLayoutFocus( 'content' );
		}
	},

	render: function() {
		const site = this.props.selectedSite || undefined;
		const mode = this.getEditorMode();
		const isInvalidURL = this.state.loadingError;
		const siteURL = site ? site.URL + '/' : null;
		const isConfirmationFeatureEnabled = (
			this.isPostPublishConfirmationABTest &&
			this.props.isConfirmationSidebarEnabled
		);

		let isPage;
		let isTrashed;
		let hasAutosave;

		if ( this.state.post ) {
			isPage = utils.isPage( this.state.post );
			isTrashed = this.state.post.status === 'trash';
			hasAutosave = get( this.state.post.meta, [ 'data', 'autosave' ] );
		}
		const classes = classNames( 'post-editor', {
			'is-loading': ! this.state.isEditorInitialized
		} );
		return (
			<div className={ classes }>
				<QueryPreferences />
				<EditorConfirmationSidebar
					handlePreferenceChange={ this.handleConfirmationSidebarPreferenceChange }
					onPrivatePublish={ this.onPublish }
					onPublish={ this.onPublish }
					post={ this.state.post }
					savedPost={ this.state.savedPost }
					setPostDate={ this.setPostDate }
					setStatus={ this.setConfirmationSidebar }
					site={ site }
					status={ this.state.confirmationSidebar }
				/>
				<EditorDocumentHead />
				<EditorPostTypeUnsupported />
				<EditorForbidden />
				<div className="post-editor__inner">
					<EditorGroundControl
						setPostDate={ this.setPostDate }
						hasContent={ this.state.hasContent }
						isConfirmationSidebarEnabled={ isConfirmationFeatureEnabled }
						confirmationSidebarStatus={ this.state.confirmationSidebar }
						isDirty={ this.state.isDirty || this.props.dirty }
						isSaveBlocked={ this.isSaveBlocked() }
						isPublishing={ this.state.isPublishing }
						isSaving={ this.state.isSaving }
						onPreview={ this.onPreviewClick }
						onPublish={ this.onPublish }
						onSave={ this.onSave }
						onSaveDraft={ this.props.onSaveDraft }
						post={ this.state.post }
						savedPost={ this.state.savedPost }
						site={ site }
						user={ this.props.user }
						userUtils={ this.props.userUtils }
						toggleSidebar={ this.toggleSidebar }
						type={ this.props.type }
						onMoreInfoAboutEmailVerify={ this.onMoreInfoAboutEmailVerify }
						allPostsUrl={ this.getAllPostsUrl() }
						nestedSidebar={ this.state.nestedSidebar }
					/>
					<div className="post-editor__content">
						<div className="post-editor__content-editor">
							<EditorActionBar
								isNew={ this.state.isNew }
								onPrivatePublish={ this.onPublish }
								savedPost={ this.state.savedPost }
								site={ site }
								type={ this.props.type }
								isPostPrivate={ utils.isPrivate( this.state.post ) }
								postAuthor={ this.state.post ? this.state.post.author : null }
								hasEditorNestedSidebar={ this.state.nestedSidebar !== NESTED_SIDEBAR_NONE }
							/>
							<div className="post-editor__site">
								<Site
									compact
									site={ site }
									indicator={ false }
									homeLink={ true }
									externalLink={ true }
								/>
								<StatusLabel
									post={ this.state.savedPost }
									type={ this.props.type }
								/>
							</div>
							<div className={ classNames(
								'post-editor__inner-content',
								{ 'is-shown': this.state.nestedSidebar === NESTED_SIDEBAR_NONE }
							) }>
								<FeaturedImage
									site={ site }
									post={ this.state.post }
									maxWidth={ 1462 } />
								<div className="post-editor__header">
									<EditorTitle
										onChange={ this.onEditorTitleChange }
										tabIndex={ 1 } />
									{ this.state.post && isPage && site
										? <EditorPageSlug
											path={ this.state.post.URL && ( this.state.post.URL !== siteURL )
												? utils.getPagePath( this.state.post )
												: siteURL
											}
											/>
										: null
									}
									<SegmentedControl className="post-editor__switch-mode" compact={ true }>
										<SegmentedControlItem
											selected={ mode === 'tinymce' }
											onClick={ this.switchEditorVisualMode }
											title={ this.props.translate( 'Edit with a visual editor' ) }>
											{ this.props.translate( 'Visual', { context: 'Editor writing mode' } ) }
										</SegmentedControlItem>
										<SegmentedControlItem
											selected={ mode === 'html' }
											onClick={ this.switchEditorHtmlMode }
											title={ this.props.translate( 'Edit the raw HTML code' ) }>
											HTML
										</SegmentedControlItem>
									</SegmentedControl>
								</div>
								<hr className="post-editor__header-divider" />
								<TinyMCE
									ref={ this.storeEditor }
									mode={ mode }
									tabIndex={ 2 }
									isNew={ this.state.isNew }
									onSetContent={ this.debouncedSaveRawContent }
									onInit={ this.onEditorInitialized }
									onChange={ this.onEditorContentChange }
									onKeyUp={ this.onEditorKeyUp }
									onFocus={ this.onEditorFocus }
									onMouseUp={ this.copySelectedText }
									onBlur={ this.copySelectedText }
									onTextEditorChange={ this.onEditorTextContentChange } />
								<EditorWordCount
									selectedText={ this.state.selectedText }
								/>
							</div>
							{ this.state.nestedSidebar === NESTED_SIDEBAR_REVISIONS && (
								<EditorDiffViewer
									siteId={ site.ID }
									postId={ this.state.post.ID }
									selectedRevisionId={ this.state.selectedRevisionId }
								/>
							) }
						</div>
					</div>
					<EditorSidebar
						toggleSidebar={ this.toggleSidebar }
						savedPost={ this.state.savedPost }
						post={ this.state.post }
						isNew={ this.state.isNew }
						onPublish={ this.onPublish }
						onTrashingPost={ this.onTrashingPost }
						site={ site }
						type={ this.props.type }
						setPostDate={ this.setPostDate }
						onSave={ this.onSave }
						isPostPrivate={ utils.isPrivate( this.state.post ) }
						confirmationSidebarStatus={ this.state.confirmationSidebar }
						setNestedSidebar={ this.setNestedSidebar }
						nestedSidebar={ this.state.nestedSidebar }
						loadRevision={ this.loadRevision }
						selectedRevisionId={ this.state.selectedRevisionId }
						selectRevision={ this.selectRevision }
						/>
					{ this.props.isSitePreviewable
						? <EditorPreview
							showPreview={ this.state.showPreview }
							onClose={ this.onPreviewClose }
							onEdit={ this.onPreviewEdit }
							isSaving={ this.state.isSaving || this.state.isAutosaving }
							isLoading={ this.state.isLoading }
							isFullScreen={ this.state.isPostPublishPreview }
							previewUrl={ this.getPreviewUrl() }
							externalUrl={ this.getExternalUrl() }
							editUrl={ this.props.editPath }
							defaultViewportDevice={ this.state.isPostPublishPreview ? 'computer' : 'tablet' }
							revision={ get( this.state, 'post.revisions.length', 0 ) }
						/>
						: null }
					<EditorNotice
						{ ...this.state.notice }
						onDismissClick={ this.hideNotice }
						onViewClick={ this.onPreview } />
				</div>
				{ isTrashed
					? <RestorePostDialog
						onClose={ this.onClose }
						onRestore={ this.onSaveTrashed }
					/>
				: null }
				{ this.state.showVerifyEmailDialog
					? <VerifyEmailDialog
						onClose={ this.closeVerifyEmailDialog }
					/>
				: null }
				{ isInvalidURL
					? <InvalidURLDialog
						post={ this.state.post }
						onClose={ this.onClose }
					/>
				: null }
				{ hasAutosave && this.state.showAutosaveDialog
					? <RestorePostDialog
						onRestore={ this.restoreAutosave }
						onClose={ this.closeAutosaveDialog }
						isAutosave={ true }
					/>
				: null }
			</div>
		);
	},

	restoreAutosave: function() {
		this.setState( { showAutosaveDialog: false } );
		this.restoreRevision( get( this.state, 'post.meta.data.autosave' ) );
	},

	restoreRevision: function( revision ) {
		this.setState( { isLoadingRevision: true } );
		// TODO: REDUX - remove flux actions when whole post-editor is reduxified
		actions.edit( {
			content: revision.content,
			excerpt: revision.excerpt,
			title: revision.title,
		} );
		this.props.editPost( this.props.siteId, this.props.postId, {
			title: revision.title,
		} );
	},

	closeAutosaveDialog: function() {
		this.setState( { showAutosaveDialog: false } );
	},

	closeVerifyEmailDialog: function() {
		this.setState( { showVerifyEmailDialog: false } );
	},

	onEditedPostChange: function() {
		var didLoad = this.state.isLoading && ! PostEditStore.isLoading(),
			loadingError = PostEditStore.getLoadingError(),
			postEditState, post, site;

		if ( loadingError ) {
			this.setState( { loadingError } );
		} else if ( ( PostEditStore.isNew() && ! this.state.isNew ) || PostEditStore.isLoading() ) {
			// is new or loading
			this.setState( this.getInitialState(), () => this.editor && this.editor.setEditorContent( '' ) );
		} else if ( this.state.isNew && this.state.hasContent && ! this.state.isDirty ) {
			// Is a copy of an existing post.
			// When copying a post, the created draft is new and the editor is not yet dirty, but it already has content.
			// Once the content is set, the editor becomes dirty and the following setState won't trigger anymore.
			this.setState( this.getInitialState(), () => this.editor && this.editor.setEditorContent( this.state.post.content ) );
		} else {
			postEditState = this.getPostEditState();
			post = postEditState.post;
			site = this.props.selectedSite;
			if ( didLoad && site && ( this.props.type === 'page' ) !== utils.isPage( post ) ) {
				// incorrect post type in URL
				page.redirect( utils.getEditURL( post, site ) );
			}
			this.setState( postEditState, function() {
				if ( this.editor && ( didLoad || this.state.isLoadingRevision ) ) {
					this.editor.setEditorContent( this.state.post.content, { initial: true } );
				}

				if ( this.state.isLoadingRevision ) {
					this.setState( { isLoadingRevision: false } );
				}
			} );
		}
	},

	isSaveBlocked() {
		return this.state.isSaveBlocked || ! this.state.isEditorInitialized;
	},

	onEditorInitialized() {
		this.setState( { isEditorInitialized: true } );
	},

	onEditorTitleChange() {
		if ( 'open' === this.state.confirmationSidebar ) {
			this.setConfirmationSidebar( { status: 'closed', context: 'content_edit' } );
		}

		this.debouncedAutosave();
	},

	onEditorContentChange: function() {
		this.debouncedSaveRawContent();
		this.debouncedAutosave();
	},

	onEditorTextContentChange: function() {
		if ( 'open' === this.state.confirmationSidebar ) {
			this.setConfirmationSidebar( { status: 'closed', context: 'content_edit' } );
		}

		this.debouncedSaveRawContent();
		this.debouncedAutosave();
	},

	onEditorKeyUp: function() {
		if ( 'open' === this.state.confirmationSidebar ) {
			this.setConfirmationSidebar( { status: 'closed', context: 'content_edit' } );
		}

		this.debouncedCopySelectedText();
		this.debouncedSaveRawContent();
	},

	onEditorFocus: function() {
		// Fire a click when the editor is focused so that any global handlers have an opportunity to do their thing.
		// In particular, this ensures that open popovers are closed when a user clicks into the editor.
		ReactDom.findDOMNode( this.editor ).click();
	},

	saveRawContent: function() {
		// TODO: REDUX - remove flux actions when whole post-editor is reduxified
		actions.editRawContent( this.editor.getContent( { format: 'raw' } ) );
	},

	autosave: function() {
		var callback;

		if ( this.state.isSaving === true || this.isSaveBlocked() ) {
			return;
		}

		this.saveRawContent();
		// TODO: REDUX - remove flux actions when whole post-editor is reduxified
		const edits = {
			...this.props.edits,
			content: this.editor.getContent()
		};
		actions.edit( edits );

		// Make sure that after TinyMCE processing that the post is still dirty
		if ( ! PostEditStore.isDirty() || ! PostEditStore.hasContent() || ! this.state.post ) {
			return;
		}

		if ( utils.isPublished( this.state.savedPost ) || utils.isPublished( this.state.post ) ) {
			callback = function() {};
		} else {
			this.setState( { isSaving: true } );
			callback = function( error ) {
				if ( error && 'NO_CHANGE' !== error.message ) {
					this.onSaveDraftFailure( error );
				} else {
					this.onSaveDraftSuccess();
				}
			}.bind( this );
		}

		// TODO: REDUX - remove flux actions when whole post-editor is reduxified
		actions.autosave( callback );
	},

	onClose: function() {
		// go back if we can, if not, hit all posts
		page.back( this.getAllPostsUrl() );
	},

	getAllPostsUrl: function() {
		const { type, selectedSite } = this.props;
		const site = selectedSite;

		let path;
		switch ( type ) {
			case 'page': path = '/pages'; break;
			case 'post': path = '/posts'; break;
			default: path = `/types/${ type }`;
		}

		if ( type === 'post' && site && ! site.jetpack && ! site.single_user_site ) {
			path += '/my';
		}

		if ( site ) {
			path = route.addSiteFragment( path, site.slug );
		}

		return path;
	},

	onMoreInfoAboutEmailVerify: function() {
		this.setState( {
			showVerifyEmailDialog: true
		} );
	},

	onTrashingPost: function( error ) {
		var isPage = utils.isPage( this.state.post );

		if ( error ) {
			this.setState( {
				notice: {
					status: 'is-error',
					message: 'trashFailure'
				}
			} );
		} else {
			recordStat( isPage ? 'page_trashed' : 'post_trashed' );
			recordEvent( isPage ? 'Clicked Trash Page Button' : 'Clicked Trash Post Button' );
			this.props.markSaved();
			this.onClose();
		}
	},

	onSaveTrashed: function( status, callback ) {
		this.onSave( status, callback );
	},

	onSave: function( status, callback ) {
		const edits = { ...this.props.edits };
		if ( status ) {
			edits.status = status;
		}

		if ( ! utils.isPublished( this.state.savedPost ) &&
			( ! status && utils.isPublished( this.state.post ) || utils.isPublished( edits ) ) ) {
			return;
		}

		edits.content = this.editor.getContent();

		const isConfirmationFeatureEnabled = (
			config.isEnabled( 'post-editor/delta-post-publish-flow' ) &&
			this.props.isConfirmationSidebarEnabled
		);

		// TODO: REDUX - remove flux actions when whole post-editor is reduxified
		actions.saveEdited( edits, { isConfirmationFeatureEnabled: isConfirmationFeatureEnabled }, function( error ) {
			if ( error && 'NO_CHANGE' !== error.message ) {
				this.onSaveDraftFailure( error );
			} else {
				this.onSaveDraftSuccess();
			}

			if ( 'function' === typeof callback ) {
				callback( error );
			}
		}.bind( this ) );

		this.setState( { isSaving: true } );
	},

	getPreviewUrl: function() {
		const { post, previewAction, previewUrl } = this.state;

		if ( previewAction === 'view' && post ) {
			return post.URL;
		}

		return previewUrl;
	},

	getExternalUrl: function() {
		const { post } = this.state;

		if ( post ) {
			return post.URL;
		}

		return this.getPreviewUrl();
	},

	onPreview: function( action, event ) {
		var status = 'draft',
			previewPost;

		if ( this.state.previewAction !== action ) {
			this.setState( {
				previewAction: action
			} );
		}

		if ( this.props.isSitePreviewable && ! event.metaKey && ! event.ctrlKey ) {
			return this.iframePreview();
		}

		if ( ! this._previewWindow || this._previewWindow.closed ) {
			this._previewWindow	= window.open( 'about:blank', 'WordPress.com Post Preview' );
		}

		if ( this.state.savedPost && this.state.savedPost.status ) {
			status = this.state.savedPost.status;
		}

		previewPost = function() {
			if ( this._previewWindow ) {
				this._previewWindow.location = this.getPreviewUrl();
				this._previewWindow.focus();
			} else {
				this._previewWindow = window.open( this.getPreviewUrl(), 'WordPress.com Post Preview' );
			}
		}.bind( this );

		if ( status === 'publish' ) {
			// TODO: REDUX - remove flux actions when whole post-editor is reduxified
			actions.edit( { content: this.editor.getContent() } );
			actions.autosave( previewPost );
		} else {
			this.onSave( null, previewPost );
		}
	},

	iframePreview: function() {
		if ( this.state.isDirty || this.props.dirty ) {
			this.autosave();
			// to avoid a weird UX we clear the iframe when (auto)saving
			// so we need to delay opening it a bit to avoid flickering
			setTimeout( function() {
				this.setState( { showPreview: true } );
			}.bind( this ), 150 );
		} else {
			this.setState( { showPreview: true } );
		}
	},

	onPreviewClose: function() {
		if ( this.state.isPostPublishPreview ) {
			page.back( this.getAllPostsUrl() );
		} else {
			this.setState( {
				showPreview: false,
				isPostPublishPreview: false,
				previewAction: null,
			} );
		}
	},

	onPreviewEdit: function() {
		this.setState( {
			showPreview: false,
			isPostPublishPreview: false,
			previewAction: null,
		} );

		return false;
	},

	onSaveDraftFailure: function( error ) {
		this.onSaveFailure( error, 'saveFailure' );
	},

	onSaveDraftSuccess: function() {
		const { post } = this.state;

		if ( utils.isPublished( post ) ) {
			this.onSaveSuccess( 'updated' );
		} else {
			this.onSaveSuccess();
		}
	},

	onPublish: function( isConfirmed = false ) {
		const edits = {
			...this.props.edits,
			status: 'publish'
		};

		const isConfirmationFeatureEnabled = (
			this.isPostPublishConfirmationABTest &&
			this.props.isConfirmationSidebarEnabled
		);

		if (
			isConfirmationFeatureEnabled &&
			false === isConfirmed
		) {
			this.setConfirmationSidebar( { status: 'open' } );
			return;
		}

		if (
			isConfirmationFeatureEnabled &&
			'open' === this.state.confirmationSidebar
		) {
			this.setConfirmationSidebar( { status: 'publishing' } );
		}

		// determine if this is a private publish
		if ( utils.isPrivate( this.state.post ) ) {
			edits.status = 'private';
		} else if ( utils.isFutureDated( this.state.post ) ) {
			edits.status = 'future';
		}

		// Update content on demand to avoid unnecessary lag and because it is expensive
		// to serialize when TinyMCE is the active mode
		edits.content = this.editor.getContent();

		actions.saveEdited( edits, { isConfirmationFeatureEnabled: isConfirmationFeatureEnabled }, function( error ) {
			if ( error && 'NO_CHANGE' !== error.message ) {
				this.onPublishFailure( error );
			} else {
				this.onPublishSuccess();
			}
		}.bind( this ) );

		this.setState( {
			isSaving: true,
			isPublishing: true
		} );
	},

	onPublishFailure: function( error ) {
		this.onSaveFailure( error, 'publishFailure' );

		if ( this.isPostPublishConfirmationABTest && this.props.isConfirmationSidebarEnabled ) {
			this.setConfirmationSidebar( { status: 'closed', context: 'publish_failure' } );
		}
	},

	onPublishSuccess: function() {
		const { savedPost } = this.state;

		let message;
		if ( utils.isPrivate( savedPost ) ) {
			message = 'publishedPrivately';
		} else if ( utils.isFutureDated( savedPost ) ) {
			message = 'scheduled';
		} else {
			message = 'published';
		}

		if ( ! this.state.confirmationSidebarPreference ) {
			this.props.saveConfirmationSidebarPreference( this.props.siteId, false );
		}

		if ( this.isPostPublishConfirmationABTest && this.props.isConfirmationSidebarEnabled ) {
			this.setConfirmationSidebar( { status: 'closed', context: 'publish_success' } );
		}

		this.onSaveSuccess( message );
	},

	onSaveFailure: function( error, message ) {
		this.setState( {
			isSaving: false,
			isPublishing: false,
			notice: {
				status: 'is-error',
				error,
				message
			}
		} );

		window.scrollTo( 0, 0 );
	},

	setPostDate: function( date ) {
		const { siteId, postId } = this.props;
		const dateValue = date ? date.format() : null;
		// TODO: REDUX - remove flux actions when whole post-editor is reduxified
		actions.edit( { date: dateValue } );

		if ( siteId && postId ) {
			this.props.editPost( siteId, postId, { date: dateValue } );
		}

		if (
			config.isEnabled( 'post-editor/delta-post-publish-flow' ) &&
			this.isPostPublishConfirmationABTest
		) {
			analytics.tracks.recordEvent( 'calypso_editor_publish_date_change', {
				context: 'open' === this.state.confirmationSidebar ? 'confirmation-sidebar' : 'post-settings',
			} );
		}

		this.checkForDateChange( dateValue );
	},

	checkForDateChange( date ) {
		const { savedPost } = this.state;

		if ( ! savedPost ) {
			return;
		}

		const currentDate = this.moment( date );
		const modifiedDate = this.moment( savedPost.date );
		const dateChange = ! (
			currentDate.get( 'date' ) === modifiedDate.get( 'date' ) &&
			currentDate.get( 'month' ) === modifiedDate.get( 'month' ) &&
			currentDate.get( 'year' ) === modifiedDate.get( 'year' )
		);
		const diff = !! currentDate.diff( modifiedDate ) && !! dateChange;

		if ( savedPost.type === 'post' && utils.isPublished( savedPost ) && diff ) {
			this.warnPublishDateChange();
		} else {
			this.warnPublishDateChange( { clearWarning: true } );
		}
	},

	// when a post that is published, modifies its date, this updates the post url
	// we should warn users of this case
	warnPublishDateChange( { clearWarning = false } = {} ) {
		if ( clearWarning ) {
			if ( get( this.state, 'notice.message' ) === 'warnPublishDateChange' ) {
				this.hideNotice();
			}
			return;
		}
		this.setState( {
			notice: {
				status: 'is-warning',
				message: 'warnPublishDateChange'
			}
		} );
	},

	onSaveSuccess: function( message ) {
		const post = PostEditStore.get();
		const isNotPrivateOrIsConfirmed = ( 'private' !== post.status ) || ( 'closed' !== this.state.confirmationSidebar );

		if ( 'draft' === post.status ) {
			this.props.setEditorLastDraft( post.site_ID, post.ID );
		} else {
			this.props.resetEditorLastDraft();
		}

		// Remove this when the editor is completely reduxified ( When using Redux actions for all post saving requests )
		this.props.savePostSuccess( post.site_ID, this.props.postId, post, {} );

		// Receive updated post into state
		this.props.receivePost( post );

		const nextState = {
			isSaving: false,
			isPublishing: false
		};

		if ( message ) {
			nextState.notice = {
				status: 'is-success',
				message,
			};

			window.scrollTo( 0, 0 );

			if (
				this.props.isSitePreviewable &&
				isNotPrivateOrIsConfirmed
			) {
				this.setState( { isPostPublishPreview: true } );
				this.iframePreview();
			}
		} else {
			nextState.notice = null;
		}

		this.setState( nextState );
	},

	getEditorMode: function() {
		var editorMode = 'tinymce';
		if ( this.props.editorModePreference ) {
			editorMode = this.props.editorModePreference;

			if ( ! this.recordedDefaultEditorMode ) {
				analytics.mc.bumpStat( 'calypso_default_editor_mode', editorMode );
				this.recordedDefaultEditorMode = true;
			}
		}
		return editorMode;
	},

	switchEditorMode: function( mode ) {
		const content = this.editor.getContent();

		if ( mode === 'html' ) {
			this.editor.setEditorContent( content );

			if ( this.state.selectedText ) {
				// Word count is not available in the HTML mode
				// This resets the word count if it exists
				this.copySelectedText();
			}
		}

		this.props.setEditorModePreference( mode );

		// Defer actions until next available tick to avoid
		// dispatching inside a dispatch which can happen if for example the
		// title field is focused when toggling the editor.
		this._switchEditorTimeout = setTimeout( function() {
			// TODO: REDUX - remove flux actions when whole post-editor is reduxified
			actions.edit( { content: content } );

			if ( mode === 'html' ) {
				// Set raw content directly to avoid race conditions
				actions.editRawContent( content );
			} else {
				this.saveRawContent();
			}
		}.bind( this ), 0 );
	}

} );

export default connect(
	( state ) => {
		const siteId = getSelectedSiteId( state );
		const postId = getEditorPostId( state );
		const userId = getCurrentUserId( state );

		return {
			siteId,
			postId,
			selectedSite: getSelectedSite( state ),
			editorModePreference: getPreference( state, 'editor-mode' ),
			editorSidebarPreference: getPreference( state, 'editor-sidebar' ) || 'open',
			editPath: getEditorPath( state, siteId, postId ),
			edits: getPostEdits( state, siteId, postId ),
			dirty: isEditedPostDirty( state, siteId, postId ),
			hasContent: editedPostHasContent( state, siteId, postId ),
			layoutFocus: getCurrentLayoutFocus( state ),
			hasBrokenPublicizeConnection: hasBrokenSiteUserConnection( state, siteId, userId ),
			isSitePreviewable: isSitePreviewable( state, siteId ),
			isConfirmationSidebarEnabled: isConfirmationSidebarEnabled( state, siteId ),
		};
	},
	( dispatch ) => {
		return bindActionCreators( {
			editPost,
			setEditorLastDraft,
			resetEditorLastDraft,
			receivePost,
			editPost,
			savePostSuccess,
			setEditorModePreference: savePreference.bind( null, 'editor-mode' ),
			setEditorSidebar: savePreference.bind( null, 'editor-sidebar' ),
			setLayoutFocus,
			saveConfirmationSidebarPreference,
		}, dispatch );
	},
	null,
	{ pure: false }
)( protectForm( localize( PostEditor ) ) );<|MERGE_RESOLUTION|>--- conflicted
+++ resolved
@@ -15,26 +15,6 @@
 /**
  * Internal dependencies
  */
-<<<<<<< HEAD
-const actions = require( 'lib/posts/actions' ),
-	route = require( 'lib/route' ),
-	PostEditStore = require( 'lib/posts/post-edit-store' ),
-	EditorActionBar = require( 'post-editor/editor-action-bar' ),
-	FeaturedImage = require( 'post-editor/editor-featured-image' ),
-	EditorTitle = require( 'post-editor/editor-title' ),
-	EditorPageSlug = require( 'post-editor/editor-page-slug' ),
-	TinyMCE = require( 'components/tinymce' ),
-	SegmentedControl = require( 'components/segmented-control' ),
-	SegmentedControlItem = require( 'components/segmented-control/item' ),
-	InvalidURLDialog = require( 'post-editor/invalid-url-dialog' ),
-	RestorePostDialog = require( 'post-editor/restore-post-dialog' ),
-	VerifyEmailDialog = require( 'components/email-verification/email-verification-dialog' ),
-	utils = require( 'lib/posts/utils' ),
-	EditorPreview = require( './editor-preview' ),
-	stats = require( 'lib/posts/stats' ),
-	analytics = require( 'lib/analytics' );
-
-=======
 import actions from 'lib/posts/actions';
 import route from 'lib/route';
 import PostEditStore from 'lib/posts/post-edit-store';
@@ -52,8 +32,6 @@
 import EditorPreview from './editor-preview';
 import { recordStat, recordEvent } from 'lib/posts/stats';
 import analytics from 'lib/analytics';
-import config from 'config';
->>>>>>> 032af4ee
 import { abtest } from 'lib/abtest';
 import { getSelectedSiteId, getSelectedSite } from 'state/ui/selectors';
 import { saveConfirmationSidebarPreference } from 'state/ui/editor/actions';
@@ -746,13 +724,8 @@
 
 		edits.content = this.editor.getContent();
 
-		const isConfirmationFeatureEnabled = (
-			config.isEnabled( 'post-editor/delta-post-publish-flow' ) &&
-			this.props.isConfirmationSidebarEnabled
-		);
-
 		// TODO: REDUX - remove flux actions when whole post-editor is reduxified
-		actions.saveEdited( edits, { isConfirmationFeatureEnabled: isConfirmationFeatureEnabled }, function( error ) {
+		actions.saveEdited( edits, { isConfirmationFeatureEnabled: this.props.isConfirmationSidebarEnabled }, function( error ) {
 			if ( error && 'NO_CHANGE' !== error.message ) {
 				this.onSaveDraftFailure( error );
 			} else {
@@ -982,10 +955,7 @@
 			this.props.editPost( siteId, postId, { date: dateValue } );
 		}
 
-		if (
-			config.isEnabled( 'post-editor/delta-post-publish-flow' ) &&
-			this.isPostPublishConfirmationABTest
-		) {
+		if ( this.isPostPublishConfirmationABTest ) {
 			analytics.tracks.recordEvent( 'calypso_editor_publish_date_change', {
 				context: 'open' === this.state.confirmationSidebar ? 'confirmation-sidebar' : 'post-settings',
 			} );
@@ -1147,7 +1117,6 @@
 	},
 	( dispatch ) => {
 		return bindActionCreators( {
-			editPost,
 			setEditorLastDraft,
 			resetEditorLastDraft,
 			receivePost,
