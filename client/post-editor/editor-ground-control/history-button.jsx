/** @format */
/**
 * External dependencies
 */
import React, { PureComponent } from 'react';
import { connect } from 'react-redux';
import PropTypes from 'prop-types';
import { localize } from 'i18n-calypso';
import { flow } from 'lodash';

/**
 * Internal dependencies
 */
import { openPostRevisionsDialog } from 'state/posts/revisions/actions';
<<<<<<< HEAD
import { recordTracksEvent } from 'state/analytics/actions';
import EditorRevisionsDialog from 'post-editor/editor-revisions/dialog';

class HistoryButton extends PureComponent {
	onClick = () => {
		this.props.recordTracksEvent( 'calypso_editor_history_button_click' );
		this.props.openDialog();
	};

	render() {
		const { loadRevision, postId, siteId, translate } = this.props;
		return (
			<div className="editor-ground-control__history">
				<button
					className="editor-ground-control__history-button button is-link"
					onClick={ this.onClick }
				>
					{ translate( 'History' ) }
				</button>
				<EditorRevisionsDialog loadRevision={ loadRevision } postId={ postId } siteId={ siteId } />
			</div>
		);
	}
}
=======

const HistoryButton = ( { openDialog, translate } ) => (
	<div className="editor-ground-control__history">
		<button className="editor-ground-control__history-button button is-link" onClick={ openDialog }>
			{ translate( 'History' ) }
		</button>
	</div>
);
>>>>>>> e74f0a6c

HistoryButton.propTypes = {
	// connected to dispatch
	openPostRevisionsDialog: PropTypes.func.isRequired,
	recordTracksEvent: PropTypes.func.isRequired,

	// localize
	translate: PropTypes.func,
};

export default flow(
	localize,
	connect( null, {
		openDialog: openPostRevisionsDialog,
		recordTracksEvent,
	} )
)( HistoryButton );<|MERGE_RESOLUTION|>--- conflicted
+++ resolved
@@ -12,7 +12,6 @@
  * Internal dependencies
  */
 import { openPostRevisionsDialog } from 'state/posts/revisions/actions';
-<<<<<<< HEAD
 import { recordTracksEvent } from 'state/analytics/actions';
 import EditorRevisionsDialog from 'post-editor/editor-revisions/dialog';
 
@@ -37,16 +36,6 @@
 		);
 	}
 }
-=======
-
-const HistoryButton = ( { openDialog, translate } ) => (
-	<div className="editor-ground-control__history">
-		<button className="editor-ground-control__history-button button is-link" onClick={ openDialog }>
-			{ translate( 'History' ) }
-		</button>
-	</div>
-);
->>>>>>> e74f0a6c
 
 HistoryButton.propTypes = {
 	// connected to dispatch
