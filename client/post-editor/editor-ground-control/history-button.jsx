--- conflicted
+++ resolved
@@ -41,13 +41,9 @@
 	loadRevision: PropTypes.func.isRequired,
 
 	// connected to dispatch
-<<<<<<< HEAD
 	openPostRevisionsDialog: PropTypes.func.isRequired,
 	recordTracksEvent: PropTypes.func.isRequired,
-=======
-	openDialog: PropTypes.func.isRequired,
->>>>>>> cf710c5a
-
+  
 	// localize
 	translate: PropTypes.func,
 };
