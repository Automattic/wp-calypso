@import "@automattic/typography/styles/variables";

.account__username-form-toggle-enter {
	opacity: 0.01;
	transition: opacity 0.5s ease-in;
}

.account__username-form-toggle-enter-active {
	opacity: 1;
}

.account__username-form-toggle-exit {
	opacity: 1;
	transition: opacity 0.01s ease-in;
}

.account__username-form-toggle-exit-active {
	opacity: 0.01;
}

.account__settings-form select {
	width: 100%;
}

fieldset.account__settings-admin-home {
	margin: 30px 0 20px 0;
}

<<<<<<< HEAD
.account .form-input-validation {
	padding-bottom: 0;
=======
.form-setting-explanation {
	.account-email-field__enable-input.components-button.is-link {
		color: inherit;
		font-style: inherit;
	}
>>>>>>> f5856b7b
}

.account__link-destination {
	.components-base-control__field {
		align-items: flex-start;
		margin-top: 0.5em;
	}

	.components-toggle-control__label {
		color: var(--color-text-subtle);

		strong {
			display: block;
		}
	}

	.account__link-destination-label-extra {
		font-style: italic;
		margin-top: 0.1em;
	}

	.inline-support-link {
		margin-left: 4px;
	}
}

.account__confirm-username-dialog.dialog {
	max-width: 600px;

	.form-label {
		font-size: $font-title-small;
		margin-bottom: 16px;
	}

	p {
		font-size: $font-body;
	}

	a {
		color: inherit;
		text-decoration: underline;
	}
}<|MERGE_RESOLUTION|>--- conflicted
+++ resolved
@@ -26,16 +26,9 @@
 	margin: 30px 0 20px 0;
 }
 
-<<<<<<< HEAD
-.account .form-input-validation {
-	padding-bottom: 0;
-=======
-.form-setting-explanation {
-	.account-email-field__enable-input.components-button.is-link {
-		color: inherit;
-		font-style: inherit;
-	}
->>>>>>> f5856b7b
+.form-setting-explanation .account-email-field__enable-input.components-button.is-link {
+	color: inherit;
+	font-style: inherit;
 }
 
 .account__link-destination {
@@ -62,6 +55,10 @@
 	}
 }
 
+.account .form-input-validation {
+	padding-bottom: 0;
+}
+
 .account__confirm-username-dialog.dialog {
 	max-width: 600px;
 
