/**
 * External dependencies
 */

import React from 'react';
import i18n from 'i18n-calypso';

/**
 * Internal dependencies
 */
import { login } from 'calypso/lib/paths';
import { setDocumentHeadTitle as setTitle } from 'calypso/state/document-head/actions';
import config from '@automattic/calypso-config';
import HelpComponent from './main';
import HelpFlow from './help-flow';
import CoursesComponent from './help-courses';
import ContactComponent from './help-contact';
<<<<<<< HEAD
import { CONTACT, CONTACTFORM, SUPPORT_ROOT } from 'lib/url/support';
import userUtils from 'lib/user/utils';
=======
import { CONTACT, SUPPORT_ROOT } from 'calypso/lib/url/support';
import userUtils from 'calypso/lib/user/utils';
>>>>>>> 5e0880a0

export function loggedOut( context, next ) {
	if ( userUtils.isLoggedIn() ) {
		return next();
	}

	let url;
	switch ( context.path ) {
		case '/help':
			url = SUPPORT_ROOT;
			break;
		case '/help/contact':
			url = CONTACT;
			break;
		case '/help/contact/form':
			url = CONTACTFORM;
			break;
		default:
			url = login( { redirectTo: window.location.href } );
	}

	// Not using the page library here since this is an external URL
	window.location.href = url;
}

export function help( context, next ) {
	// FIXME: Auto-converted from the Flux setTitle action. Please use <DocumentHead> instead.
	context.store.dispatch( setTitle( i18n.translate( 'Help', { textOnly: true } ) ) );

	context.primary = <HelpComponent />;
	next();
}

export function courses( context, next ) {
	context.primary = <CoursesComponent />;
	next();
}

export function contact( context, next ) {
	context.primary = <HelpFlow />;
	next();
}

export function contactForm( context, next ) {
	// Scroll to the top
	if ( typeof window !== 'undefined' ) {
		window.scrollTo( 0, 0 );
	}

	context.primary = <ContactComponent clientSlug={ config( 'client_slug' ) } />;
	next();
}<|MERGE_RESOLUTION|>--- conflicted
+++ resolved
@@ -15,13 +15,8 @@
 import HelpFlow from './help-flow';
 import CoursesComponent from './help-courses';
 import ContactComponent from './help-contact';
-<<<<<<< HEAD
-import { CONTACT, CONTACTFORM, SUPPORT_ROOT } from 'lib/url/support';
-import userUtils from 'lib/user/utils';
-=======
-import { CONTACT, SUPPORT_ROOT } from 'calypso/lib/url/support';
+import { CONTACT, CONTACTFORM, SUPPORT_ROOT } from 'calypso/lib/url/support';
 import userUtils from 'calypso/lib/user/utils';
->>>>>>> 5e0880a0
 
 export function loggedOut( context, next ) {
 	if ( userUtils.isLoggedIn() ) {
