--- conflicted
+++ resolved
@@ -22,14 +22,12 @@
 import { useDeleteSSHKeyMutation } from './use-delete-ssh-key-mutation';
 import { useSSHKeyQuery } from './use-ssh-key-query';
 
-<<<<<<< HEAD
 const SSHKeyLoadingPlaceholder = styled( LoadingPlaceholder )< { width?: string } >`
 	:not( :last-child ) {
 		margin-block-end: 0.5rem;
 	}
 	width: ${ ( props ) => ( props.width ? props.width : '100%' ) };
 `;
-=======
 interface SecuritySSHKeyQueryParams {
 	siteSlug?: string;
 	source?: string;
@@ -37,13 +35,6 @@
 interface SecuritySSHKeyProps {
 	queryParams: SecuritySSHKeyQueryParams;
 }
-
-const SSHKeyLoadingPlaceholder = styled( LoadingPlaceholder )( {
-	':not(:last-child)': {
-		marginBlockEnd: '0.5rem',
-	},
-} );
->>>>>>> ce872e46
 
 const Placeholders = () => (
 	<CompactCard>
