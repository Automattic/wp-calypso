--- conflicted
+++ resolved
@@ -7,13 +7,8 @@
 }
 
 .application-password-item__generated {
-<<<<<<< HEAD
 	color: var( --color-neutral-400 );
-	font-size: .9em;
-=======
-	color: $gray-darken-10;
 	font-size: 0.9em;
->>>>>>> f890d857
 }
 
 .application-password-item__revoke {
