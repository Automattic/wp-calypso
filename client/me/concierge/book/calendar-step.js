/** @format */

/**
 * External dependencies
 */
import PropTypes from 'prop-types';
import React, { Component } from 'react';
import { localize } from 'i18n-calypso';
import { connect } from 'react-redux';

/**
 * Internal dependencies
 */
import HeaderCake from 'components/header-cake';
import { getConciergeSignupForm } from 'state/selectors';
import { getCurrentUserId, getCurrentUserLocale } from 'state/current-user/selectors';
import { bookConciergeAppointment } from 'state/concierge/actions';
import AvailableTimePicker from '../shared/available-time-picker';
import {
	CONCIERGE_STATUS_BOOKING,
	CONCIERGE_STATUS_BOOKED,
	WPCOM_CONCIERGE_SCHEDULE_ID,
} from '../constants';

class CalendarStep extends Component {
	static propTypes = {
		availableTimes: PropTypes.array.isRequired,
		currentUserId: PropTypes.number.isRequired,
		currentUserLocale: PropTypes.string.isRequired,
		onBack: PropTypes.func.isRequired,
		onComplete: PropTypes.func.isRequired,
		site: PropTypes.object.isRequired,
		signupForm: PropTypes.object.isRequired,
	};

	onSubmit = timestamp => {
		const { signupForm } = this.props;
		const meta = {
			message: signupForm.message,
			timezone: signupForm.timezone,
		};

		this.props.bookConciergeAppointment(
			WPCOM_CONCIERGE_SCHEDULE_ID,
			timestamp,
			this.props.currentUserId,
			this.props.site.ID,
			meta
		);
	};

	componentWillUpdate( nextProps ) {
		if ( nextProps.signupForm.status === CONCIERGE_STATUS_BOOKED ) {
			// go to confirmation page if booking was successfull
			this.props.onComplete();
		}
	}

	render() {
		const { availableTimes, currentUserLocale, onBack, signupForm, site, translate } = this.props;

		return (
<<<<<<< HEAD
			<CalendarPage
				actionText={ translate( 'Book this session' ) }
				availableTimes={ availableTimes }
				currentUserLocale={ currentUserLocale }
				disabled={ signupForm.status === CONCIERGE_STATUS_BOOKING }
				description={ translate( 'Please select a day to have your Concierge session.' ) }
				onBack={ onBack }
				onSubmit={ this.onSubmit }
				site={ site }
				signupForm={ signupForm }
				title={ translate( 'Choose Concierge Session' ) }
			/>
=======
			<div>
				<HeaderCake onClick={ onBack }>{ translate( 'Choose Concierge Session' ) }</HeaderCake>
				<AvailableTimePicker
					availableTimes={ availableTimes }
					currentUserLocale={ currentUserLocale }
					disabled={ signupForm.status === CONCIERGE_STATUS_BOOKING }
					description={ translate( 'Please select a day to have your Concierge session.' ) }
					onSubmit={ this.onSubmit }
					site={ site }
					signupForm={ signupForm }
				/>
			</div>
>>>>>>> dc24459b
		);
	}
}

export default connect(
	state => ( {
		signupForm: getConciergeSignupForm( state ),
		currentUserId: getCurrentUserId( state ),
		currentUserLocale: getCurrentUserLocale( state ),
	} ),
	{ bookConciergeAppointment }
)( localize( CalendarStep ) );<|MERGE_RESOLUTION|>--- conflicted
+++ resolved
@@ -60,23 +60,10 @@
 		const { availableTimes, currentUserLocale, onBack, signupForm, site, translate } = this.props;
 
 		return (
-<<<<<<< HEAD
-			<CalendarPage
-				actionText={ translate( 'Book this session' ) }
-				availableTimes={ availableTimes }
-				currentUserLocale={ currentUserLocale }
-				disabled={ signupForm.status === CONCIERGE_STATUS_BOOKING }
-				description={ translate( 'Please select a day to have your Concierge session.' ) }
-				onBack={ onBack }
-				onSubmit={ this.onSubmit }
-				site={ site }
-				signupForm={ signupForm }
-				title={ translate( 'Choose Concierge Session' ) }
-			/>
-=======
 			<div>
 				<HeaderCake onClick={ onBack }>{ translate( 'Choose Concierge Session' ) }</HeaderCake>
 				<AvailableTimePicker
+					actionText={ translate( 'Book this session' ) }
 					availableTimes={ availableTimes }
 					currentUserLocale={ currentUserLocale }
 					disabled={ signupForm.status === CONCIERGE_STATUS_BOOKING }
@@ -86,7 +73,6 @@
 					signupForm={ signupForm }
 				/>
 			</div>
->>>>>>> dc24459b
 		);
 	}
 }
