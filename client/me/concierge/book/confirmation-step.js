/** @format */

/**
 * External dependencies
 */
import React, { Component } from 'react';

/**
 * Internal dependencies
 */
import { localize } from 'i18n-calypso';
import Confirmation from '../shared/confirmation';

class ConfirmationStep extends Component {
	render() {
		const { site, translate } = this.props;

		return (
			<Confirmation
<<<<<<< HEAD
				confirmationButton={ translate( 'Return to your dashboard' ) }
				confirmationButtonUrl={ `/stats/day/${ site.slug }` }
				confirmationDescription={ translate(
					'We will send you an email with information on how to get prepared.'
				) }
				confirmationTitle={ translate( 'Your Concierge session is booked!' ) }
=======
				buttonLabel={ translate( 'Return to your dashboard' ) }
				description={ translate(
					'We will send you an email with information on how to get prepared.'
				) }
				site={ site }
				title={ translate( 'Your Concierge session is booked!' ) }
>>>>>>> 2cdaed3b
			/>
		);
	}
}

export default localize( ConfirmationStep );<|MERGE_RESOLUTION|>--- conflicted
+++ resolved
@@ -17,21 +17,12 @@
 
 		return (
 			<Confirmation
-<<<<<<< HEAD
-				confirmationButton={ translate( 'Return to your dashboard' ) }
-				confirmationButtonUrl={ `/stats/day/${ site.slug }` }
-				confirmationDescription={ translate(
-					'We will send you an email with information on how to get prepared.'
-				) }
-				confirmationTitle={ translate( 'Your Concierge session is booked!' ) }
-=======
 				buttonLabel={ translate( 'Return to your dashboard' ) }
+				buttonUrl={ `/stats/day/${ site.slug }` }
 				description={ translate(
 					'We will send you an email with information on how to get prepared.'
 				) }
-				site={ site }
 				title={ translate( 'Your Concierge session is booked!' ) }
->>>>>>> 2cdaed3b
 			/>
 		);
 	}
