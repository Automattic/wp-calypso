--- conflicted
+++ resolved
@@ -15,7 +15,6 @@
 
 export default () => {
 	if ( config.isEnabled( 'concierge-chats' ) ) {
-<<<<<<< HEAD
 		page(
 			'/me/concierge/:siteSlug/:appointmentId/reschedule',
 			controller.reschedule,
@@ -23,9 +22,6 @@
 			clientRender
 		);
 
-		page( '/me/concierge/:siteSlug', controller.book, makeLayout, clientRender );
-=======
 		page( '/me/concierge/:siteSlug/book', controller.book, makeLayout, clientRender );
->>>>>>> dc24459b
 	}
 };