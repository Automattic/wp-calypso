--- conflicted
+++ resolved
@@ -31,12 +31,9 @@
 import { ConciergeMain } from '../main';
 import {
 	PLAN_FREE,
-<<<<<<< HEAD
 	PLAN_ECOMMERCE,
 	PLAN_ECOMMERCE_2_YEARS,
-=======
 	PLAN_BUSINESS_MONTHLY,
->>>>>>> 172fe65d
 	PLAN_BUSINESS,
 	PLAN_BUSINESS_2_YEARS,
 	PLAN_PREMIUM,
