--- conflicted
+++ resolved
@@ -22,12 +22,8 @@
 	CONCIERGE_STATUS_CANCELLED,
 	CONCIERGE_STATUS_CANCELLING,
 } from '../constants';
-<<<<<<< HEAD
 import { getConciergeAppointmentDetails, getConciergeSignupForm } from 'state/selectors';
-=======
-import { getConciergeSignupForm } from 'state/selectors';
 import { recordTracksEvent } from 'state/analytics/actions';
->>>>>>> cd31a84b
 
 class ConciergeCancel extends Component {
 	static propTypes = {
