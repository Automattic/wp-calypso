--- conflicted
+++ resolved
@@ -30,16 +30,13 @@
 		siteSlug: PropTypes.string.isRequired,
 	};
 
-<<<<<<< HEAD
 	componentDidMount() {
 		analytics.tracks.recordEvent( 'calypso_concierge_cancel_step' );
 	}
-=======
 	cancelAppointment = () => {
 		const { appointmentId } = this.props;
 		this.props.cancelConciergeAppointment( WPCOM_CONCIERGE_SCHEDULE_ID, appointmentId );
 	};
->>>>>>> cf06b72b
 
 	getDisplayComponent = () => {
 		const { appointmentId, siteSlug, signupForm, translate } = this.props;
