--- conflicted
+++ resolved
@@ -58,11 +58,7 @@
 				return (
 					<Confirmation
 						description={ translate(
-<<<<<<< HEAD
-							'You can also reschedule your session. What would you like to?'
-=======
 							'You can also reschedule your session. What would you like to do?'
->>>>>>> cf06b72b
 						) }
 						title={ translate( 'Cancel your Concierge session' ) }
 					>
