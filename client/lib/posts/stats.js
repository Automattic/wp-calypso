/*
 * External dependencies
 */
import debugModule from 'debug';
import noop from 'lodash/noop';

/*
 * Internal dependencies
 */
import config from 'config';
import { abtest } from 'lib/abtest';
import analytics from 'lib/analytics';
import PostEditStore from 'lib/posts/post-edit-store';
import utils from 'lib/posts/utils';
import SitesList from 'lib/sites-list';

/*
 * Module variables
 */
const debug = debugModule( 'calypso:posts:stats' );
const sites = new SitesList();

function recordUsageStats( action, postType ) {
	let source;
	const site = sites.getSelectedSite();

	analytics.mc.bumpStat( 'editor_usage', action );

	if ( site ) {
		source = site.jetpack ? 'jetpack' : 'wpcom';
		analytics.mc.bumpStat( 'editor_usage_' + source, action );

		if ( postType ) {
			analytics.mc.bumpStat( 'editor_cpt_usage_' + source, postType + '_' + action );
		}
	}
}

export function recordStat( action ) {
	analytics.mc.bumpStat( 'editor_actions', action );
}

export function recordEvent( action, label, value ) {
	analytics.ga.recordEvent( 'Editor', action, label, value );
}

export function recordSaveEvent( context ) {
	const post = PostEditStore.get();
	const savedPost = PostEditStore.getSavedPost();

	if ( ! post || ! savedPost ) {
		return;
	}

	const currentStatus = savedPost.status;
	const nextStatus = post.status;
	let tracksEventName = 'calypso_editor_' + post.type + '_';
	let statName = false;
	let statEvent = false;
	let usageAction = false;
	let eventContext = null;

	if ( ! post.ID && ! utils.isPublished( post ) ) {
		tracksEventName += 'savedraft';
	} else if ( 'draft' === nextStatus ) {
		tracksEventName += 'savedraft';
	} else if ( currentStatus === nextStatus ) {
		usageAction = 'edit';
		tracksEventName += 'update';
	} else if ( 'publish' === nextStatus || 'private' === nextStatus ) {
		tracksEventName += 'publish';
		usageAction = 'new';
<<<<<<< HEAD
		if ( config.isEnabled( 'post-editor/delta-post-publish-flow' ) &&
				abtest( 'postPublishConfirmation' ) === 'showPublishConfirmation' ) {
=======
		if ( context && context.isConfirmationFeatureEnabled ) {
>>>>>>> d1e84b9b
			eventContext = 'confirmation_sidebar';
		}
	} else if ( 'pending' === nextStatus ) {
		tracksEventName += 'pending';
	} else if ( 'future' === nextStatus ) {
		tracksEventName += 'schedule';
		statName = 'status-schedule';
		statEvent = 'Scheduled Post';
<<<<<<< HEAD
		if ( config.isEnabled( 'post-editor/delta-post-publish-flow' ) &&
			abtest( 'postPublishConfirmation' ) === 'showPublishConfirmation' ) {
=======
		if ( context && context.isConfirmationFeatureEnabled ) {
>>>>>>> d1e84b9b
			eventContext = 'confirmation_sidebar';
		}
	}

	if ( usageAction ) {
		recordUsageStats( usageAction, post.type );
	}

	// if this action has an mc stat name, record it
	if ( statName ) {
		recordStat( statName );
	}

	// if this action has a GA event, record it
	if ( statEvent ) {
		recordEvent( statEvent );
	}

	debug(
		'recordSaveEvent %s currentStatus=%s nextStatus=%s',
		tracksEventName, currentStatus, nextStatus
	);

	analytics.tracks.recordEvent( tracksEventName, {
		post_id: post.ID,
		post_type: post.type,
		visibility: utils.getVisibility( post ),
		current_status: currentStatus,
		next_status: nextStatus,
		context: eventContext,
	} );
}

const shouldBumpStat = Math.random() <= 0.01 || config( 'env' ) === 'development';
const maybeBumpStat = shouldBumpStat ? analytics.mc.bumpStat : noop;

export function recordTinyMCEButtonClick( buttonName ) {
	maybeBumpStat( 'editor-button', 'calypso_' + buttonName );
	analytics.ga.recordEvent( 'Editor', 'Clicked TinyMCE Button', buttonName );
	debug( 'TinyMCE button click', buttonName, 'mc=', shouldBumpStat );
}

export function recordTinyMCEHTMLButtonClick( buttonName ) {
	maybeBumpStat( 'html-editor-button', 'calypso_' + buttonName );
	analytics.ga.recordEvent( 'Editor', 'Clicked TinyMCE HTML Button', buttonName );
	debug( 'TinyMCE HTML button click', buttonName, 'mc=', shouldBumpStat );
}<|MERGE_RESOLUTION|>--- conflicted
+++ resolved
@@ -70,12 +70,8 @@
 	} else if ( 'publish' === nextStatus || 'private' === nextStatus ) {
 		tracksEventName += 'publish';
 		usageAction = 'new';
-<<<<<<< HEAD
-		if ( config.isEnabled( 'post-editor/delta-post-publish-flow' ) &&
-				abtest( 'postPublishConfirmation' ) === 'showPublishConfirmation' ) {
-=======
-		if ( context && context.isConfirmationFeatureEnabled ) {
->>>>>>> d1e84b9b
+		if ( context && context.isConfirmationFeatureEnabled &&
+			abtest( 'postPublishConfirmation' ) === 'showPublishConfirmation' ) {
 			eventContext = 'confirmation_sidebar';
 		}
 	} else if ( 'pending' === nextStatus ) {
@@ -84,12 +80,8 @@
 		tracksEventName += 'schedule';
 		statName = 'status-schedule';
 		statEvent = 'Scheduled Post';
-<<<<<<< HEAD
-		if ( config.isEnabled( 'post-editor/delta-post-publish-flow' ) &&
+		if ( context && context.isConfirmationFeatureEnabled &&
 			abtest( 'postPublishConfirmation' ) === 'showPublishConfirmation' ) {
-=======
-		if ( context && context.isConfirmationFeatureEnabled ) {
->>>>>>> d1e84b9b
 			eventContext = 'confirmation_sidebar';
 		}
 	}
