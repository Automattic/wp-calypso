--- conflicted
+++ resolved
@@ -8,7 +8,6 @@
  * Internal dependencies
  */
 import config from 'config';
-import { abtest } from 'lib/abtest';
 import analytics from 'lib/analytics';
 import PostEditStore from 'lib/posts/post-edit-store';
 import utils from 'lib/posts/utils';
@@ -70,11 +69,7 @@
 	} else if ( 'publish' === nextStatus || 'private' === nextStatus ) {
 		tracksEventName += 'publish';
 		usageAction = 'new';
-<<<<<<< HEAD
-		if ( abtest( 'postPublishConfirmation' ) === 'showPublishConfirmation' ) {
-=======
 		if ( context && context.isConfirmationFeatureEnabled ) {
->>>>>>> d1e84b9b
 			eventContext = 'confirmation_sidebar';
 		}
 	} else if ( 'pending' === nextStatus ) {
@@ -83,11 +78,7 @@
 		tracksEventName += 'schedule';
 		statName = 'status-schedule';
 		statEvent = 'Scheduled Post';
-<<<<<<< HEAD
-		if ( abtest( 'postPublishConfirmation' ) === 'showPublishConfirmation' ) {
-=======
 		if ( context && context.isConfirmationFeatureEnabled ) {
->>>>>>> d1e84b9b
 			eventContext = 'confirmation_sidebar';
 		}
 	}
