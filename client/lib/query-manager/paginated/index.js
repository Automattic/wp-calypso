--- conflicted
+++ resolved
@@ -151,14 +151,8 @@
 		}
 
 		const queryKey = this.constructor.QueryKey.stringify( options.query );
-<<<<<<< HEAD
-		const page = options.query.page || this.constructor.DEFAULT_QUERY.page;
-		const perPage =
-			options.query.number || this.constructor.DEFAULT_QUERY.number;
-=======
 		const page = options.query.page || this.constructor.DefaultQuery.page;
 		const perPage = options.query.number || this.constructor.DefaultQuery.number;
->>>>>>> a67e3afe
 		const startOffset = ( page - 1 ) * perPage;
 		const nextQuery = nextManager.data.queries[ queryKey ];
 
