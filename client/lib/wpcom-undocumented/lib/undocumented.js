--- conflicted
+++ resolved
@@ -1789,7 +1789,6 @@
 };
 
 Undocumented.prototype.applyDnsTemplate = function( domain, provider, service, variables, callback ) {
-<<<<<<< HEAD
 	return this.wpcom.req.post( '/domains/' + domain + '/dns/providers/' + provider + '/services/' + service,
 		{ variables }, callback );
 };
@@ -1797,9 +1796,6 @@
 Undocumented.prototype.getDnsTemplateRecords = function( domain, provider, service, variables, callback ) {
 	return this.wpcom.req.post( '/domains/' + domain + '/dns/providers/' + provider + '/services/' + service + '/preview',
 		{ variables }, callback );
-=======
-	return this.wpcom.req.post( '/domains/' + domain + '/dns/providers/' + provider + '/services/' + service, { variables }, callback );
->>>>>>> f75c5ee1
 };
 
 Undocumented.prototype.fetchWapiDomainInfo = function( domainName, fn ) {
