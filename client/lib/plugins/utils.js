--- conflicted
+++ resolved
@@ -474,11 +474,7 @@
  * @returns The URL of the SaaS redirect page or null if it doesn't exist or is an invalid URL
  */
 export function getSaasRedirectUrl( plugin, userId, siteId ) {
-<<<<<<< HEAD
-	if ( ! plugin.saas_landing_page ) {
-=======
 	if ( ! plugin?.saas_landing_page ) {
->>>>>>> 09d716c3
 		return null;
 	}
 	try {
