--- conflicted
+++ resolved
@@ -30,13 +30,8 @@
 	} );
 }
 
-<<<<<<< HEAD
 export function submitTransaction( { cart, transaction }, onComplete ) {
-	const steps = storeTransactions.submit( {
-=======
-function submitTransaction( { cart, transaction }, onComplete ) {
 	const steps = submit( {
->>>>>>> bc3f3f1f
 		cart: cart,
 		payment: transaction.payment,
 		domainDetails: transaction.domainDetails,
