export type AccountCreationAPIResponse =
	| {
			username: string;
			bearer_token: string;
			signup_sandbox_username?: string;
			signup_sandbox_user_id?: string;
			user_id?: string;
			email?: string;
			oauth2_redirect?: string;
			marketing_price_group?: string;
			created_account?: boolean;
			isNewAccountCreated?: boolean;
	  }
	| {
			error: 'user_exists';
			message: string;
			data: {
				email: string;
			};
	  };

export type PreSignUpUserData = {
	password: string;
	email: string;
	extra: {
		first_name: string;
		last_name: string;
		username_hint: string;
	};
};

export type CreateAccountParams = {
	userData: PreSignUpUserData | null;
	flowName: string;
	lastKnownFlow: string;
<<<<<<< HEAD
	service: string;
	access_token: string;
	id_token: string | null;
=======
	service?: string;
	access_token?: string;
	id_token?: string | null;
	isPasswordless?: boolean;
>>>>>>> d77695f6
	recaptchaDidntLoad: boolean;
	recaptchaFailed: boolean;
	recaptchaToken: string;
};

export type CreateWPCOMAccountParams = Pick<
	CreateAccountParams,
	| 'userData'
	| 'flowName'
	| 'isPasswordless'
	| 'recaptchaDidntLoad'
	| 'recaptchaFailed'
	| 'recaptchaToken'
>;
export type CreateSocialAccountParams = Pick<
	CreateAccountParams,
	'service' | 'access_token' | 'id_token' | 'userData'
>;

export type AccountCreateError = {
	error: 'user_exists';
	message: string;
	data: {
		email: string;
	};
};

export type AccountCreateResponse = {
	username?: string;
	marketing_price_group?: string | undefined;
	bearer_token?: string | undefined;
};

export type SocialAuthParams = {
	service?: string;
	access_token?: string;
	id_token?: string | null;
};<|MERGE_RESOLUTION|>--- conflicted
+++ resolved
@@ -33,16 +33,10 @@
 	userData: PreSignUpUserData | null;
 	flowName: string;
 	lastKnownFlow: string;
-<<<<<<< HEAD
-	service: string;
-	access_token: string;
-	id_token: string | null;
-=======
 	service?: string;
 	access_token?: string;
 	id_token?: string | null;
 	isPasswordless?: boolean;
->>>>>>> d77695f6
 	recaptchaDidntLoad: boolean;
 	recaptchaFailed: boolean;
 	recaptchaToken: string;
