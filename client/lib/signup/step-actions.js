--- conflicted
+++ resolved
@@ -125,34 +125,6 @@
 	},
 	reduxStore
 ) {
-<<<<<<< HEAD
-	const designType = getDesignType( reduxStore.getState() ).trim();
-	const siteTitle = getSiteTitle( reduxStore.getState() ).trim();
-	const surveyVertical = getSurveyVertical( reduxStore.getState() ).trim();
-	const siteGoals = getSiteGoals( reduxStore.getState() ).trim();
-	const siteInformation = getSiteInformation( reduxStore.getState() );
-	const siteType = getSiteType( reduxStore.getState() ).trim();
-	const importingFromUrl =
-		'import' === flowName ? normalizeImportUrl( getNuxUrlInputValue( reduxStore.getState() ) ) : '';
-
-	wpcom.undocumented().sitesNew(
-		{
-			blog_name: importingFromUrl || siteUrl,
-			blog_title: siteTitle,
-			options: {
-				designType: designType || undefined,
-				// the theme can be provided in this step's dependencies or the
-				// step object itself depending on if the theme is provided in a
-				// query. See `getThemeSlug` in `DomainsStep`.
-				theme: dependencies.themeSlugWithRepo || themeSlugWithRepo,
-				vertical: surveyVertical || undefined,
-				siteGoals: siteGoals || undefined,
-				site_information: siteInformation || undefined,
-				site_type: siteType || undefined,
-			},
-			validate: false,
-			find_available_url: !! ( isPurchasingItem || importingFromUrl ),
-=======
 	const state = reduxStore.getState();
 
 	const designType = getDesignType( state ).trim();
@@ -160,6 +132,7 @@
 	const siteVertical = getSiteVertical( state );
 	const siteGoals = getSiteGoals( state ).trim();
 	const siteType = getSiteType( state ).trim();
+	const siteInformation = getSiteInformation( state );
 
 	const newSiteParams = {
 		blog_title: siteTitle,
@@ -171,8 +144,8 @@
 			theme: dependencies.themeSlugWithRepo || themeSlugWithRepo,
 			vertical: siteVertical || undefined,
 			siteGoals: siteGoals || undefined,
+			site_information: siteInformation || undefined,
 			siteType: siteType || undefined,
->>>>>>> dad7c1b0
 		},
 		validate: false,
 	};
