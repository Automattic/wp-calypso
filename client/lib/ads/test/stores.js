/**
 * @format
 * @jest-environment jsdom
 */

/**
 * External dependencies
 */
import { assert } from 'chai';

/**
 * Internal dependencies
 */
import actions from './lib/mock-actions';
import site from './lib/mock-site';

<<<<<<< HEAD
describe( 'Ads Stores; EarningsStore, SettingsStore', () => {
	let Dispatcher, EarningsStore, SettingsStore;
=======
describe( 'Ads Stores; SettingsStore, TosStore', () => {
	let Dispatcher, SettingsStore, TosStore;
>>>>>>> aff46c0a

	beforeAll( function() {
		Dispatcher = require( 'dispatcher' );
		SettingsStore = require( 'lib/ads/settings-store' );
	} );

	test( 'Stores should be an object', () => {
		assert.isObject( SettingsStore );
	} );

	test( 'Stores should have method getById', () => {
		assert.isFunction( SettingsStore.getById );
	} );

	test( 'Stores should have method emitChange', () => {
		assert.isFunction( SettingsStore.emitChange );
	} );

	describe( 'Fetch', () => {
		beforeAll( function() {
			Dispatcher.handleServerAction( actions.fetchedSettings );
		} );

		test( 'The store should return an object', () => {
<<<<<<< HEAD
			const earnings = EarningsStore.getById( site.ID ),
				settings = SettingsStore.getById( site.ID );
=======
			const settings = SettingsStore.getById( site.ID ),
				tos = TosStore.getById( site.ID );
>>>>>>> aff46c0a

			assert.isObject( settings );
		} );

		test( 'The object should not be null after RECEIVE', () => {
<<<<<<< HEAD
			const earnings = EarningsStore.getById( site.ID ),
				settings = SettingsStore.getById( site.ID );
=======
			const settings = SettingsStore.getById( site.ID ),
				tos = TosStore.getById( site.ID );
>>>>>>> aff46c0a

			assert.isNotNull( settings.settings );
		} );
	} );
} );<|MERGE_RESOLUTION|>--- conflicted
+++ resolved
@@ -14,13 +14,8 @@
 import actions from './lib/mock-actions';
 import site from './lib/mock-site';
 
-<<<<<<< HEAD
-describe( 'Ads Stores; EarningsStore, SettingsStore', () => {
-	let Dispatcher, EarningsStore, SettingsStore;
-=======
 describe( 'Ads Stores; SettingsStore, TosStore', () => {
-	let Dispatcher, SettingsStore, TosStore;
->>>>>>> aff46c0a
+	let Dispatcher, SettingsStore;
 
 	beforeAll( function() {
 		Dispatcher = require( 'dispatcher' );
@@ -45,26 +40,12 @@
 		} );
 
 		test( 'The store should return an object', () => {
-<<<<<<< HEAD
-			const earnings = EarningsStore.getById( site.ID ),
-				settings = SettingsStore.getById( site.ID );
-=======
-			const settings = SettingsStore.getById( site.ID ),
-				tos = TosStore.getById( site.ID );
->>>>>>> aff46c0a
-
+			const settings = SettingsStore.getById( site.ID );
 			assert.isObject( settings );
 		} );
 
 		test( 'The object should not be null after RECEIVE', () => {
-<<<<<<< HEAD
-			const earnings = EarningsStore.getById( site.ID ),
-				settings = SettingsStore.getById( site.ID );
-=======
-			const settings = SettingsStore.getById( site.ID ),
-				tos = TosStore.getById( site.ID );
->>>>>>> aff46c0a
-
+			const settings = SettingsStore.getById( site.ID );
 			assert.isNotNull( settings.settings );
 		} );
 	} );
