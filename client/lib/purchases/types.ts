// TODO: complete this type
export interface Purchase {
	active?: boolean;
<<<<<<< HEAD
	billPeriodDays: number;
	id: number;
	userId: number;
	saleAmount?: number;
=======
>>>>>>> a499770c
	amount: number;
	attachedToPurchaseId: number;
	billPeriodDays: number;
	billPeriodLabel: string;
	blogCreatedDate: string;
	canDisableAutoRenew: boolean;
	canExplicitRenew: boolean;
	canReenableAutoRenewal: boolean;
	costToUnbundle: number;
	costToUnbundleText: string;
	currencyCode: string;
	currencySymbol: string;
	description: string;
	domain: string;
	domainRegistrationAgreementUrl: any;
	error: any;
	expiryDate: string;
	expiryStatus: string;
	iapPurchaseManagementLink?: string;
	id: number;
	includedDomain: string;
	includedDomainPurchaseAmount: number;
	introductoryOffer: any;
	isAutoRenewEnabled: boolean;
	isCancelable: boolean;
	isDomainRegistration?: boolean;
	isInAppPurchase: boolean;
	isLocked: boolean;
	isRechargeable: boolean;
	isRefundable: boolean;
	isRenewable: boolean;
	isRenewal: boolean;
	meta?: string;
	mostRecentRenewDate?: string;
	partnerName: string;
	partnerSlug: string;
	payment: PurchasePayment;
	pendingTransfer: boolean;
	priceText: string;
	productDisplayPrice: string;
	productId: number;
	productName: string;
	productSlug: string;
	purchaseRenewalQuantity: any;
	refundAmount: number;
	refundOptions: any;
	refundPeriodInDays: number;
	refundText: string;
	regularPriceText: string;
	renewDate: string;
	saleAmount?: number;
	siteId: number;
	siteName: string;
	subscribedDate: string;
	subscriptionStatus: string;
	totalRefundAmount: number;
	totalRefundText: string;
	userId: number;
}

export interface PurchasePayment {
	name: string | undefined;
	type: string | undefined;
	countryCode: string | undefined;
	countryName: string | undefined;
	storedDetailsId: string | number | undefined;
	expiryDate?: string; // Only for payment.type === 'paypal_direct'
	creditCard?: PurchasePaymentCreditCard; // Only for payment.type === 'credit_card'
}

export interface PurchasePaymentCreditCard {
	id: number;
	type: string;
	processor: string;
	number: string;
	expiryDate: string;
}

export interface MembershipSubscription {
	ID: string;
	currency: string;
	end_date: string | null;
	product_id: string;
	renew_interval: string | null;
	renewal_price: string;
	site_id: string;
	site_title: string;
	site_url: string;
	start_date: string;
	status: string;
	title: string;
}

export interface MembershipSubscriptionsSite {
	id: string;
	name: string;
	domain: string;
	subscriptions: MembershipSubscription[];
}<|MERGE_RESOLUTION|>--- conflicted
+++ resolved
@@ -1,13 +1,6 @@
 // TODO: complete this type
 export interface Purchase {
 	active?: boolean;
-<<<<<<< HEAD
-	billPeriodDays: number;
-	id: number;
-	userId: number;
-	saleAmount?: number;
-=======
->>>>>>> a499770c
 	amount: number;
 	attachedToPurchaseId: number;
 	billPeriodDays: number;
