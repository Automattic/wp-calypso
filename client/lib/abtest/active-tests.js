module.exports = {
	multiDomainRegistrationV1: {
		datestamp: '20200721',
		variations: {
			singlePurchaseFlow: 10,
			popupCart: 45,
			keepSearchingInGapps: 45
		},
		defaultVariation: 'singlePurchaseFlow'
	},
	translatorInvitation: {
		datestamp: '20150910',
		variations: {
			noNotice: 1,
			startNow: 1,
			helpUs: 1,
			tryItNow: 1,
			startTranslating: 1,
			improve: 1
		},
		defaultVariation: 'noNotice',
		allowAnyLocale: true
	},
	plansPageBusinessAATest: {
		datestamp: '20160108',
		variations: {
			originalA: 50,
			originalB: 50
		},
		defaultVariation: 'originalA'
	},
	freeTrials: {
		datestamp: '20160120',
		variations: {
			notOffered: 90,
			offered: 10
		},
		defaultVariation: 'notOffered'
	},
	monthlyPlanPricing: {
		datestamp: '20160118',
		variations: {
			yearly: 50,
			monthly: 50
		},
		defaultVariation: 'yearly'
	},
	plansUpgradeButton: {
		datestamp: '20160129',
		variations: {
			original: 50,
			button: 50
		},
		defaultVariation: 'original'
	},
	plansSocialProof: {
		datestamp: '20160202',
		variations: {
			mostPopular: 33,
			bestValue: 33,
			noTeaser: 34
		},
		defaultVariation: 'mostPopular'
	},
<<<<<<< HEAD
	checkoutMasterbar: {
		datestamp: '20160126',
		variations: {
			original: 50,
			minimal: 50
		},
		defaultVariation: 'original'
	},
	periodLabelFree: {
		datestamp: '20160202',
		variations: {
			forLife: 50,
			withAdv: 50
		},
		defaultVariation: 'forLife'
=======
	plansFeatureList: {
		datestamp: '20040202',
		variations: {
			list: 50,
			description: 50
		},
		defaultVariation: 'description'
>>>>>>> 7747981d
	},
	headstart: {
		datestamp: '20160205',
		variations: {
			original: 20,
			notTested: 60,
			headstart: 20
		},
		defaultVariation: 'original'
	},
};<|MERGE_RESOLUTION|>--- conflicted
+++ resolved
@@ -62,32 +62,6 @@
 		},
 		defaultVariation: 'mostPopular'
 	},
-<<<<<<< HEAD
-	checkoutMasterbar: {
-		datestamp: '20160126',
-		variations: {
-			original: 50,
-			minimal: 50
-		},
-		defaultVariation: 'original'
-	},
-	periodLabelFree: {
-		datestamp: '20160202',
-		variations: {
-			forLife: 50,
-			withAdv: 50
-		},
-		defaultVariation: 'forLife'
-=======
-	plansFeatureList: {
-		datestamp: '20040202',
-		variations: {
-			list: 50,
-			description: 50
-		},
-		defaultVariation: 'description'
->>>>>>> 7747981d
-	},
 	headstart: {
 		datestamp: '20160205',
 		variations: {
