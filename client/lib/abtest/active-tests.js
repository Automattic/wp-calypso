/** @format */
export default {
	improvedOnboarding: {
		datestamp: '20190314',
		variations: {
			main: 0,
			onboarding: 100,
		},
		defaultVariation: 'main',
	},
	cartNudgeUpdateToPremium: {
		datestamp: '20180917',
		variations: {
			test: 50,
			control: 50,
		},
		defaultVariation: 'control',
		allowExistingUsers: true,
	},
	springSale30PercentOff: {
		datestamp: '20180413',
		variations: {
			upsell: 50,
			control: 50,
		},
		defaultVariation: 'control',
		allowExistingUsers: true,
	},
	signupAtomicStoreVsPressable: {
		datestamp: '20171101',
		variations: {
			atomic: 99,
			pressable: 1,
		},
		defaultVariation: 'atomic',
		allowExistingUsers: true,
		localeTargets: 'any',
	},
	businessPlanDescriptionAT: {
		datestamp: '20170605',
		variations: {
			original: 50,
			pluginsAndThemes: 50,
		},
		defaultVariation: 'original',
	},
	ATPromptOnCancel: {
		datestamp: '20170515',
		variations: {
			hide: 20,
			show: 80,
		},
		defaultVariation: 'hide',
		allowExistingUsers: true,
	},
	ATUpgradeOnCancel: {
		datestamp: '20170515',
		variations: {
			hide: 20,
			show: 80,
		},
		defaultVariation: 'hide',
		allowExistingUsers: true,
	},
	skipThemesSelectionModal: {
		datestamp: '20170904',
		variations: {
			skip: 50,
			show: 50,
		},
		defaultVariation: 'show',
		allowExistingUsers: true,
		localeTargets: 'any',
	},
	showConciergeSessionUpsell: {
		datestamp: '20181214',
		variations: {
			skip: 100,
			show: 0,
		},
		defaultVariation: 'skip',
		allowExistingUsers: true,
	},
	builderReferralStatsNudge: {
		datestamp: '20181218',
		variations: {
			builderReferralBanner: 25,
			googleMyBusinessBanner: 75,
		},
		defaultVariation: 'googleMyBusinessBanner',
	},
	builderReferralThemesBanner: {
		datestamp: '20181218',
		variations: {
			builderReferralBanner: 25,
			original: 75,
		},
		defaultVariation: 'original',
	},
	removeDomainsStepFromOnboarding: {
		datestamp: '20190412',
		variations: {
			keep: 50,
			remove: 50,
		},
		defaultVariation: 'keep',
	},
	twoYearPlanByDefault: {
		datestamp: '20190207',
		variations: {
			originalFlavor: 100,
			twoYearFlavor: 0,
		},
		defaultVariation: 'originalFlavor',
	},
	gSuitePostCheckoutNotice: {
		datestamp: '20190211',
		variations: {
			original: 50,
			enhanced: 50,
		},
		defaultVariation: 'original',
	},
	jetpackMonthlyPlansOnly: {
		datestamp: '20190312',
		variations: {
			original: 50,
			monthlyOnly: 50,
		},
		defaultVariation: 'original',
		allowExistingUsers: true,
		localeTargets: 'any',
		countryCodeTargets: [ 'ES', 'IT', 'PT', 'FR', 'NL', 'DE', 'BE', 'PL', 'SE' ],
	},
	pluginFeaturedTitle: {
		datestamp: '20190220',
		variations: {
			featured: 50,
			recommended: 50,
		},
		defaultVariation: 'featured',
	},
	builderReferralHelpPopover: {
		datestamp: '20190227',
		variations: {
			builderReferralLink: 10,
			original: 90,
		},
		defaultVariation: 'original',
	},
	gSuiteContinueButtonCopy: {
		datestamp: '20190307',
		variations: {
			purchase: 50,
			original: 50,
		},
		defaultVariation: 'original',
	},
	checklistSiteLogo: {
		datestamp: '20190305',
		variations: {
			icon: 50,
			logo: 50,
		},
		defaultVariation: 'icon',
		allowExistingUsers: true,
		localeTargets: 'any',
	},
	builderReferralHelpBanner: {
		datestamp: '20190304',
		variations: {
			builderReferralBanner: 25,
			original: 75,
		},
		defaultVariation: 'original',
	},
	pageBuilderMVP: {
		datestamp: '20190402',
		variations: {
			control: 0,
			test: 1,
		},
		defaultVariation: 'control',
		allowExistingUsers: true,
	},
<<<<<<< HEAD
	gsuiteDomainFlowOptions: {
		datestamp: '20190411',
		variations: {
			hideMonthlyPrice: 50,
			showMonthlyPrice: 50,
		},
		defaultVariation: 'hideMonthlyPrice',
		allowExistingUsers: true,
		countryCodeTargets: [ 'USD' ],
	},
=======
	conciergeQuickstartSession: {
		datestamp: '20190409',
		variations: {
			controlSupportSession: 50,
			variantQuickstartSession: 50,
		},
		defaultVariation: 'controlSupportSession',
		allowExistingUsers: true,
	},
	gsuitePurchaseCtaOptions: {
		datestamp: '20190411',
		variations: {
			hideBusinessWithAnnualPrices: 25,
			hideBusinessWithMonthlyPrices: 25,
			showBusinessWithAnnualPrices: 25,
			showBusinessWithMonthlyPrices: 25,
		},
		defaultVariation: 'hideBusinessWithAnnualPrices',
		allowExistingUsers: true,
		countryCodeTargets: [ 'USD' ],
	},
	domainSuggestionsEnCheck: {
		datestamp: '20190415',
		variations: {
			control: 50,
			test: 50,
		},
		defaultVariation: 'control',
		allowExistingUsers: true,
	},
>>>>>>> 4f9874b8
};<|MERGE_RESOLUTION|>--- conflicted
+++ resolved
@@ -183,18 +183,6 @@
 		defaultVariation: 'control',
 		allowExistingUsers: true,
 	},
-<<<<<<< HEAD
-	gsuiteDomainFlowOptions: {
-		datestamp: '20190411',
-		variations: {
-			hideMonthlyPrice: 50,
-			showMonthlyPrice: 50,
-		},
-		defaultVariation: 'hideMonthlyPrice',
-		allowExistingUsers: true,
-		countryCodeTargets: [ 'USD' ],
-	},
-=======
 	conciergeQuickstartSession: {
 		datestamp: '20190409',
 		variations: {
@@ -225,5 +213,14 @@
 		defaultVariation: 'control',
 		allowExistingUsers: true,
 	},
->>>>>>> 4f9874b8
+  gsuiteDomainFlowOptions: {
+		datestamp: '20190415',
+		variations: {
+			hideMonthlyPrice: 50,
+			showMonthlyPrice: 50,
+		},
+		defaultVariation: 'hideMonthlyPrice',
+		allowExistingUsers: true,
+		countryCodeTargets: [ 'USD' ],
+	},
 };