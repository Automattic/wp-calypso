/** @format */
export default {
<<<<<<< HEAD
	themesNudgesUpdates: {
=======
	pluginsUpsellLandingPage: {
		datestamp: '20180824',
		variations: {
			test: 50,
			control: 50,
		},
		defaultVariation: 'control',
		allowExistingUsers: true,
	},
	themesUpsellLandingPage: {
>>>>>>> ceb7d0fd
		datestamp: '20180824',
		variations: {
			test: 50,
			control: 50,
		},
		defaultVariation: 'control',
		allowExistingUsers: true,
	},
	nudgeAPalooza: {
		datestamp: '20180806',
		variations: {
			sidebarUpsells: 20,
			themesNudgesUpdates: 20,
			customPluginAndThemeLandingPages: 20,
			plansBannerUpsells: 20,
			control: 20,
		},
		defaultVariation: 'control',
		allowExistingUsers: true,
	},
	springSale30PercentOff: {
		datestamp: '20180413',
		variations: {
			upsell: 50,
			control: 50,
		},
		defaultVariation: 'control',
		allowExistingUsers: true,
	},
	signupAtomicStoreVsPressable: {
		datestamp: '20171101',
		variations: {
			atomic: 99,
			pressable: 1,
		},
		defaultVariation: 'atomic',
		allowExistingUsers: true,
		localeTargets: 'any',
	},
	businessPlanDescriptionAT: {
		datestamp: '20170605',
		variations: {
			original: 50,
			pluginsAndThemes: 50,
		},
		defaultVariation: 'original',
	},
	ATPromptOnCancel: {
		datestamp: '20170515',
		variations: {
			hide: 20,
			show: 80,
		},
		defaultVariation: 'hide',
		allowExistingUsers: true,
	},
	ATUpgradeOnCancel: {
		datestamp: '20170515',
		variations: {
			hide: 20,
			show: 80,
		},
		defaultVariation: 'hide',
		allowExistingUsers: true,
	},
	skipThemesSelectionModal: {
		datestamp: '20170904',
		variations: {
			skip: 50,
			show: 50,
		},
		defaultVariation: 'show',
		allowExistingUsers: true,
		localeTargets: 'any',
	},
	jetpackSignupGoogleTop: {
		datestamp: '20180427',
		variations: {
			original: 50,
			top: 50,
		},
		defaultVariation: 'original',
	},
	domainSuggestionKrakenV325: {
		datestamp: '20180828',
		variations: {
			domainsbot: 0,
			group_1: 21,
			group_3: 21,
			group_4: 21,
			group_6: 8, // dot with re-ordering
			group_7: 8, // dot
			group_8: 21,
		},
		defaultVariation: 'domainsbot',
	},
	aboutSuggestionMatches: {
		datestamp: '20180704',
		variations: {
			control: 50,
			enhancedSort: 50,
		},
		defaultVariation: 'control',
	},
	includeDotBlogSubdomainV2: {
		datestamp: '20180813',
		variations: {
			yes: 50,
			no: 50,
		},
		defaultVariation: 'no',
	},
	gSuiteDiscountV2: {
		datestamp: '20180822',
		variations: {
			control: 50,
			discount: 50,
		},
		defaultVariation: 'control',
	},
};<|MERGE_RESOLUTION|>--- conflicted
+++ resolved
@@ -1,8 +1,14 @@
 /** @format */
 export default {
-<<<<<<< HEAD
 	themesNudgesUpdates: {
-=======
+		datestamp: '20180824',
+		variations: {
+			test: 50,
+			control: 50,
+		},
+		defaultVariation: 'control',
+		allowExistingUsers: true,
+	},
 	pluginsUpsellLandingPage: {
 		datestamp: '20180824',
 		variations: {
@@ -13,7 +19,6 @@
 		allowExistingUsers: true,
 	},
 	themesUpsellLandingPage: {
->>>>>>> ceb7d0fd
 		datestamp: '20180824',
 		variations: {
 			test: 50,
