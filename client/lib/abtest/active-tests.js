/** @format */
export default {
	improvedOnboarding: {
		datestamp: '20181023',
		variations: {
			main: 90,
			onboarding: 10,
		},
		defaultVariation: 'main',
		localeTargets: 'any',
	},
	cartNudgeUpdateToPremium: {
		datestamp: '20180917',
		variations: {
			test: 50,
			control: 50,
		},
		defaultVariation: 'control',
		allowExistingUsers: true,
	},
	springSale30PercentOff: {
		datestamp: '20180413',
		variations: {
			upsell: 50,
			control: 50,
		},
		defaultVariation: 'control',
		allowExistingUsers: true,
	},
	signupAtomicStoreVsPressable: {
		datestamp: '20171101',
		variations: {
			atomic: 99,
			pressable: 1,
		},
		defaultVariation: 'atomic',
		allowExistingUsers: true,
		localeTargets: 'any',
	},
	businessPlanDescriptionAT: {
		datestamp: '20170605',
		variations: {
			original: 50,
			pluginsAndThemes: 50,
		},
		defaultVariation: 'original',
	},
	ATPromptOnCancel: {
		datestamp: '20170515',
		variations: {
			hide: 20,
			show: 80,
		},
		defaultVariation: 'hide',
		allowExistingUsers: true,
	},
	ATUpgradeOnCancel: {
		datestamp: '20170515',
		variations: {
			hide: 20,
			show: 80,
		},
		defaultVariation: 'hide',
		allowExistingUsers: true,
	},
	skipThemesSelectionModal: {
		datestamp: '20170904',
		variations: {
			skip: 50,
			show: 50,
		},
		defaultVariation: 'show',
		allowExistingUsers: true,
		localeTargets: 'any',
	},
	removeUsername: {
		datestamp: '20181213',
		variations: {
			showUsername: 50,
			hideUsername: 50,
		},
		defaultVariation: 'showUsername',
	},
	jetpackFreePlanButtonPosition: {
		datestamp: '20181212',
		variations: {
			locationTop: 50,
			locationBottom: 50,
		},
		defaultVariation: 'locationBottom',
		allowExistingUsers: true,
	},
<<<<<<< HEAD
	showConciergeSessionUpsell: {
		datestamp: '20181214',
		variations: {
			skip: 90,
			show: 10,
		},
		defaultVariation: 'skip',
=======
	builderReferralStatsNudge: {
		datestamp: '20181218',
		variations: {
			builderReferralBanner: 10,
			googleMyBusinessBanner: 90,
		},
		defaultVariation: 'googleMyBusinessBanner',
	},
	privateByDefault: {
		datestamp: '20181217',
		variations: {
			private: 10,
			public: 90,
		},
		defaultVariation: 'public',
>>>>>>> 2fba9673
	},
};<|MERGE_RESOLUTION|>--- conflicted
+++ resolved
@@ -90,7 +90,6 @@
 		defaultVariation: 'locationBottom',
 		allowExistingUsers: true,
 	},
-<<<<<<< HEAD
 	showConciergeSessionUpsell: {
 		datestamp: '20181214',
 		variations: {
@@ -98,7 +97,7 @@
 			show: 10,
 		},
 		defaultVariation: 'skip',
-=======
+	},
 	builderReferralStatsNudge: {
 		datestamp: '20181218',
 		variations: {
@@ -114,6 +113,5 @@
 			public: 90,
 		},
 		defaultVariation: 'public',
->>>>>>> 2fba9673
 	},
 };