--- conflicted
+++ resolved
@@ -109,17 +109,6 @@
 		defaultVariation: 'disabled',
 		allowExistingUsers: true,
 	},
-<<<<<<< HEAD
-	premiumSquaredPlansWording: {
-		datestamp: '20170103',
-		variations: {
-			withoutMarketingCopy: 50,
-			withMarketingCopy: 50
-		},
-		defaultVariation: 'withoutMarketingCopy',
-		allowExistingUsers: true
-	}
-=======
 
 	userFirstSignup: {
 		datestamp: '20161223',
@@ -130,5 +119,15 @@
 		defaultVariation: 'userLast',
 		allowExistingUsers: false,
 	},
->>>>>>> 6d76954f
+  
+  premiumSquaredPlansWording: {
+		datestamp: '20170111',
+		variations: {
+			withoutMarketingCopy: 50,
+			withMarketingCopy: 50
+		},
+		defaultVariation: 'withoutMarketingCopy',
+		allowExistingUsers: true
+	},
+
 };