--- conflicted
+++ resolved
@@ -90,7 +90,14 @@
 		},
 		defaultVariation: 'hide',
 	},
-<<<<<<< HEAD
+	reduceThemesInSignupTest: {
+		datestamp: '20170518',
+		variations: {
+			original: 50,
+			modified: 50,
+		},
+		defaultVariation: 'original',
+	},
 	savingsInCheckoutSummary: {
 		datestamp: '20170516',
 		variations: {
@@ -98,14 +105,5 @@
 			show: 50,
 		},
 		defaultVariation: 'show',
-=======
-	reduceThemesInSignupTest: {
-		datestamp: '20170518',
-		variations: {
-			original: 50,
-			modified: 50,
-		},
-		defaultVariation: 'original',
->>>>>>> 875fbf2d
 	},
 };