/** @format */
export default {
	improvedOnboarding: {
		datestamp: '20181023',
		variations: {
			main: 90,
			onboarding: 10,
		},
		defaultVariation: 'main',
		localeTargets: 'any',
	},
	cartNudgeUpdateToPremium: {
		datestamp: '20180917',
		variations: {
			test: 50,
			control: 50,
		},
		defaultVariation: 'control',
		allowExistingUsers: true,
	},
	springSale30PercentOff: {
		datestamp: '20180413',
		variations: {
			upsell: 50,
			control: 50,
		},
		defaultVariation: 'control',
		allowExistingUsers: true,
	},
	signupAtomicStoreVsPressable: {
		datestamp: '20171101',
		variations: {
			atomic: 99,
			pressable: 1,
		},
		defaultVariation: 'atomic',
		allowExistingUsers: true,
		localeTargets: 'any',
	},
	businessPlanDescriptionAT: {
		datestamp: '20170605',
		variations: {
			original: 50,
			pluginsAndThemes: 50,
		},
		defaultVariation: 'original',
	},
	ATPromptOnCancel: {
		datestamp: '20170515',
		variations: {
			hide: 20,
			show: 80,
		},
		defaultVariation: 'hide',
		allowExistingUsers: true,
	},
	ATUpgradeOnCancel: {
		datestamp: '20170515',
		variations: {
			hide: 20,
			show: 80,
		},
		defaultVariation: 'hide',
		allowExistingUsers: true,
	},
	skipThemesSelectionModal: {
		datestamp: '20170904',
		variations: {
			skip: 50,
			show: 50,
		},
		defaultVariation: 'show',
		allowExistingUsers: true,
		localeTargets: 'any',
	},
	jetpackFreePlanButtonPosition: {
		datestamp: '20181212',
		variations: {
			locationTop: 50,
			locationBottom: 50,
		},
		defaultVariation: 'locationBottom',
		allowExistingUsers: true,
	},
	showConciergeSessionUpsell: {
		datestamp: '20181214',
		variations: {
			skip: 90,
			show: 10,
		},
		defaultVariation: 'skip',
		allowExistingUsers: true,
	},
	showConciergeSessionUpsellNonGSuite: {
		datestamp: '20181228',
		variations: {
			skip: 90,
			show: 10,
		},
		defaultVariation: 'skip',
		allowExistingUsers: true,
	},
	builderReferralStatsNudge: {
		datestamp: '20181218',
		variations: {
			builderReferralBanner: 50,
			googleMyBusinessBanner: 50,
		},
		defaultVariation: 'googleMyBusinessBanner',
	},
	privateByDefault: {
		datestamp: '20181217',
		variations: {
			private: 50,
			public: 50,
		},
		defaultVariation: 'public',
	},
	builderReferralThemesBanner: {
		datestamp: '20181218',
		variations: {
			builderReferralBanner: 10,
			original: 90,
		},
		defaultVariation: 'original',
	},
	removeDomainsStepFromOnboarding: {
		datestamp: '20181221',
		variations: {
			keep: 100,
			remove: 0,
		},
		defaultVariation: 'keep',
	},
<<<<<<< HEAD
	gSuitePlan: {
		datestamp: '20190117',
		variations: {
			basic: 95,
			business: 5,
		},
		defaultVariation: 'basic',
=======
	domainSearchButtonStyles: {
		datestamp: '20190119',
		variations: {
			allPrimary: 50,
			onePrimary: 50,
		},
		defaultVariation: 'allPrimary',
>>>>>>> 3cd9806d
	},
};<|MERGE_RESOLUTION|>--- conflicted
+++ resolved
@@ -132,7 +132,6 @@
 		},
 		defaultVariation: 'keep',
 	},
-<<<<<<< HEAD
 	gSuitePlan: {
 		datestamp: '20190117',
 		variations: {
@@ -140,7 +139,7 @@
 			business: 5,
 		},
 		defaultVariation: 'basic',
-=======
+	},
 	domainSearchButtonStyles: {
 		datestamp: '20190119',
 		variations: {
@@ -148,6 +147,5 @@
 			onePrimary: 50,
 		},
 		defaultVariation: 'allPrimary',
->>>>>>> 3cd9806d
 	},
 };