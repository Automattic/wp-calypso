--- conflicted
+++ resolved
@@ -1,8 +1,14 @@
 /** @format */
 export default {
-<<<<<<< HEAD
 	plansBannerUpsells: {
-=======
+		datestamp: '20180824',
+		variations: {
+			test: 50,
+			control: 50,
+		},
+		defaultVariation: 'control',
+		allowExistingUsers: true,
+	},
 	themesNudgesUpdates: {
 		datestamp: '20180824',
 		variations: {
@@ -22,7 +28,6 @@
 		allowExistingUsers: true,
 	},
 	themesUpsellLandingPage: {
->>>>>>> b8e13859
 		datestamp: '20180824',
 		variations: {
 			test: 50,
