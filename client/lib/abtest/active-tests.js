/** @format */
export default {
	cartNudgeUpdateToPremium: {
		datestamp: '20180917',
		variations: {
			test: 50,
			control: 50,
		},
		defaultVariation: 'control',
		allowExistingUsers: true,
	},
	springSale30PercentOff: {
		datestamp: '20180413',
		variations: {
			upsell: 50,
			control: 50,
		},
		defaultVariation: 'control',
		allowExistingUsers: true,
	},
	ATPromptOnCancel: {
		datestamp: '20170515',
		variations: {
			hide: 20,
			show: 80,
		},
		defaultVariation: 'hide',
		allowExistingUsers: true,
	},
	ATUpgradeOnCancel: {
		datestamp: '20170515',
		variations: {
			hide: 20,
			show: 80,
		},
		defaultVariation: 'hide',
		allowExistingUsers: true,
	},
	skipThemesSelectionModal: {
		datestamp: '20170904',
		variations: {
			skip: 50,
			show: 50,
		},
		defaultVariation: 'show',
		allowExistingUsers: true,
		localeTargets: 'any',
	},
	builderReferralStatsNudge: {
		datestamp: '20181218',
		variations: {
			builderReferralBanner: 25,
			googleMyBusinessBanner: 75,
		},
		defaultVariation: 'googleMyBusinessBanner',
	},
	builderReferralThemesBanner: {
		datestamp: '20181218',
		variations: {
			builderReferralBanner: 25,
			original: 75,
		},
		defaultVariation: 'original',
	},
	gSuiteContinueButtonCopy: {
		datestamp: '20190307',
		variations: {
			purchase: 50,
			original: 50,
		},
		defaultVariation: 'original',
	},
	pageBuilderMVP: {
		datestamp: '20190419',
		variations: {
			control: 100,
			test: 0,
		},
		defaultVariation: 'control',
		allowExistingUsers: true,
	},
	conciergeUpsellDial: {
		//this test is used to dial down the upsell offer
		datestamp: '20190429',
		variations: {
			offer: 100,
			noOffer: 0,
		},
		defaultVariation: 'noOffer',
		allowExistingUsers: true,
	},
	popularPlanBy: {
		datestamp: '20190529',
		variations: {
			siteType: 0,
			customerType: 100,
		},
		defaultVariation: 'siteType',
	},
	skippableDomainStep: {
		datestamp: '20290717',
		variations: {
			skippable: 0,
			notSkippable: 100,
		},
		defaultVariation: 'notSkippable',
		allowExistingUsers: true,
	},
	showPlanUpsellGSuite: {
		datestamp: '20190805',
		variations: {
			variantShowPlanBump: 50,
			control: 50,
		},
		defaultVariation: 'control',
		allowExistingUsers: true,
	},
	showPlanUpsellConcierge: {
		datestamp: '20190805',
		variations: {
			variantShowPlanBump: 100,
			control: 0,
		},
		defaultVariation: 'control',
		allowExistingUsers: true,
	},
	privateByDefault: {
		datestamp: '20190730',
		variations: {
			selected: 90,
			control: 10,
		},
		defaultVariation: 'control',
		allowExistingUsers: true,
	},
	removeBlogFlow: {
		datestamp: '20190813',
		variations: {
			remove: 50,
			control: 50,
		},
		defaultVariation: 'control',
		allowExistingUsers: true,
	},
	customerHomePage: {
		datestamp: '20190903',
		variations: {
			show: 50,
			hide: 50,
		},
		defaultVariation: 'hide',
		assignmentMethod: 'userId',
	},
	signupEscapeHatch: {
		datestamp: '20190826',
		variations: {
			variant: 50,
			control: 50,
		},
		defaultVariation: 'control',
		allowExistingUsers: true,
	},
<<<<<<< HEAD
	displayCouponInput: {
		datestamp: '20190809',
		variations: {
			autodisplay: 50,
			manualdisplay: 50,
		},
		defaultVariation: 'manualdisplay',
		allowExistingUsers: true,
=======
	placesApiInCheckout: {
		datestamp: '20190923',
		variations: {
			original: 50,
			placesApi: 50,
		},
		defaultVariation: 'original',
>>>>>>> 6c3b1532
	},
};<|MERGE_RESOLUTION|>--- conflicted
+++ resolved
@@ -160,7 +160,6 @@
 		defaultVariation: 'control',
 		allowExistingUsers: true,
 	},
-<<<<<<< HEAD
 	displayCouponInput: {
 		datestamp: '20190809',
 		variations: {
@@ -169,7 +168,7 @@
 		},
 		defaultVariation: 'manualdisplay',
 		allowExistingUsers: true,
-=======
+  },
 	placesApiInCheckout: {
 		datestamp: '20190923',
 		variations: {
@@ -177,6 +176,5 @@
 			placesApi: 50,
 		},
 		defaultVariation: 'original',
->>>>>>> 6c3b1532
 	},
 };