--- conflicted
+++ resolved
@@ -114,7 +114,15 @@
 		defaultVariation: 'original',
 		allowExistingUsers: true,
 	},
-<<<<<<< HEAD
+	privacyNoPopup: {
+		datestamp: '20170830',
+		variations: {
+			original: 50,
+			nopopup: 50,
+		},
+		defaultVariation: 'original',
+		allowExistingUsers: true,
+	},
 	skipThemesSelectionModal: {
 		datestamp: '20170814',
 		variations: {
@@ -124,17 +132,5 @@
 		defaultVariation: 'show',
 		allowExistingUsers: true,
 		localeTargets: 'any',
-	}
-};
-=======
-	privacyNoPopup: {
-		datestamp: '20170830',
-		variations: {
-			original: 50,
-			nopopup: 50,
-		},
-		defaultVariation: 'original',
-		allowExistingUsers: true,
 	},
-};
->>>>>>> 1200ff23
+};