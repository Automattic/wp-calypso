--- conflicted
+++ resolved
@@ -124,7 +124,6 @@
 		defaultVariation: 'yearlyPlan',
 		allowExistingUsers: true,
 	},
-<<<<<<< HEAD
 	checkoutSealsCopyBundle: {
 		datestamp: '20190613',
 		variations: {
@@ -134,7 +133,7 @@
 		defaultVariation: 'control',
 		allowExistingUsers: true,
 		//localeTargets: 'any',
-=======
+  },
 	showImportFlowInSiteTypeStep: {
 		datestamp: '20991231',
 		variations: {
@@ -152,6 +151,5 @@
 		},
 		defaultVariation: 'first',
 		allowExistingUsers: true,
->>>>>>> d4b2860c
 	},
 };