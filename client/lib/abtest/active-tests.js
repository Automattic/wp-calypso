--- conflicted
+++ resolved
@@ -98,7 +98,6 @@
 		defaultVariation: 'locationBottom',
 		allowExistingUsers: true,
 	},
-<<<<<<< HEAD
 	builderReferralStatsNudge: {
 		datestamp: '20181218',
 		variations: {
@@ -106,7 +105,7 @@
 			googleMyBusinessBanner: 90,
 		},
 		defaultVariation: 'googleMyBusinessBanner',
-=======
+	},
 	privateByDefault: {
 		datestamp: '20181217',
 		variations: {
@@ -114,6 +113,5 @@
 			public: 90,
 		},
 		defaultVariation: 'public',
->>>>>>> f32fd2d5
 	},
 };