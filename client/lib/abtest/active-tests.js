/** @format */
export default {
	improvedOnboarding: {
		datestamp: '20181023',
		variations: {
			main: 90,
			onboarding: 10,
		},
		defaultVariation: 'main',
		localeTargets: 'any',
	},
	cartNudgeUpdateToPremium: {
		datestamp: '20180917',
		variations: {
			test: 50,
			control: 50,
		},
		defaultVariation: 'control',
		allowExistingUsers: true,
	},
	springSale30PercentOff: {
		datestamp: '20180413',
		variations: {
			upsell: 50,
			control: 50,
		},
		defaultVariation: 'control',
		allowExistingUsers: true,
	},
	signupAtomicStoreVsPressable: {
		datestamp: '20171101',
		variations: {
			atomic: 99,
			pressable: 1,
		},
		defaultVariation: 'atomic',
		allowExistingUsers: true,
		localeTargets: 'any',
	},
	businessPlanDescriptionAT: {
		datestamp: '20170605',
		variations: {
			original: 50,
			pluginsAndThemes: 50,
		},
		defaultVariation: 'original',
	},
	ATPromptOnCancel: {
		datestamp: '20170515',
		variations: {
			hide: 20,
			show: 80,
		},
		defaultVariation: 'hide',
		allowExistingUsers: true,
	},
	ATUpgradeOnCancel: {
		datestamp: '20170515',
		variations: {
			hide: 20,
			show: 80,
		},
		defaultVariation: 'hide',
		allowExistingUsers: true,
	},
	skipThemesSelectionModal: {
		datestamp: '20170904',
		variations: {
			skip: 50,
			show: 50,
		},
		defaultVariation: 'show',
		allowExistingUsers: true,
		localeTargets: 'any',
	},
	privateByDefault: {
		datestamp: '20181115',
		variations: {
			private: 10,
			public: 90,
		},
		defaultVariation: 'public',
	},
<<<<<<< HEAD
	crowdsignalNameBasedSignup: {
		datestamp: '20181120',
		variations: {
			nameSignup: 50,
			usernameSignup: 50,
		},
		defaultVariation: 'usernameSignup',
=======
	krackenM5DomainSuggestions: {
		datestamp: '20181129',
		variations: {
			domainsbot_front: 25,
			variation_front: 75,
		},
		allowExistingUsers: true,
		defaultVariation: 'domainsbot_front',
>>>>>>> c0de8d69
	},
};<|MERGE_RESOLUTION|>--- conflicted
+++ resolved
@@ -81,23 +81,4 @@
 		},
 		defaultVariation: 'public',
 	},
-<<<<<<< HEAD
-	crowdsignalNameBasedSignup: {
-		datestamp: '20181120',
-		variations: {
-			nameSignup: 50,
-			usernameSignup: 50,
-		},
-		defaultVariation: 'usernameSignup',
-=======
-	krackenM5DomainSuggestions: {
-		datestamp: '20181129',
-		variations: {
-			domainsbot_front: 25,
-			variation_front: 75,
-		},
-		allowExistingUsers: true,
-		defaultVariation: 'domainsbot_front',
->>>>>>> c0de8d69
-	},
 };