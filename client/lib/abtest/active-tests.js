--- conflicted
+++ resolved
@@ -17,10 +17,6 @@
 		defaultVariation: 'userLast',
 		allowExistingUsers: false,
 	},
-<<<<<<< HEAD
-	jetpackPlansNoMonthly: {
-		datestamp: '20170302',
-=======
 	premiumSquaredPlansWording: {
 		datestamp: '20170111',
 		variations: {
@@ -32,7 +28,6 @@
 	},
 	signupDomainsHeadline: {
 		datestamp: '20170313',
->>>>>>> 487ad26d
 		variations: {
 			original: 50,
 			updated: 50
