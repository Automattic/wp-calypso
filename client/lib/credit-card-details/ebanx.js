--- conflicted
+++ resolved
@@ -3,13 +3,9 @@
  *
  * @format
  */
-<<<<<<< HEAD
-import { isString, isUndefined } from 'lodash';
+import { isUndefined } from 'lodash';
 import i18n from 'i18n-calypso';
-=======
-import { isUndefined } from 'lodash';
 import { CPF } from 'cpf_cnpj';
->>>>>>> 493825d9
 
 /**
  * Internal dependencies
@@ -39,8 +35,7 @@
  */
 
 export function isValidCPF( cpf = '' ) {
-<<<<<<< HEAD
-	return isString( cpf ) && /^[0-9]{3}\.[0-9]{3}\.[0-9]{3}-[0-9]{2}$/.test( cpf );
+	return CPF.isValid( cpf );
 }
 
 export function translatedEbanxError( error ) {
@@ -59,7 +54,4 @@
 	}
 
 	return errorMessage;
-=======
-	return CPF.isValid( cpf );
->>>>>>> 493825d9
 }