--- conflicted
+++ resolved
@@ -106,11 +106,16 @@
 			i5: translate( 'Site Search' ),
 			spp: translate( 'Site Search' ),
 		}[ currentCROvariant ] || translate( 'Jetpack Search' );
-<<<<<<< HEAD
-	const scan = currentCROvariant === 'i5' ? translate( 'Scan' ) : translate( 'Jetpack Scan' );
-	const scanRealtime = (
+      
+	const scan =
+		{
+			i5: translate( 'Scan' ),
+			spp: translate( 'Scan' ),
+		}[ currentCROvariant ] || translate( 'Jetpack Scan' );
+      
+  const scanRealtime = (
 		<>
-			{ currentCROvariant === 'i5'
+			{ ( currentCROvariant === 'i5' || currentCROvariant === 'spp' )
 				? translate( 'Scan {{em}}Real-Time{{/em}}', {
 						components: {
 							em: <em />,
@@ -123,23 +128,11 @@
 				  } ) }
 		</>
 	);
-	const antiSpam =
-		currentCROvariant === 'i5' ? (
-			translate( 'Anti-spam' )
-		) : (
-			<>{ translate( 'Jetpack Anti-spam' ) }</>
-		);
-=======
-	const scan =
-		{
-			i5: translate( 'Scan' ),
-			spp: translate( 'Scan' ),
-		}[ currentCROvariant ] || translate( 'Jetpack Scan' );
+    
 	const antiSpam = {
 		i5: translate( 'Anti-spam' ),
 		spp: translate( 'Anti-Spam' ),
 	}[ getJetpackCROActiveVersion() ] || <>{ translate( 'Jetpack Anti-spam' ) }</>;
->>>>>>> 1e3e49f4
 
 	return {
 		[ CONSTANTS.PRODUCT_JETPACK_BACKUP_DAILY ]: backupDaily,
