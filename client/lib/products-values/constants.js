/**
 * External dependencies
 */
<<<<<<< HEAD
import React, { Fragment } from 'react';
=======
import React from 'react';
>>>>>>> 7e399b73

// Jetpack products constants
export const PRODUCT_JETPACK_BACKUP = 'jetpack_backup';
export const PRODUCT_JETPACK_BACKUP_DAILY = 'jetpack_backup_daily';
export const PRODUCT_JETPACK_BACKUP_REALTIME = 'jetpack_backup_realtime';
export const PRODUCT_JETPACK_BACKUP_DAILY_MONTHLY = 'jetpack_backup_daily_monthly';
export const PRODUCT_JETPACK_BACKUP_REALTIME_MONTHLY = 'jetpack_backup_realtime_monthly';

export const JETPACK_BACKUP_PRODUCTS_YEARLY = [
	PRODUCT_JETPACK_BACKUP_DAILY,
	PRODUCT_JETPACK_BACKUP_REALTIME,
];
export const JETPACK_BACKUP_PRODUCTS_MONTHLY = [
	PRODUCT_JETPACK_BACKUP_DAILY_MONTHLY,
	PRODUCT_JETPACK_BACKUP_REALTIME_MONTHLY,
];
export const JETPACK_BACKUP_PRODUCTS = [
	...JETPACK_BACKUP_PRODUCTS_YEARLY,
	...JETPACK_BACKUP_PRODUCTS_MONTHLY,
];

// @TODO: Translate those strings once we have confirmed the copy.
export const JETPACK_BACKUP_PRODUCT_SHORT_NAMES = {
	[ PRODUCT_JETPACK_BACKUP_DAILY ]: 'Daily Backups',
	[ PRODUCT_JETPACK_BACKUP_DAILY_MONTHLY ]: 'Daily Backups',
	[ PRODUCT_JETPACK_BACKUP_REALTIME ]: 'Real-Time Backups',
	[ PRODUCT_JETPACK_BACKUP_REALTIME_MONTHLY ]: 'Real-Time Backups',
};
export const JETPACK_BACKUP_PRODUCT_DISPLAY_NAMES = {
	[ PRODUCT_JETPACK_BACKUP_DAILY ]: (
		<Fragment>
			Jetpack Backup <em>Daily</em>
		</Fragment>
	),
	[ PRODUCT_JETPACK_BACKUP_DAILY_MONTHLY ]: (
		<Fragment>
			Jetpack Backup <em>Daily</em>
		</Fragment>
	),
	[ PRODUCT_JETPACK_BACKUP_REALTIME ]: (
		<Fragment>
			Jetpack Backup <em>Real-Time</em>
		</Fragment>
	),
	[ PRODUCT_JETPACK_BACKUP_REALTIME_MONTHLY ]: (
		<Fragment>
			Jetpack Backup <em>Real-Time</em>
		</Fragment>
	),
};

// @TODO: Translate those strings once we have confirmed the copy.
export const PRODUCT_JETPACK_BACKUP_DESCRIPTION = (
	<p>
		Always-on backups ensure you never lose your site. Choose from real-time or daily backups.{' '}
		<a href="https://jetpack.com/upgrade/backup/">Which one do I need?</a>
	</p>
);
export const PRODUCT_JETPACK_BACKUP_DAILY_DESCRIPTION = (
	<p>
		<strong>Looking for more?</strong> With Real-time backups, we save as you edit and you’ll get
		unlimited backup archives.
	</p>
);
export const PRODUCT_JETPACK_BACKUP_REALTIME_DESCRIPTION = (
	<p>
		Always-on backups ensure you never lose your site. Your changes are saved as you edit and you
		have unlimited backup archives.
	</p>
);

export const JETPACK_BACKUP_PRODUCT_DESCRIPTIONS = {
	[ PRODUCT_JETPACK_BACKUP_DAILY ]: PRODUCT_JETPACK_BACKUP_DAILY_DESCRIPTION,
	[ PRODUCT_JETPACK_BACKUP_DAILY_MONTHLY ]: PRODUCT_JETPACK_BACKUP_DAILY_DESCRIPTION,
	[ PRODUCT_JETPACK_BACKUP_REALTIME ]: PRODUCT_JETPACK_BACKUP_REALTIME_DESCRIPTION,
	[ PRODUCT_JETPACK_BACKUP_REALTIME_MONTHLY ]: PRODUCT_JETPACK_BACKUP_REALTIME_DESCRIPTION,
};

export const JETPACK_PRODUCT_PRICE_MATRIX = {
	[ PRODUCT_JETPACK_BACKUP_DAILY ]: {
		relatedProduct: PRODUCT_JETPACK_BACKUP_DAILY_MONTHLY,
		ratio: 12,
	},
	[ PRODUCT_JETPACK_BACKUP_REALTIME ]: {
		relatedProduct: PRODUCT_JETPACK_BACKUP_REALTIME_MONTHLY,
		ratio: 12,
	},
};<|MERGE_RESOLUTION|>--- conflicted
+++ resolved
@@ -1,11 +1,7 @@
 /**
  * External dependencies
  */
-<<<<<<< HEAD
 import React, { Fragment } from 'react';
-=======
-import React from 'react';
->>>>>>> 7e399b73
 
 // Jetpack products constants
 export const PRODUCT_JETPACK_BACKUP = 'jetpack_backup';
