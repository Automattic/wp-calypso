--- conflicted
+++ resolved
@@ -139,11 +139,7 @@
 	setShowTopBar?: ( show: boolean ) => void,
 	locale?: string,
 	isV2?: boolean,
-<<<<<<< HEAD
-	recordDSPEvent?: ( name: string, props: any ) => void
-=======
 	dispatch?: Dispatch
->>>>>>> 2f84d48c
 ) {
 	await loadDSPWidgetJS();
 
@@ -193,7 +189,7 @@
 					: undefined,
 				isV2,
 				hotjarSiteSettings: { ...getHotjarSiteSettings(), isEnabled: mayWeLoadHotJarScript() },
-				recordDSPEvent,
+				recordDSPEvent: dispatch ? getRecordDSPEventHandler( dispatch ) : undefined,
 				options: getWidgetOptions(),
 			} );
 
