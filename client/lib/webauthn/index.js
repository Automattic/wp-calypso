/**
 * Internal dependencies
 */
import wpcom from 'lib/wp';
<<<<<<< HEAD
import config from 'config';
=======
import { translate } from 'i18n-calypso';
>>>>>>> b63cd348

let _backend;

const POST = 'POST';

function strToBin( str ) {
	str = str.replace( /[-_]/g, function( m ) {
		return m[ 0 ] === '-' ? '+' : '/';
	} );
	return Uint8Array.from( atob( str ), c => c.charCodeAt( 0 ) );
}

function binToStr( bin ) {
	return btoa( new Uint8Array( bin ).reduce( ( s, byte ) => s + String.fromCharCode( byte ), '' ) );
}

function isBrowser() {
	try {
		if ( ! window ) return false;
	} catch ( err ) {
		return false;
	}
	return true;
}

function credentialListConversion( list ) {
	return list.map( item => {
		const cred = {
			type: item.type,
			id: strToBin( item.id ),
		};
		if ( 'transports' in item && item.transports.length > 0 ) {
			cred.transports = list.transports;
		}
		return cred;
	} );
}

function wpcomApiRequest( path, _data, method ) {
	const data = _data || {};
	if ( process.env.NODE_ENV === 'development' ) {
		data.hostname = window.location.hostname;
	}

	return new Promise( function( resolve, reject ) {
		const promise = function( err, result ) {
			if ( err ) {
				reject( err );
				return;
			}
			resolve( result );
		};
		if ( POST === method ) {
			wpcom.req.post( path, data, promise );
		} else {
			wpcom.req.get( path, data, promise );
		}
	} );
}

function isSupported() {
	if ( ! _backend ) {
		_backend = new Promise( function( resolve ) {
			function notSupported() {
				resolve( { webauthn: null } );
			}
			if ( ! isBrowser() ) {
				return notSupported();
			}
			if ( ! window.isSecureContext ) {
				return notSupported();
			}
			if (
				window.PublicKeyCredential === undefined ||
				typeof window.PublicKeyCredential !== 'function' ||
				typeof window.PublicKeyCredential.isUserVerifyingPlatformAuthenticatorAvailable !==
					'function'
			) {
				return notSupported();
			}
			resolve( { webauthn: true } );
		} );
	}
	return _backend.then( backend => !! backend.webauthn );
}

function register() {
	return wpcomApiRequest( '/me/two-step/security-key/registration_challenge' )
		.then( options => {
			const makeCredentialOptions = {};
			makeCredentialOptions.rp = options.rp;
			makeCredentialOptions.user = options.user;
			makeCredentialOptions.user.id = strToBin( options.user.id );
			makeCredentialOptions.challenge = strToBin( options.challenge );
			makeCredentialOptions.pubKeyCredParams = options.pubKeyCredParams;

			if ( 'timeout' in options ) {
				makeCredentialOptions.timeout = options.timeout;
			}
			if ( 'excludeCredentials' in options ) {
				makeCredentialOptions.excludeCredentials = credentialListConversion(
					options.excludeCredentials
				);
			}
			if ( 'authenticatorSelection' in options ) {
				makeCredentialOptions.authenticatorSelection = options.authenticatorSelection;
			}
			if ( 'attestation' in options ) {
				makeCredentialOptions.attestation = options.attestation;
			}
			if ( 'extensions' in options ) {
				makeCredentialOptions.extensions = options.extensions;
			}
			return navigator.credentials.create( {
				publicKey: makeCredentialOptions,
			} );
		} )
		.then( attestation => {
			const publicKeyCredential = {};
			if ( 'id' in attestation ) {
				publicKeyCredential.id = attestation.id;
			}
			if ( 'type' in attestation ) {
				publicKeyCredential.type = attestation.type;
			}
			if ( 'rawId' in attestation ) {
				publicKeyCredential.rawId = binToStr( attestation.rawId );
			}
			if ( ! attestation.response ) {
				return Promise.reject( {
					context: 'AuthenticatorResponse',
					error: 'NoResponse',
					message: 'Response lacking "response" attribute',
				} );
			}
			const response = {};
			response.clientDataJSON = binToStr( attestation.response.clientDataJSON );
			response.attestationObject = binToStr( attestation.response.attestationObject );
			publicKeyCredential.response = response;

			return wpcomApiRequest(
				'/me/two-step/security-key/registration_validate',
				{
					data: JSON.stringify( publicKeyCredential ),
					name: 'Key @' + new Date().toUTCString(),
				},
				POST
			);
		} )
		.catch( error => {
			switch ( error.name ) {
				case 'InvalidStateError':
					return Promise.reject( {
						context: 'PublicKeyCredential',
						error: 'DuplicateKey',
						message: translate( 'Security key has already been registered' ),
					} );
				case 'NotAllowedError':
					return Promise.reject( {
						context: 'PublicKeyCredential',
						error: 'TimeoutCanceled',
						message: translate( 'Security key interaction timed out or canceled' ),
					} );
				case 'AbortError':
					return Promise.reject( {
						context: 'PublicKeyCredential',
						error: 'Canceled',
						message: translate( 'Security key interaction canceled' ),
					} );
				case 'NotSupportedError':
				case 'SecurityError':
				default:
					return Promise.reject( {
						context: 'PublicKeyCredential',
						error: 'Unknown',
						message: translate( 'Security key registration error' ),
					} );
			}
		} );
}
function wpcomLoginRequest( action, form ) {
	form.append( 'client_id', config( 'wpcom_signup_id' ) );
	form.append( 'client_secret', config( 'wpcom_signup_key' ) );
	if ( process.env.NODE_ENV === 'development' ) {
		form.append( 'dev_hostname', window.location.hostname );
	}
	return fetch( `https://wordpress.com/wp-login.php?action=${ action }`, {
		method: 'POST',
		body: form,
		credentials: 'include',
	} ).then( response => response.json() );
}

function authenticate( wpcom_user_id, nonce ) {
	let form = new FormData();
	form.append( 'user_id', wpcom_user_id );
	form.append( 'two_step_nonce', nonce );
	form.append( 'auth_type', 'u2f' );

	return wpcomLoginRequest( 'u2f-challenge-endpoint', form )
		.then( response => {
			const parameters = response.data;
			const requestOptions = {};

			requestOptions.challenge = strToBin( parameters.challenge );
			requestOptions.timeout = 6000;
			if ( 'rpId' in parameters ) {
				requestOptions.rpId = parameters.rpId;
			}
			if ( 'allowCredentials' in parameters ) {
				requestOptions.allowCredentials = credentialListConversion( parameters.allowCredentials );
			}
			return navigator.credentials.get( { publicKey: requestOptions } );
		} )
		.then( assertion => {
			const publicKeyCredential = {};
			if ( 'id' in assertion ) {
				publicKeyCredential.id = assertion.id;
			}
			if ( 'type' in assertion ) {
				publicKeyCredential.type = assertion.type;
			}
			if ( 'rawId' in assertion ) {
				publicKeyCredential.rawId = binToStr( assertion.rawId );
			}
			if ( ! assertion.response ) {
				throw "Get assertion response lacking 'response' attribute";
			}

			const _response = assertion.response;
			publicKeyCredential.response = {
				clientDataJSON: binToStr( _response.clientDataJSON ),
				authenticatorData: binToStr( _response.authenticatorData ),
				signature: binToStr( _response.signature ),
			};
			if ( _response.userHandle ) {
				publicKeyCredential.response.userHandle = binToStr( _response.userHandle );
			}
			form = new FormData();
			form.append( 'user_id', wpcom_user_id );
			form.append( 'client_data', JSON.stringify( publicKeyCredential ) );

			return wpcomLoginRequest( 'u2f-authentication-endpoint', form );
		} );
}

export default {
	isSupported,
	register,
	authenticate,
	strToBin,
	binToStr,
	credentialListConversion,
};<|MERGE_RESOLUTION|>--- conflicted
+++ resolved
@@ -2,11 +2,8 @@
  * Internal dependencies
  */
 import wpcom from 'lib/wp';
-<<<<<<< HEAD
 import config from 'config';
-=======
 import { translate } from 'i18n-calypso';
->>>>>>> b63cd348
 
 let _backend;
 
