--- conflicted
+++ resolved
@@ -121,7 +121,6 @@
 				</LayoutBlock>
 			) }
 			{ showResultScreen && (
-<<<<<<< HEAD
 				<>
 					<LayoutBlock
 						className={ classnames(
@@ -133,20 +132,6 @@
 					>
 						{ showBasicMetrics && (
 							<ResultsHeader
-=======
-				<LayoutBlock width="medium">
-					{ siteProfilerData && (
-						<>
-							{ showBasicMetrics && <BasicMetrics basicMetrics={ basicMetrics.basic } /> }
-							<HostingSection
-								dns={ siteProfilerData.dns }
-								urlData={ urlData }
-								hostingProvider={ hostingProviderData?.hosting_provider }
-								hostingRef={ hostingRef }
-							/>
-
-							<DomainSection
->>>>>>> f87c5fd5
 								domain={ domain }
 								basicMetrics={ basicMetrics }
 								onGetReport={ () => setIsGetReportFormOpen( true ) }
@@ -156,6 +141,7 @@
 					<LayoutBlock width="medium">
 						{ siteProfilerData && (
 							<>
+								{ showBasicMetrics && <BasicMetrics basicMetrics={ basicMetrics.basic } /> }
 								<HostingSection
 									dns={ siteProfilerData.dns }
 									urlData={ urlData }
