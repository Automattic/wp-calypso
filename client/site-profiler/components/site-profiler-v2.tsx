--- conflicted
+++ resolved
@@ -20,11 +20,7 @@
 import { GetReportForm } from './get-report-form';
 import { HostingSection } from './hosting-section';
 import { LandingPageHeader } from './landing-page-header';
-<<<<<<< HEAD
-import { MetricsSection } from './metrics-section';
 import { ResultsHeader } from './results-header';
-=======
->>>>>>> fd30d1db
 import './styles-v2.scss';
 
 const debug = debugFactory( 'apps:site-profiler' );
@@ -124,7 +120,6 @@
 				</LayoutBlock>
 			) }
 			{ showResultScreen && (
-<<<<<<< HEAD
 				<>
 					<LayoutBlock
 						className={ classnames(
@@ -145,73 +140,24 @@
 					<LayoutBlock width="medium">
 						{ siteProfilerData && (
 							<>
-								<MetricsSection
-									name={ translate( 'Hosting' ) }
-									title={ translate(
-										'Struggles with hosting {{alert}}speed and uptime{{/alert}} deter visitors. A switch to WordPress.com could transform the user experience.',
-										{
-											components: {
-												alert: <span className="alert" />,
-											},
-										}
-									) }
-									subtitle={ translate( 'Upgrade your hosting with WordPress.com' ) }
-									ref={ hostingRef }
-								>
-									<HostingInformation
-										dns={ siteProfilerData.dns }
-										urlData={ urlData }
-										hostingProvider={ hostingProviderData?.hosting_provider }
-										hideTitle
-									/>
-								</MetricsSection>
-								<MetricsSection
-									name={ translate( 'Domain' ) }
-									title={ translate(
-										'Your domain {{success}}set up is good{{/success}}, but you could boost your site’s visibility and growth.',
-										{
-											components: {
-												success: <span className="success" />,
-											},
-										}
-									) }
-									subtitle={ translate( 'Optimize your domain' ) }
-									ref={ domainRef }
-								>
-									<DomainInformation
-										domain={ domain }
-										whois={ siteProfilerData.whois }
-										hostingProvider={ hostingProviderData?.hosting_provider }
-										urlData={ urlData }
-										hideTitle
-									/>
-								</MetricsSection>
+								<HostingSection
+									dns={ siteProfilerData.dns }
+									urlData={ urlData }
+									hostingProvider={ hostingProviderData?.hosting_provider }
+									hostingRef={ hostingRef }
+								/>
+
+								<DomainSection
+									domain={ domain }
+									whois={ siteProfilerData.whois }
+									hostingProvider={ hostingProviderData?.hosting_provider }
+									urlData={ urlData }
+									domainRef={ domainRef }
+								/>
 							</>
 						) }
 					</LayoutBlock>
 				</>
-=======
-				<LayoutBlock width="medium">
-					{ siteProfilerData && (
-						<>
-							<HostingSection
-								dns={ siteProfilerData.dns }
-								urlData={ urlData }
-								hostingProvider={ hostingProviderData?.hosting_provider }
-								hostingRef={ hostingRef }
-							/>
-
-							<DomainSection
-								domain={ domain }
-								whois={ siteProfilerData.whois }
-								hostingProvider={ hostingProviderData?.hosting_provider }
-								urlData={ urlData }
-								domainRef={ domainRef }
-							/>
-						</>
-					) }
-				</LayoutBlock>
->>>>>>> fd30d1db
 			) }
 
 			<GetReportForm
