import { isEnabled } from '@automattic/calypso-config';
import page from '@automattic/calypso-router';
import debugFactory from 'debug';
import { translate } from 'i18n-calypso';
import { useRef, useState } from 'react';
import DocumentHead from 'calypso/components/data/document-head';
import { useAnalyzeUrlQuery } from 'calypso/data/site-profiler/use-analyze-url-query';
import { useDomainAnalyzerQuery } from 'calypso/data/site-profiler/use-domain-analyzer-query';
import { useHostingProviderQuery } from 'calypso/data/site-profiler/use-hosting-provider-query';
import { useUrlBasicMetricsQuery } from 'calypso/data/site-profiler/use-url-basic-metrics-query';
import { LayoutBlock } from 'calypso/site-profiler/components/layout';
import useDefineConversionAction from 'calypso/site-profiler/hooks/use-define-conversion-action';
import useDomainParam from 'calypso/site-profiler/hooks/use-domain-param';
import useLongFetchingDetection from '../hooks/use-long-fetching-detection';
import useScrollToTop from '../hooks/use-scroll-to-top';
import useSiteProfilerRecordAnalytics from '../hooks/use-site-profiler-record-analytics';
import { getValidUrl } from '../utils/get-valid-url';
import { normalizeWhoisField } from '../utils/normalize-whois-entry';
import { GetReportForm } from './get-report-form';
<<<<<<< HEAD
// import HeadingInformation from './heading-information';
// import HostingInformation from './hosting-information';
// import HostingIntro from './hosting-intro';
// import { MetricsMenu } from './metrics-menu';
import { MetricsSection } from './metrics-section';
=======
import { LandingPageHeader } from './landing-page-header';
>>>>>>> 31f63dbe
import './styles-v2.scss';

const debug = debugFactory( 'apps:site-profiler' );

interface Props {
	routerDomain?: string;
	hash?: string;
}

export default function SiteProfilerV2( props: Props ) {
	const { routerDomain } = props;
<<<<<<< HEAD
	const domainRef = useRef( null );
	// const basicMetricsRef = useRef( null );
	// const performanceMetricsRef = useRef( null );
	// const healthScoresRef = useRef( null );
=======
>>>>>>> 31f63dbe
	const [ isGetReportFormOpen, setIsGetReportFormOpen ] = useState( false );

	const {
		domain,
		category: domainCategory,
		isValid: isDomainValid,
		isSpecial: isDomainSpecial,
		readyForDataFetch,
	} = useDomainParam( routerDomain );

	const {
		data: siteProfilerData,
		error: errorSP,
		isFetching: isFetchingSP,
	} = useDomainAnalyzerQuery( domain, readyForDataFetch );
	const { data: urlData, isError: isErrorUrlData } = useAnalyzeUrlQuery(
		domain,
		readyForDataFetch
	);
	const { data: hostingProviderData } = useHostingProviderQuery( domain, readyForDataFetch );
	const isBusyForWhile = useLongFetchingDetection( domain, isFetchingSP );
	const conversionAction = useDefineConversionAction(
		domain,
		siteProfilerData,
		hostingProviderData,
		isErrorUrlData ? null : urlData
	);
	const showResultScreen = siteProfilerData || isDomainSpecial;

	useScrollToTop( !! siteProfilerData );
	useSiteProfilerRecordAnalytics(
		domain,
		domainCategory,
		isDomainValid,
		conversionAction,
		hostingProviderData?.hosting_provider,
		normalizeWhoisField( siteProfilerData?.whois?.registrar ),
		urlData
	);

	const url = getValidUrl( routerDomain );

	const {
		data: basicMetrics,
		error: errorBasicMetrics,
		isFetching: isFetchingBasicMetrics,
	} = useUrlBasicMetricsQuery( url );

	const showBasicMetrics =
		basicMetrics &&
		! isFetchingBasicMetrics &&
		! errorBasicMetrics &&
		isEnabled( 'site-profiler/metrics' );

	// TODO: Remove this debug statement once we have a better error handling mechanism
	if ( isEnabled( 'site-profiler/metrics' ) && errorBasicMetrics ) {
		debug(
			`Error fetching basic metrics for domain ${ domain }: ${ errorBasicMetrics.message }`,
			errorBasicMetrics
		);
	}

	let showGetReportForm = false;

	if ( isEnabled( 'site-profiler/metrics' ) ) {
		showGetReportForm = !! showBasicMetrics && !! url && isGetReportFormOpen;
	}

	const updateDomainRouteParam = ( value: string ) => {
		// Update the domain param;
		// URL param is the source of truth
		value ? page( `/site-profiler/${ value }` ) : page( '/site-profiler' );
	};

	return (
		<div id="site-profiler-v2">
			{ ! showResultScreen && (
				<LayoutBlock className="domain-analyzer-block" width="medium">
					<DocumentHead title={ translate( 'Site Profiler' ) } />
					<LandingPageHeader
						domain={ domain }
						isDomainValid={ isDomainValid }
						isBusy={ isFetchingSP }
						isBusyForWhile={ isBusyForWhile }
						domainFetchingError={ errorSP instanceof Error ? errorSP : undefined }
						onFormSubmit={ updateDomainRouteParam }
					/>
				</LayoutBlock>
			) }
			{ showResultScreen && (
				<LayoutBlock width="medium">
					{ siteProfilerData && (
						<MetricsSection
							name={ translate( 'Domain' ) }
							title={ translate(
								"Your domain {{success}}set up is good,{{/success}} but you could boost your site's visibility and growth.",
								{
									components: {
										success: <span className="success" />,
									},
								}
							) }
							subtitle={ translate( 'Optimize your domain' ) }
							ref={ domainRef }
						></MetricsSection>
					) }
				</LayoutBlock>
			) }

			<GetReportForm
				url={ basicMetrics?.final_url }
				token={ basicMetrics?.token }
				isOpen={ showGetReportForm }
				onClose={ () => setIsGetReportFormOpen( false ) }
			/>
		</div>
	);
}<|MERGE_RESOLUTION|>--- conflicted
+++ resolved
@@ -17,15 +17,8 @@
 import { getValidUrl } from '../utils/get-valid-url';
 import { normalizeWhoisField } from '../utils/normalize-whois-entry';
 import { GetReportForm } from './get-report-form';
-<<<<<<< HEAD
-// import HeadingInformation from './heading-information';
-// import HostingInformation from './hosting-information';
-// import HostingIntro from './hosting-intro';
-// import { MetricsMenu } from './metrics-menu';
+import { LandingPageHeader } from './landing-page-header';
 import { MetricsSection } from './metrics-section';
-=======
-import { LandingPageHeader } from './landing-page-header';
->>>>>>> 31f63dbe
 import './styles-v2.scss';
 
 const debug = debugFactory( 'apps:site-profiler' );
@@ -37,13 +30,8 @@
 
 export default function SiteProfilerV2( props: Props ) {
 	const { routerDomain } = props;
-<<<<<<< HEAD
 	const domainRef = useRef( null );
-	// const basicMetricsRef = useRef( null );
-	// const performanceMetricsRef = useRef( null );
-	// const healthScoresRef = useRef( null );
-=======
->>>>>>> 31f63dbe
+
 	const [ isGetReportFormOpen, setIsGetReportFormOpen ] = useState( false );
 
 	const {
