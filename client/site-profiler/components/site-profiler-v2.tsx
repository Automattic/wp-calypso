--- conflicted
+++ resolved
@@ -75,11 +75,7 @@
 		hostingProviderData,
 		isErrorUrlData ? null : urlData
 	);
-<<<<<<< HEAD
-	const showResultScreen = hash || siteProfilerData || isDomainSpecial;
-=======
-	const showLandingPage = ! ( siteProfilerData || isDomainSpecial );
->>>>>>> f62db990
+	const showLandingPage = ! ( hash || siteProfilerData || isDomainSpecial );
 
 	useScrollToTop( !! siteProfilerData );
 	useSiteProfilerRecordAnalytics(
@@ -152,13 +148,8 @@
 					/>
 				</LayoutBlock>
 			) }
-<<<<<<< HEAD
-			{ showResultScreen && ! performanceMetrics && <LoadingScreen isSavedReport={ !! hash } /> }
-			{ showResultScreen && performanceMetrics && (
-=======
-			{ ! showResultScreen && <LoadingScreen /> }
+			{ ! showResultScreen && <LoadingScreen isSavedReport={ !! hash } /> }
 			{ showResultScreen && (
->>>>>>> f62db990
 				<>
 					<LayoutBlock
 						className={ clsx(
