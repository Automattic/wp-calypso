--- conflicted
+++ resolved
@@ -181,9 +181,7 @@
 							) }
 						</form>
 					</div>
-					<span>
-						<Gridicon icon="chevron-down" size={ 36 } onClick={ onClose } />
-					</span>
+					<Gridicon icon="chevron-down" size={ 36 } onClick={ onClose } />
 				</div>
 			) }
 			{ responseSuccess && (
@@ -198,77 +196,11 @@
 							) }
 						</span>
 					</div>
-<<<<<<< HEAD
 					<span>
 						<Gridicon icon="chevron-down" size={ 36 } onClick={ onClose } />
 					</span>
 				</div>
 			) }
-=======
-					<form className="get-report-form__form" onSubmit={ handleSubmit }>
-						<div className="get-report-form__form-body">
-							<FormFieldset>
-								<FormLabel htmlFor="name">{ translate( 'Name' ) }</FormLabel>
-								<FormTextInput
-									name="name"
-									className="get-report-form__form-name"
-									label={ translate( 'Name' ) }
-									value={ name }
-									isError={ !! errors?.name }
-									onChange={ handleNameChange }
-								/>
-
-								{ errors?.name && <FormInputValidation isError text={ errors.name } /> }
-							</FormFieldset>
-							<FormFieldset>
-								<FormLabel htmlFor="email">{ translate( 'Email address' ) }</FormLabel>
-								<FormTextInput
-									name="email"
-									className="get-report-form__form-email"
-									label={ translate( 'Email' ) }
-									value={ email }
-									isError={ !! errors?.email }
-									onChange={ handleEmailChange }
-								/>
-								{ errors?.email && <FormInputValidation isError text={ errors.email } /> }
-							</FormFieldset>
-						</div>
-						<div className="get-report-form__form-footer">
-							<FormFieldset>
-								<CheckboxControl
-									name="termsAccepted"
-									className="terms-checkbox"
-									checked={ isTermsChecked }
-									onChange={ handleTermsChange }
-									label={ translate(
-										`By submitting your details, you agree to WordPress.com‘s Privacy Policy and Terms of Service. You also consent to receiving occasional updates and offers. You can unsubscribe from these communications at any time through the instructions.`
-									) }
-								/>
-								{ errors?.termsAccepted && (
-									<FormInputValidation isError text={ errors.termsAccepted } />
-								) }
-							</FormFieldset>
-							<Button
-								type="submit"
-								className="submit-button"
-								busy={ isSubmitting }
-								disabled={ responseSuccess }
-							>
-								{ translate( 'Access full report' ) }
-							</Button>
-						</div>
-						{ responseError && <FormInputValidation isError text={ responseError } /> }
-						{ responseSuccess && (
-							<FormInputValidation
-								isError={ false }
-								text="Success! An email with the report link will be sent shortly"
-							/>
-						) }
-					</form>
-				</div>
-				<Gridicon icon="chevron-down" size={ 36 } onClick={ onClose } />
-			</div>
->>>>>>> 6cf5a2b3
 		</div>
 	);
 }