@import "@automattic/components/src/styles/typography";
@import "@wordpress/base-styles/breakpoints";

.get-report-form__wrapper {
	font-family: $font-sf-pro-text;
	color: #000;
	position: fixed;
	bottom: 0;
	left: 0;
	right: 0;
	z-index: 10;
	background-color: var(--studio-gray-0);
	border: 1px solid #cbcbcb;
	padding: 0 1.5rem;
	transition: transform ease-out 500ms;

	&--hidden {
		transform: translateY(100%);
	}

	@media (max-width: $break-mobile) {
		height: 100dvh;
		bottom: -36px;
	}
}
.get-report-form__container {
	box-sizing: border-box;
	padding: 3rem 0;
	position: relative;
	display: flex;
	justify-content: space-between;
	flex-wrap: wrap;
	gap: 36px;
	margin: 0 auto;
	max-width: 1224px;

	@media (max-width: $break-large) {
		.get-report-form__body {
			flex-basis: 100%;
			order: 3;
		}
	}

	.gridicon {
<<<<<<< HEAD
		cursor: pointer;
		color: var(--color-button);
	}
=======
		position: absolute;
		right: 0;
		cursor: pointer;
		color: var(--color-button);
	}

	.form-input-validation {
		position: absolute;
	}
>>>>>>> 6cf5a2b3
}
.get-report-form__title {
	color: #000;
}

.get-report-form__body {
	display: flex;
	flex-direction: column;
	justify-content: space-between;
	flex-basis: 620px;
	gap: 32px;
	flex-grow: 1;

}

.get-report-form__header {
	display: flex;
	gap: 36px;
<<<<<<< HEAD
=======
	margin-right: 40px;
>>>>>>> 6cf5a2b3
	justify-content: space-between;

	.description {
		color: #3c4043;
		//stylelint-disable-next-line scales/font-weights
		font-weight: 300;
	}
}

.get-report-form__form {
	display: flex;
	gap: 32px;
	flex-wrap: wrap;
}


.get-report-form__form-body {
	display: flex;
	gap: 32px;
	flex-wrap: wrap;
	flex-grow: 1;

	& fieldset {
		flex-basis: 300px;
		margin-bottom: 0;
		@media (max-width: $break-small) {
			flex-basis: 100%;
		}

	}
	label {
		/* stylelint-disable-next-line scales/font-weights */
		font-weight: 300;
		font-size: 0.875rem;
		color: var(--studio-gray-100);
	}
	.form-text-input.get-report-form__form-name,
	.form-text-input.get-report-form__form-email {
		color: var(--studio-gray-100);
	}

	& .get-report-form__form-name.form-text-input:active,
	& .get-report-form__form-email.form-text-input:active,
	& .get-report-form__form-name.form-text-input:focus,
	& .get-report-form__form-email.form-text-input:focus {
		border-color: var(--studio-blue-50);
		box-shadow: 0 0 0 2px #68b3e8;
	}
}


.get-report-form__form-footer {
	--wp-components-color-accent: var(--color-button);
	display: flex;
	gap: 20px;
	align-items: center;
	flex-wrap: wrap;
	justify-content: space-between;
	& fieldset {
		margin-bottom: 0;
<<<<<<< HEAD
		flex-basis: 815px;
=======
		flex-basis: 755px;
		@media (max-width: $break-wide) {
			margin-bottom: 20px;
		}
>>>>>>> 6cf5a2b3
	}
	.terms-checkbox {
		--checkbox-input-size: 28px;
		color: var(--studio-gray-100);
		font-size: 0.75rem;
		line-height: 1.5;
		.components-flex.components-h-stack {
			@media (min-width: $break-small) {
				align-items: center;
			}
			gap: 10px;
		}

		.components-checkbox-control__input {
			&:focus {
				border-color: var(--studio-blue-50);
				box-shadow: 0 0 0 2px #68b3e8;
			}
		}
		.components-checkbox-control__label {
			line-height: 1.5;
		}
	}
	.submit-button {
		background-color: var(--color-button);
		color: #fff;
		border-radius: 4px;
		font-weight: 500;
		font-size: 1rem;
		padding: 1rem;
		line-height: 1;
		text-decoration: none;
		min-width: 191px;
		border: none;
		svg {
			margin-left: 1rem;
		}
		@media (max-width: $break-small) {
			width: 100%;
		}
	}
}<|MERGE_RESOLUTION|>--- conflicted
+++ resolved
@@ -42,11 +42,6 @@
 	}
 
 	.gridicon {
-<<<<<<< HEAD
-		cursor: pointer;
-		color: var(--color-button);
-	}
-=======
 		position: absolute;
 		right: 0;
 		cursor: pointer;
@@ -56,7 +51,6 @@
 	.form-input-validation {
 		position: absolute;
 	}
->>>>>>> 6cf5a2b3
 }
 .get-report-form__title {
 	color: #000;
@@ -75,10 +69,7 @@
 .get-report-form__header {
 	display: flex;
 	gap: 36px;
-<<<<<<< HEAD
-=======
 	margin-right: 40px;
->>>>>>> 6cf5a2b3
 	justify-content: space-between;
 
 	.description {
@@ -139,14 +130,10 @@
 	justify-content: space-between;
 	& fieldset {
 		margin-bottom: 0;
-<<<<<<< HEAD
-		flex-basis: 815px;
-=======
 		flex-basis: 755px;
 		@media (max-width: $break-wide) {
 			margin-bottom: 20px;
 		}
->>>>>>> 6cf5a2b3
 	}
 	.terms-checkbox {
 		--checkbox-input-size: 28px;
