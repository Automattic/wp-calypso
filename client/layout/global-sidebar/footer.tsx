--- conflicted
+++ resolved
@@ -53,10 +53,6 @@
 				onClick={ () => recordTracksEvent( GLOBAL_SIDEBAR_EVENTS.SEARCH_CLICK ) }
 			/>
 			<SidebarNotifications
-<<<<<<< HEAD
-				isActive
-=======
->>>>>>> 17886d35
 				className="sidebar__item-notifications"
 				tooltip={ translate( 'Notifications' ) }
 				onClick={ () => recordTracksEvent( GLOBAL_SIDEBAR_EVENTS.NOTIFICATION_CLICK ) }
