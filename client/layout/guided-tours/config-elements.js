/** @ssr-ready **/

/**
 * External dependencies
 */
import React, { Component, PropTypes } from 'react';
import classNames from 'classnames';
import { translate } from 'i18n-calypso';
import {
	chunk,
	debounce,
	defer,
	find,
	flatMap,
	fromPairs,
	mapValues,
	omit,
	property,
	zipObject,
} from 'lodash';

/**
 * Internal dependencies
 */
import { tracks } from 'lib/analytics';
import Card from 'components/card';
import Button from 'components/button';
import ExternalLink from 'components/external-link';
import { tourBranching } from './config-parsing';
import {
	query,
	posToCss,
	getStepPosition,
	getValidatedArrowPosition,
	targetForSlug
} from './positioning';

const contextTypes = Object.freeze( {
	branching: PropTypes.object.isRequired,
	next: PropTypes.func.isRequired,
	quit: PropTypes.func.isRequired,
	isValid: PropTypes.func.isRequired,
	tour: PropTypes.string.isRequired,
	tourVersion: PropTypes.string.isRequired,
	step: PropTypes.string.isRequired,
	lastAction: PropTypes.object,
} );

export class Tour extends Component {
	static propTypes = {
		name: PropTypes.string.isRequired,
		version: PropTypes.string,
		path: PropTypes.string,
		when: PropTypes.func,
	};

	static childContextTypes = contextTypes;

	getChildContext() {
<<<<<<< HEAD
		const { branching, next, quit, isValid, lastAction, tour, tourVersion, step } = this.tourMeta;
		return { branching, next, quit, isValid, lastAction, tour, tourVersion, step };
=======
		const { branching, next, quit, isValid, tour, tourVersion, step } = this.tourMeta;
		return { branching, next, quit, isValid, tour, tourVersion, step };
>>>>>>> 44f8f05d
	}

	constructor( props, context ) {
		super( props, context );
		this.setTourMeta( props );
	}

	componentWillReceiveProps( nextProps ) {
		this.setTourMeta( nextProps );
	}

	setTourMeta( props ) {
<<<<<<< HEAD
		const { branching, next, quit, isValid, lastAction, name, version, stepName } = props;
		this.tourMeta = { branching, next, quit, isValid, lastAction, tour: name, tourVersion: version, step: stepName };
=======
		const { branching, next, quit, isValid, name, version, stepName } = props;
		this.tourMeta = { branching, next, quit, isValid, tour: name, tourVersion: version, step: stepName };
>>>>>>> 44f8f05d
	}

	render() {
		const { children, isValid, lastAction, stepName } = this.props;
		const nextStep = find( children, stepComponent =>
			stepComponent.props.name === stepName );
		const isLastStep = nextStep === children[ children.length - 1 ];

		if ( ! nextStep ) {
			return null;
		}

		return React.cloneElement( nextStep, { isLastStep, isValid, lastAction } );
	}
}

export class Step extends Component {
	static propTypes = {
		name: PropTypes.string.isRequired,
		placement: PropTypes.oneOf( [
			'below', 'above', 'beside',
			'center', 'middle', 'right',
		] ),
		next: PropTypes.string,
		target: PropTypes.string,
		arrow: PropTypes.oneOf( [
			'top-left', 'top-center', 'top-right',
			'right-top', 'right-middle', 'right-bottom',
			'bottom-left', 'bottom-center', 'bottom-right',
			'left-top', 'left-middle', 'left-bottom',
		] ),
		when: PropTypes.func,
		scrollContainer: PropTypes.string,
	};

	static contextTypes = contextTypes;

	constructor( props, context ) {
		super( props, context );
		this.scrollContainer = query( props.scrollContainer )[ 0 ] || global.window;

		// FIXME(mcsf): works but nasty
		console.log( 'setting this.section', this.section );
		this.section = this.pathToSection( location.pathname );
		console.log( 'done setting this.section', this.section );
	}

	componentWillMount() {
		this.skipIfInvalidContext( this.props, this.context );
		this.setStepPosition( this.props );
	}

	componentDidMount() {
		global.window.addEventListener( 'resize', this.onScrollOrResize );
		this.scrollContainer.addEventListener( 'scroll', this.onScrollOrResize );
	}

	componentWillReceiveProps( nextProps, nextContext ) {
		this.skipIfInvalidContext( nextProps, nextContext );
		this.quitIfInvalidRoute( nextProps, nextContext );
		this.setStepPosition( nextProps );
		this.scrollContainer = query( nextProps.scrollContainer )[ 0 ] || global.window;
	}

	shouldComponentUpdate( nextProps, nextState ) {
		return this.props !== nextProps || this.state !== nextState;
	}

	componentWillUnmount() {
		console.log( 'Step.componentWillUnmount' );
		global.window.removeEventListener( 'resize', this.onScrollOrResize );
		this.scrollContainer.removeEventListener( 'scroll', this.onScrollOrResize );

		const { isLastStep } = this.props;
		const { quit, step, tour, tourVersion } = this.context;

		if ( isLastStep ) {
			tracks.recordEvent( 'calypso_guided_tours_finished', {
				step,
				tour,
				tour_version: tourVersion,
			} );

			quit( { finished: isLastStep } );
		}
	}

	onScrollOrResize = debounce( () => {
		this.setStepPosition( this.props );
	}, 100 )

	quitIfInvalidRoute( props, context ) {
		const { step, branching, lastAction } = context;
		const stepBranching = branching[ step ];
		const hasContinue = !! stepBranching.continue;
		const isRouteSet = lastAction.type === 'ROUTE_SET';

		console.log( 'lastAction.type', lastAction.type );
		console.log( 'hasContinue', hasContinue );

		// quit if route was changed to a different section (and we don't have a Continue element)
		if ( ! hasContinue && isRouteSet &&
				this.isDifferentSection( lastAction.path ) ) {
			defer( () => {
				console.log( 'Step.quitIfInvalidRoute quitting' );
				this.context.quit();
			} );
		}
	}

	isDifferentSection( path ) {
		console.log( 'isDifferentSection', path );
		console.log( 'this.pathToSection( path )', this.pathToSection( path ) );
		console.log( 'this.section', this.section );
		return this.section &&
			this.section !== this.pathToSection( path );
	}

	pathToSection( path ) {
		return path.split( '/' ).slice( 0, 2 ).join( '/' );
	}

	skipIfInvalidContext( props, context ) {
		const { when, next } = props;
		if ( when && ! context.isValid( when ) ) {
			this.context.next( this.tour, next ); //TODO(ehg): use future branching code get next step
		}
	}

	nextStep() {
		const { branching, step } = this.context;
		const stepBranching = branching[ step ];
		const firstKey = Object.keys( stepBranching )[ 0 ];
		return stepBranching[ firstKey ];
	}

	setStepPosition( props ) {
		const { placement, target } = props;
		const stepPos = getStepPosition( { placement, targetSlug: target } );
		const stepCoords = posToCss( stepPos );
		this.setState( { stepPos, stepCoords } );
	}

	render() {
		const { when, children } = this.props;

		if ( when && ! this.context.isValid( when ) ) {
			return null;
		}

		const { arrow, placement, target: targetSlug } = this.props;
		const stepPos = getStepPosition( { placement, targetSlug } );
		const stepCoords = posToCss( stepPos );

		const classes = [
			this.props.className,
			'guided-tours__step',
			'guided-tours__step-glow',
			targetSlug && 'guided-tours__step-pointing',
			targetSlug && 'guided-tours__step-pointing-' + getValidatedArrowPosition( {
				targetSlug,
				arrow,
				stepPos,
			} ),
		].filter( Boolean );

		return (
			<Card className={ classNames( ...classes ) } style={ stepCoords } >
				{ children }
			</Card>
		);
	}
}

export class Next extends Component {
	static propTypes = {
		step: PropTypes.string.isRequired,
		children: PropTypes.node,
	};

	static contextTypes = contextTypes;

	constructor( props, context ) {
		super( props, context );
	}

	onClick = () => {
		tracks.recordEvent( 'calypso_guided_tours_next', {
			step: this.context.step,
			tour_version: this.context.tourVersion,
			tour: this.context.tour,
		} );
		this.context.next( this.context.tour, this.props.step );
	}

	render() {
		const { children } = this.props;
		return (
			<Button primary onClick={ this.onClick }>
				{ children || translate( 'Next' ) }
			</Button>
		);
	}
}

export class Quit extends Component {
	static propTypes = {
		children: PropTypes.node,
		primary: PropTypes.bool,
	};

	static contextTypes = contextTypes;

	constructor( props, context ) {
		super( props, context );
	}

	onClick = () => {
		const { isLastStep } = this.props;

		if ( ! this.props.isLastStep ) {
			tracks.recordEvent( 'calypso_guided_tours_quit', {
				step: this.context.step,
				tour_version: this.context.tourVersion,
				tour: this.context.tour,
			} );
		}
		this.context.quit( { finished: isLastStep } );
	}

	render() {
		const { children, primary } = this.props;
		return (
			<Button onClick={ this.onClick } primary={ primary }>
				{ children || translate( 'Quit' ) }
			</Button>
		);
	}
}

export class Continue extends Component {
	static contextTypes = contextTypes;

	static propTypes = {
		children: PropTypes.node,
		click: PropTypes.bool,
		hidden: PropTypes.bool,
		icon: PropTypes.string,
		step: PropTypes.string.isRequired,
		target: PropTypes.string,
		when: PropTypes.func,
	};

	constructor( props, context ) {
		super( props, context );
	}

	componentDidMount() {
		! this.props.hidden && this.addTargetListener();
		this.quitIfInvalidRoute( this.props, this.context );
	}

	componentWillUnmount() {
		! this.props.hidden && this.removeTargetListener();
	}

	componentWillReceiveProps( nextProps, nextContext ) {
		nextProps.when && nextContext.isValid( nextProps.when ) && this.onContinue();
	}

	componentWillUpdate() {
		this.removeTargetListener();
	}

	componentDidUpdate( prevProps, prevState ) {
		this.quitIfInvalidRoute( this.props, this.context );
		this.addTargetListener();
	}

	quitIfInvalidRoute( props, context ) {
		console.log( 'Continue.quitIfInvalidRoute', props, context );
		defer( () => {
			const quit = this.context.quit;
			const target = targetForSlug( props.target );
			// quit if we have a target but cant find it
			if ( props.target && ! target ) {
				console.log( '++++++++ quiting from quitIfInvalidRoute' );
				quit();
			}
		} );
	}

	onContinue = () => {
		tracks.recordEvent( 'calypso_guided_tours_next', {
			step: this.context.step,
			tour_version: this.context.tourVersion,
			tour: this.context.tour,
		} );

		this.context.next( this.context.tour, this.props.step );
	}

	addTargetListener() {
		const { target = false, click, when } = this.props;
		const targetNode = targetForSlug( target );

		if ( click && ! when && targetNode && targetNode.addEventListener ) {
			targetNode.addEventListener( 'click', this.onContinue );
			targetNode.addEventListener( 'touchstart', this.onContinue );
		}
	}

	removeTargetListener() {
		const { target = false, click, when } = this.props;
		const targetNode = targetForSlug( target );

		if ( click && ! when && targetNode && targetNode.removeEventListener ) {
			targetNode.removeEventListener( 'click', this.onContinue );
			targetNode.removeEventListener( 'touchstart', this.onContinue );
		}
	}

	render() {
		if ( this.props.hidden ) {
			return null;
		}

		return <i>{ this.props.children || translate( 'Click to continue.' ) }</i>;
	}
}

export class Link extends Component {
	constructor( props ) {
		super( props );
	}

	render() {
		return (
			<div className="guided-tours__external-link">
				<ExternalLink target="_blank" icon={ true } href={ this.props.href }>{ this.props.children }</ExternalLink>
			</div>
		);
	}
}

//FIXME: where do these functions belong?
const branching = element => {
	if ( ! element || ! element.props ) {
		return [];
	}

	if ( element.props.step ) {
		return [ element.type.name.toLowerCase(), element.props.step ];
	}

	return flatMap(
		React.Children.toArray( element.props.children ),
		c => branching( c ) || []
	);
};

const tourBranching = tourTree => {
	const steps = React.Children
		.toArray( tourTree.props.children );

	const stepsBranching = steps
		.map( branching )
		.map( xs => chunk( xs, 2 ) )
		.map( fromPairs );

	return zipObject(
		steps.map( property( 'props.name' ) ),
		stepsBranching
	);
};

export const makeTour = tree => {
	const tour = ( { stepName, isValid, lastAction, next, quit } ) =>
		React.cloneElement( tree, {
<<<<<<< HEAD
			stepName, isValid, lastAction, next, quit,
=======
			stepName, isValid, next, quit,
>>>>>>> 44f8f05d
			branching: tourBranching( tree ),
		} );

	tour.propTypes = {
		stepName: PropTypes.string.isRequired,
		isValid: PropTypes.func.isRequired,
		lastAction: PropTypes.object,
		next: PropTypes.func.isRequired,
		quit: PropTypes.func.isRequired,
		branching: PropTypes.object.isRequired,
	};
	tour.meta = omit( tree.props, 'children' );
	return tour;
};

export const combineTours = tours => {
	const combined = ( props ) => {
		const tour = tours[ props.tourName ];
		return tour ? tour( props ) : null;
	};
	combined.meta = mapValues( tours, property( 'meta' ) );

	return combined;
};<|MERGE_RESOLUTION|>--- conflicted
+++ resolved
@@ -57,13 +57,8 @@
 	static childContextTypes = contextTypes;
 
 	getChildContext() {
-<<<<<<< HEAD
 		const { branching, next, quit, isValid, lastAction, tour, tourVersion, step } = this.tourMeta;
 		return { branching, next, quit, isValid, lastAction, tour, tourVersion, step };
-=======
-		const { branching, next, quit, isValid, tour, tourVersion, step } = this.tourMeta;
-		return { branching, next, quit, isValid, tour, tourVersion, step };
->>>>>>> 44f8f05d
 	}
 
 	constructor( props, context ) {
@@ -76,13 +71,8 @@
 	}
 
 	setTourMeta( props ) {
-<<<<<<< HEAD
 		const { branching, next, quit, isValid, lastAction, name, version, stepName } = props;
 		this.tourMeta = { branching, next, quit, isValid, lastAction, tour: name, tourVersion: version, step: stepName };
-=======
-		const { branching, next, quit, isValid, name, version, stepName } = props;
-		this.tourMeta = { branching, next, quit, isValid, tour: name, tourVersion: version, step: stepName };
->>>>>>> 44f8f05d
 	}
 
 	render() {
@@ -309,7 +299,7 @@
 				tour_version: this.context.tourVersion,
 				tour: this.context.tour,
 			} );
-		}
+	}
 		this.context.quit( { finished: isLastStep } );
 	}
 
@@ -462,11 +452,7 @@
 export const makeTour = tree => {
 	const tour = ( { stepName, isValid, lastAction, next, quit } ) =>
 		React.cloneElement( tree, {
-<<<<<<< HEAD
 			stepName, isValid, lastAction, next, quit,
-=======
-			stepName, isValid, next, quit,
->>>>>>> 44f8f05d
 			branching: tourBranching( tree ),
 		} );
 
