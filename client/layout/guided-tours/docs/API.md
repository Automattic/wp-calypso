--- conflicted
+++ resolved
@@ -10,11 +10,7 @@
 
 * `name`: (string) Unique name of tour in camelCase.
 * `version` (string): Version identifier. We use date string like "20161224".
-<<<<<<< HEAD
-* `path` (string or array, optional): Use this prop to limit tour only to some path prefix (or more prefixes if array). Example: `[ '/stats', '/settings' ]`
-=======
 * `path` (string or array, optional): Use this prop to limit tour only to some path prefix (or more prefixes if array). Example: `path={ [ '/stats', '/settings' ] }`
->>>>>>> 30516cec
 * `when` (function, optional): This is a Redux selector function. Use this to define conditions for the tour to start. Can be overridden by adding a `tour` query argument to the URL like so: `?tour=tourName`, in which case the tour will be triggered even if `when` would evaluate to `false`. This is useful for sending along a tour via email or chat. On the other hand, the framework will try to not trigger a tour multiple times (see `toursSeen` in [ARCHITECTURE.md](./ARCHITECTURE.md)).
 * `children` (nodes): only supported type is `<Step>`
 
