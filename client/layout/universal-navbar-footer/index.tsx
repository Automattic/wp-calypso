--- conflicted
+++ resolved
@@ -10,11 +10,10 @@
 
 const UniversalNavbarFooter = () => {
 	const translate = useTranslate();
-<<<<<<< HEAD
-	const realPathName = getRealPathName( window.location.pathname.slice( 1 ) );
-=======
 	const { shouldSeeDoNotSell, isDoNotSell, onSetDoNotSell } = useDoNotSell();
 	const [ isDialogOpen, setIsDialogOpen ] = useState( false );
+
+	const realPathName = getRealPathName( window.location.pathname.slice( 1 ) );
 
 	const openDialog = useCallback( () => {
 		setIsDialogOpen( true );
@@ -22,7 +21,6 @@
 	const closeDialog = useCallback( () => {
 		setIsDialogOpen( false );
 	}, [] );
->>>>>>> 77c62291
 
 	return (
 		<>
@@ -153,13 +151,7 @@
 									</a>
 								</li>
 								<li>
-<<<<<<< HEAD
 									<a href="https://wordpress.com/learn/">{ translate( 'Learn WordPress' ) }</a>
-=======
-									<a href="https://wordpress.com/courses/" target="_self">
-										{ translate( 'WordPress Courses' ) }
-									</a>
->>>>>>> 77c62291
 								</li>
 								<li>
 									<a href="https://developer.wordpress.com/" data-is_external="1">
