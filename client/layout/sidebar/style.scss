--- conflicted
+++ resolved
@@ -192,23 +192,6 @@
 			}
 		}
 	}
-<<<<<<< HEAD
-
-	.noticon-external {
-		position: absolute;
-			top: 15px;
-			right: 19px;
-		z-index: z-index( 'icon-parent', '.sidebar__menu .noticon-external' );
-		color: lighten( $gray, 20% );
-
-		@include breakpoint( "<660px" ) {
-			top: 9px;
-			right: 16px;
-			font-size: 32px;
-		}
-	}
-=======
->>>>>>> 4c03b695
 }
 
 a.sidebar__button, form.sidebar__button {
