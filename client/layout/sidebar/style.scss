--- conflicted
+++ resolved
@@ -204,13 +204,8 @@
 		}
 
 		.sidebar__button {
-<<<<<<< HEAD
 			color: var( --color-neutral-700 );
-			border: 1px solid $gray-darken-30;
-=======
-			color: $gray-dark;
 			border: 1px solid var( --color-neutral-600 );
->>>>>>> 3b010347
 
 			&:hover {
 				color: var( --sidebar-menu-selected-a-color );
