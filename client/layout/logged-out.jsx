--- conflicted
+++ resolved
@@ -136,22 +136,24 @@
 					{ secondary }
 				</div>
 			</div>
-<<<<<<< HEAD
-			{ config.isEnabled( 'gdpr-banner' ) && <GdprBanner showGdprBanner={ showGdprBanner } /> }
-			{ [ 'themes', 'theme', 'plugins' ].includes( sectionName ) && (
-=======
 			{ config.isEnabled( 'cookie-banner' ) && (
 				<CookieBannerContainerSSR serverShow={ showGdprBanner } />
 			) }
 
 			{ sectionName === 'plugins' && (
->>>>>>> 77c62291
 				<>
 					<UniversalNavbarFooter />
 					<UniversalNavbarFooterAutomattic />
 					{ config.isEnabled( 'layout/support-article-dialog' ) && (
 						<AsyncLoad require="calypso/blocks/support-article-dialog" placeholder={ null } />
 					) }
+				</>
+			) }
+
+			{ [ 'themes', 'theme' ].includes( sectionName ) && (
+				<>
+					<UniversalNavbarFooter />
+					<UniversalNavbarFooterAutomattic />
 				</>
 			) }
 		</div>
