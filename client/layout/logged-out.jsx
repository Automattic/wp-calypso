--- conflicted
+++ resolved
@@ -138,10 +138,7 @@
 	const currentRoute = getCurrentRoute( state );
 	const isJetpackLogin = startsWith( currentRoute, '/log-in/jetpack' );
 	const noMasterbarForRoute = startsWith( currentRoute, '/log-in/jetpack' );
-<<<<<<< HEAD
-=======
 	const isPopup = '1' === get( getCurrentQueryArguments( state ), 'is_popup' );
->>>>>>> 0911f704
 	const noMasterbarForSection = 'signup' === section.name || 'jetpack-connect' === section.name;
 	const isJetpackWooCommerceFlow =
 		'woocommerce-setup-wizard' === get( getCurrentQueryArguments( state ), 'from' );
