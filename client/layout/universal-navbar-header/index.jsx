import './nav-style.scss';
import { useLocalizeUrl } from '@automattic/i18n-utils';
import { useTranslate, getLocaleSlug } from 'i18n-calypso';
import { useState } from 'react';
import { useSelector } from 'react-redux';
import WordPressWordmark from 'calypso/components/wordpress-wordmark';
import UniversalNavbarBtnMenuItem from 'calypso/layout/universal-navbar-header/btn-menu-item.jsx';
import UniversalNavbarLiMenuItem from 'calypso/layout/universal-navbar-header/li-menu-item.jsx';
import { addQueryArgs } from 'calypso/lib/route';
import { isUserLoggedIn } from 'calypso/state/current-user/selectors';
import { getSectionName } from 'calypso/state/ui/selectors';

const UniversalNavbarHeader = () => {
	const translate = useTranslate();
	const localizeUrl = useLocalizeUrl();
	const locale = getLocaleSlug() ?? undefined;
	const [ isMobileMenuOpen, setMobileMenuOpen ] = useState( false );
	const sectionName = useSelector( getSectionName );
	const isLoggedIn = useSelector( isUserLoggedIn );

	const startUrl = addQueryArgs(
		{
			ref: sectionName + '-lp',
		},
		sectionName === 'plugins'
			? localizeUrl( '//wordpress.com/start/business', locale, isLoggedIn )
			: localizeUrl( '//wordpress.com/start', locale, isLoggedIn )
	);

	return (
		<div>
			<div className="x-root lpc-header-nav-wrapper">
				<div className="lpc-header-nav-container">
					{ /*<!-- Nav bar starts here. -->*/ }
					<div className="masterbar-menu">
						<div className="masterbar">
							<nav className="x-nav" aria-label="WordPress.com">
								<ul className="x-nav-list x-nav-list__left">
									<li className="x-nav-item">
										<a
											role="menuitem"
											className="x-nav-link x-nav-link__logo x-link"
											href={ localizeUrl( '//wordpress.com' ) }
											target="_self"
										>
											<WordPressWordmark className="x-icon x-icon__logo" />
											<span className="x-hidden">WordPress.com</span>
										</a>
									</li>
									<li className="x-nav-item x-nav-item__wide">
										<UniversalNavbarBtnMenuItem
											className="x-nav-link x-link"
											elementContent={ translate( 'Products' ) }
										/>
										<div
											className="x-dropdown-content"
											data-dropdown-name="products"
											role="menu"
											aria-label={ translate( 'Products' ) }
											aria-hidden="true"
										>
											<ul>
												<UniversalNavbarLiMenuItem
													titleValue={ translate( 'WordPress Hosting' ) }
													elementContent={ translate( 'WordPress Hosting' ) }
													urlValue={ localizeUrl( '//wordpress.com/hosting/' ) }
													type="dropdown"
													target="_self"
												/>
												<UniversalNavbarLiMenuItem
													titleValue={ translate( 'Domain Names' ) }
													elementContent={ translate( 'Domain Names' ) }
													urlValue={ localizeUrl( '//wordpress.com/domains/' ) }
													type="dropdown"
													target="_self"
												/>
												<UniversalNavbarLiMenuItem
													titleValue={ translate( 'Website Builder' ) }
													elementContent={ translate( 'Website Builder' ) }
													urlValue={ localizeUrl( '//wordpress.com/website-builder/' ) }
													type="dropdown"
													target="_self"
												/>
												<UniversalNavbarLiMenuItem
													titleValue={ translate( 'Create a Blog' ) }
													elementContent={ translate( 'Create a Blog' ) }
													urlValue={ localizeUrl( '//wordpress.com/create-blog/' ) }
													type="dropdown"
													target="_self"
												/>
												<UniversalNavbarLiMenuItem
													titleValue={ translate( 'Professional Email' ) }
													elementContent={ translate( 'Professional Email' ) }
													urlValue={ localizeUrl( '//wordpress.com/professional-email/' ) }
													type="dropdown"
													target="_self"
												/>
											</ul>
											<div className="x-dropdown-content-separator"></div>
											<ul>
												<UniversalNavbarLiMenuItem
													titleValue={ translate( 'Enterprise' ) }
													elementContent={ translate( 'Enterprise' ) }
													urlValue="https://wpvip.com/?utm_source=WordPresscom&utm_medium=automattic_referral&utm_campaign=top_nav"
													type="dropdown"
												/>
											</ul>
										</div>
									</li>
									<li className="x-nav-item x-nav-item__wide">
										<UniversalNavbarBtnMenuItem
											className="x-nav-link x-link"
											elementContent={ translate( 'Features' ) }
										/>
										<div
											className="x-dropdown-content"
											data-dropdown-name="features"
											role="menu"
											aria-label={ translate( 'Features' ) }
											aria-hidden="true"
										>
											<ul>
												<UniversalNavbarLiMenuItem
													titleValue={ translate( 'Features' ) }
													elementContent={ translate( 'Overview' ) }
													urlValue={ localizeUrl( '//wordpress.com/features/' ) }
													type="dropdown"
													target="_self"
												/>
											</ul>
											<div className="x-dropdown-content-separator"></div>
											<ul>
												<UniversalNavbarLiMenuItem
													titleValue={ translate( 'WordPress Themes' ) }
													elementContent={ translate( 'WordPress Themes' ) }
													urlValue={ localizeUrl( '//wordpress.com/themes', locale, isLoggedIn ) }
													type="dropdown"
												/>
												<UniversalNavbarLiMenuItem
													titleValue={ translate( 'WordPress Plugins' ) }
													elementContent={ translate( 'WordPress Plugins' ) }
													urlValue={ localizeUrl( '//wordpress.com/plugins', locale, isLoggedIn ) }
													type="dropdown"
												/>
												<UniversalNavbarLiMenuItem
													titleValue={ translate( 'Google Apps' ) }
													elementContent={ translate( 'Google Apps' ) }
													urlValue={ localizeUrl( '//wordpress.com/google/' ) }
													type="dropdown"
													target="_self"
												/>
											</ul>
										</div>
									</li>
									<li className="x-nav-item x-nav-item__wide">
										<UniversalNavbarBtnMenuItem
											className="x-nav-link x-link"
											elementContent={ translate( 'Resources' ) }
										/>
										<div
											className="x-dropdown-content"
											data-dropdown-name="resources"
											role="menu"
											aria-label={ translate( 'Resources' ) }
											aria-hidden="true"
										>
											<ul>
												<UniversalNavbarLiMenuItem
													titleValue={ translate( 'Support' ) }
													elementContent={ translate( 'WordPress.com Support' ) }
													urlValue={ localizeUrl( '//wordpress.com/support/' ) }
													type="dropdown"
												/>
												<UniversalNavbarLiMenuItem
													titleValue={ translate( 'News' ) }
													elementContent={ translate( 'News' ) }
													urlValue={ localizeUrl( '//wordpress.com/blog/' ) }
													type="dropdown"
													target="_self"
												/>
												<UniversalNavbarLiMenuItem
													titleValue={ translate( 'Website Building Tips' ) }
													elementContent={ translate( 'Website Building Tips' ) }
													urlValue={ localizeUrl( '//wordpress.com/go/' ) }
													type="dropdown"
													target="_self"
												/>
												<UniversalNavbarLiMenuItem
													titleValue={ translate( 'Business Name Generator' ) }
													elementContent={ translate( 'Business Name Generator' ) }
													urlValue={ localizeUrl( '//wordpress.com/business-name-generator/' ) }
													type="dropdown"
													target="_self"
												/>
												<UniversalNavbarLiMenuItem
													titleValue={ translate( 'Logo Maker' ) }
													elementContent={ translate( 'Logo Maker' ) }
													urlValue={ localizeUrl( '//wordpress.com/logo-maker/' ) }
													type="dropdown"
													target="_self"
												/>
												<UniversalNavbarLiMenuItem
													titleValue={ translate( 'Daily Webinars' ) }
													elementContent={ translate( 'Daily Webinars' ) }
													urlValue={ localizeUrl( '//wordpress.com/webinars/' ) }
													type="dropdown"
													target="_self"
												/>
												<UniversalNavbarLiMenuItem
<<<<<<< HEAD
													titleValue={ translate( 'Learn WordPress' ) }
													elementContent={ translate( 'Learn WordPress' ) }
													urlValue="//wordpress.com/learn/"
=======
													titleValue={ translate( 'WordPress Courses' ) }
													elementContent={ translate( 'WordPress Courses' ) }
													urlValue={ localizeUrl( '//wordpress.com/courses/' ) }
>>>>>>> fbb64eee
													type="dropdown"
													target="_self"
												/>
											</ul>
										</div>
									</li>
									<UniversalNavbarLiMenuItem
										className="x-nav-item x-nav-item__wide"
										titleValue={ translate( 'Plans & Pricing' ) }
										elementContent={ translate( 'Plans & Pricing' ) }
										urlValue={ localizeUrl( '//wordpress.com/pricing/' ) }
										type="nav"
										target="_self"
									/>
								</ul>
								<ul className="x-nav-list x-nav-list__right">
									<UniversalNavbarLiMenuItem
										className="x-nav-item x-nav-item__wide"
										titleValue={ translate( 'Log In' ) }
										elementContent={ translate( 'Log In' ) }
										urlValue={ localizeUrl( '//wordpress.com/log-in', locale, isLoggedIn ) }
										type="nav"
									/>
									<UniversalNavbarLiMenuItem
										className="x-nav-item x-nav-item__wide"
										titleValue={ translate( 'Get Started' ) }
										elementContent={ translate( 'Get Started' ) }
										urlValue={ startUrl }
										type="nav"
										typeClassName="x-nav-link x-nav-link__primary x-link cta-btn-nav"
									/>
									<li className="x-nav-item x-nav-item__narrow">
										<button
											role="menuitem"
											className="x-nav-link x-nav-link__menu x-link"
											aria-haspopup="true"
											aria-expanded="false"
											onClick={ () => setMobileMenuOpen( true ) }
										>
											<span className="x-hidden">{ translate( 'Menu' ) }</span>
											<span className="x-icon x-icon__menu">
												<span></span>
												<span></span>
												<span></span>
											</span>
										</button>
									</li>
								</ul>
							</nav>
						</div>
					</div>
					{ /*<!-- Nav bar ends here. -->*/ }

					{ /*<!-- Mobile menu starts here. -->*/ }
					<div
						className={ isMobileMenuOpen ? 'x-menu x-menu__active x-menu__open' : 'x-menu' }
						role="menu"
						aria-label={ translate( 'WordPress.com Navigation Menu' ) }
						aria-hidden="true"
					>
						<div className="x-menu-overlay"></div>
						<div className="x-menu-content">
							<button
								className="x-menu-button x-link"
								onClick={ () => setMobileMenuOpen( false ) }
								tabIndex="-1"
							>
								<span className="x-hidden">{ translate( 'Close the navigation menu' ) }</span>
								<span className="x-icon x-icon__close">
									<span></span>
									<span></span>
								</span>
							</button>
							<div className="x-menu-list">
								<div className="x-menu-list-title">{ translate( 'Get Started' ) }</div>
								<ul className="x-menu-grid">
									<UniversalNavbarLiMenuItem
										titleValue={ translate( 'Sign Up' ) }
										elementContent={ translate( 'Sign Up' ) }
										urlValue={ startUrl }
										type="menu"
									/>
									<UniversalNavbarLiMenuItem
										titleValue={ translate( 'Log In' ) }
										elementContent={ translate( 'Log In' ) }
										urlValue={ localizeUrl( '//wordpress.com/log-in', locale, isLoggedIn ) }
										type="menu"
									/>
								</ul>
							</div>
							<div className="x-menu-list">
								<div className="x-hidden">{ translate( 'About' ) }</div>
								<ul className="x-menu-grid">
									<UniversalNavbarLiMenuItem
										titleValue={ translate( 'Plans & Pricing' ) }
										elementContent={ translate( 'Plans & Pricing' ) }
										urlValue={ localizeUrl( '//wordpress.com/pricing/' ) }
										type="menu"
									/>
								</ul>
							</div>
							<div className="x-menu-list">
								<div className="x-menu-list-title">{ translate( 'Products' ) }</div>
								<ul className="x-menu-grid">
									<UniversalNavbarLiMenuItem
										titleValue={ translate( 'WordPress Hosting' ) }
										elementContent={ translate( 'WordPress Hosting' ) }
										urlValue={ localizeUrl( '//wordpress.com/hosting/' ) }
										type="menu"
									/>
									<UniversalNavbarLiMenuItem
										titleValue={ translate( 'Domain Names' ) }
										elementContent={ translate( 'Domain Names' ) }
										urlValue={ localizeUrl( '//wordpress.com/domains/' ) }
										type="menu"
									/>
									<UniversalNavbarLiMenuItem
										titleValue={ translate( 'Website Builder' ) }
										elementContent={ translate( 'Website Builder' ) }
										urlValue={ localizeUrl( '//wordpress.com/website-builder/' ) }
										type="menu"
									/>
									<UniversalNavbarLiMenuItem
										titleValue={ translate( 'Create a Blog' ) }
										elementContent={ translate( 'Create a Blog' ) }
										urlValue={ localizeUrl( '//wordpress.com/create-blog/' ) }
										type="menu"
									/>
									<UniversalNavbarLiMenuItem
										titleValue={ translate( 'Professional Email' ) }
										elementContent={ translate( 'Professional Email' ) }
										urlValue={ localizeUrl( '//wordpress.com/professional-email/' ) }
										type="menu"
									/>
									<UniversalNavbarLiMenuItem
										titleValue={ translate( 'Enterprise' ) }
										elementContent={ translate( 'Enterprise' ) }
										urlValue="https://wpvip.com/?utm_source=WordPresscom&utm_medium=automattic_referral&utm_campaign=top_nav"
										type="menu"
									/>
								</ul>
							</div>
							<div className="x-menu-list">
								<div className="x-menu-list-title">{ translate( 'Features' ) }</div>
								<ul className="x-menu-grid">
									<UniversalNavbarLiMenuItem
										titleValue={ translate( 'Features' ) }
										elementContent={ translate( 'Overview' ) }
										urlValue={ localizeUrl( '//wordpress.com/features/' ) }
										type="menu"
									/>
								</ul>
								<ul className="x-menu-grid">
									<UniversalNavbarLiMenuItem
										titleValue={ translate( 'WordPress Themes' ) }
										elementContent={ translate( 'WordPress Themes' ) }
										urlValue={ localizeUrl( '//wordpress.com/themes', locale, isLoggedIn ) }
										type="menu"
									/>
									<UniversalNavbarLiMenuItem
										titleValue={ translate( 'WordPress Plugins' ) }
										elementContent={ translate( 'WordPress Plugins' ) }
										urlValue={ localizeUrl( '//wordpress.com/plugins', locale, isLoggedIn ) }
										type="menu"
									/>
									<UniversalNavbarLiMenuItem
										titleValue={ translate( 'Google Apps' ) }
										elementContent={ translate( 'Google Apps' ) }
										urlValue={ localizeUrl( '//wordpress.com/google/' ) }
										type="menu"
									/>
								</ul>
							</div>
							<div className="x-menu-list">
								<div className="x-menu-list-title">{ translate( 'Resources' ) }</div>
								<ul className="x-menu-grid">
									<UniversalNavbarLiMenuItem
										titleValue={ translate( 'Support' ) }
										elementContent={ translate( 'WordPress.com Support' ) }
										urlValue={ localizeUrl( '//wordpress.com/support/' ) }
										type="menu"
									/>
									<UniversalNavbarLiMenuItem
										titleValue={ translate( 'News' ) }
										elementContent={ translate( 'News' ) }
										urlValue={ localizeUrl( '//wordpress.com/blog/' ) }
										type="menu"
									/>
									<UniversalNavbarLiMenuItem
										titleValue={ translate( 'Website Building Tips' ) }
										elementContent={ translate( 'Website Building Tips' ) }
										urlValue={ localizeUrl( '//wordpress.com/go/' ) }
										type="menu"
									/>
									<UniversalNavbarLiMenuItem
										titleValue={ translate( 'Business Name Generator' ) }
										elementContent={ translate( 'Business Name Generator' ) }
										urlValue={ localizeUrl( '//wordpress.com/business-name-generator/' ) }
										type="menu"
									/>
									<UniversalNavbarLiMenuItem
										titleValue={ translate( 'Logo Maker' ) }
										elementContent={ translate( 'Logo Maker' ) }
										urlValue={ localizeUrl( '//wordpress.com/logo-maker/' ) }
										type="menu"
									/>
									<UniversalNavbarLiMenuItem
										titleValue={ translate( 'Daily Webinars' ) }
										elementContent={ translate( 'Daily Webinars' ) }
										urlValue={ localizeUrl( '//wordpress.com/webinars/' ) }
										type="menu"
									/>
									<UniversalNavbarLiMenuItem
<<<<<<< HEAD
										titleValue={ translate( 'Learn WordPress' ) }
										elementContent={ translate( 'Learn WordPress' ) }
										urlValue="//wordpress.com/learn/"
=======
										titleValue={ translate( 'WordPress Courses' ) }
										elementContent={ translate( 'WordPress Courses' ) }
										urlValue={ localizeUrl( '//wordpress.com/courses/' ) }
>>>>>>> fbb64eee
										type="menu"
									/>
								</ul>
							</div>
						</div>
					</div>
					{ /*<!-- Mobile menu ends here. -->*/ }
				</div>
			</div>
		</div>
	);
};

export default UniversalNavbarHeader;<|MERGE_RESOLUTION|>--- conflicted
+++ resolved
@@ -207,15 +207,9 @@
 													target="_self"
 												/>
 												<UniversalNavbarLiMenuItem
-<<<<<<< HEAD
-													titleValue={ translate( 'Learn WordPress' ) }
-													elementContent={ translate( 'Learn WordPress' ) }
-													urlValue="//wordpress.com/learn/"
-=======
 													titleValue={ translate( 'WordPress Courses' ) }
 													elementContent={ translate( 'WordPress Courses' ) }
 													urlValue={ localizeUrl( '//wordpress.com/courses/' ) }
->>>>>>> fbb64eee
 													type="dropdown"
 													target="_self"
 												/>
@@ -429,15 +423,9 @@
 										type="menu"
 									/>
 									<UniversalNavbarLiMenuItem
-<<<<<<< HEAD
-										titleValue={ translate( 'Learn WordPress' ) }
-										elementContent={ translate( 'Learn WordPress' ) }
-										urlValue="//wordpress.com/learn/"
-=======
 										titleValue={ translate( 'WordPress Courses' ) }
 										elementContent={ translate( 'WordPress Courses' ) }
 										urlValue={ localizeUrl( '//wordpress.com/courses/' ) }
->>>>>>> fbb64eee
 										type="menu"
 									/>
 								</ul>
