/** @format */

/**
 * External dependencies
 */

import { property, sortBy } from 'lodash';
import React from 'react';
import createReactClass from 'create-react-class';
import { connect } from 'react-redux';
import classnames from 'classnames';

/**
 * Internal dependencies
 */
import AsyncLoad from 'components/async-load';
import MasterbarLoggedIn from 'layout/masterbar/logged-in';
import MasterbarLoggedOut from 'layout/masterbar/logged-out';
/* eslint-disable no-restricted-imports */
import observe from 'lib/mixins/data-observe';
/* eslint-enable no-restricted-imports */
import GlobalNotices from 'components/global-notices';
import notices from 'notices';
import translator from 'lib/translator-jumpstart';
import TranslatorLauncher from './community-translator/launcher';
import GuidedTours from 'layout/guided-tours';
import config from 'config';
import PulsingDot from 'components/pulsing-dot';
import OfflineStatus from 'layout/offline-status';
import QueryPreferences from 'components/data/query-preferences';

/**
 * Internal dependencies
 */
import PropTypes from 'prop-types';
import QuerySites from 'components/data/query-sites';
import { isOffline } from 'state/application/selectors';
import { hasSidebar, masterbarIsVisible } from 'state/ui/selectors';
import InlineHelp from 'blocks/inline-help';
import isHappychatOpen from 'state/happychat/selectors/is-happychat-open';
import SitePreview from 'blocks/site-preview';
import { getCurrentLayoutFocus } from 'state/ui/layout-focus/selectors';
import DocumentHead from 'components/data/document-head';
import NpsSurveyNotice from 'layout/nps-survey-notice';
import AppBanner from 'blocks/app-banner';
import { getPreference } from 'state/preferences/selectors';
import JITM from 'blocks/jitm';
import KeyboardShortcutsMenu from 'lib/keyboard-shortcuts/menu';
import SupportUser from 'support/support-user';
import isHappychatPanelHidden from 'state/happychat/selectors/is-happychat-panel-hidden';
import wasHappychatRecentlyActive from 'state/happychat/selectors/was-happychat-recently-active';
import hasActiveHappychatSession from 'state/happychat/selectors/has-active-happychat-session';
<<<<<<< HEAD
=======
import { isE2ETest } from 'lib/e2e';
>>>>>>> 52594d14

/* eslint-disable react/no-deprecated */
const Layout = createReactClass( {
	/* eslint-enable react/no-deprecated */
	displayName: 'Layout',

	mixins: [ observe( 'user' ) ],

	propTypes: {
		primary: PropTypes.element,
		secondary: PropTypes.element,
		user: PropTypes.object,
		focus: PropTypes.object,
		// connected props
		masterbarIsHidden: PropTypes.bool,
		isLoading: PropTypes.bool,
		isSupportUser: PropTypes.bool,
		section: PropTypes.oneOfType( [ PropTypes.bool, PropTypes.object ] ),
		isOffline: PropTypes.bool,
		colorSchemePreference: PropTypes.string,
	},

	newestSite: function() {
		return sortBy( this.props.sites, property( 'ID' ) ).pop();
	},

	renderMasterbar: function() {
		if ( ! this.props.user ) {
			return <MasterbarLoggedOut sectionName={ this.props.section.name } />;
		}

		return (
			<MasterbarLoggedIn
				user={ this.props.user }
				section={ this.props.section.group }
				sites={ this.props.sites }
			/>
		);
	},

	renderPreview() {
		if ( config.isEnabled( 'preview-layout' ) && this.props.section.group === 'sites' ) {
			return <SitePreview />;
		}
	},

	render: function() {
		const { isChatOpen, isChatSessionActive, wasChatRecentlyActive } = this.props;
		const shouldLoadChat = wasChatRecentlyActive || isChatOpen || isChatSessionActive;

		const sectionClass = classnames(
				'layout',
				'color-scheme',
				`is-${ this.props.colorSchemePreference }`,
				`is-group-${ this.props.section.group }`,
				`is-section-${ this.props.section.name }`,
				`focus-${ this.props.currentLayoutFocus }`,
				{ 'is-support-user': this.props.isSupportUser },
				{ 'has-no-sidebar': ! this.props.hasSidebar },
				{ 'has-chat': isChatOpen && this.props.isChatPanelVisible },
				{ 'has-no-masterbar': this.props.masterbarIsHidden }
			),
			loadingClass = classnames( {
				layout__loader: true,
				'is-active': this.props.isLoading,
			} );

		return (
			<div className={ sectionClass }>
				<DocumentHead />
				<QuerySites primaryAndRecent />
				<QuerySites allSites />
				<QueryPreferences />
				{ <GuidedTours /> }
				{ config.isEnabled( 'nps-survey/notice' ) && ! isE2ETest() && <NpsSurveyNotice /> }
				{ config.isEnabled( 'keyboard-shortcuts' ) ? <KeyboardShortcutsMenu /> : null }
				{ this.renderMasterbar() }
				{ config.isEnabled( 'support-user' ) && <SupportUser /> }
				<div className={ loadingClass }>
					<PulsingDot active={ this.props.isLoading } />
				</div>
				{ this.props.isOffline && <OfflineStatus /> }
				<div id="content" className="layout__content">
					{ config.isEnabled( 'jitms' ) && <JITM /> }
					<GlobalNotices
						id="notices"
						notices={ notices.list }
						forcePinned={ 'post' === this.props.section.name }
					/>

					<div id="secondary" className="layout__secondary" role="navigation">
						{ this.props.secondary }
					</div>
					<div id="primary" className="layout__primary">
						{ this.props.primary }
					</div>
				</div>
				<TranslatorLauncher
					isEnabled={ translator.isEnabled() }
					isActive={ translator.isActivated() }
				/>
				{ this.renderPreview() }
				{ config.isEnabled( 'happychat' ) &&
					shouldLoadChat && (
<<<<<<< HEAD
						<AsyncLoad
							require="blocks/happychat/chat-panel"
							minimized={ this.props.wasChatRecentlyActive }
						/>
					) }
=======
					<AsyncLoad
						require="blocks/happychat/chat-panel"
						minimized={ this.props.wasChatRecentlyActive }
					/>
				) }
>>>>>>> 52594d14
				{ 'development' === process.env.NODE_ENV && (
					<AsyncLoad require="components/webpack-build-monitor" placeholder={ null } />
				) }
				<InlineHelp />
				<AppBanner />
			</div>
		);
	},
} );

export default connect( state => {
	const { isLoading, section } = state.ui;
	return {
		masterbarIsHidden: ! masterbarIsVisible( state ),
		isLoading,
		isSupportUser: state.support.isSupportUser,
		section,
		hasSidebar: hasSidebar( state ),
		isOffline: isOffline( state ),
		currentLayoutFocus: getCurrentLayoutFocus( state ),
		isChatOpen: isHappychatOpen( state ),
		isChatSessionActive: hasActiveHappychatSession( state ),
		isChatPanelVisible: ! isHappychatPanelHidden( state ),
		wasChatRecentlyActive: wasHappychatRecentlyActive( state ),
		colorSchemePreference: getPreference( state, 'colorScheme' ),
	};
} )( Layout );<|MERGE_RESOLUTION|>--- conflicted
+++ resolved
@@ -50,10 +50,7 @@
 import isHappychatPanelHidden from 'state/happychat/selectors/is-happychat-panel-hidden';
 import wasHappychatRecentlyActive from 'state/happychat/selectors/was-happychat-recently-active';
 import hasActiveHappychatSession from 'state/happychat/selectors/has-active-happychat-session';
-<<<<<<< HEAD
-=======
 import { isE2ETest } from 'lib/e2e';
->>>>>>> 52594d14
 
 /* eslint-disable react/no-deprecated */
 const Layout = createReactClass( {
@@ -158,19 +155,11 @@
 				{ this.renderPreview() }
 				{ config.isEnabled( 'happychat' ) &&
 					shouldLoadChat && (
-<<<<<<< HEAD
-						<AsyncLoad
-							require="blocks/happychat/chat-panel"
-							minimized={ this.props.wasChatRecentlyActive }
-						/>
-					) }
-=======
 					<AsyncLoad
 						require="blocks/happychat/chat-panel"
 						minimized={ this.props.wasChatRecentlyActive }
 					/>
 				) }
->>>>>>> 52594d14
 				{ 'development' === process.env.NODE_ENV && (
 					<AsyncLoad require="components/webpack-build-monitor" placeholder={ null } />
 				) }
