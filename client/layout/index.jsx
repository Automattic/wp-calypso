import config from '@automattic/calypso-config';
import { shouldShowHelpCenterToUser, shouldLoadInlineHelp } from '@automattic/help-center';
import { isWithinBreakpoint } from '@automattic/viewport';
import { useBreakpoint } from '@automattic/viewport-react';
import classnames from 'classnames';
import PropTypes from 'prop-types';
import { useEffect, Component } from 'react';
import { connect } from 'react-redux';
import AsyncLoad from 'calypso/components/async-load';
import DocumentHead from 'calypso/components/data/document-head';
import QueryPreferences from 'calypso/components/data/query-preferences';
import QuerySiteFeatures from 'calypso/components/data/query-site-features';
import QuerySiteSelectedEditor from 'calypso/components/data/query-site-selected-editor';
import QuerySites from 'calypso/components/data/query-sites';
import JetpackCloudMasterbar from 'calypso/components/jetpack/masterbar';
import { withCurrentRoute } from 'calypso/components/route';
import { retrieveMobileRedirect } from 'calypso/jetpack-connect/persistence-utils';
import wooDnaConfig from 'calypso/jetpack-connect/woo-dna-config';
import HtmlIsIframeClassname from 'calypso/layout/html-is-iframe-classname';
import EmptyMasterbar from 'calypso/layout/masterbar/empty';
import MasterbarLoggedIn from 'calypso/layout/masterbar/logged-in';
import OfflineStatus from 'calypso/layout/offline-status';
import isJetpackCloud from 'calypso/lib/jetpack/is-jetpack-cloud';
import { isWpMobileApp, isWcMobileApp } from 'calypso/lib/mobile-app';
import { isWooOAuth2Client } from 'calypso/lib/oauth2-clients';
import { getMessagePathForJITM } from 'calypso/lib/route';
import UserVerificationChecker from 'calypso/lib/user/verification-checker';
import { isOffline } from 'calypso/state/application/selectors';
import { getCurrentUserId } from 'calypso/state/current-user/selectors';
import hasActiveHappychatSession from 'calypso/state/happychat/selectors/has-active-happychat-session';
import isHappychatOpen from 'calypso/state/happychat/selectors/is-happychat-open';
import { getCurrentOAuth2Client } from 'calypso/state/oauth2-clients/ui/selectors';
import { getPreference } from 'calypso/state/preferences/selectors';
import isAtomicSite from 'calypso/state/selectors/is-site-automated-transfer';
import { isJetpackSite } from 'calypso/state/sites/selectors';
import { isSupportSession } from 'calypso/state/support/selectors';
import { setHelpCenterVisible } from 'calypso/state/ui/help-center-visible/actions';
import { getCurrentLayoutFocus } from 'calypso/state/ui/layout-focus/selectors';
import {
	getSelectedSiteId,
	masterbarIsVisible,
	getSidebarIsCollapsed,
} from 'calypso/state/ui/selectors';
import isHelpCenterVisible from 'calypso/state/ui/selectors/help-center-is-visible';
import BodySectionCssClass from './body-section-css-class';
import LayoutLoader from './loader';
import { handleScroll } from './utils';
// goofy import for environment badge, which is SSR'd
import 'calypso/components/environment-badge/style.scss';
import './style.scss';

function SidebarScrollSynchronizer() {
	const isNarrow = useBreakpoint( '<660px' );
	const active = ! isNarrow && ! config.isEnabled( 'jetpack-cloud' ); // Jetpack cloud hasn't yet aligned with WPCOM.

	useEffect( () => {
		if ( active ) {
			window.addEventListener( 'scroll', handleScroll );
			window.addEventListener( 'resize', handleScroll );
		}

		return () => {
			if ( active ) {
				window.removeEventListener( 'scroll', handleScroll );
				window.removeEventListener( 'resize', handleScroll );

				// remove style attributes added by `handleScroll`
				document.getElementById( 'content' )?.removeAttribute( 'style' );
				document.getElementById( 'secondary' )?.removeAttribute( 'style' );
			}
		};
	}, [ active ] );

	return null;
}

function SidebarOverflowDelay( { layoutFocus } ) {
	const setSidebarOverflowClass = ( overflow ) => {
		const classList = document.querySelector( 'body' ).classList;
		if ( overflow ) {
			classList.add( 'is-sidebar-overflow' );
		} else {
			classList.remove( 'is-sidebar-overflow' );
		}
	};

	useEffect( () => {
		if ( layoutFocus !== 'sites' ) {
			// The sidebar menu uses a flyout design that requires the overflowing content
			// to be visible. However, `overflow` isn't an animatable CSS property, so we
			// need to set it after the sliding transition finishes. We wait for 150ms (the
			// CSS transition time) + a grace period of 350ms (since the sidebar menu is
			// rendered asynchronously).
			// @see https://github.com/Automattic/wp-calypso/issues/47019
			setTimeout( () => {
				setSidebarOverflowClass( true );
			}, 500 );
		} else {
			setSidebarOverflowClass( false );
		}
	}, [ layoutFocus ] );

	return null;
}

class Layout extends Component {
	static propTypes = {
		primary: PropTypes.element,
		secondary: PropTypes.element,
		focus: PropTypes.object,
		// connected props
		masterbarIsHidden: PropTypes.bool,
		isSupportSession: PropTypes.bool,
		isOffline: PropTypes.bool,
		sectionGroup: PropTypes.string,
		sectionName: PropTypes.string,
		colorSchemePreference: PropTypes.string,
	};

	componentDidMount() {
		if ( ! config.isEnabled( 'me/account/color-scheme-picker' ) ) {
			return;
		}
		if ( typeof document !== 'undefined' ) {
			if ( this.props.colorSchemePreference ) {
				document
					.querySelector( 'body' )
					.classList.add( `is-${ this.props.colorSchemePreference }` );
			}
		}
	}

	componentDidUpdate( prevProps ) {
		if ( ! config.isEnabled( 'me/account/color-scheme-picker' ) ) {
			return;
		}
		if ( prevProps.colorSchemePreference === this.props.colorSchemePreference ) {
			return;
		}
		if ( typeof document !== 'undefined' ) {
			const classList = document.querySelector( 'body' ).classList;
			classList.remove( `is-${ prevProps.colorSchemePreference }` );
			classList.add( `is-${ this.props.colorSchemePreference }` );
		}

		// intentionally don't remove these in unmount
	}

	shouldShowHappyChatButton() {
		if ( ! config.isEnabled( 'happychat' ) ) {
			return false;
		}

		if ( isWpMobileApp() ) {
			return false;
		}

		if ( ! this.props.hasActiveHappyChat ) {
			return false;
		}

		const exemptedSections = [ 'happychat', 'devdocs' ];
		const exemptedRoutes = [ '/log-in/jetpack' ];
		const exemptedRoutesStartingWith = [ '/start/p2' ];

		return (
			! exemptedSections.includes( this.props.sectionName ) &&
			! exemptedRoutes.includes( this.props.currentRoute ) &&
			! exemptedRoutesStartingWith.some( ( startsWithString ) =>
				this.props.currentRoute.startsWith( startsWithString )
			)
		);
	}

<<<<<<< HEAD
	shouldLoadInlineHelp() {
		if ( ! config.isEnabled( 'inline-help' ) ) {
			return false;
		}

		if ( isWpMobileApp() ) {
			return false;
		}

		const exemptedSections = [ 'jetpack-connect', 'happychat', 'devdocs', 'help', 'home' ];
		const exemptedRoutes = [ '/log-in/jetpack' ];
		const exemptedRoutesStartingWith = [
			'/start/p2',
			'/start/videopress',
			'/start/setup-site',
			'/plugins/domain',
			'/plugins/marketplace/setup',
		];

		return (
			! exemptedSections.includes( this.props.sectionName ) &&
			! exemptedRoutes.includes( this.props.currentRoute ) &&
			! exemptedRoutesStartingWith.some( ( startsWithString ) =>
				this.props.currentRoute.startsWith( startsWithString )
			)
		);
	}

	renderMasterbar() {
=======
	renderMasterbar( loadHelpCenterIcon ) {
>>>>>>> 2326812b
		if ( this.props.masterbarIsHidden ) {
			return <EmptyMasterbar />;
		}
		const MasterbarComponent = config.isEnabled( 'jetpack-cloud' )
			? JetpackCloudMasterbar
			: MasterbarLoggedIn;

		return (
			<MasterbarComponent
				section={ this.props.sectionGroup }
				isCheckout={ this.props.sectionName === 'checkout' }
				isCheckoutPending={ this.props.sectionName === 'checkout-pending' }
				loadHelpCenterIcon={ loadHelpCenterIcon }
			/>
		);
	}

	render() {
		const sectionClass = classnames( 'layout', `focus-${ this.props.currentLayoutFocus }`, {
			[ 'is-group-' + this.props.sectionGroup ]: this.props.sectionGroup,
			[ 'is-section-' + this.props.sectionName ]: this.props.sectionName,
			'is-support-session': this.props.isSupportSession,
			'has-no-sidebar': this.props.sidebarIsHidden,
			'has-docked-chat': this.props.chatIsOpen && this.props.chatIsDocked,
			'has-no-masterbar': this.props.masterbarIsHidden,
			'is-jetpack-login': this.props.isJetpackLogin,
			'is-jetpack-site': this.props.isJetpack,
			'is-jetpack-mobile-flow': this.props.isJetpackMobileFlow,
			'is-jetpack-woocommerce-flow': this.props.isJetpackWooCommerceFlow,
			'is-jetpack-woo-dna-flow': this.props.isJetpackWooDnaFlow,
			'is-wccom-oauth-flow': isWooOAuth2Client( this.props.oauth2Client ) && this.props.wccomFrom,
		} );

		const optionalBodyProps = () => {
			const bodyClass = [ 'font-smoothing-antialiased' ];

			if ( this.props.sidebarIsCollapsed && isWithinBreakpoint( '>800px' ) ) {
				bodyClass.push( 'is-sidebar-collapsed' );
			}

			return {
				bodyClass,
			};
		};

		const loadHelpCenter =
			shouldLoadInlineHelp( this.props.sectionName, this.props.currentRoute ) &&
			this.props.userAllowedToHelpCenter;

		const loadInlineHelp =
			config.isEnabled( 'inline-help' ) &&
			shouldLoadInlineHelp( this.props.sectionName, this.props.currentRoute ) &&
			! loadHelpCenter;

		return (
			<div className={ sectionClass }>
				<SidebarScrollSynchronizer />
				<SidebarOverflowDelay layoutFocus={ this.props.currentLayoutFocus } />
				<BodySectionCssClass
					group={ this.props.sectionGroup }
					section={ this.props.sectionName }
					{ ...optionalBodyProps() }
				/>
				<HtmlIsIframeClassname />
				<DocumentHead />
				<QuerySites primaryAndRecent={ ! config.isEnabled( 'jetpack-cloud' ) } />
				{ this.props.shouldQueryAllSites && <QuerySites allSites /> }
				<QueryPreferences />
				<QuerySiteFeatures siteIds={ [ this.props.siteId ] } />
				{ config.isEnabled( 'layout/query-selected-editor' ) && (
					<QuerySiteSelectedEditor siteId={ this.props.siteId } />
				) }
				<UserVerificationChecker />
				{ config.isEnabled( 'layout/guided-tours' ) && (
					<AsyncLoad require="calypso/layout/guided-tours" placeholder={ null } />
				) }
				{ this.renderMasterbar( loadHelpCenter ) }
				<LayoutLoader />
				{ isJetpackCloud() && (
					<AsyncLoad require="calypso/jetpack-cloud/style" placeholder={ null } />
				) }
				{ this.props.isOffline && <OfflineStatus /> }
				<div id="content" className="layout__content">
					{ config.isEnabled( 'jitms' ) && this.props.isEligibleForJITM && (
						<AsyncLoad
							require="calypso/blocks/jitm"
							placeholder={ null }
							messagePath={ `calypso:${ this.props.sectionJitmPath }:admin_notices` }
						/>
					) }
					<AsyncLoad
						require="calypso/components/global-notices"
						placeholder={ null }
						id="notices"
					/>
					<div id="secondary" className="layout__secondary" role="navigation">
						{ this.props.secondary }
					</div>
					<div id="primary" className="layout__primary">
						{ this.props.primary }
					</div>
				</div>
				<AsyncLoad require="calypso/layout/community-translator" placeholder={ null } />
				{ config.isEnabled( 'happychat' ) && this.props.chatIsOpen && (
					<AsyncLoad require="calypso/components/happychat" />
				) }
				{ 'development' === process.env.NODE_ENV && (
					<AsyncLoad require="calypso/components/webpack-build-monitor" placeholder={ null } />
				) }
				{ loadInlineHelp && (
					<AsyncLoad require="calypso/blocks/inline-help" placeholder={ null } />
				) }
				{ this.shouldShowHappyChatButton() && (
					<AsyncLoad
						require="calypso/components/happychat/button"
						placeholder={ null }
						allowMobileRedirect
						borderless={ false }
						floating
						withOffset={ loadInlineHelp }
					/>
				) }
				{ loadHelpCenter && this.props.isShowingHelpCenter && (
					<AsyncLoad
						require="@automattic/help-center"
						placeholder={ null }
						handleClose={ () => this.props.setHelpCenterVisible( false ) }
					/>
				) }
				{ config.isEnabled( 'layout/support-article-dialog' ) && (
					<AsyncLoad require="calypso/blocks/support-article-dialog" placeholder={ null } />
				) }
				{ config.isEnabled( 'layout/app-banner' ) && (
					<AsyncLoad require="calypso/blocks/app-banner" placeholder={ null } />
				) }
				{ config.isEnabled( 'gdpr-banner' ) && (
					<AsyncLoad require="calypso/blocks/gdpr-banner" placeholder={ null } />
				) }
				{ config.isEnabled( 'legal-updates-banner' ) && (
					<AsyncLoad require="calypso/blocks/legal-updates-banner" placeholder={ null } />
				) }
			</div>
		);
	}
}

export default withCurrentRoute(
	connect(
		( state, { currentSection, currentRoute, currentQuery, secondary } ) => {
			const sectionGroup = currentSection?.group ?? null;
			const sectionName = currentSection?.name ?? null;
			const siteId = getSelectedSiteId( state );
			const sectionJitmPath = getMessagePathForJITM( currentRoute );
			const isJetpackLogin = currentRoute.startsWith( '/log-in/jetpack' );
			const isJetpack =
				( isJetpackSite( state, siteId ) && ! isAtomicSite( state, siteId ) ) ||
				currentRoute.startsWith( '/checkout/jetpack' );
			const noMasterbarForRoute = isJetpackLogin || currentRoute === '/me/account/closed';
			const noMasterbarForSection = [ 'signup', 'jetpack-connect' ].includes( sectionName );
			const masterbarIsHidden =
				! masterbarIsVisible( state ) ||
				noMasterbarForSection ||
				noMasterbarForRoute ||
				isWpMobileApp() ||
				isWcMobileApp();
			const isJetpackMobileFlow = 'jetpack-connect' === sectionName && !! retrieveMobileRedirect();
			const isJetpackWooCommerceFlow =
				[ 'jetpack-connect', 'login' ].includes( sectionName ) &&
				'woocommerce-onboarding' === currentQuery?.from;
			const isJetpackWooDnaFlow =
				[ 'jetpack-connect', 'login' ].includes( sectionName ) &&
				wooDnaConfig( currentQuery ).isWooDnaFlow();
			const oauth2Client = getCurrentOAuth2Client( state );
			const wccomFrom = currentQuery?.[ 'wccom-from' ];
			const isEligibleForJITM = [
				'home',
				'stats',
				'plans',
				'themes',
				'plugins',
				'comments',
			].includes( sectionName );
			const sidebarIsHidden = ! secondary || isWcMobileApp();
			const chatIsDocked = ! [ 'reader', 'theme' ].includes( sectionName ) && ! sidebarIsHidden;

			const userAllowedToHelpCenter =
				config.isEnabled( 'calypso/help-center' ) &&
				shouldShowHelpCenterToUser( getCurrentUserId( state ) );

			return {
				masterbarIsHidden,
				sidebarIsHidden,
				isJetpack,
				isJetpackLogin,
				isJetpackWooCommerceFlow,
				isJetpackWooDnaFlow,
				isJetpackMobileFlow,
				isEligibleForJITM,
				oauth2Client,
				wccomFrom,
				isSupportSession: isSupportSession( state ),
				sectionGroup,
				sectionName,
				sectionJitmPath,
				isOffline: isOffline( state ),
				currentLayoutFocus: getCurrentLayoutFocus( state ),
				chatIsOpen: isHappychatOpen( state ),
				chatIsDocked,
				hasActiveHappyChat: hasActiveHappychatSession( state ),
				colorSchemePreference: getPreference( state, 'colorScheme' ),
				siteId,
				// We avoid requesting sites in the Jetpack Connect authorization step, because this would
				// request all sites before authorization has finished. That would cause the "all sites"
				// request to lack the newly authorized site, and when the request finishes after
				// authorization, it would remove the newly connected site that has been fetched separately.
				// See https://github.com/Automattic/wp-calypso/pull/31277 for more details.
				shouldQueryAllSites: currentRoute && currentRoute !== '/jetpack/connect/authorize',
				sidebarIsCollapsed: sectionName !== 'reader' && getSidebarIsCollapsed( state ),
				userAllowedToHelpCenter,
				isShowingHelpCenter: isHelpCenterVisible( state ),
			};
		},
		{ setHelpCenterVisible }
	)( Layout )
);<|MERGE_RESOLUTION|>--- conflicted
+++ resolved
@@ -172,39 +172,7 @@
 		);
 	}
 
-<<<<<<< HEAD
-	shouldLoadInlineHelp() {
-		if ( ! config.isEnabled( 'inline-help' ) ) {
-			return false;
-		}
-
-		if ( isWpMobileApp() ) {
-			return false;
-		}
-
-		const exemptedSections = [ 'jetpack-connect', 'happychat', 'devdocs', 'help', 'home' ];
-		const exemptedRoutes = [ '/log-in/jetpack' ];
-		const exemptedRoutesStartingWith = [
-			'/start/p2',
-			'/start/videopress',
-			'/start/setup-site',
-			'/plugins/domain',
-			'/plugins/marketplace/setup',
-		];
-
-		return (
-			! exemptedSections.includes( this.props.sectionName ) &&
-			! exemptedRoutes.includes( this.props.currentRoute ) &&
-			! exemptedRoutesStartingWith.some( ( startsWithString ) =>
-				this.props.currentRoute.startsWith( startsWithString )
-			)
-		);
-	}
-
-	renderMasterbar() {
-=======
 	renderMasterbar( loadHelpCenterIcon ) {
->>>>>>> 2326812b
 		if ( this.props.masterbarIsHidden ) {
 			return <EmptyMasterbar />;
 		}
