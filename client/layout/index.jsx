--- conflicted
+++ resolved
@@ -184,15 +184,7 @@
 				{ this.props.isOffline && <OfflineStatus /> }
 				<div id="content" className="layout__content">
 					{ config.isEnabled( 'jitms' ) && this.props.isEligibleForJITM && (
-<<<<<<< HEAD
 						<AsyncLoad require="calypso/blocks/jitm" messagePathSuffix="admin_notices" />
-=======
-						<AsyncLoad
-							require="calypso/blocks/jitm"
-							placeholder={ null }
-							messagePath={ `calypso:${ this.props.sectionJitmPath }:admin_notices` }
-						/>
->>>>>>> 0f274013
 					) }
 					<AsyncLoad
 						require="calypso/components/global-notices"
