import config from '@automattic/calypso-config';
import { HelpCenter } from '@automattic/data-stores';
import { shouldShowHelpCenterToUser, shouldLoadInlineHelp } from '@automattic/help-center';
import { isWithinBreakpoint } from '@automattic/viewport';
import { useBreakpoint } from '@automattic/viewport-react';
import { useDispatch } from '@wordpress/data';
import classnames from 'classnames';
import PropTypes from 'prop-types';
import { useEffect, Component } from 'react';
import { connect } from 'react-redux';
import AsyncLoad from 'calypso/components/async-load';
import DocumentHead from 'calypso/components/data/document-head';
import QueryPreferences from 'calypso/components/data/query-preferences';
import QuerySiteFeatures from 'calypso/components/data/query-site-features';
import QuerySiteSelectedEditor from 'calypso/components/data/query-site-selected-editor';
import QuerySites from 'calypso/components/data/query-sites';
import JetpackCloudMasterbar from 'calypso/components/jetpack/masterbar';
import { withCurrentRoute } from 'calypso/components/route';
import { retrieveMobileRedirect } from 'calypso/jetpack-connect/persistence-utils';
import wooDnaConfig from 'calypso/jetpack-connect/woo-dna-config';
import HtmlIsIframeClassname from 'calypso/layout/html-is-iframe-classname';
import EmptyMasterbar from 'calypso/layout/masterbar/empty';
import MasterbarLoggedIn from 'calypso/layout/masterbar/logged-in';
import OfflineStatus from 'calypso/layout/offline-status';
import isJetpackCloud from 'calypso/lib/jetpack/is-jetpack-cloud';
import { isWpMobileApp, isWcMobileApp } from 'calypso/lib/mobile-app';
import { isWooOAuth2Client } from 'calypso/lib/oauth2-clients';
import { getMessagePathForJITM } from 'calypso/lib/route';
import UserVerificationChecker from 'calypso/lib/user/verification-checker';
import { isOffline } from 'calypso/state/application/selectors';
import { getCurrentUserId } from 'calypso/state/current-user/selectors';
import hasActiveHappychatSession from 'calypso/state/happychat/selectors/has-active-happychat-session';
import isHappychatOpen from 'calypso/state/happychat/selectors/is-happychat-open';
import { getCurrentOAuth2Client } from 'calypso/state/oauth2-clients/ui/selectors';
import { getPreference } from 'calypso/state/preferences/selectors';
import isAtomicSite from 'calypso/state/selectors/is-site-automated-transfer';
import { isJetpackSite } from 'calypso/state/sites/selectors';
import { isSupportSession } from 'calypso/state/support/selectors';
import { getCurrentLayoutFocus } from 'calypso/state/ui/layout-focus/selectors';
import {
	getSelectedSiteId,
	masterbarIsVisible,
	getSidebarIsCollapsed,
} from 'calypso/state/ui/selectors';
import BodySectionCssClass from './body-section-css-class';
import LayoutLoader from './loader';
import { handleScroll } from './utils';
// goofy import for environment badge, which is SSR'd
import 'calypso/components/environment-badge/style.scss';

import './style.scss';

const HELP_CENTER_STORE = HelpCenter.register();

function SidebarScrollSynchronizer() {
	const isNarrow = useBreakpoint( '<660px' );
	const active = ! isNarrow && ! config.isEnabled( 'jetpack-cloud' ); // Jetpack cloud hasn't yet aligned with WPCOM.

	useEffect( () => {
		if ( active ) {
			window.addEventListener( 'scroll', handleScroll );
			window.addEventListener( 'resize', handleScroll );
		}

		return () => {
			if ( active ) {
				window.removeEventListener( 'scroll', handleScroll );
				window.removeEventListener( 'resize', handleScroll );

				// remove style attributes added by `handleScroll`
				document.getElementById( 'content' )?.removeAttribute( 'style' );
				document.getElementById( 'secondary' )?.removeAttribute( 'style' );
			}
		};
	}, [ active ] );

	return null;
}

function HelpCenterLoader( { sectionName, loadHelpCenter } ) {
	const { setShowHelpCenter } = useDispatch( HELP_CENTER_STORE );
	const isDesktop = useBreakpoint( '>760px' );

	// hide Calypso's version of the help-center on Desktop, because the Editor has its own help-center
	if ( ! loadHelpCenter ) {
		return null;
	}

	return (
		<AsyncLoad
			require="@automattic/help-center"
			placeholder={ null }
			handleClose={ () => {
				setShowHelpCenter( false );
			} }
			hidden={ sectionName === 'gutenberg-editor' && isDesktop }
		/>
	);
}

function SidebarOverflowDelay( { layoutFocus } ) {
	const setSidebarOverflowClass = ( overflow ) => {
		const classList = document.querySelector( 'body' ).classList;
		if ( overflow ) {
			classList.add( 'is-sidebar-overflow' );
		} else {
			classList.remove( 'is-sidebar-overflow' );
		}
	};

	useEffect( () => {
		if ( layoutFocus !== 'sites' ) {
			// The sidebar menu uses a flyout design that requires the overflowing content
			// to be visible. However, `overflow` isn't an animatable CSS property, so we
			// need to set it after the sliding transition finishes. We wait for 150ms (the
			// CSS transition time) + a grace period of 350ms (since the sidebar menu is
			// rendered asynchronously).
			// @see https://github.com/Automattic/wp-calypso/issues/47019
			setTimeout( () => {
				setSidebarOverflowClass( true );
			}, 500 );
		} else {
			setSidebarOverflowClass( false );
		}
	}, [ layoutFocus ] );

	return null;
}

class Layout extends Component {
	static propTypes = {
		primary: PropTypes.element,
		secondary: PropTypes.element,
		focus: PropTypes.object,
		// connected props
		masterbarIsHidden: PropTypes.bool,
		isSupportSession: PropTypes.bool,
		isOffline: PropTypes.bool,
		sectionGroup: PropTypes.string,
		sectionName: PropTypes.string,
		colorSchemePreference: PropTypes.string,
	};

	componentDidMount() {
		if ( ! config.isEnabled( 'me/account/color-scheme-picker' ) ) {
			return;
		}
		if ( typeof document !== 'undefined' ) {
			if ( this.props.colorSchemePreference ) {
				document
					.querySelector( 'body' )
					.classList.add( `is-${ this.props.colorSchemePreference }` );
			}
		}
	}

	componentDidUpdate( prevProps ) {
		if ( ! config.isEnabled( 'me/account/color-scheme-picker' ) ) {
			return;
		}
		if ( prevProps.colorSchemePreference === this.props.colorSchemePreference ) {
			return;
		}
		if ( typeof document !== 'undefined' ) {
			const classList = document.querySelector( 'body' ).classList;
			classList.remove( `is-${ prevProps.colorSchemePreference }` );
			classList.add( `is-${ this.props.colorSchemePreference }` );
		}

		// intentionally don't remove these in unmount
	}

	shouldShowHappyChatButton() {
		if ( ! config.isEnabled( 'happychat' ) ) {
			return false;
		}

		if ( isWpMobileApp() ) {
			return false;
		}

		if ( ! this.props.hasActiveHappyChat ) {
			return false;
		}

		const exemptedSections = [ 'happychat', 'devdocs' ];
		const exemptedRoutes = [ '/log-in/jetpack' ];
		const exemptedRoutesStartingWith = [ '/start/p2' ];

		return (
			! exemptedSections.includes( this.props.sectionName ) &&
			! exemptedRoutes.includes( this.props.currentRoute ) &&
			! exemptedRoutesStartingWith.some( ( startsWithString ) =>
				this.props.currentRoute.startsWith( startsWithString )
			)
		);
	}

	renderMasterbar( loadHelpCenterIcon ) {
		if ( this.props.masterbarIsHidden ) {
			return <EmptyMasterbar />;
		}
		const MasterbarComponent = config.isEnabled( 'jetpack-cloud' )
			? JetpackCloudMasterbar
			: MasterbarLoggedIn;

		return (
			<MasterbarComponent
				section={ this.props.sectionGroup }
				isCheckout={ this.props.sectionName === 'checkout' }
				isCheckoutPending={ this.props.sectionName === 'checkout-pending' }
				loadHelpCenterIcon={ loadHelpCenterIcon }
			/>
		);
	}

	render() {
		const sectionClass = classnames( 'layout', `focus-${ this.props.currentLayoutFocus }`, {
			[ 'is-group-' + this.props.sectionGroup ]: this.props.sectionGroup,
			[ 'is-section-' + this.props.sectionName ]: this.props.sectionName,
			'is-support-session': this.props.isSupportSession,
			'has-no-sidebar': this.props.sidebarIsHidden,
			'has-docked-chat': this.props.chatIsOpen && this.props.chatIsDocked,
			'has-no-masterbar': this.props.masterbarIsHidden,
			'is-jetpack-login': this.props.isJetpackLogin,
			'is-jetpack-site': this.props.isJetpack,
			'is-jetpack-mobile-flow': this.props.isJetpackMobileFlow,
			'is-jetpack-woocommerce-flow': this.props.isJetpackWooCommerceFlow,
			'is-jetpack-woo-dna-flow': this.props.isJetpackWooDnaFlow,
			'is-wccom-oauth-flow': isWooOAuth2Client( this.props.oauth2Client ) && this.props.wccomFrom,
		} );

		const optionalBodyProps = () => {
			const bodyClass = [ 'font-smoothing-antialiased' ];

			if ( this.props.sidebarIsCollapsed && isWithinBreakpoint( '>800px' ) ) {
				bodyClass.push( 'is-sidebar-collapsed' );
			}

			return {
				bodyClass,
			};
		};

		const loadHelpCenter =
			shouldLoadInlineHelp( this.props.sectionName, this.props.currentRoute ) &&
			this.props.userAllowedToHelpCenter;

		const loadInlineHelp =
			config.isEnabled( 'inline-help' ) &&
			shouldLoadInlineHelp( this.props.sectionName, this.props.currentRoute ) &&
			! loadHelpCenter;

		return (
			<div className={ sectionClass }>
<<<<<<< HEAD
				<SidebarScrollSynchronizer layoutFocus={ this.props.currentLayoutFocus } />
=======
				<HelpCenterLoader sectionName={ this.props.sectioName } loadHelpCenter={ loadHelpCenter } />
				<SidebarScrollSynchronizer />
>>>>>>> c7afee65
				<SidebarOverflowDelay layoutFocus={ this.props.currentLayoutFocus } />
				<BodySectionCssClass
					group={ this.props.sectionGroup }
					section={ this.props.sectionName }
					{ ...optionalBodyProps() }
				/>
				<HtmlIsIframeClassname />
				<DocumentHead />
				<QuerySites primaryAndRecent={ ! config.isEnabled( 'jetpack-cloud' ) } />
				{ this.props.shouldQueryAllSites && <QuerySites allSites /> }
				<QueryPreferences />
				<QuerySiteFeatures siteIds={ [ this.props.siteId ] } />
				{ config.isEnabled( 'layout/query-selected-editor' ) && (
					<QuerySiteSelectedEditor siteId={ this.props.siteId } />
				) }
				<UserVerificationChecker />
				{ config.isEnabled( 'layout/guided-tours' ) && (
					<AsyncLoad require="calypso/layout/guided-tours" placeholder={ null } />
				) }
				{ this.renderMasterbar( loadHelpCenter ) }
				<LayoutLoader />
				{ isJetpackCloud() && (
					<AsyncLoad require="calypso/jetpack-cloud/style" placeholder={ null } />
				) }
				{ this.props.isOffline && <OfflineStatus /> }
				<div id="content" className="layout__content">
					{ config.isEnabled( 'jitms' ) && this.props.isEligibleForJITM && (
						<AsyncLoad
							require="calypso/blocks/jitm"
							placeholder={ null }
							messagePath={ `calypso:${ this.props.sectionJitmPath }:admin_notices` }
						/>
					) }
					<AsyncLoad
						require="calypso/components/global-notices"
						placeholder={ null }
						id="notices"
					/>
					<div id="secondary" className="layout__secondary" role="navigation">
						{ this.props.secondary }
					</div>
					<div id="primary" className="layout__primary">
						{ this.props.primary }
					</div>
				</div>
				<AsyncLoad require="calypso/layout/community-translator" placeholder={ null } />
				{ config.isEnabled( 'happychat' ) && this.props.chatIsOpen && (
					<AsyncLoad require="calypso/components/happychat" />
				) }
				{ 'development' === process.env.NODE_ENV && (
					<AsyncLoad require="calypso/components/webpack-build-monitor" placeholder={ null } />
				) }
				{ loadInlineHelp && (
					<AsyncLoad require="calypso/blocks/inline-help" placeholder={ null } />
				) }
				{ this.shouldShowHappyChatButton() && (
					<AsyncLoad
						require="calypso/components/happychat/button"
						placeholder={ null }
						allowMobileRedirect
						borderless={ false }
						floating
						withOffset={ loadInlineHelp }
					/>
				) }
				{ config.isEnabled( 'layout/support-article-dialog' ) && (
					<AsyncLoad require="calypso/blocks/support-article-dialog" placeholder={ null } />
				) }
				{ config.isEnabled( 'layout/app-banner' ) && (
					<AsyncLoad require="calypso/blocks/app-banner" placeholder={ null } />
				) }
				{ config.isEnabled( 'gdpr-banner' ) && (
					<AsyncLoad require="calypso/blocks/gdpr-banner" placeholder={ null } />
				) }
				{ config.isEnabled( 'legal-updates-banner' ) && (
					<AsyncLoad require="calypso/blocks/legal-updates-banner" placeholder={ null } />
				) }
			</div>
		);
	}
}

export default withCurrentRoute(
	connect( ( state, { currentSection, currentRoute, currentQuery, secondary } ) => {
		const sectionGroup = currentSection?.group ?? null;
		const sectionName = currentSection?.name ?? null;
		const siteId = getSelectedSiteId( state );
		const sectionJitmPath = getMessagePathForJITM( currentRoute );
		const isJetpackLogin = currentRoute.startsWith( '/log-in/jetpack' );
		const isJetpack =
			( isJetpackSite( state, siteId ) && ! isAtomicSite( state, siteId ) ) ||
			currentRoute.startsWith( '/checkout/jetpack' );
		const noMasterbarForRoute = isJetpackLogin || currentRoute === '/me/account/closed';
		const noMasterbarForSection = [ 'signup', 'jetpack-connect' ].includes( sectionName );
		const masterbarIsHidden =
			! masterbarIsVisible( state ) ||
			noMasterbarForSection ||
			noMasterbarForRoute ||
			isWpMobileApp() ||
			isWcMobileApp();
		const isJetpackMobileFlow = 'jetpack-connect' === sectionName && !! retrieveMobileRedirect();
		const isJetpackWooCommerceFlow =
			[ 'jetpack-connect', 'login' ].includes( sectionName ) &&
			'woocommerce-onboarding' === currentQuery?.from;
		const isJetpackWooDnaFlow =
			[ 'jetpack-connect', 'login' ].includes( sectionName ) &&
			wooDnaConfig( currentQuery ).isWooDnaFlow();
		const oauth2Client = getCurrentOAuth2Client( state );
		const wccomFrom = currentQuery?.[ 'wccom-from' ];
		const isEligibleForJITM = [
			'home',
			'stats',
			'plans',
			'themes',
			'plugins',
			'comments',
		].includes( sectionName );
		const sidebarIsHidden = ! secondary || isWcMobileApp();
		const chatIsDocked = ! [ 'reader', 'theme' ].includes( sectionName ) && ! sidebarIsHidden;

		const userAllowedToHelpCenter =
			config.isEnabled( 'calypso/help-center' ) &&
			shouldShowHelpCenterToUser( getCurrentUserId( state ) );

		return {
			masterbarIsHidden,
			sidebarIsHidden,
			isJetpack,
			isJetpackLogin,
			isJetpackWooCommerceFlow,
			isJetpackWooDnaFlow,
			isJetpackMobileFlow,
			isEligibleForJITM,
			oauth2Client,
			wccomFrom,
			isSupportSession: isSupportSession( state ),
			sectionGroup,
			sectionName,
			sectionJitmPath,
			isOffline: isOffline( state ),
			currentLayoutFocus: getCurrentLayoutFocus( state ),
			chatIsOpen: isHappychatOpen( state ),
			chatIsDocked,
			hasActiveHappyChat: hasActiveHappychatSession( state ),
			colorSchemePreference: getPreference( state, 'colorScheme' ),
			siteId,
			// We avoid requesting sites in the Jetpack Connect authorization step, because this would
			// request all sites before authorization has finished. That would cause the "all sites"
			// request to lack the newly authorized site, and when the request finishes after
			// authorization, it would remove the newly connected site that has been fetched separately.
			// See https://github.com/Automattic/wp-calypso/pull/31277 for more details.
			shouldQueryAllSites: currentRoute && currentRoute !== '/jetpack/connect/authorize',
			sidebarIsCollapsed: sectionName !== 'reader' && getSidebarIsCollapsed( state ),
			userAllowedToHelpCenter,
		};
	} )( Layout )
);<|MERGE_RESOLUTION|>--- conflicted
+++ resolved
@@ -253,12 +253,8 @@
 
 		return (
 			<div className={ sectionClass }>
-<<<<<<< HEAD
+				<HelpCenterLoader sectionName={ this.props.sectioName } loadHelpCenter={ loadHelpCenter } />
 				<SidebarScrollSynchronizer layoutFocus={ this.props.currentLayoutFocus } />
-=======
-				<HelpCenterLoader sectionName={ this.props.sectioName } loadHelpCenter={ loadHelpCenter } />
-				<SidebarScrollSynchronizer />
->>>>>>> c7afee65
 				<SidebarOverflowDelay layoutFocus={ this.props.currentLayoutFocus } />
 				<BodySectionCssClass
 					group={ this.props.sectionGroup }
