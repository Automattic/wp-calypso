--- conflicted
+++ resolved
@@ -12,7 +12,6 @@
 import { connect } from 'react-redux';
 import AsyncLoad from 'calypso/components/async-load';
 import Gravatar from 'calypso/components/gravatar';
-import { getStatsPathForTab } from 'calypso/lib/route';
 import wpcom from 'calypso/lib/wp';
 import { domainManagementList } from 'calypso/my-sites/domains/paths';
 import { preload } from 'calypso/sections-helper';
@@ -271,44 +270,6 @@
 		);
 	}
 
-<<<<<<< HEAD
-=======
-	renderGlobalMySites() {
-		const { translate, section } = this.props;
-		const { isResponsiveMenu } = this.state;
-
-		let mySitesUrl = '/sites';
-
-		const icon =
-			this.state.isMobile && this.props.isInEditor ? 'chevron-left' : this.wordpressIcon();
-
-		if ( 'sites-dashboard' === section && isResponsiveMenu ) {
-			mySitesUrl = '';
-		}
-
-		return (
-			<Item
-				url={ mySitesUrl }
-				tipTarget="my-sites"
-				icon={ icon }
-				onClick={ this.clickMySites }
-				isActive={ this.isActive( 'sites-dashboard' ) && ! this.isSidebarOpen() }
-				tooltip={ translate( 'Manage your sites' ) }
-			/>
-		);
-	}
-
-	getHomeUrl() {
-		const { hasNoSites, siteSlug, isCustomerHomeEnabled, isSiteTrialExpired } = this.props;
-		// eslint-disable-next-line no-nested-ternary
-		return hasNoSites || isSiteTrialExpired
-			? '/sites'
-			: isCustomerHomeEnabled
-			? `/home/${ siteSlug }`
-			: getStatsPathForTab( 'day', siteSlug );
-	}
-
->>>>>>> b0fa350a
 	// will render as back button on mobile and in editor
 	renderMySites() {
 		const { domainOnlySite, siteSlug, translate, section, currentRoute } = this.props;
@@ -317,16 +278,7 @@
 		const mySitesUrl = domainOnlySite
 			? domainManagementList( siteSlug, currentRoute, true )
 			: '/sites';
-<<<<<<< HEAD
 		const icon = this.wordpressIcon();
-=======
-		let icon = this.wordpressIcon();
-
-		if ( this.state.isMobile && this.props.isInEditor ) {
-			mySitesUrl = this.getHomeUrl();
-			icon = 'chevron-left';
-		}
->>>>>>> b0fa350a
 
 		if ( ! siteSlug && section === 'sites-dashboard' ) {
 			// we are the /sites page but there is no site. Disable the home link
