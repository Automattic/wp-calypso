--- conflicted
+++ resolved
@@ -1179,7 +1179,6 @@
 		}
 
 		div.auth-form__separator {
-			margin: 32px auto;
 			max-width: $max-width;
 
 			&::before,
@@ -1717,7 +1716,6 @@
 			}
 		}
 
-<<<<<<< HEAD
 		div.login__two-factor-footer {
 			margin-top: 16px;
 			p {
@@ -1726,15 +1724,6 @@
 				font-size: rem(14px);
 				line-height: 24px;
 				letter-spacing: -0.1px;
-=======
-		div.auth-form__separator {
-			max-width: $max-width;
-
-			&::before,
-			&::after {
-				border-block-start-color: #e0e0e1;
-			}
->>>>>>> 707378dc
 
 				a {
 					color: var(--wp-admin-theme-color);
