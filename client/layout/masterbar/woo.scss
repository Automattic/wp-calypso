--- conflicted
+++ resolved
@@ -1132,39 +1132,11 @@
 					margin: 0;
 					text-decoration: none;
 
-<<<<<<< HEAD
 					&:hover {
 						background: var(--studio-gray-0, #f6f7f7);
 					}
 				}
-=======
-		.login__lostpassword-subtitle a {
-			line-height: inherit;
-		}
-
-		.auth-form__social-buttons-container {
-			width: 100%;
-		}
-
-		.jetpack-connect__authorize-form .jetpack-connect__logged-in-content {
-			.jetpack-connect__logged-in-bottom {
-				@media (max-width: $break-mobile) {
-					position: initial;
-					max-width: 100%;
-					padding-right: 0;
-				}
-
-				.jetpack-connect__tos-link {
-					a.jetpack-connect__sso-actions-modal-link {
-						color: var(--wp-admin-theme-color);
-						text-decoration: underline;
-						text-underline-offset: 2px;
-					}
-				}
-			}
-		}
-	}
->>>>>>> 25b8f8a1
+
 
 				.social-buttons__service-name {
 					font-size: 1rem;
@@ -1848,6 +1820,29 @@
 		.login__lostpassword-subtitle a {
 			line-height: inherit;
 		}
+    
+    .auth-form__social-buttons-container {
+			width: 100%;
+		}
+    
+    .jetpack-connect__authorize-form .jetpack-connect__logged-in-content {
+			.jetpack-connect__logged-in-bottom {
+				@media (max-width: $break-mobile) {
+					position: initial;
+					max-width: 100%;
+					padding-right: 0;
+				}
+
+				.jetpack-connect__tos-link {
+					a.jetpack-connect__sso-actions-modal-link {
+						color: var(--wp-admin-theme-color);
+						text-decoration: underline;
+						text-underline-offset: 2px;
+					}
+				}
+			}
+		}
+
 
 		&.two-factor-auth-enabled {
 			.two-factor-authentication__verification-code-form-wrapper {
