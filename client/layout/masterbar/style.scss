$masterbar-height: 46px;
$autobar-height: 20px;

// The WordPress.com Masterbar
.masterbar {
	background: var( --color-primary );
	border-bottom: 1px solid var( --masterbar-border-color );
	color: var( --masterbar-color );
	font-size: 16px;
	display: flex;
	height: $masterbar-height;
	margin: 0;
	position: fixed;
	left: 0;
	top: 0;
	width: 100%;
	z-index: z-index( 'root', '.masterbar' );
	-webkit-font-smoothing: subpixel-antialiased;
	transition: transform 0.2s ease-out;

	.is-support-session & {
		// DO NOT style these with theme colors. We want them to override whatever theme colors the user has picked.
		background: $orange-jazzy;
		border-bottom: 1px solid darken( $orange-jazzy, 4% );
	}

	.is-section-theme &,
	.is-section-themes.has-no-sidebar & {
		border: none;
	}
}

.pride .masterbar {
	background: linear-gradient(
		to bottom,
		#e24c3e 0%,
		#e24c3e 16.66666666666667%,
		#f47d3b 16.66666666666667%,
		#f47d3b 33.33333333333334%,
		#fdb813 33.33333333333334%,
		#fdb813 50%,
		#74bb5d 50%,
		#74bb5d 66.66666666666667%,
		#38a6d7 66.66666666666667%,
		#38a6d7 83.33333333333333%,
		#8c7ab8 83.33333333333333%,
		#8c7ab8 100%
	);

	> .masterbar__item:not( .masterbar__item-title ),
	> .masterbar__notifications,
	> .masterbar__login-links a {
		&:not( .is-active ) {
			background: rgba( $blue-wordpress, 0.85 );
		}

		&:hover {
			background: lighten( $masterbar-color, 5% );
		}

		&:focus {
			outline: none;

			.accessible-focus & {
				box-shadow: inset 0 0 0 2px var( --color-primary-light );
			}
		}
	}
}

.masterbar__item {
	flex: 0 1 auto;
	display: flex;
	align-items: center;
	position: relative;
	color: var( --masterbar-color );
	font-size: 14px;
	height: $masterbar-height;
	line-height: $masterbar-height;
	padding: 0 15px;
	text-decoration: none;
	cursor: default;
	transition: all 0.2s ease-in-out;

	&:visited {
		color: var( --masterbar-color );
	}

	&[href] {
		cursor: pointer;
	}

	.masterbar__item-content {
		color: var( --masterbar-color );
	}

	.gridicon {
		fill: var( --masterbar-color ); // only because safari gets currentColor wrong
	}

	.gridicon + .masterbar__item-content {
		padding: 0 0 0 6px;
	}

	&:hover {
		background: var( --color-primary-400 );
		color: var( --masterbar-color );
	}

	&:focus {
		outline: none;

		.accessible-focus & {
			box-shadow: inset 0 0 0 2px var( --color-primary-light );
			color: var( --masterbar-color );
		}
	}

	&.is-active {
		background: var( --color-primary-dark );
	}

	.is-support-session &.is-active {
		background: darken( $orange-jazzy, 10% );
	}

	@include breakpoint( '<480px' ) {
		flex: 1 1 auto;

		.gridicon {
			margin: 0 auto;
		}

		.masterbar__item-content {
			display: none;
		}
	}
}

.masterbar__item-logo {
	flex: 0 0 auto;
	padding: 0 0 0 8px;

	.masterbar__wpcom-logo {
		display: none;
	}

	.masterbar__wpcom-wordmark {
		display: block;
		width: 150px;
		height: 25px;
		margin: 0 5px;
	}

	@include breakpoint( '<480px' ) {
		& {
			padding-right: 14px;
		}

		.masterbar__item-content {
			display: block;
			margin: 0 auto;
			width: 30px;
			overflow: hidden;
		}

		.masterbar__wpcom-logo {
			display: block;
			height: 24px;
			width: 24px;
			margin-left: 5px;
			fill: var( --color-white );
		}

		.masterbar__wpcom-wordmark {
			display: none;
		}
	}

	&:hover,
	&:focus {
		background: transparent;
	}
}

.masterbar__item-title {
	flex: 0 0 auto;
	padding-left: 0;
	text-transform: uppercase;

	.masterbar__item-content {
		display: block;

		@include breakpoint( '>480px' ) {
			margin-top: 3px; /*Align with logo*/
		}
	}

	&:hover,
	&:focus {
		background: transparent;
	}
}

.masterbar__item-new {
	background: var( --color-white );
	border-radius: 3px;
	color: var( --color-primary );
	height: 36px;
	margin: 5px 8px;
	transition: all 0.2s ease-out;

	&:visited {
		color: var( --color-primary );
	}

	&.is-active {
		color: var( --color-white );
	}

	&:hover {
		background: var( --color-neutral-0 );
		color: var( --color-primary );
	}

	&:focus {
		outline: none;

		.accessible-focus & {
			background: var( --color-white );
			color: var( --color-primary );
			box-shadow: 0 0 0 2px var( --color-primary-light );
			z-index: 1;
		}
	}

	.gridicon {
		fill: var( --color-primary ); // only because safari gets currentColor wrong
	}

	.masterbar__item-content {
		color: var( --color-primary );
		display: none;

		@include breakpoint( '>960px' ) {
			display: block;
			margin-right: 4px;
		}
	}

	.is-support-session &,
	.is-support-session &:focus,
	.is-support-session &:hover,
	.is-support-session &:visited {
		color: $orange-jazzy;
	}

<<<<<<< HEAD
	.is-support-user &.is-active {
		color: var( --color-white );
=======
	.is-support-session &.is-active {
		color: $white;
>>>>>>> 4e110d42
	}

	// active state when editing
	.is-group-editor & {
		background: var( --masterbar-item-new-editor-background );
		color: var( --color-white );
	}

	.is-group-editor &:visited,
	.is-group-editor & .masterbar__item-content {
		color: var( --color-white );
	}

	.is-group-editor &:hover {
		background: var( --masterbar-item-new-editor-hover-background );
	}
}

.masterbar__item-me {
	.gravatar {
		position: absolute;
		left: 16px;
		top: 12px;
		width: 18px;
		height: 18px;

		border: 2px solid $white;
	}

	.gridicon + .masterbar__item-content {
		padding: 0;
	}

	.masterbar__item-me-label {
		display: none;
	}
}

.masterbar__item-notifications {
	margin-right: 12px;

	@include breakpoint( '<480px' ) {
		margin-right: 0;
	}

	.gridicon {
		fill: var( --color-white );
	}

	.gridicon + .masterbar__item-content {
		padding: 0;

		@include breakpoint( '<480px' ) {
			display: block;
		}
	}

	.masterbar__item-notifications-label {
		display: none;
	}

	.masterbar__notifications-bubble {
		border: solid 2px var( --color-primary );
		border-radius: 50%;
		display: none;
		font-size: 8px;
		height: 8px;
		letter-spacing: 0;
		line-height: 12px;
		margin: 0 0 0 -12px;
		padding: 0;
		position: absolute;
		top: 9px;
		left: 50%;
		width: 8px;
		z-index: z-index( '.masterbar', '.masterbar__notifications-bubble' );

		// Animation
		transform: translateZ( 0 );
		animation: bubble-unread-indication 0.5s linear both;
		transition: all 150ms ease-in;
	}

	&:hover .masterbar__notifications-bubble {
		border-color: var( --color-primary-light );
	}

	&.is-active .masterbar__notifications-bubble {
		border-color: var( --color-primary-dark );
	}

	&.has-unread .masterbar__notifications-bubble {
		display: block;
		background: var( --color-accent-300 );
	}

	&.is-initial-load .masterbar__notifications-bubble {
		animation: none;
	}
}

@keyframes bubble-unread-indication {
	30% {
		transform: scale( 1.5 );
	}
	60% {
		transform: scale( 0.85 );
	}
	80% {
		transform: scale( 1.1 );
	}
}

.masterbar__login-links {
	display: flex;
	margin-left: auto;

	.masterbar__item-content {
		display: block;
		padding-left: 0;
	}

	.masterbar__item:last-child {
		padding-right: 20px;
	}
}

.masterbar__reader {
	@include breakpoint( '>480px' ) {
		margin-right: auto;
	}
}

.masterbar__publish {
	display: flex;

	.async-load {
		display: none;
	}
}

.masterbar__toggle-drafts.button.is-borderless {
	background: var( --color-white );
	height: 36px;
	margin: 5px 8px 5px -10px;
	padding: 0 8px;
	border-radius: 3px;
	position: relative;
	transition: all 0.2s ease-out;

	&:hover {
		.count {
			border-color: var( --color-primary );
			color: var( --color-primary );
		}
	}

	.masterbar__publish & {
		margin-left: -20px;
	}
}

.masterbar__recent-drafts.popover {
	width: 310px;
	max-width: calc( 100vw - 20px );

	.popover__inner {
		text-align: left;
		padding-top: 46px;

		.async-load {
			margin: 16px;
			width: auto;
		}
	}
}

.masterbar__recent-drafts-heading {
	font-size: 13px;
	box-sizing: border-box;
	z-index: 1;
	padding: 0 16px;
	margin: 0;
	position: absolute;
	top: 0;
	right: 0;
	left: 0;
	height: 46px;
	line-height: 45px;
	border-bottom: 1px solid var( --color-neutral-100 );
	box-shadow: 0 1px 1px rgba( $gray, 0.1 );
}

.masterbar__recent-drafts-add-new {
	position: absolute;
	top: 8px;
	right: 8px;
}

.masterbar__recent-drafts-see-all.button.is-compact {
	display: block;
	padding: 8px 16px;
	border-top: 1px solid var( --color-neutral-100 );
	background: var( --color-neutral-0 );
	text-align: center;
	position: absolute;
	right: 0;
	bottom: 0;
	left: 0;
	border-radius: 0 0 3px 3px;

	.count {
		position: relative;
		top: -1px;
		margin-left: 4px;
	}

	&:hover {
		color: var( --color-neutral-700 );

		.count {
			color: var( --color-neutral-700 );
			border-color: var( --color-neutral-700 );
		}
	}
}

.masterbar__recent-drafts-list {
	overflow-y: auto;
	max-height: 70vh;
	margin-bottom: 35px;
}

.masterbar__notifications {
	flex: 1 1 auto;

	@include breakpoint( '>480px' ) {
		flex-grow: 0;
	}
}

.masterbar__quick-language-switcher a {
	cursor: pointer;
}

// Editor Transition
.masterbar {
	opacity: 1;
	transition: all 0.3s ease-in-out;
}

.is-section-post-editor .masterbar,
.is-section-gutenberg-editor .masterbar {
	opacity: 0;
	pointer-events: none;

	.masterbar__item,
	.masterbar__toggle-drafts {
		transform: translateY( -48px );
	}
}

.has-no-masterbar .masterbar {
	opacity: 0;
	pointer-events: none;
}<|MERGE_RESOLUTION|>--- conflicted
+++ resolved
@@ -255,13 +255,8 @@
 		color: $orange-jazzy;
 	}
 
-<<<<<<< HEAD
-	.is-support-user &.is-active {
+	.is-support-session &.is-active {
 		color: var( --color-white );
-=======
-	.is-support-session &.is-active {
-		color: $white;
->>>>>>> 4e110d42
 	}
 
 	// active state when editing
