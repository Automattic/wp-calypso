--- conflicted
+++ resolved
@@ -1225,12 +1225,8 @@
 
 .masterbar-cart-button {
 	svg {
-<<<<<<< HEAD
 		overflow: visible;
-		@media only screen and (max-width: 782px) {
-=======
 		@media only screen and (max-width: 781px) {
->>>>>>> e1e6862b
 			width: 32px;
 			height: 32px;
 		}
