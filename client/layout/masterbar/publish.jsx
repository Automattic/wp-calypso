--- conflicted
+++ resolved
@@ -13,13 +13,8 @@
 import { recordTracksEvent } from 'state/analytics/actions';
 import MasterbarItem from './item';
 import SitesPopover from 'components/sites-popover';
-<<<<<<< HEAD
 import { newPost } from 'lib/paths';
-import viewport from 'lib/viewport';
-=======
-import paths from 'lib/paths';
 import { isMobile } from 'lib/viewport';
->>>>>>> 2721bb01
 import { preload } from 'sections-preload';
 import { getSelectedSite } from 'state/ui/selectors';
 import AsyncLoad from 'components/async-load';
