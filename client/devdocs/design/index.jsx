/** @format */
/**
 * External dependencies
 */
import React from 'react';
import PropTypes from 'prop-types';
import page from 'page';
import classnames from 'classnames';
import { bindActionCreators } from 'redux';
import { connect } from 'react-redux';
import { slugToCamelCase } from 'devdocs/docs-example/util';
import { trim } from 'lodash';
import Gridicons from 'gridicons/example';

/**
 * Internal dependencies
 */
import config from 'config';
import DocumentHead from 'components/data/document-head';
import fetchComponentsUsageStats from 'state/components-usage-stats/actions';
import HeaderCake from 'components/header-cake';
import Main from 'components/main';
import SearchCard from 'components/search-card';

/**
 * Docs examples
 */
import Accordions from 'components/accordion/docs/example';
import ActionCard from 'components/action-card/docs/example';
import Animate from 'components/animate/docs/example';
import BackButton from 'components/back-button/docs/example';
import Badge from 'components/badge/docs/example';
import Banner from 'components/banner/docs/example';
import BulkSelect from 'components/bulk-select/docs/example';
import ButtonGroups from 'components/button-group/docs/example';
import Buttons from 'components/button/docs/example';
import CardHeading from 'components/card-heading/docs/example';
<<<<<<< HEAD
=======
import Cards from 'components/card/docs/example';
import Chart from 'components/chart/docs/example';
import Checklist from 'components/checklist/docs/example';
>>>>>>> 875b0b6f
import ClipboardButtonInput from 'components/clipboard-button-input/docs/example';
import ClipboardButtons from 'components/forms/clipboard-button/docs/example';
import Collection from 'devdocs/design/search-collection';
import Count from 'components/count/docs/example';
import CountedTextareas from 'components/forms/counted-textarea/docs/example';
import DatePicker from 'components/date-picker/docs/example';
import DropZones from 'components/drop-zone/docs/example';
import EllipsisMenu from 'components/ellipsis-menu/docs/example';
import EmbedDialog from 'components/tinymce/plugins/embed/docs/example';
import EmojifyExample from 'components/emojify/docs/example';
import EmptyContent from 'components/empty-content/docs/example';
import ExternalLink from 'components/external-link/docs/example';
import FAQ from 'components/faq/docs/example';
import FeatureGate from 'components/feature-example/docs/example';
import FilePickers from 'components/file-picker/docs/example';
import FocusableExample from 'components/focusable/docs/example';
import FoldableCard from 'components/foldable-card/docs/example';
import FormattedHeader from 'components/formatted-header/docs/example';
import FormFields from 'components/forms/docs/example';
import Gauge from 'components/gauge/docs/example';
import GlobalNotices from 'components/global-notices/docs/example';
import Gravatar from 'components/gravatar/docs/example';
import HeaderButton from 'components/header-button/docs/example';
import Headers from 'components/header-cake/docs/example';
import ImagePreloader from 'components/image-preloader/docs/example';
import InfoPopover from 'components/info-popover/docs/example';
import InputChrono from 'components/input-chrono/docs/example';
import JetpackColophonExample from 'components/jetpack-colophon/docs/example';
import JetpackLogoExample from 'components/jetpack-logo/docs/example';
import LanguagePicker from 'components/language-picker/docs/example';
import ListEnd from 'components/list-end/docs/example';
import Notices from 'components/notice/docs/example';
import PaginationExample from 'components/pagination/docs/example';
import PaymentLogo from 'components/payment-logo/docs/example';
import PieChart from 'components/pie-chart/docs/example';
import PlansSkipButton from 'components/plans/plans-skip-button/docs/example';
import Popovers from 'components/popover/docs/example';
import ProgressBar from 'components/progress-bar/docs/example';
import Ranges from 'components/forms/range/docs/example';
import Rating from 'components/rating/docs/example';
import Ribbon from 'components/ribbon/docs/example';
import ScreenReaderTextExample from 'components/screen-reader-text/docs/example';
import SearchDemo from 'components/search/docs/example';
import SectionHeader from 'components/section-header/docs/example';
import SectionNav from 'components/section-nav/docs/example';
import SegmentedControl from 'components/segmented-control/docs/example';
import SelectDropdown from 'components/select-dropdown/docs/example';
import ShareButton from 'components/share-button/docs/example';
import SiteTitleControl from 'components/site-title/docs/example';
import SocialLogos from 'social-logos/example';
import Spinner from 'components/spinner/docs/example';
import SpinnerButton from 'components/spinner-button/docs/example';
import SpinnerLine from 'components/spinner-line/docs/example';
import SplitButton from 'components/split-button/docs/example';
import Suggestions from 'components/suggestions/docs/example';
import TextareaAutosize from 'components/textarea-autosize/docs/example';
import TextDiff from 'components/text-diff/docs/example';
import TileGrid from 'components/tile-grid/docs/example';
import TimeSince from 'components/time-since/docs/example';
import Timezone from 'components/timezone/docs/example';
import TokenFields from 'components/token-field/docs/example';
import Tooltip from 'components/tooltip/docs/example';
import Version from 'components/version/docs/example';
import VerticalMenu from 'components/vertical-menu/docs/example';
import VerticalNav from 'components/vertical-nav/docs/example';
import Wizard from 'components/wizard/docs/example';

class DesignAssets extends React.Component {
	static displayName = 'DesignAssets';
	state = { filter: '' };

	componentWillMount() {
		if ( config.isEnabled( 'devdocs/components-usage-stats' ) ) {
			const { dispatchFetchComponentsUsageStats } = this.props;
			dispatchFetchComponentsUsageStats();
		}
	}

	onSearch = term => {
		this.setState( { filter: trim( term || '' ).toLowerCase() } );
	};

	backToComponents = () => {
		page( '/devdocs/design/' );
	};

	render() {
		const { componentsUsageStats = {}, component } = this.props;
		const { filter } = this.state;

		const className = classnames( 'devdocs', 'devdocs__components', {
			'is-single': this.props.component,
			'is-list': ! this.props.component,
		} );

		return (
			<Main className={ className }>
				<DocumentHead title="UI Components" />

				{ component ? (
					<HeaderCake onClick={ this.backToComponents } backText="All Components">
						{ slugToCamelCase( component ) }
					</HeaderCake>
				) : (
					<SearchCard
						onSearch={ this.onSearch }
						initialValue={ filter }
						placeholder="Search components…"
						analyticsGroup="Docs"
						className="design__ui-components-search"
					/>
				) }

				<Collection component={ component } filter={ filter }>
					<ActionCard readmeFilePath="action-card" />
					<Accordions
						componentUsageStats={ componentsUsageStats.accordion }
						readmeFilePath="accordion"
					/>
					<Animate readmeFilePath="animate" />
					<BackButton readmeFilePath="back-button" />
					<Badge readmeFilePath="badge" />
					<Banner readmeFilePath="banner" />
					<BulkSelect readmeFilePath="bulk-select" />
					<ButtonGroups readmeFilePath="button-group" />
					<Buttons componentUsageStats={ componentsUsageStats.button } readmeFilePath="button" />
					<SplitButton readmeFilePath="split-button" />
					<Cards readmeFilePath="card" />
					<CardHeading readmeFilePath="card-heading" />
<<<<<<< HEAD
=======
					<Chart readmeFilePath="chart" />
					<Checklist />
>>>>>>> 875b0b6f
					<ClipboardButtonInput readmeFilePath="clipboard-button-input" />
					<ClipboardButtons readmeFilePath="forms/clipboard-button" />
					<Count readmeFilePath="count" />
					<CountedTextareas readmeFilePath="forms/counted-textarea" />
					<DatePicker readmeFilePath="date-picker" />
					<DropZones searchKeywords="drag" readmeFilePath="drop-zone" />
					<EllipsisMenu readmeFilePath="ellipsis-menu" />
					<EmbedDialog readmeFilePath="tinymce/plugins/embed" />
					<EmojifyExample readmeFilePath="emojify" />
					<EmptyContent readmeFilePath="empty-content" />
					<ExternalLink readmeFilePath="external-link" />
					<FAQ readmeFilePath="faq" />
					<FeatureGate readmeFilePath="feature-example" />
					<FilePickers readmeFilePath="file-picker" />
					<FocusableExample readmeFilePath="focusable" />
					<FoldableCard readmeFilePath="foldable-card" />
					<FormattedHeader readmeFilePath="formatted-header" />
					<FormFields searchKeywords="input textbox textarea radio" readmeFilePath="forms" />
					<Gauge readmeFilePath="gauge" />
					<GlobalNotices readmeFilePath="global-notices" />
					<Gravatar readmeFilePath="gravatar" />
					<Gridicons />
					<HeaderButton readmeFilePath="header-button" />
					<Headers readmeFilePath="header-cake" />
					<ImagePreloader readmeFilePath="image-preloader" />
					<InfoPopover readmeFilePath="info-popover" />
					<InputChrono readmeFilePath="input-chrono" />
					<JetpackColophonExample readmeFilePath="jetpack-colophon" />
					<JetpackLogoExample readmeFilePath="jetpack-logo" />
					<LanguagePicker readmeFilePath="language-picker" />
					<ListEnd readmeFilePath="list-end" />
					<Notices readmeFilePath="notice" />
					<PaginationExample readmeFilePath="pagination" />
					<PaymentLogo readmeFilePath="payment-logo" />
					<PieChart readmeFilePath="pie-chart" />
					<PlansSkipButton readmeFilePath="plans/plans-skip-button" />
					<Popovers readmeFilePath="popover" />
					<ProgressBar readmeFilePath="progress-bar" />
					<Ranges readmeFilePath="forms/range" />
					<Rating readmeFilePath="rating" />
					<Ribbon readmeFilePath="ribbon" />
					<ScreenReaderTextExample readmeFilePath="screen-reader-text" />
					<SearchDemo readmeFilePath="search" />
					<SectionHeader readmeFilePath="section-header" />
					<SectionNav readmeFilePath="section-nav" />
					<SegmentedControl readmeFilePath="segmented-control" />
					<SelectDropdown searchKeywords="menu" readmeFilePath="select-dropdown" />
					<ShareButton readmeFilePath="share-button" />
					<SiteTitleControl readmeFilePath="site-title" />
					<SocialLogos />
					<Spinner searchKeywords="loading" readmeFilePath="spinner" />
					<SpinnerButton searchKeywords="loading input submit" readmeFilePath="spinner-button" />
					<SpinnerLine searchKeywords="loading" readmeFilePath="spinner-line" />
					<Suggestions readmeFilePath="suggestions" />
					<TextareaAutosize readmeFilePath="textarea-autosize" />
					<TextDiff readmeFilePath="text-diff" />
					<TileGrid readmeFilePath="tile-grid" />
					<TimeSince readmeFilePath="time-since" />
					<Timezone readmeFilePath="timezone" />
					<TokenFields readmeFilePath="token-field" />
					<Tooltip readmeFilePath="tooltip" />
					<VerticalMenu readmeFilePath="vertical-menu" />
					<VerticalNav readmeFilePath="vertical-nav" />
					<Version readmeFilePath="version" />
					<Wizard readmeFilePath="wizard" />
				</Collection>
			</Main>
		);
	}
}

if ( config.isEnabled( 'devdocs/components-usage-stats' ) ) {
	const mapStateToProps = state => {
		const { componentsUsageStats } = state;

		return componentsUsageStats;
	};

	const mapDispatchToProps = dispatch => {
		return bindActionCreators(
			{
				dispatchFetchComponentsUsageStats: fetchComponentsUsageStats,
			},
			dispatch
		);
	};

	DesignAssets.propTypes = {
		componentsUsageStats: PropTypes.object,
		isFetching: PropTypes.bool,
		dispatchFetchComponentsUsageStats: PropTypes.func,
	};

	DesignAssets = connect( mapStateToProps, mapDispatchToProps )( DesignAssets );
}

export default DesignAssets;<|MERGE_RESOLUTION|>--- conflicted
+++ resolved
@@ -35,12 +35,9 @@
 import ButtonGroups from 'components/button-group/docs/example';
 import Buttons from 'components/button/docs/example';
 import CardHeading from 'components/card-heading/docs/example';
-<<<<<<< HEAD
-=======
 import Cards from 'components/card/docs/example';
 import Chart from 'components/chart/docs/example';
-import Checklist from 'components/checklist/docs/example';
->>>>>>> 875b0b6f
+import Checklist from 'blocks/checklist/docs/example';
 import ClipboardButtonInput from 'components/clipboard-button-input/docs/example';
 import ClipboardButtons from 'components/forms/clipboard-button/docs/example';
 import Collection from 'devdocs/design/search-collection';
@@ -170,11 +167,8 @@
 					<SplitButton readmeFilePath="split-button" />
 					<Cards readmeFilePath="card" />
 					<CardHeading readmeFilePath="card-heading" />
-<<<<<<< HEAD
-=======
 					<Chart readmeFilePath="chart" />
-					<Checklist />
->>>>>>> 875b0b6f
+					<Checklist readmeFilePath="checklist" />
 					<ClipboardButtonInput readmeFilePath="clipboard-button-input" />
 					<ClipboardButtons readmeFilePath="forms/clipboard-button" />
 					<Count readmeFilePath="count" />
