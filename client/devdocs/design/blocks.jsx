--- conflicted
+++ resolved
@@ -44,18 +44,13 @@
 import RelatedPostCard from 'blocks/reader-related-card/docs/example';
 import RelatedPostCardv2 from 'blocks/reader-related-card-v2/docs/example';
 import SearchPostCard from 'blocks/reader-search-card/docs/example';
-<<<<<<< HEAD
-<<<<<<< b9451ff79b48bcd64361d5db989469caf98ee417
 import PlanPrice from 'my-sites/plan-price/docs/example';
 import PlanThankYouCard from 'blocks/plan-thank-you-card/docs/example';
 import DismissibleCard from 'blocks/dismissible-card/docs/example';
 import PostEditButton from 'blocks/post-edit-button/docs/example';
 import ReaderAvatar from 'blocks/reader-avatar/docs/example';
 import DomainToPlanNudge from 'blocks/domain-to-plan-nudge/docs/example';
-=======
->>>>>>> 519292c7
 import RefreshPostCard from 'blocks/reader-post-card/docs/example';
-import PlanPurchaseFeaturesExample from 'blocks/plan-purchase-features/docs/example';
 
 export default React.createClass( {
 
@@ -121,16 +116,12 @@
 					<ReaderSiteStreamLink />
 					<ReaderFullPostHeader />
 					<AuthorCompactProfile />
-<<<<<<< HEAD
 					<PlanPrice />
 					<PlanThankYouCard />
 					<DismissibleCard />
 					<ReaderAvatar />
 					<DomainToPlanNudge />
-=======
->>>>>>> 519292c7
 					<RefreshPostCard />
-					<PlanPurchaseFeaturesExample />
 				</Collection>
 			</Main>
 		);
