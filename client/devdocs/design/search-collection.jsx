/**
* External dependencies
*/
import React from 'react';

/**
* Internal dependencies
*/
import DocsExampleWrapper from 'devdocs/docs-example/wrapper';
import {
	camelCaseToSlug,
	getComponentName,
} from 'devdocs/docs-example/util';
import ReadmeViewer from 'devdocs/docs-example/readme-viewer';

const shouldShowInstance = ( example, filter, component ) => {
	const name = getComponentName( example );

	// let's show only one instance
	if ( component ) {
		const slug = camelCaseToSlug( name );
		return component === slug;
	}

	let searchPattern = name;

	if ( example.props.searchKeywords ) {
		searchPattern += ' ' + example.props.searchKeywords;
	}

	return ( ! filter || searchPattern.toLowerCase().indexOf( filter ) > -1 );
};

const Collection = ( { children, filter, section = 'design', component } ) => {
	let showCounter = 0;
	const summary = [];

	const examples = React.Children.map( children, ( example ) => {
		if ( ! example || ! shouldShowInstance( example, filter, component ) ) {
			return null;
		}

		const exampleName = getComponentName( example );
		const exampleLink = `./${ section }/${ camelCaseToSlug( exampleName ) }`;

		showCounter++;

		if ( filter ) {
			summary.push(
				<span
					key={ `instance-link-${ showCounter }` }
					className="design__instance-link"
				>
					<a href={ exampleLink }>
						{ exampleName }
					</a>
					,&nbsp;
				</span>
			);
		}

		const readmeFilePath = example.props.readmeFilePath;
		return (
			<DocsExampleWrapper
				name={ exampleName }
				unique={ !! component }
				url={ exampleLink }
			>
				{ example }
<<<<<<< HEAD
				{ component && <ReadmeViewer readmeFilePath={ example.props.readmeFilePath } /> }
=======
				{ component && readmeFilePath && <ReadmeViewer readmeFilePath={ readmeFilePath } /> }
>>>>>>> b651af37
			</DocsExampleWrapper>
		);
	} );

	return (
		<div className="design__collection">
			{ showCounter > 1 && filter &&
				<div className="design__instance-links">
					<span>Showing </span>{ summary }...
				</div>
			}
			{ examples }
		</div>
	);
};

export default Collection;<|MERGE_RESOLUTION|>--- conflicted
+++ resolved
@@ -67,11 +67,7 @@
 				url={ exampleLink }
 			>
 				{ example }
-<<<<<<< HEAD
 				{ component && <ReadmeViewer readmeFilePath={ example.props.readmeFilePath } /> }
-=======
-				{ component && readmeFilePath && <ReadmeViewer readmeFilePath={ readmeFilePath } /> }
->>>>>>> b651af37
 			</DocsExampleWrapper>
 		);
 	} );
