$devdocs-max-width: 720px;

// Sidebar Title
.devdocs__title {
	color: var( --color-neutral-600 );
	font-weight: 300;
	font-size: 24px;
	padding: 24px;
}

// Search
.devdocs__result {
	.devdocs__result-title {
		font-weight: bold;
		font-size: 18px;

		.devdocs__result-link {
			text-decoration: underline;

			&:hover {
				color: var( --color-primary );
			}
		}
	}

	.devdocs__result-path {
		font-size: 14px;
		font-family: $code;
		color: var( --color-text-subtle );
	}

	.devdocs__result-snippet {
		font-size: 15px;
		color: $gray-text;
		margin-top: 4px;

		mark {
			background: rgba( $blue-light, 0.4 );
			padding: 2px;
			border-radius: 3px;
		}

		text-overflow: ellipsis;
		white-space: nowrap;
		overflow: hidden;
	}
}

// Block and Component examples
.main.devdocs.devdocs__blocks,
.main.devdocs.devdocs__components,
.main.devdocs.devdocs__gutenberg-blocks,
.main.devdocs.devdocs__gutenberg-components {
	// Make way for showing big components and multiple columns
	max-width: 100%;
}

.design__collection {
	// Use multiple columns when listing components
	.main.devdocs.is-list & {
		column-gap: 24px;

		// Show 2 columns for big screens
		@include breakpoint( '>1280px' ) {
			column-count: 2;
		}

		@media ( min-width: 2000px ) {
			column-count: 3;
		}
	}
}

// We show a list of links for results above
// the actual examples.
.design__instance-links {
	margin-bottom: 24px;
}

.design__instance-links-label {
	display: block;
	font-size: 13px;
	font-weight: 600;
	margin: 8px;
	color: var( --color-text-subtle );
}

.design__instance-link {
	display: inline-block;
	background: $white;
	text-decoration: underline;
	border-radius: 3px;
	padding: 3px 6px;
	margin: 0 6px 4px 0;
	font-family: $code;
	box-shadow: 0 1px 2px rgba( $gray-dark, 0.05 );
}

// The wrapper containing the actual examples
.docs-example__wrapper {
	box-sizing: border-box;
	background: $white;
	box-shadow: 0 1px 2px var( --color-neutral-0 );
	border: 1px solid rgba( $gray-lighten-20, 0.65 );
	margin: 0 auto 24px;
	position: relative;

	.docs-example__wrapper-header-title {
		font-family: $code;
		font-size: 18px;
		font-weight: 300;
		letter-spacing: 1px;
		border-bottom: 1px solid rgba( $gray-lighten-20, 0.65 );

		a,
		a:visited {
			text-decoration: underline;

			&:hover {
				color: var( --color-primary );
			}
		}
	}

	.docs-example__wrapper-content {
		background: var( --color-surface-backdrop );
		padding: 16px;
		--docs-example-grid: #{hex-to-rgb( $gray-dark )};
		box-shadow: inset 0 2px 1px rgba( var( --docs-example-grid ), 0.075 );

		// Grid background
		background-image: linear-gradient(
				rgba( var( --docs-example-grid ), 0.05 ) 1px,
				transparent 1px
			),
			linear-gradient( 90deg, rgba( var( --docs-example-grid ), 0.05 ) 1px, transparent 1px ),
			linear-gradient( rgba( var( --docs-example-grid ), 0.025 ) 1px, transparent 1px ),
			linear-gradient( 90deg, rgba( var( --docs-example-grid ), 0.025 ) 1px, transparent 1px );
		background-size: 32px 32px, 32px 32px, 8px 8px, 8px 8px;
		background-position: -1px -1px, -1px -1px, -1px -1px, -1px -1px;

		// A wrapper inside a wrapper to help reliably center
		// component and block examples.
		.docs-example__wrapper-content-centering {
			display: table;
			margin: auto;
			min-width: ( $devdocs-max-width / 2 );
			width: 100%;
		}

		// Some components use a card and the extra margin
		// looks strange.
		.card:last-child {
			margin-bottom: 0;
		}

		.is-laser-black & {
			--docs-example-grid: 255, 255, 255;
		}
	}

	// Styles specific to the single component view
	.main.devdocs.is-single & {
		.docs-example__wrapper-header-title {
			padding: 16px 24px;
		}
	}

	// How examples look in the lists of components view
	.main.devdocs.is-list & {
		break-inside: avoid;

		.docs-example__wrapper-header-title a {
			padding: 16px 24px;
			display: block;
		}

		.docs-example__wrapper-content {
			padding: 32px;
			overflow: hidden;
		}

		// When we only have room for one column we
		// set the max-width to line up with search
		@include breakpoint( '<1280px' ) {
			max-width: $devdocs-max-width;
		}

		@media ( min-width: 2000px ) {
			padding-top: 60px;

			.docs-example__wrapper-header-title a {
				position: absolute;
				top: 0;
				right: 0;
				bottom: 0;
				left: 0;
			}

			.docs-example__wrapper-content {
				height: 140px;
				overflow: hidden;
				pointer-events: none;
			}

			&:hover {
				border-color: $blue-light;

				.docs-example__wrapper-content {
					opacity: 0.7;
				}
			}
		}
	}
}

// Some components/blocks use a button to toggle variants
.docs__design-toggle {
	top: 10px;
	right: 24px;
	z-index: 1;
	position: absolute;
}

// Some components/blocks need some space to look right
.docs__design-button-row,
.design__button-row {
	margin-bottom: 20px;
}

// !important's :(
.docs__design-button-row .button,
.design__button-row .button {
	margin-right: 16px !important;
}

.docs__design-button-row .button-group .button,
.docs__design-button-row .split-button__main {
	margin-right: 0 !important;
}

.docs__design-button-group-row {
	margin-bottom: 20px;
}

// State Selectors
.docs-selectors__results {
	list-style: none;
	margin: 0;

	li {
		display: block;
	}
}

.docs-selectors__result {
	max-width: $devdocs-max-width;
	margin: auto;

	.docs-selectors__result-name {
		font-family: $code;
		text-decoration: underline;
		font-weight: bold;
		font-size: 16px;
	}

	.docs-selectors__result-description {
		margin: 0;
	}

	.docs-selectors__result-io {
		display: none;
		font-size: 16px;

		.docs-selectors__result-arguments {
			flex: 3;
			margin-right: 8px;
		}

		.docs-selectors__result-return {
			flex: 2;
			margin-left: 8px;
		}

		.docs-selectors__result-arguments,
		.docs-selectors__result-return {
<<<<<<< HEAD
			color: var( --color-neutral-700 );
			background: $gray-lighten-30;
=======
			color: $gray-dark;
			background: var( --color-neutral-0 );
>>>>>>> 3b010347
			border-radius: 4px;
			padding: 16px 24px;
		}

		.docs-selectors__result-label {
			display: block;
			margin-bottom: 32px;
			font-weight: 600;
		}

		.docs-selectors__result-arguments-content {
			display: flex;
			padding-top: 16px;
			margin-bottom: 24px;
			border-top: 1px solid var( --color-neutral-100 );

			.docs-selectors__result-arguments-name {
				width: 30%;
				margin-right: 24px;
				text-align: right;
			}
		}

		.docs-selectors__result-arguments-name,
		.docs-selectors__result-arguments-name strong,
		.docs-selectors__param-type {
			font-family: $code;
			color: var( --color-neutral-700 );
		}

		.docs-selectors__result-arguments-name strong {
			color: var( --color-neutral-700 );
			background: $white;
			border-radius: 3px;
			display: inline-block;
			padding: 2px 8px;
			margin-left: -8px;
			margin-bottom: 12px;
		}

		.docs-selectors__param-type {
			font-size: 14px;
		}

		p {
			margin: 0;
			padding-top: 4px;
			font-size: 15px;
		}
	}

	&.is-expanded {
		.docs-selectors__result-io {
			display: flex;
			margin: 24px 0 8px;
		}
	}
}

// Documentation — Copy-heavy things like Contributing and Typography
.devdocs__doc-content {
	max-width: $devdocs-max-width;
	margin: 32px auto;
	font-size: 16px;
	font-family: $serif;

	a {
		text-decoration: underline;
	}

	h1,
	h2,
	h3,
	h4,
	h5,
	h6 {
		font-weight: 600;
		line-height: 1.2;
		margin: 32px 0 16px;
		font-size: 21px;
		color: var( --color-neutral-600 );
	}

	h1 {
		color: var( --color-neutral-700 );
		font-size: 54px;
		line-height: 1.4;
		margin-top: 0;
	}

	h2 {
		font-size: 32px;
		color: var( --color-neutral-700 );
	}

	h3 {
		font-size: 24px;
	}

	p,
	li {
		line-height: 1.6;
	}

	ul,
	ol {
		margin: 0 0 32px 48px;
	}

	li {
		margin-bottom: 8px;
	}

	pre {
		padding: 8px;
		background: $white;
		background-color: $white;
		color: $blue-dark;
	}

	code {
		background-color: $white;
		border-radius: 3px;
		color: $blue-dark;
		font-size: 15px;
		padding: 2px 6px;
		max-width: 100px;
	}

	pre > code {
		background-color: $transparent;
		padding: 2px 0;
	}

	.emoji {
		height: 18px;
	}

	.label {
		$invert: $white;
		font-weight: bold;
		font-size: 15px;
		padding: 1px 5px 2px;
		border-radius: 3px;

		&.status-awaiting-fixes {
			background: #ea652d;
			color: $invert;
		}

		&.status-needs-review {
			background: #fbc92f;
		}

		&.status-ready-to-merge {
			background: #d6fa82;
		}

		&.status-in-progress {
			background: #2880e2;
			color: $invert;
		}
	}

	video {
		max-width: 100%;
		margin-bottom: 24px;
	}
}

.design__typography-interface-example {
	font-family: $sans;

	h2 {
		margin-top: 16px;
	}
}

.design__typography-content-example {
	font-family: $serif;

	h2 {
		margin-top: 16px;
	}
}

.design__typography-code-example {
	font-family: $code;
	font-size: 15px;
}

.design__typography-modular-scale {
	max-width: 150px;
}

// At the end of documentation and reademe's
a.devdocs__doc-edit-link {
	text-align: center;
	text-decoration: underline;
	float: right;
	position: relative;
}<|MERGE_RESOLUTION|>--- conflicted
+++ resolved
@@ -284,13 +284,8 @@
 
 		.docs-selectors__result-arguments,
 		.docs-selectors__result-return {
-<<<<<<< HEAD
 			color: var( --color-neutral-700 );
-			background: $gray-lighten-30;
-=======
-			color: $gray-dark;
 			background: var( --color-neutral-0 );
->>>>>>> 3b010347
 			border-radius: 4px;
 			padding: 16px 24px;
 		}
