/** @format */

/**
 * Internal dependencies
 */

import './style.scss';
import component from './component.js';
import { settings } from './settings.js';
import FrontendManagement from 'gutenberg/extensions/shared/frontend-management.js';
import apiFetch from '@wordpress/api-fetch';

<<<<<<< HEAD
window.addEventListener( 'load', function() {
	// Do not initialize in editor.
	if ( window.wp.editor ) {
		return;
	}
	const frontendManagement = new FrontendManagement();
	const url = '/wp-json/jetpack/v4/service-api-keys/mapbox';
	apiFetch( { url, method: 'GET' } ).then( result => {
		frontendManagement.blockIterator( document, [
			{
				component: component,
				options: {
					settings,
					props: { apiKey: result.service_api_key },
=======
window &&
	window.addEventListener( 'load', function() {
		// Do not initialize in editor.
		if ( window.wp.editor ) {
			return;
		}
		const frontendManagement = new FrontendManagement();
		const url = '/wp-json/jetpack/v4/service-api-keys/mapbox';
		apiFetch( { url, method: 'GET' } ).then( result => {
			frontendManagement.blockIterator( document, [
				{
					component: component,
					options: {
						settings,
						props: { api_key: result.service_api_key },
					},
>>>>>>> d7c39b69
				},
			] );
		} );
	} );<|MERGE_RESOLUTION|>--- conflicted
+++ resolved
@@ -10,22 +10,6 @@
 import FrontendManagement from 'gutenberg/extensions/shared/frontend-management.js';
 import apiFetch from '@wordpress/api-fetch';
 
-<<<<<<< HEAD
-window.addEventListener( 'load', function() {
-	// Do not initialize in editor.
-	if ( window.wp.editor ) {
-		return;
-	}
-	const frontendManagement = new FrontendManagement();
-	const url = '/wp-json/jetpack/v4/service-api-keys/mapbox';
-	apiFetch( { url, method: 'GET' } ).then( result => {
-		frontendManagement.blockIterator( document, [
-			{
-				component: component,
-				options: {
-					settings,
-					props: { apiKey: result.service_api_key },
-=======
 window &&
 	window.addEventListener( 'load', function() {
 		// Do not initialize in editor.
@@ -40,9 +24,8 @@
 					component: component,
 					options: {
 						settings,
-						props: { api_key: result.service_api_key },
+						props: { apiKey: result.service_api_key },
 					},
->>>>>>> d7c39b69
 				},
 			] );
 		} );
