--- conflicted
+++ resolved
@@ -1,18 +1,4 @@
 {
-<<<<<<< HEAD
-	"production": [
-		"contact-form",
-		"map",
-		"markdown",
-		"publicize",
-		"related-posts",
-		"shortlinks",
-		"simple-payments",
-		"subscriptions",
-		"tiled-gallery"
-	],
-	"beta": [ "gif", "mailchimp", "vr", "wordads" ]
-=======
   "production": [
     "contact-form",
     "map",
@@ -28,7 +14,7 @@
     "mailchimp",
     "gif",
     "vr",
-    "contact-info"
+    "contact-info",
+    "wordads"
   ]
->>>>>>> 9f814cf5
 }