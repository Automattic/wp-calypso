/** @format */

// Block library
@import '~@wordpress/block-library/build-style/style';

// Components
@import '~@wordpress/components/build-style/style';

// Editor package styles
@import '~@wordpress/editor/build-style/style';

// Block library theme & editor
@import '~@wordpress/block-library/build-style/theme';
@import '~@wordpress/block-library/build-style/editor';

// Edit-post component styles
@import '~@wordpress/edit-post/build-style/style';

// Format library styles
@import '~@wordpress/format-library/build-style/style';

$gutenberg-breakpoint-sm: 782px;

@mixin gutenberg-sm() {
	@media ( max-width: $gutenberg-breakpoint-sm ) {
		@content;
	}
}

.is-group-gutenberg.layout {
	background-color: var( --color-surface );
}

.is-group-gutenberg::before {
	content: '';
	position: fixed;
	top: 0;
	right: 0;
	bottom: 0;
	left: 0;
	background-color: $white;
	pointer-events: none;
	z-index: z-index( 'root', '.is-group-gutenberg::before' );
}

.gutenberg {
	background: none;
}

//history dialog
@import 'post-editor/editor-revisions/style';
@import 'post-editor/editor-diff-viewer/style';
@import 'post-editor/editor-revisions-list/style';

// OVERRIDES

//======================================================
//static post css values: theme(primary), theme(toggle)
//https://github.com/WordPress/gutenberg/pull/6739
//We don't need to worry about wp-admin skins, so let's use a static value here.
//when updating `edit-post`, search for theme( and replace with static values
$gutenberg-theme-primary: #0085ba;
$gutenberg-theme-toggle: #11a0d2;
//end static post css values
//========================================================

//Remove this if https://github.com/Automattic/wp-calypso/issues/28776 is resolved
.editor-post-permalink__change {
	display: none;
}

.is-section-gutenberg-editor {
	box-sizing: border-box !important;

	*,
	*::before,
	*::after {
		box-sizing: inherit !important;
	}

	.layout__content {
		padding: 0;
	}

	.edit-post-header {
		padding: 0 10px 0 0;
		left: 0;
		top: 0;
	}

	@media ( min-width: 600px ) {
		.edit-post-sidebar {
			top: 56px;
		}
	}

	.edit-post-layout {
		.edit-post-layout__content {
			// Overrides https://github.com/WordPress/gutenberg/blob/a2f81faa58afbbcb28d68ef879a5354c257b2d85/packages/edit-post/src/components/layout/style.scss#L88-L95
			overscroll-behavior-y: auto;
		}

		.editor-post-publish-panel {
			top: 0;
		}

		.components-notice-list {
			@media ( max-width: 600px ) {
				top: auto;
			}

			left: 0;
		}
	}

	.edit-post-visual-editor .editor-post-title__block > div {
		margin-left: 0px;
		margin-right: 0px;

		@media ( min-width: 600px ) {
			margin-left: -2px;
			margin-right: -2px;
		}
	}

	.wp-block-heading {
		h1,
		h2,
		h3,
		h4,
		h5,
		h6 {
			font-weight: 600;
		}
	}

	.editor-block-list__block {
		ul ul,
		ol ol {
			list-style-type: circle;
		}
	}

	//needed for oembed iframes to appear
	.wp-block-embed__wrapper > iframe {
		width: 100%;
	}

	// @see https://make.wordpress.org/accessibility/handbook/markup/the-css-class-screen-reader-text/
	.screen-reader-text {
		border: 0;
		clip: rect( 1px, 1px, 1px, 1px );
		clip-path: inset( 50% );
		height: 1px;
		margin: -1px;
		overflow: hidden;
		padding: 0;
		position: absolute !important;
		width: 1px;
		word-wrap: normal !important;
		&:focus {
			background-color: #eee;
			clip: auto !important;
			clip-path: none;
			color: #444;
			display: block;
			font-size: 1em;
			height: auto;
			left: 5px;
			line-height: normal;
			padding: 15px 23px 14px;
			text-decoration: none;
			top: 5px;
			width: auto;
			z-index: 100000; // Above WP toolbar.
		}
	}

	.edit-post-header-toolbar__back {
		border-right: 1px solid lighten( $gray, 25% );
		border-radius: 0;
		padding: 10px;
	}

	.edit-post-header-toolbar .site {
		border-right: 1px solid lighten( $gray, 25% );
		.site__info {
			width: auto;
		}
		.site__title {
			max-width: 200px;
			overflow: hidden;
			text-overflow: ellipsis;
			white-space: nowrap;
			&::after {
				width: 0;
			}
		}
		&.is-compact .site__title {
			line-height: 56px;
		}
		@include breakpoint( '<960px' ) {
			display: none;
		}
	}

	.edit-post-header-toolbar > .components-button {
		display: none;
		@include breakpoint( '>660px' ) {
			display: inline-flex;
		}
	}
	.edit-post-header-toolbar .editor-block-navigation,
	.edit-post-header-toolbar .table-of-contents {
		display: none;
		@include breakpoint( '>660px' ) {
			display: flex;
		}
	}

	.edit-post-header-toolbar__block-toolbar {
		background: $white;
		border-bottom: 1px solid #e2e4e7;
		left: 0;
		min-height: 37px;
		padding-left: 0;
		position: absolute;
		right: 0;
		top: 56px;
		.editor-block-toolbar {
			margin: 0;
			.components-toolbar {
				padding: 0;
			}
		}
		@include breakpoint( '>1280px' ) {
			background: none;
			border-bottom: none;
			left: auto;
			min-height: auto;
			padding-left: 8px;
			position: static;
			right: auto;
			.editor-block-toolbar {
				margin: -9px 0;
				.components-toolbar {
					padding: 10px 4px 9px;
				}
			}
		}
	}

	.editor-inserter {
		margin-left: 10px;
	}

	.editor-post-switch-to-draft {
		white-space: nowrap;
	}

	.edit-post-post-visibility__dialog .editor-post-visibility__dialog-info {
		@include gutenberg-sm() {
			margin-left: 36px;
		}
	}

	// Remove resize styling from post title
	textarea {
		resize: none;
	}

	.edit-post-visual-editor {
		&,
		& p {
			font-family: 'Noto Serif', serif;
			font-size: 16px;
			line-height: 1.8;
		}
	}

	.edit-post-sidebar-header ul {
		list-style: none;
		margin: 0;
	}

	.editor-block-navigation__list {
		list-style: none;
	}
}

.is-section-gutenberg-editor,
.edit-post-options-modal {
	// UNSET CALYPSO DEFAULT STYLES
				
input[type='text'],
input[type='search'] {
	width: auto;
	
	&.components-text-control__input {
		width: 100%;
	}
}
	
	input[type='number'].components-range-control__number {
		width: 50px;
	}

	input[type='checkbox'],
	input[type='radio'] {
		float: none;

		& + span {
			margin-left: 0;
		}
	}

	select {
		background-image: none;
		appearance: menulist-button;
	}
	// END Unset Calypso default styles

	// MISSING CORE STYLES (TODO: Remove them once Gutenberg include the Core styles)
	font-size: 13px;
	line-height: 1.4em;

	input[type='checkbox'],
	input[type='radio'] {
		padding: 0 !important;

		@include gutenberg-sm() {
			height: 25px;
			width: 25px;
		}
	}

	input[type='checkbox']:checked::before {
		content: '';
		background-image: url( 'data:image/svg+xml,%3Csvg%20xmlns%3D%22http%3A%2F%2Fwww.w3.org%2F2000%2Fsvg%22%20viewBox%3D%220%200%2024%2024%22%3E%3Crect%20x%3D%220%22%20fill%3D%22none%22%20width%3D%2224%22%20height%3D%2224%22%2F%3E%3Cg%3E%3Cpath%20d%3D%22M9%2019.414l-6.707-6.707%201.414-1.414L9%2016.586%2020.293%205.293l1.414%201.414%22%20fill%3D%22%23ffffff%22%2F%3E%3C%2Fg%3E%3C%2Fsvg%3E' );
		background-size: 100%;
		display: inline-block;
		width: 12px;
		height: 12px;
		margin: 0;

		@include gutenberg-sm() {
			width: 20px;
			height: 20px;
		}
	}

	input[type='radio']:checked::before {
		height: 6px;
		width: 6px;

		@include gutenberg-sm() {
			width: 11px;
			height: 11px;
			margin: 5px;
		}
	}

	label {
		vertical-align: middle;
		cursor: pointer;
	}
	// END Missing Core styles
	.components-placeholder__fieldset {
		color: #191e23; // $dark-gray-900;
		p {
			font-family: $sans;
			font-size: 13px;
		}
	}

	.components-placeholder__label svg {
		margin-right: 1ch;
	}
}

.editor__placeholder {
	.placeholder {
		@include placeholder;
		height: 16px;
		border-radius: 8px;
	}

	.placeholder-site {
		margin-left: 18px;
	}

	.placeholder-button {
		width: 40px;
		margin: 0 8px;
	}

	.placeholder-title {
		height: 40px;
		border-radius: 20px;
		margin: 0 8px;
	}
<<<<<<< HEAD
	 
  }
=======
}

.editor-post-publish-button[aria-disabled='true'] {
	pointer-events: none;
}
>>>>>>> 515e2dbf
<|MERGE_RESOLUTION|>--- conflicted
+++ resolved
@@ -399,13 +399,9 @@
 		border-radius: 20px;
 		margin: 0 8px;
 	}
-<<<<<<< HEAD
-	 
-  }
-=======
+	  
 }
 
 .editor-post-publish-button[aria-disabled='true'] {
 	pointer-events: none;
 }
->>>>>>> 515e2dbf
