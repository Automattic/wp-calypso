import { isEnabled } from '@automattic/calypso-config';
import { makeLayout, render } from 'calypso/controller';
import { addQueryArgs, getSiteFragment } from 'calypso/lib/route';
import { EDITOR_START, POST_EDIT } from 'calypso/state/action-types';
import { requestAdminMenu } from 'calypso/state/admin-menu/actions';
import { getAdminMenu, getIsRequestingAdminMenu } from 'calypso/state/admin-menu/selectors';
import { isUserLoggedIn } from 'calypso/state/current-user/selectors';
import { stopEditingPost } from 'calypso/state/editor/actions';
import { requestSelectedEditor } from 'calypso/state/selected-editor/actions';
import getEditorUrl from 'calypso/state/selectors/get-editor-url';
import { getSelectedEditor } from 'calypso/state/selectors/get-selected-editor';
import getSiteEditorUrl from 'calypso/state/selectors/get-site-editor-url';
import isAtomicSite from 'calypso/state/selectors/is-site-automated-transfer';
import shouldLoadGutenframe from 'calypso/state/selectors/should-load-gutenframe';
import { requestSite } from 'calypso/state/sites/actions';
import {
	getSiteOption,
	isJetpackSite,
	isSSOEnabled,
	getSiteAdminUrl,
} from 'calypso/state/sites/selectors';
import { getSelectedSiteId } from 'calypso/state/ui/selectors';
import CalypsoifyIframe from './calypsoify-iframe';
import { Placeholder } from './placeholder';

const noop = () => {};

function determinePostType( context ) {
	if ( context.path.startsWith( '/post/' ) ) {
		return 'post';
	}
	if ( context.path.startsWith( '/page/' ) ) {
		return 'page';
	}

	return context.params.customPostType;
}

function getPostID( context ) {
	if ( ! context.params.post || 'new' === context.params.post ) {
		return null;
	}

	if ( 'home' === context.params.post ) {
		const state = context.store.getState();
		const siteId = getSelectedSiteId( state );

		return parseInt( getSiteOption( state, siteId, 'page_on_front' ), 10 );
	}

	// both post and site are in the path
	return parseInt( context.params.post, 10 );
}

function waitForSiteIdAndSelectedEditor( context ) {
	return new Promise( ( resolve ) => {
		const unsubscribe = context.store.subscribe( () => {
			const state = context.store.getState();
			const siteId = getSelectedSiteId( state );
			if ( ! siteId ) {
				return;
			}
			const selectedEditor = getSelectedEditor( state, siteId );
			if ( ! selectedEditor ) {
				return;
			}
			unsubscribe();
			resolve();
		} );
		// Trigger a `store.subscribe()` callback
		context.store.dispatch(
			requestSelectedEditor( getSelectedSiteId( context.store.getState() ) )
		);
	} );
}

function isPreferredEditorViewAvailable( state ) {
	const siteId = getSelectedSiteId( state );
	if ( ! siteId || getIsRequestingAdminMenu( state ) ) {
		return false;
	}
	return null !== getAdminMenu( state, siteId );
}

function waitForPreferredEditorView( context ) {
	return new Promise( ( resolve ) => {
		const unsubscribe = context.store.subscribe( () => {
			const state = context.store.getState();
			if ( ! isPreferredEditorViewAvailable( state ) ) {
				return;
			}
			unsubscribe();
			resolve();
		} );
		// Trigger a `store.subscribe()` callback
		context.store.dispatch( requestAdminMenu( getSelectedSiteId( context.store.getState() ) ) );
	} );
}

/**
 * Ensures the user is authenticated in WP Admin so the iframe can be loaded successfully.
 *
 * Simple sites users are always authenticated since the iframe is loaded through a *.wordpress.com URL (first-party
 * cookie).
 *
 * Atomic and Jetpack sites will load the iframe through a different domain (third-party cookie). This can prevent the
 * auth cookies from being stored while embedding WP Admin in Calypso (i.e. if the browser is preventing cross-site
 * tracking), so we redirect the user to the WP Admin login page in order to store the auth cookie. Users will be
 * redirected back to Calypso when they are authenticated in WP Admin.
 *
 * @param {Object} context Shared context in the route.
 * @param {Function} next  Next registered callback for the route.
 * @returns {*}            Whatever the next callback returns.
 */
export const authenticate = ( context, next ) => {
	const state = context.store.getState();

	const siteId = getSelectedSiteId( state );
	const isJetpack = isJetpackSite( state, siteId );
	const isDesktop = isEnabled( 'desktop' );
	const storageKey = `gutenframe_${ siteId }_is_authenticated`;

	let isAuthenticated =
		globalThis.sessionStorage.getItem( storageKey ) || // Previously authenticated.
		! isJetpack || // If the site is not Jetpack (Atomic or self hosted) then it's a simple site and users are always authenticated.
		( isJetpack && isSSOEnabled( state, siteId ) ) || // Assume we can authenticate with SSO
		isDesktop || // The desktop app can store third-party cookies.
		context.query.authWpAdmin; // Redirect back from the WP Admin login page to Calypso.

	if ( isDesktop && isJetpack && ! isSSOEnabled( state, siteId ) ) {
		isAuthenticated = false;
	}

	if ( isAuthenticated ) {
		/*
		 * Make sure we have an up-to-date frame nonce.
		 *
		 * By requesting the site here instead of using <QuerySites /> we avoid a race condition, where
		 * if a render occurs before the site is requested, the first request for retrieving the iframe
		 * will get aborted.
		 */
		context.store.dispatch( requestSite( siteId ) );

		globalThis.sessionStorage.setItem( storageKey, 'true' );
		return next();
	}

	// Shows the editor placeholder while doing the redirection.
	context.primary = <Placeholder />;
	makeLayout( context, noop );
	render( context );

	// We could use `window.location.href` to generate the return URL but there are some potential race conditions that
	// can cause the browser to not update it before redirecting to WP Admin. To avoid that, we manually generate the
	// URL from the relevant parts.
	const origin = window.location.origin;
	let returnUrl = addQueryArgs(
		{ ...context.query, authWpAdmin: true },
		`${ origin }${ context.path }`
	);

	const siteAdminUrl = getSiteAdminUrl( state, siteId );

	// If non-SSO Jetpack lets ensure return URL uses the sites native editor, as the dotcom
	// redirect does not happen.
	if ( isJetpack && ! isSSOEnabled( state, siteId ) ) {
		const postType = determinePostType( context );
		const postId = getPostID( context );

		if ( postType ) {
			returnUrl = `${ siteAdminUrl }post-new.php?post_type=${ postType }`;

			if ( postId ) {
				returnUrl = `${ siteAdminUrl }post.php?post=${ postId }&action=edit`;
			}
		} else {
			returnUrl = `${ siteAdminUrl }site-editor.php`;
		}

		// pass along parameters, for example press-this
		returnUrl = addQueryArgs( context.query, returnUrl );
	}

	const wpAdminLoginUrl = addQueryArgs(
		{ redirect_to: returnUrl },
		`${ siteAdminUrl }../wp-login.php`
	);

	window.location.replace( wpAdminLoginUrl );
};

export const redirect = async ( context, next ) => {
	const {
		store: { getState },
	} = context;
	const tmpState = getState();
	const selectedEditor = getSelectedEditor( tmpState, getSelectedSiteId( tmpState ) );
	const checkPromises = [];
	if ( ! selectedEditor ) {
		checkPromises.push( waitForSiteIdAndSelectedEditor( context ) );
	}
	if ( ! isPreferredEditorViewAvailable( tmpState ) ) {
		checkPromises.push( waitForPreferredEditorView( context ) );
	}
	await Promise.all( checkPromises );

	const state = getState();
	const siteId = getSelectedSiteId( state );
	const isPostShare = context.query.is_post_share; // Added here https://github.com/Automattic/wp-calypso/blob/4b5fdb65b115e02baf743d2487eeca94fbd28a18/client/blocks/reader-share/index.jsx#L74

	// Force load Gutenframe when choosing to share a post to a Simple site.
	if ( isPostShare && isPostShare === 'true' && ! isAtomicSite( state, siteId ) ) {
		return next();
	}

	const postType = determinePostType( context );
	if ( ! shouldLoadGutenframe( state, siteId, postType ) ) {
		const postId = getPostID( context );

		const url = postType
			? getEditorUrl( state, siteId, postId, postType )
			: getSiteEditorUrl( state, siteId );
		// pass along parameters, for example press-this
		return window.location.replace( addQueryArgs( context.query, url ) );
	}
	return next();
};

function getPressThisData( query ) {
<<<<<<< HEAD
	const { text, url, title, embed, comment_content, comment_author } = query;
	return url ? { text, url, title, embed, comment_content, comment_author } : null;
=======
	const { url } = query;
	return url ? { url } : null;
>>>>>>> fb2e5d4d
}

function getAnchorFmData( query ) {
	const { anchor_podcast, anchor_episode, spotify_url } = query;
	return { anchor_podcast, anchor_episode, spotify_url };
}

function getSessionStorageOneTimeValue( key ) {
	const value = window.sessionStorage.getItem( key );
	window.sessionStorage.removeItem( key );
	return value;
}

export const post = ( context, next ) => {
	const postId = getPostID( context );
	const postType = determinePostType( context );
	const jetpackCopy = parseInt( context.query[ 'jetpack-copy' ] );

	// Check if this value is an integer.
	const duplicatePostId = Number.isInteger( jetpackCopy ) ? jetpackCopy : null;

	const state = context.store.getState();
	const siteId = getSelectedSiteId( state );
	const pressThisData = getPressThisData( context.query );
	const anchorFmData = getAnchorFmData( context.query );
	const parentPostId = parseInt( context.query.parent_post, 10 ) || null;

	// Set postId on state.editor.postId, so components like editor revisions can read from it.
	context.store.dispatch( { type: EDITOR_START, siteId, postId } );

	// Set post type on state.posts.[ id ].type, so components like document head can read from it.
	context.store.dispatch( { type: POST_EDIT, post: { type: postType }, siteId, postId } );

	context.primary = (
		<CalypsoifyIframe
			key={ postId }
			postId={ postId }
			postType={ postType }
			duplicatePostId={ duplicatePostId }
			pressThisData={ pressThisData }
			anchorFmData={ anchorFmData }
			parentPostId={ parentPostId }
			creatingNewHomepage={ postType === 'page' && context.query.hasOwnProperty( 'new-homepage' ) }
			stripeConnectSuccess={ context.query.stripe_connect_success ?? null }
			showDraftPostModal={ getSessionStorageOneTimeValue(
				'wpcom_signup_complete_show_draft_post_modal'
			) }
		/>
	);

	return next();
};

export const exitPost = ( context, next ) => {
	const postId = getPostID( context );
	const siteId = getSelectedSiteId( context.store.getState() );
	if ( siteId ) {
		context.store.dispatch( stopEditingPost( siteId, postId ) );
	}
	next();
};

/**
 * Redirects to the un-iframed Site Editor if the config is enabled.
 *
 * @param {Object} context Shared context in the route.
 * @returns {*}            Whatever the next callback returns.
 */
export const redirectSiteEditor = async ( context ) => {
	const state = context.store.getState();
	const siteId = getSelectedSiteId( state );
	const siteEditorUrl = getSiteEditorUrl( state, siteId );
	// Calling replace to avoid adding an entry to the browser history upon redirect.
	return window.location.replace( addQueryArgs( context.query, siteEditorUrl ) );
};
/**
 * Redirect the logged user to the permalink of the post, page, custom post type if the post is published.
 *
 * @param {Object} context Shared context in the route.
 * @param {Function} next  Next registered callback for the route.
 * @returns undefined      Whatever the next callback returns.
 */
export function redirectToPermalinkIfLoggedOut( context, next ) {
	if ( isUserLoggedIn( context.store.getState() ) ) {
		return next();
	}
	const siteFragment = context.params.site || getSiteFragment( context.path );
	const CONFIGURABLE_TYPES = [ 'jetpack-portfolio', 'jetpack-testimonial' ];

	// The context.path in this case could be one of the following:
	// - /page/{site}/{id}
	// - /post/{site}/{id}
	// - /edit/jetpack-portfolio/{site}/{id}
	// - /edit/jetpack-testimonial/{site}/{id}
	const explodedPath = context.path.split( '/' );
	if (
		context.path &&
		explodedPath[ 1 ] === 'edit' &&
		! CONFIGURABLE_TYPES.includes( explodedPath[ 2 ] )
	) {
		return next();
	}
	// Redirect the logged user to the permalink of the post, page, custom post type if the post is published.
	// else the endpoint will redirect the user to the login page.
	window.location = `https://public-api.wordpress.com/wpcom/v2/sites/${ siteFragment }/editor/redirect?path=${ context.path }`;
	return;
}<|MERGE_RESOLUTION|>--- conflicted
+++ resolved
@@ -227,13 +227,8 @@
 };
 
 function getPressThisData( query ) {
-<<<<<<< HEAD
-	const { text, url, title, embed, comment_content, comment_author } = query;
-	return url ? { text, url, title, embed, comment_content, comment_author } : null;
-=======
-	const { url } = query;
-	return url ? { url } : null;
->>>>>>> fb2e5d4d
+	const { url, comment_content, comment_author } = query;
+	return url ? { url, comment_content, comment_author } : null;
 }
 
 function getAnchorFmData( query ) {
