--- conflicted
+++ resolved
@@ -60,13 +60,8 @@
 }
 
 .reader-popover__header {
-<<<<<<< HEAD
-	border-bottom: 1px solid $gray-lighten-20;
+	border-bottom: 1px solid var( --color-neutral-100 );
 	color: var( --color-neutral-700 );
-=======
-	border-bottom: 1px solid var( --color-neutral-100 );
-	color: $gray-dark;
->>>>>>> 3b010347
 	display: flex;
 	font-size: 14px;
 	justify-content: flex-start;
