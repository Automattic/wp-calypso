// Reader-specific tweaks to components

// Overrides default 720px width
.is-reader-page .following.main {
	max-width: 600px;

	&.reader-two-column {
		max-width: 968px;

		.reader__content {
			max-width: 600px;
		}
	}
}

.is-reader-page .reader__card.card.is-placeholder {
	border-bottom: 1px solid var(--color-neutral-10);
	box-shadow: none;
	margin-bottom: 0;
	padding: 6px 0 30px;

	@include breakpoint-deprecated( "<660px" ) {
		margin: 0 15px;
	}

	.reader__post-footer {
		margin-left: 0;
	}
}

.following {

	@include breakpoint-deprecated( "<660px" ) {
		-webkit-perspective: none;
		perspective: none;
	}
}

.reader__content .reader-excerpt,
.reader__content .reader-post-card__title,
.reader__content .reader-combined-card__post-title {
	-webkit-font-smoothing: antialiased;
	-moz-osx-font-smoothing: grayscale;
}

.reader__card.card {
	padding: 16px;
	transition: all 0.1s ease-in-out;
	margin-bottom: 15px;

	&.is-seen {
		opacity: 0.5;
	}

	&.is-selected,
	&.is-x-post.is-selected,
	&.tag-afk.is-selected {

		&::before {
			background: var(--color-primary);
			content: "";
			position: absolute;
			bottom: 0;
			left: -8px;
			top: 0;
			width: 2px;
		}
	}

	@include breakpoint-deprecated( ">480px" ) {
		padding: 16px 24px 24px;
		margin-bottom: 24px;
	}

	.site {
		margin-right: 96px;
	}

	.site__content {
		padding: 0;
	}

	.follow-button {
		position: absolute;
		top: -3px;
		right: 0;

		@include breakpoint-deprecated( ">660px" ) {
			z-index: z-index("reader-card-follow-button-parent", ".reader__card.card .follow-button");
		}
	}

	.reader-post-byline {
		margin: 8px 0;
		padding: 0;
		font-size: $font-body-small;
		color: var(--color-neutral-20);

		.gravatar {
			height: 16px;
			width: 16px;
			top: 4px;
		}
	}

	// Loading Placeholders
	&.is-placeholder {
		pointer-events: none;
		user-select: none;

		.reader__placeholder-text,
		.site-icon {
			color: transparent;
			background-color: var(--color-neutral-0);
			animation: loading-fade 1.6s ease-in-out infinite;
		}

		.site-icon {
			display: inline-block;
			margin-right: 6px;
			height: 16px;
			width: 16px;
		}

		.reader__post-time-placeholder {
			position: relative;
			font-size: $font-body-small;

			@include breakpoint-deprecated( "<480px" ) {
				font-size: $font-body-small;
			}
		}
	}

	&.is-headerless {

		@include breakpoint-deprecated( ">480px" ) {
			padding-top: 25px;
		}

		.reader__post-title {
			margin-top: 0;
		}

		&.has-featured-image {
			padding-top: 0;
		}
	}

	.post-excerpt-only {

		p {
			margin-bottom: 1em;
		}
	}

	&.hide-xpost .po-xpost {
		display: none;
	}

	&.is-x-post {
		background: transparent;
		box-shadow: none;
		padding: 16px 24px;
		display: flex;

		.reader__post-title {
			font-size: $font-body;
			line-height: normal;
			margin: 0;
			cursor: pointer;
		}
	}

	&.tag-afk {
		background: transparent;
		box-shadow: none;
		padding: 16px 24px;

		&:hover {
			cursor: pointer;
		}

		.reader-full-post__story-content,
		.reader-post-byline__tag,
		.reader-post-byline__date,
		.reader__post-featured-image,
		.reader__post-footer,
		.post-excerpt,
		.site__info {
			display: none;
		}

		.site {
			pointer-events: none;
		}

		.reader__post-header {
			margin-bottom: 0;
		}

		.reader__post-title {
			display: block;
			font-size: $font-body;
			margin: 0;
			position: absolute;
			top: 14px;
			left: 66px;
			white-space: nowrap;
			overflow: hidden;
			text-overflow: ellipsis;
			max-width: calc(100% - 90px);
		}

		.reader-post-byline {
			margin: 0;
			font-size: $font-body-small;
			position: absolute;
			top: 34px;
			left: 44px;
		}

		.follow-button {
			display: none;
		}

		&.is-headerless {

			padding: 16px 24px 54px;

			.reader__post-title,
			.reader-post-byline {
				position: absolute;
				left: 25px;
			}
		}
	}
}

// X-Posts
.is-reader-page {

	.reader__card.card.is-x-post {
		border-bottom: 1px solid var(--color-neutral-10);
		margin: 0 15px;
		padding: 20px;

		@include breakpoint-deprecated( ">660px" ) {
			margin: 0;
			padding: 20px 52px;
		}

		.reader__post-title-link,
		.reader__post-title-link:visited {
			color: var(--color-neutral-50);
		}

		.reader__post-title-link:hover {
			color: var(--color-neutral-70);
		}

		.reader-avatar {
			margin: 0 12px 0 0;
			width: auto;

			&:hover {
				cursor: pointer;
			}
		}

		.site-icon {
			margin: 1px;
		}

		.gravatar {
			border: 1px solid var(--color-border-inverted);
		}
	}
}

// Featured Image/Video
.reader__post-featured-image,
.reader__post-featured-video {
	cursor: pointer;
	overflow: hidden;
	width: calc(100% + 32px);
	position: relative;
	top: 0;
	left: -16px;
	margin-bottom: 16px;
	border-bottom: 1px solid var(--color-neutral-10);
	box-shadow: inset 0 0 2px 2px rgba(var(--color-neutral-20-rgb), 0.1);
	background: rgba(var(--color-neutral-0-rgb), 0.3);

	@include breakpoint-deprecated( ">480px" ) {
		left: -24px;
		width: calc(100% + 48px);
		margin-bottom: 24px;
	}

	img {
		display: block;
		width: auto !important; // Dirrty, I know. But it overrides the inline styles applied to the image. -shaun
		margin: 0 auto;
		max-height: 70vh;
	}

	&.is-shorter-abtest {
		img {
			object-fit: cover;
			max-height: none;
		}
	}

	// This helps avoid some random whitespace below YourTube embeds.
	iframe {
		display: block;
	}
}


// Handling the different types of Reader cards
.reader__card {
	// Featured image/video should "bleed" to the edge of the card.
	&.has-featured-image {
		//padding-top: 0;
	}

	// Inline Post Content
	// Shorter posts display the full post content directly in the stream.
	.reader-full-post__story-content {
		@extend %content-font;
		margin: 0 -24px;
		padding: 0 24px;
		background: transparent;
		border: none;

		color: var(--color-neutral-60);
		line-height: 1.8;
		overflow-wrap: break-word;
		word-wrap: break-word;

		blockquote {
			margin-left: 0;
			margin-right: 0;
			font-size: $font-body;
		}

		p {
			line-height: 1.8;
		}

		// Inline Reblog Tweaks
		p.reblog-from {
			@include breakpoint-deprecated( ">480px" ) {
				margin-left: -24px;
				margin-right: -24px;
				padding-left: 24px;
				padding-right: 24px;
			}
			@include breakpoint-deprecated( "<480px" ) {
				margin-left: -16px;
				margin-right: -16px;
				padding-left: 16px;
				padding-right: 16px;
			}
		}

		p.reblog-source {
			margin-bottom: 16px;
			padding-bottom: 8px;
			border-bottom: 1px solid var(--color-neutral-0);
		}
	}
}

// P2 cross-posts (x-posts), which is Automattic-only.
.reader__x-post-author {
	font-weight: 600;
}

.reader__x-post,
.reader__x-post-to {
	font-size: $font-body-small;
	font-family: $sans;
	color: var(--color-text-subtle);
	position: relative;
}

.reader__x-post-to {
	margin-top: 16px;
	padding-left: 26px;

	.gridicon {
		height: 12px;
		width: 12px;
		display: inline-block;
		fill: var(--color-text-inverted);
		background: var(--color-neutral-light);
		padding: 4px;
		/* stylelint-disable-next-line declaration-property-unit-allowed-list */
		border-radius: 100%;
		position: absolute;
		top: 0;
		left: 0;
	}
}

.reader__post-header {
	margin: 0 0 16px;
	padding: 0;
	position: relative;
	line-height: 16px;
	@include clear-fix;
}

.reader__post-byline {
	display: flex;
	flex-flow: row nowrap;
	align-items: baseline;
	color: var(--color-neutral-20);
	font-size: $font-body-extra-small;
	line-height: 1;
}

// In-stream Recommendations
.reader-stream__recommended-posts {
	border-bottom: 1px solid var(--color-neutral-10);
	padding-bottom: 12px;

	@include breakpoint-deprecated( "<660px" ) {
		margin: 0 15px;
	}
}

.reader-stream__recommended-posts-header {
	color: var(--color-neutral-20);
	font-size: $font-body-small;
	font-weight: 600;
	margin: 13px 0 17px;
	position: relative;
	text-transform: uppercase;

	.gridicon {
		fill: var(--color-neutral-20);
		margin-right: -2px;
		position: relative;
		left: -2px;
		top: 2px;
	}
}

.reader-stream__recommended-posts-list {
	display: flex;
	flex-direction: row;
	margin: 0;
	padding: 0;

	@include breakpoint-deprecated( "<480px" ) {
		flex-direction: column;
	}
}

.reader-stream__recommended-posts-list-item {
	display: flex;
	flex-direction: row;
	list-style-type: none;
	width: 100%;

	@include breakpoint-deprecated( ">960px" ) {
		flex-direction: column;
		margin-top: -40px;
		width: 50%;
	}

	.reader-stream__recommended-post-dismiss {
		height: 30px;

		@include breakpoint-deprecated( "<960px" ) {
			margin-right: 15px;
		}

		.button {
			float: right;
		}

		.gridicon {
			fill: var(--color-neutral-20);
			width: 14px;
			height: 14px;
			top: -3px;
		}
	}

	.card.reader-related-card {
		margin: 0;
		padding-top: 6px;

		.reader-related-card__meta .gravatar {
			margin: 3px 8px 0 0;
		}

		&.has-thumbnail {

			.reader-related-card__meta {
				margin-bottom: 17px;
			}

			.reader-related-card__meta .follow-button {
				margin-top: -9px;
			}

			.reader-related-card__post {
				margin-top: 0;
				max-height: 108px;

				@include breakpoint-deprecated( "<480px" ) {
					max-height: 125px;
				}
			}
		}
	}

	&:first-child {
		margin-right: 10px;

		@include breakpoint-deprecated( ">660px" ) {
			margin-right: 15px;
		}
	}

	&:last-child {
		margin-left: 10px;

		@include breakpoint-deprecated( ">660px" ) {
			margin-left: 15px;
		}
	}

	&:first-child,
	&:last-child {

		@include breakpoint-deprecated( "<480px" ) {
			margin: 0 0 20px;
		}
	}

	&:only-child {
		margin: 0;
	}

	.reader-related-card__meta .follow-button {
		margin-top: -8px;
	}

	.reader-related-card__post {
		margin-top: -2px;
		max-height: 208px;

		@include breakpoint-deprecated( "<660px" ) {
			max-height: 207px;
		}
	}

	.reader-related-card__featured-image {
		border: 1px solid var(--color-neutral-0);
		margin: 0 0 14px;
	}
}

.stream__two-column {
	align-items: flex-start;
	display: flex;
	flex-wrap: nowrap;
	gap: 80px;
	justify-content: flex-start;

<<<<<<< HEAD
	.reader-sidebar-site {
=======
	.reader-sidebar-site,
	.reader-sidebar-more {
>>>>>>> 1bc10ea4
		list-style: none;
	}

	.reader-sidebar-site_link {
		align-items: flex-start;
		display: flex;
		flex-wrap: nowrap;
		gap: 12px;
		justify-content: flex-start;
		margin-bottom: 24px;

		.count {
			position: relative;
			top: 2px;
		}

		img {
			/* stylelint-disable-next-line declaration-property-unit-allowed-list */
			border-radius: 100%;
			position: relative;
			top: 4px;
		}
	}

	.reader-sidebar-site_sitename {
		color: var(--color-neutral-100);
		font-weight: 600;
		font-size: $font-body-small;
		line-height: 22px;

		&:hover {
			color: var(--color-text-subtle);
		}

<<<<<<< HEAD
		span {
=======
		.reader-sidebar-site_nameurl,
		.reader-sidebar-site_updated {
			display: block;
>>>>>>> 1bc10ea4
			display: -webkit-box;
			overflow: hidden;
			width: 227px;
			-webkit-line-clamp: 1;
			-webkit-box-orient: vertical;
		}
	}

	.reader-sidebar-site_updated {
		color: var(--color-neutral-50);
		display: block;
		font-weight: 400;
		font-size: $font-body-extra-small;
		line-height: 18px;
	}

	.stream__right-column {
		margin: 16px 0 0 16px;
		min-width: 270px;

		h2 {
			align-items: flex-end;
			color: var(--color-neutral-100);
			display: flex;
			font-weight: 500;
			font-size: $font-title-small;
			gap: 16px;
			line-height: 24px;
			margin-bottom: 32px;

			a {
				font-weight: 500;
				font-size: $font-body-small;
				line-height: 20px;
			}
		}
		.sidebar-streams__following-load-more {
			color: var(--color-neutral-100);
			font-size: $font-body-small;
			font-weight: 500;
			padding: 0;
			text-align: left;
			width: unset;
			&:hover {
				color: var(--color-text-subtle);
			}
		}
		ul {
			margin-left: 0;
			width: 100%;
		}
	}
}

// Posts and Sites tabbed headers
.stream__header .section-nav-tabs__dropdown,
.stream__header .section-nav__mobile-header {
	display: none;
}

.stream__header .section-nav {
	background: inherit;
	border-bottom: 1px solid var(--color-neutral-10);
	box-shadow: none;
	margin-bottom: 0;
	padding-bottom: 0;

	@include breakpoint-deprecated( ">480px" ) {
		height: 58px;
	}
}

.stream__header .section-nav-group {
	display: flex;
	flex: 1 0 0%;
	margin-top: 5px;
	width: 0;
}

.stream__header .section-nav-tabs__list {
	display: flex;

	.section-nav-tab.is-selected {
		border-bottom: 2px solid var(--color-neutral-70);
	}

	.is-selected .section-nav-tab__link {
		color: var(--color-neutral-70);
	}

	.section-nav-tab__link {
		background-color: transparent;
		color: var(--color-primary);
		padding: 16px;

		&:hover {
			color: var(--color-primary);
		}
	}

	.section-nav-tab__text {
		color: var(--color-primary);
		font-weight: 600;
		font-size: $font-body-small;
		text-transform: uppercase;
		width: 100%;
	}
}<|MERGE_RESOLUTION|>--- conflicted
+++ resolved
@@ -575,12 +575,8 @@
 	gap: 80px;
 	justify-content: flex-start;
 
-<<<<<<< HEAD
-	.reader-sidebar-site {
-=======
 	.reader-sidebar-site,
 	.reader-sidebar-more {
->>>>>>> 1bc10ea4
 		list-style: none;
 	}
 
@@ -615,13 +611,9 @@
 			color: var(--color-text-subtle);
 		}
 
-<<<<<<< HEAD
-		span {
-=======
 		.reader-sidebar-site_nameurl,
 		.reader-sidebar-site_updated {
 			display: block;
->>>>>>> 1bc10ea4
 			display: -webkit-box;
 			overflow: hidden;
 			width: 227px;
