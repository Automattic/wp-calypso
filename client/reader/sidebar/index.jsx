import { isEnabled } from '@automattic/calypso-config';
import closest from 'component-closest';
import { localize } from 'i18n-calypso';
import { defer, startsWith } from 'lodash';
import page from 'page';
import { Component } from 'react';
import { connect } from 'react-redux';
import QueryReaderLists from 'calypso/components/data/query-reader-lists';
import QueryReaderOrganizations from 'calypso/components/data/query-reader-organizations';
import QueryReaderTeams from 'calypso/components/data/query-reader-teams';
import Sidebar from 'calypso/layout/sidebar';
import SidebarFooter from 'calypso/layout/sidebar/footer';
import SidebarItem from 'calypso/layout/sidebar/item';
import SidebarMenu from 'calypso/layout/sidebar/menu';
import SidebarRegion from 'calypso/layout/sidebar/region';
import SidebarSeparator from 'calypso/layout/sidebar/separator';
import ReaderA8cConversationsIcon from 'calypso/reader/components/icons/a8c-conversations-icon';
import ReaderConversationsIcon from 'calypso/reader/components/icons/conversations-icon';
import ReaderDiscoverIcon from 'calypso/reader/components/icons/discover-icon';
import ReaderFollowingIcon from 'calypso/reader/components/icons/following-icon';
import ReaderLikesIcon from 'calypso/reader/components/icons/likes-icon';
import ReaderSearchIcon from 'calypso/reader/components/icons/search-icon';
import { isDiscoverEnabled } from 'calypso/reader/discover/helper';
import { isAutomatticTeamMember } from 'calypso/reader/lib/teams';
import { getTagStreamUrl } from 'calypso/reader/route';
import { recordAction, recordGaEvent } from 'calypso/reader/stats';
import {
	toggleReaderSidebarLists,
	toggleReaderSidebarTags,
} from 'calypso/state/reader-ui/sidebar/actions';
import { isListsOpen, isTagsOpen } from 'calypso/state/reader-ui/sidebar/selectors';
import { recordReaderTracksEvent } from 'calypso/state/reader/analytics/actions';
import { getSubscribedLists } from 'calypso/state/reader/lists/selectors';
import { getReaderOrganizations } from 'calypso/state/reader/organizations/selectors';
import { getReaderTeams } from 'calypso/state/teams/selectors';
import { setNextLayoutFocus } from 'calypso/state/ui/layout-focus/actions';
import ReaderSidebarHelper from './helper';
import ReaderSidebarPromo from './promo';
import ReaderSidebarLists from './reader-sidebar-lists';
import ReaderSidebarNudges from './reader-sidebar-nudges';
import ReaderSidebarOrganizations from './reader-sidebar-organizations';
import ReaderSidebarTags from './reader-sidebar-tags';
import 'calypso/my-sites/sidebar/style.scss'; // Copy styles from the My Sites sidebar.
import './style.scss';

export class ReaderSidebar extends Component {
	state = {};

	componentDidMount() {
		// If we're browsing a tag or list, open the sidebar menu
		this.openExpandableMenuForCurrentTagOrList();
	}

	handleClick = ( event ) => {
		if ( ! event.isDefaultPrevented() && closest( event.target, 'a,span' ) ) {
			this.props.setNextLayoutFocus( 'content' );
			window.scrollTo( 0, 0 );
		}
	};

	highlightNewTag( tagSlug ) {
		const tagStreamUrl = getTagStreamUrl( tagSlug );
		if ( tagStreamUrl !== page.current ) {
			defer( function () {
				page( tagStreamUrl );
				window.scrollTo( 0, 0 );
			} );
		}
	}

	openExpandableMenuForCurrentTagOrList = () => {
		const pathParts = this.props.path.split( '/' );

		if ( startsWith( this.props.path, '/tag/' ) ) {
			const tagSlug = pathParts[ 2 ];
			if ( tagSlug ) {
				// Open the sidebar
				if ( ! this.props.isTagsOpen ) {
					this.props.toggleTagsVisibility();
					this.setState( { currentTag: tagSlug } );
				}
			}
		}

		if ( startsWith( this.props.path, '/read/list/' ) ) {
			const listOwner = pathParts[ 3 ];
			const listSlug = pathParts[ 4 ];
			if ( listOwner && listSlug ) {
				// Open the sidebar
				if ( ! this.props.isListsOpen ) {
					this.props.toggleListsVisibility();
					this.setState( { currentListOwner: listOwner, currentListSlug: listSlug } );
				}
			}
		}
	};

	handleReaderSidebarFollowedSitesClicked = () => {
		recordAction( 'clicked_reader_sidebar_followed_sites' );
		recordGaEvent( 'Clicked Reader Sidebar Followed Sites' );
		this.props.recordReaderTracksEvent( 'calypso_reader_sidebar_followed_sites_clicked' );
	};

	handleReaderSidebarConversationsClicked = () => {
		recordAction( 'clicked_reader_sidebar_conversations' );
		recordGaEvent( 'Clicked Reader Sidebar Conversations' );
		this.props.recordReaderTracksEvent( 'calypso_reader_sidebar_conversations_clicked' );
	};

	handleReaderSidebarA8cConversationsClicked = () => {
		recordAction( 'clicked_reader_sidebar_a8c_conversations' );
		recordGaEvent( 'Clicked Reader Sidebar A8C Conversations' );
		this.props.recordReaderTracksEvent( 'calypso_reader_sidebar_automattic_conversations_clicked' );
	};

	handleReaderSidebarDiscoverClicked = () => {
		recordAction( 'clicked_reader_sidebar_discover' );
		recordGaEvent( 'Clicked Reader Sidebar Discover' );
		this.props.recordReaderTracksEvent( 'calypso_reader_sidebar_discover_clicked' );
	};

	handleReaderSidebarSearchClicked = () => {
		recordAction( 'clicked_reader_sidebar_search' );
		recordGaEvent( 'Clicked Reader Sidebar Search' );
		this.props.recordReaderTracksEvent( 'calypso_reader_sidebar_search_clicked' );
	};

	handleReaderSidebarLikeActivityClicked = () => {
		recordAction( 'clicked_reader_sidebar_like_activity' );
		recordGaEvent( 'Clicked Reader Sidebar Like Activity' );
		this.props.recordReaderTracksEvent( 'calypso_reader_sidebar_like_activity_clicked' );
	};

	renderSidebar() {
		const { path, translate, teams } = this.props;
		return (
			<SidebarMenu>
				<QueryReaderLists />
				<QueryReaderTeams />
				<QueryReaderOrganizations />

				<SidebarItem
					label={ translate( 'Search' ) }
					onNavigate={ this.handleReaderSidebarSearchClicked }
					customIcon={ <ReaderSearchIcon /> }
					link="/read/search"
					className={ ReaderSidebarHelper.itemLinkClass( '/read/search', path, {
						'sidebar-streams__search': true,
					} ) }
				/>

				<SidebarSeparator />

				{ isDiscoverEnabled() && (
					<SidebarItem
						className={ ReaderSidebarHelper.itemLinkClass( '/discover', path, {
							'sidebar-streams__discover': true,
						} ) }
						label={ translate( 'Discover' ) }
						onNavigate={ this.handleReaderSidebarDiscoverClicked }
						customIcon={ <ReaderDiscoverIcon /> }
						link="/discover"
					/>
				) }

				<SidebarItem
					className={ ReaderSidebarHelper.itemLinkClass( '/read', path, {
						'sidebar-streams__following': true,
					} ) }
					label={ translate( 'Following' ) }
					onNavigate={ this.handleReaderSidebarFollowedSitesClicked }
					customIcon={ <ReaderFollowingIcon /> }
					link="/read"
				/>

<<<<<<< HEAD
				<SidebarItem
					label={ translate( 'Likes' ) }
					onNavigate={ this.handleReaderSidebarLikeActivityClicked }
					customIcon={ <ReaderLikesIcon /> }
					link="/activities/likes"
					className={ ReaderSidebarHelper.itemLinkClass( '/activities/likes', path, {
						'sidebar-activity__likes': true,
					} ) }
				/>
=======
				<li>
					<ReaderSidebarOrganizations organizations={ this.props.organizations } path={ path } />
				</li>

				<SidebarSeparator />
>>>>>>> 229201f2

				<SidebarItem
					className={ ReaderSidebarHelper.itemLinkClass( '/read/conversations', path, {
						'sidebar-streams__conversations': true,
					} ) }
					label={ translate( 'Conversations' ) }
					onNavigate={ this.handleReaderSidebarConversationsClicked }
					customIcon={ <ReaderConversationsIcon /> }
					link="/read/conversations"
				/>

				{ ( this.props.subscribedLists?.length > 0 || isEnabled( 'reader/list-management' ) ) && (
					<ReaderSidebarLists
						lists={ this.props.subscribedLists }
						path={ path }
						isOpen={ this.props.isListsOpen }
						onClick={ this.props.toggleListsVisibility }
						currentListOwner={ this.state.currentListOwner }
						currentListSlug={ this.state.currentListSlug }
					/>
				) }

				<ReaderSidebarTags
					tags={ this.props.followedTags }
					path={ path }
					isOpen={ this.props.isTagsOpen }
					onClick={ this.props.toggleTagsVisibility }
					onFollowTag={ this.highlightNewTag }
					currentTag={ this.state.currentTag }
				/>

				<SidebarSeparator />

				<ReaderSidebarOrganizations organizations={ this.props.organizations } path={ path } />

				{ isAutomatticTeamMember( teams ) && (
					<SidebarItem
						className={ ReaderSidebarHelper.itemLinkClass( '/read/conversations/a8c', path, {
							'sidebar-streams__conversations': true,
						} ) }
						label="A8C Conversations"
						onNavigate={ this.handleReaderSidebarA8cConversationsClicked }
						link="/read/conversations/a8c"
						customIcon={ <ReaderA8cConversationsIcon /> }
					/>
				) }
			</SidebarMenu>
		);
	}

	render() {
		return (
			<Sidebar onClick={ this.handleClick }>
				<SidebarRegion>
					<ReaderSidebarNudges />
					{ this.renderSidebar() }
				</SidebarRegion>

				<ReaderSidebarPromo />

				<SidebarFooter />
			</Sidebar>
		);
	}
}

export default connect(
	( state ) => {
		return {
			isListsOpen: isListsOpen( state ),
			isTagsOpen: isTagsOpen( state ),
			subscribedLists: getSubscribedLists( state ),
			teams: getReaderTeams( state ),
			organizations: getReaderOrganizations( state ),
		};
	},
	{
		recordReaderTracksEvent,
		setNextLayoutFocus,
		toggleListsVisibility: toggleReaderSidebarLists,
		toggleTagsVisibility: toggleReaderSidebarTags,
	}
)( localize( ReaderSidebar ) );<|MERGE_RESOLUTION|>--- conflicted
+++ resolved
@@ -173,7 +173,6 @@
 					link="/read"
 				/>
 
-<<<<<<< HEAD
 				<SidebarItem
 					label={ translate( 'Likes' ) }
 					onNavigate={ this.handleReaderSidebarLikeActivityClicked }
@@ -183,13 +182,6 @@
 						'sidebar-activity__likes': true,
 					} ) }
 				/>
-=======
-				<li>
-					<ReaderSidebarOrganizations organizations={ this.props.organizations } path={ path } />
-				</li>
-
-				<SidebarSeparator />
->>>>>>> 229201f2
 
 				<SidebarItem
 					className={ ReaderSidebarHelper.itemLinkClass( '/read/conversations', path, {
@@ -223,7 +215,9 @@
 
 				<SidebarSeparator />
 
-				<ReaderSidebarOrganizations organizations={ this.props.organizations } path={ path } />
+				<li>
+					<ReaderSidebarOrganizations organizations={ this.props.organizations } path={ path } />
+				</li>
 
 				{ isAutomatticTeamMember( teams ) && (
 					<SidebarItem
