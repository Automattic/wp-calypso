<<<<<<< HEAD
.discover-stream-navigation {
	position: relative;

	.discover-stream__tabs-scroll-left-button,
	.discover-stream__tabs-scroll-right-button {
		border-radius: 50%;
		padding: 6px 10px;
		position: absolute;
		top: 0;
		z-index: 1;

		&.display-none {
			display: none;
		}
	}

	.discover-stream__tabs-scroll-right-button {
		right: 0;
	}
	.discover-stream__tabs-scroll-left-button {
		left: 0;
	}

	.discover-stream__tabs {
		position: relative;
=======
.is-discover-stream {
	.discover-stream__tabs {
>>>>>>> c34105ab
		overflow-x: scroll;
		margin-bottom: 20px;
		padding-bottom: 15px;
		border-bottom: 1px solid var(--color-neutral-5);

		.segmented-control.is-primary.discover-stream__tab-control .segmented-control__item .segmented-control__link {
			border: 1px solid var(--color-neutral-10);
			border-radius: 4px;
			margin: 0 5px;
		}

	}
}


.accessible-focus .discover-stream-navigation .discover-stream__tabs-scroll-left-button,
.accessible-focus .discover-stream-navigation .discover-stream__tabs-scroll-right-button {
	display: none;
}<|MERGE_RESOLUTION|>--- conflicted
+++ resolved
@@ -1,4 +1,3 @@
-<<<<<<< HEAD
 .discover-stream-navigation {
 	position: relative;
 
@@ -24,10 +23,6 @@
 
 	.discover-stream__tabs {
 		position: relative;
-=======
-.is-discover-stream {
-	.discover-stream__tabs {
->>>>>>> c34105ab
 		overflow-x: scroll;
 		margin-bottom: 20px;
 		padding-bottom: 15px;
@@ -42,7 +37,6 @@
 	}
 }
 
-
 .accessible-focus .discover-stream-navigation .discover-stream__tabs-scroll-left-button,
 .accessible-focus .discover-stream-navigation .discover-stream__tabs-scroll-right-button {
 	display: none;
