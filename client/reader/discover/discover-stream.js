import { useLocale } from '@automattic/i18n-utils';
import { useQuery } from '@tanstack/react-query';
import { translate } from 'i18n-calypso';
<<<<<<< HEAD
import { throttle } from 'lodash';
import { useState, useRef } from 'react';
import FormattedHeader from 'calypso/components/formatted-header';
import SegmentedControl from 'calypso/components/segmented-control';
=======
import { useState } from 'react';
>>>>>>> eb5595ce
import withDimensions from 'calypso/lib/with-dimensions';
import wpcom from 'calypso/lib/wp';
import { READER_DISCOVER_POPULAR_SITES } from 'calypso/reader/follow-sources';
import Stream from 'calypso/reader/stream';
import ReaderPopularSitesSidebar from 'calypso/reader/stream/reader-popular-sites-sidebar';
import ReaderTagSidebar from 'calypso/reader/stream/reader-tag-sidebar';
import { useSelector } from 'calypso/state';
import { isUserLoggedIn } from 'calypso/state/current-user/selectors';
import { getReaderRecommendedSites } from 'calypso/state/reader/recommended-sites/selectors';
import { getReaderFollowedTags } from 'calypso/state/reader/tags/selectors';
import DiscoverNavigation from './discover-navigation';
import { getDiscoverStreamTags, DEFAULT_TAB, buildDiscoverStreamKey } from './helper';

const DiscoverStream = ( props ) => {
	const locale = useLocale();
	const followedTags = useSelector( getReaderFollowedTags );
	const isLoggedIn = useSelector( isUserLoggedIn );
	const recommendedSites = useSelector(
		( state ) => getReaderRecommendedSites( state, 'discover-recommendations' ) || []
	);
	const [ selectedTab, setSelectedTab ] = useState( DEFAULT_TAB );
	const { data: interestTags = [] } = useQuery( {
		queryKey: [ 'read/interests', locale ],
		queryFn: () =>
			wpcom.req.get(
				{
					path: `/read/interests`,
					apiNamespace: 'wpcom/v2',
				},
				{
					_locale: locale,
				}
			),
		select: ( data ) => {
			return data.interests;
		},
	} );

	const isDefaultTab = selectedTab === DEFAULT_TAB;

	// Filter followed tags out of interestTags to get recommendedTags.
	const followedTagSlugs = followedTags ? followedTags.map( ( tag ) => tag.slug ) : [];
	const recommendedTags = interestTags.filter( ( tag ) => ! followedTagSlugs.includes( tag.slug ) );

	// Do not supply a fallback empty array as null is good data for getDiscoverStreamTags.
	const recommendedStreamTags = getDiscoverStreamTags(
		followedTags && followedTags.map( ( tag ) => tag.slug ),
		isLoggedIn
	);
	const streamKey = buildDiscoverStreamKey( selectedTab, recommendedStreamTags );

<<<<<<< HEAD
	const DiscoverHeader = () => (
		<FormattedHeader
			brandFont
			headerText={ translate( 'Discover' ) }
			subHeaderText={ translate( 'Explore new blogs that inspire, educate, and entertain.' ) }
			align="left"
			hasScreenOptions
			className={ classNames( 'discover-stream-header', {
				'reader-dual-column': props.width > WIDE_DISPLAY_CUTOFF,
			} ) }
		/>
	);

	const DiscoverNavigation = () => (
		<div
			className={ classNames( DEFAULT_CLASS, {
				'reader-dual-column': props.width > WIDE_DISPLAY_CUTOFF,
			} ) }
		>
			<div
				className={ classNames( `${ DEFAULT_CLASS }__left-button-wrapper`, {
					'display-none': shouldHideLeftScrollButton(),
				} ) }
				aria-hidden={ true }
			>
				<Button
					className={ `${ DEFAULT_CLASS }__left-button` }
					onClick={ () => bumpScrollX( true ) }
					tabIndex={ -1 }
				>
					<Gridicon icon="chevron-left" />
				</Button>
			</div>

			<div
				className={ classNames( `${ DEFAULT_CLASS }__right-button-wrapper`, {
					'display-none': shouldHideRightScrollButton(),
				} ) }
				aria-hidden={ true }
			>
				<Button
					className={ `${ DEFAULT_CLASS }__right-button` }
					onClick={ () => bumpScrollX() }
					tabIndex={ -1 }
				>
					<Gridicon icon="chevron-right" />
				</Button>
			</div>

			<div className={ `${ DEFAULT_CLASS }__tabs` } ref={ scrollRef } onScroll={ handleScroll }>
				<SegmentedControl primary className={ `${ DEFAULT_CLASS }__tab-control` }>
					<SegmentedControl.Item
						key={ DEFAULT_TAB }
						selected={ isDefaultTab }
						onClick={ () => menuTabClick( DEFAULT_TAB ) }
					>
						{ translate( 'Recommended' ) }
					</SegmentedControl.Item>
					<SegmentedControl.Item
						key="latest"
						selected={ 'latest' === selectedTab }
						onClick={ () => menuTabClick( 'latest' ) }
					>
						{ translate( 'Latest' ) }
					</SegmentedControl.Item>
					{ recommendedTags.map( ( tag ) => {
						return (
							<SegmentedControl.Item
								key={ tag.slug }
								selected={ tag.slug === selectedTab }
								onClick={ () => menuTabClick( tag.slug ) }
							>
								{ tag.title }
							</SegmentedControl.Item>
						);
					} ) }
				</SegmentedControl>
			</div>
		</div>
	);

	const streamSidebar = () =>
		( isDefaultTab || selectedTab === 'latest' ) && recommendedSites?.length ? (
			<>
				<h2>{ translate( 'Popular Sites' ) }</h2>
				<ReaderPopularSitesSidebar
					items={ recommendedSites }
					followSource={ READER_DISCOVER_POPULAR_SITES }
				/>
			</>
		) : (
			<ReaderTagSidebar tag={ selectedTab } />
		);
=======
	const streamSidebar = () => {
		if ( ( isDefaultTab || selectedTab === 'latest' ) && recommendedSites?.length ) {
			return (
				<>
					<h2>{ translate( 'Popular Sites' ) }</h2>
					<ReaderPopularSitesSidebar
						items={ recommendedSites }
						followSource={ READER_DISCOVER_POPULAR_SITES }
					/>
				</>
			);
		} else if ( ! ( isDefaultTab || selectedTab === 'latest' ) ) {
			return <ReaderTagSidebar tag={ selectedTab } />;
		}
	};
>>>>>>> eb5595ce

	const streamProps = {
		...props,
		streamKey,
		useCompactCards: true,
		streamSidebar,
		sidebarTabTitle: isDefaultTab ? translate( 'Sites' ) : translate( 'Related' ),
	};

	return (
		<>
<<<<<<< HEAD
			{ DiscoverHeader() }
			{ DiscoverNavigation() }
=======
			<DiscoverNavigation
				width={ props.width }
				selectedTab={ selectedTab }
				setSelectedTab={ setSelectedTab }
				recommendedTags={ recommendedTags }
			/>
>>>>>>> eb5595ce
			<Stream { ...streamProps } />
		</>
	);
};

export default withDimensions( DiscoverStream );<|MERGE_RESOLUTION|>--- conflicted
+++ resolved
@@ -1,18 +1,13 @@
 import { useLocale } from '@automattic/i18n-utils';
 import { useQuery } from '@tanstack/react-query';
+import classNames from 'classnames';
 import { translate } from 'i18n-calypso';
-<<<<<<< HEAD
-import { throttle } from 'lodash';
-import { useState, useRef } from 'react';
+import { useState } from 'react';
 import FormattedHeader from 'calypso/components/formatted-header';
-import SegmentedControl from 'calypso/components/segmented-control';
-=======
-import { useState } from 'react';
->>>>>>> eb5595ce
 import withDimensions from 'calypso/lib/with-dimensions';
 import wpcom from 'calypso/lib/wp';
 import { READER_DISCOVER_POPULAR_SITES } from 'calypso/reader/follow-sources';
-import Stream from 'calypso/reader/stream';
+import Stream, { WIDE_DISPLAY_CUTOFF } from 'calypso/reader/stream';
 import ReaderPopularSitesSidebar from 'calypso/reader/stream/reader-popular-sites-sidebar';
 import ReaderTagSidebar from 'calypso/reader/stream/reader-tag-sidebar';
 import { useSelector } from 'calypso/state';
@@ -60,7 +55,6 @@
 	);
 	const streamKey = buildDiscoverStreamKey( selectedTab, recommendedStreamTags );
 
-<<<<<<< HEAD
 	const DiscoverHeader = () => (
 		<FormattedHeader
 			brandFont
@@ -74,87 +68,6 @@
 		/>
 	);
 
-	const DiscoverNavigation = () => (
-		<div
-			className={ classNames( DEFAULT_CLASS, {
-				'reader-dual-column': props.width > WIDE_DISPLAY_CUTOFF,
-			} ) }
-		>
-			<div
-				className={ classNames( `${ DEFAULT_CLASS }__left-button-wrapper`, {
-					'display-none': shouldHideLeftScrollButton(),
-				} ) }
-				aria-hidden={ true }
-			>
-				<Button
-					className={ `${ DEFAULT_CLASS }__left-button` }
-					onClick={ () => bumpScrollX( true ) }
-					tabIndex={ -1 }
-				>
-					<Gridicon icon="chevron-left" />
-				</Button>
-			</div>
-
-			<div
-				className={ classNames( `${ DEFAULT_CLASS }__right-button-wrapper`, {
-					'display-none': shouldHideRightScrollButton(),
-				} ) }
-				aria-hidden={ true }
-			>
-				<Button
-					className={ `${ DEFAULT_CLASS }__right-button` }
-					onClick={ () => bumpScrollX() }
-					tabIndex={ -1 }
-				>
-					<Gridicon icon="chevron-right" />
-				</Button>
-			</div>
-
-			<div className={ `${ DEFAULT_CLASS }__tabs` } ref={ scrollRef } onScroll={ handleScroll }>
-				<SegmentedControl primary className={ `${ DEFAULT_CLASS }__tab-control` }>
-					<SegmentedControl.Item
-						key={ DEFAULT_TAB }
-						selected={ isDefaultTab }
-						onClick={ () => menuTabClick( DEFAULT_TAB ) }
-					>
-						{ translate( 'Recommended' ) }
-					</SegmentedControl.Item>
-					<SegmentedControl.Item
-						key="latest"
-						selected={ 'latest' === selectedTab }
-						onClick={ () => menuTabClick( 'latest' ) }
-					>
-						{ translate( 'Latest' ) }
-					</SegmentedControl.Item>
-					{ recommendedTags.map( ( tag ) => {
-						return (
-							<SegmentedControl.Item
-								key={ tag.slug }
-								selected={ tag.slug === selectedTab }
-								onClick={ () => menuTabClick( tag.slug ) }
-							>
-								{ tag.title }
-							</SegmentedControl.Item>
-						);
-					} ) }
-				</SegmentedControl>
-			</div>
-		</div>
-	);
-
-	const streamSidebar = () =>
-		( isDefaultTab || selectedTab === 'latest' ) && recommendedSites?.length ? (
-			<>
-				<h2>{ translate( 'Popular Sites' ) }</h2>
-				<ReaderPopularSitesSidebar
-					items={ recommendedSites }
-					followSource={ READER_DISCOVER_POPULAR_SITES }
-				/>
-			</>
-		) : (
-			<ReaderTagSidebar tag={ selectedTab } />
-		);
-=======
 	const streamSidebar = () => {
 		if ( ( isDefaultTab || selectedTab === 'latest' ) && recommendedSites?.length ) {
 			return (
@@ -170,7 +83,6 @@
 			return <ReaderTagSidebar tag={ selectedTab } />;
 		}
 	};
->>>>>>> eb5595ce
 
 	const streamProps = {
 		...props,
@@ -182,17 +94,13 @@
 
 	return (
 		<>
-<<<<<<< HEAD
 			{ DiscoverHeader() }
-			{ DiscoverNavigation() }
-=======
 			<DiscoverNavigation
 				width={ props.width }
 				selectedTab={ selectedTab }
 				setSelectedTab={ setSelectedTab }
 				recommendedTags={ recommendedTags }
 			/>
->>>>>>> eb5595ce
 			<Stream { ...streamProps } />
 		</>
 	);
