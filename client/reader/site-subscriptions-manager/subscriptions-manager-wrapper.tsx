--- conflicted
+++ resolved
@@ -66,40 +66,17 @@
 		<SubscriptionManagerContextProvider portal={ SubscriptionsPortal.Reader }>
 			<Main className="site-subscriptions-manager">
 				<DocumentHead title={ translate( 'Manage subscriptions' ) } />
-<<<<<<< HEAD
 				<NavigationHeader
 					title={ headerText }
 					subtitle={
 						<>
 							{ subHeaderText }{ ' ' }
-							<a href="/me/notifications?referrer=management">
+							<a href="/me/notifications/subscriptions?referrer=management">
 								{ translate( 'Manage notification settings' ) }
 							</a>
 						</>
 					}
 				>
-=======
-
-				<HStack className="site-subscriptions-manager__header-h-stack">
-					<FormattedHeader
-						headerText={ headerText }
-						subHeaderText={
-							<>
-								{ subHeaderText }{ ' ' }
-								<Button
-									className="site-subscriptions-manager__manage-notifications-button"
-									variant="link"
-									href="/me/notifications/subscriptions?referrer=management"
-								>
-									{ translate( 'Manage notification settings' ) }
-								</Button>
-							</>
-						}
-						align="left"
-						brandFont
-					/>
-					<Spacer />
->>>>>>> 5e5275a0
 					{ actionButton }
 
 					{ ellipsisMenuItems && (
