--- conflicted
+++ resolved
@@ -1,10 +1,7 @@
 import { Reader, SubscriptionManager } from '@automattic/data-stores';
-<<<<<<< HEAD
 import { useEffect } from 'react';
 import { useDebounce } from 'use-debounce';
-=======
 import { useTranslate } from 'i18n-calypso';
->>>>>>> 9394db29
 import { UnsubscribedFeedsSearchList } from 'calypso/blocks/reader-unsubscribed-feeds-search-list';
 import {
 	SiteSubscriptionsList,
