--- conflicted
+++ resolved
@@ -2,12 +2,8 @@
  * External dependencies
  */
 import * as React from 'react';
-<<<<<<< HEAD
 import { useDispatch, useSelector } from 'react-redux';
-=======
-import { connect } from 'react-redux';
-import { localize } from 'i18n-calypso';
->>>>>>> c4efcbe9
+import { useTranslate } from 'i18n-calypso';
 
 /**
  * Internal dependencies
@@ -35,13 +31,10 @@
 import NavTabs from 'components/section-nav/tabs';
 import NavItem from 'components/section-nav/item';
 import Main from 'components/main';
-<<<<<<< HEAD
 import { createReaderList } from 'state/reader/lists/actions';
-=======
 import ReaderExportButton from 'blocks/reader-export-button';
->>>>>>> c4efcbe9
+import { READER_EXPORT_TYPE_LIST } from 'blocks/reader-export-button/constants';
 import ListItem from './list-item';
-import { READER_EXPORT_TYPE_LIST } from 'blocks/reader-export-button/constants';
 
 /**
  * Style dependencies
@@ -165,16 +158,12 @@
 }
 
 function ReaderListEdit( props ) {
-<<<<<<< HEAD
+	const { selectedSection } = props;
 	const list = useSelector( ( state ) => getListByOwnerAndSlug( state, props.owner, props.slug ) );
 	const listItems = useSelector( ( state ) =>
 		list ? getListItems( state, list.ID ) : undefined
 	);
-
-	const selectedSection = props.showItems ? 'items' : 'details';
-=======
-	const { list, listItems, selectedSection, translate } = props;
->>>>>>> c4efcbe9
+	const translate = useTranslate();
 	return (
 		<>
 			{ ! list && <QueryReaderList owner={ props.owner } slug={ props.slug } /> }
@@ -223,11 +212,7 @@
 							</>
 						) }
 						{ selectedSection === 'items' &&
-<<<<<<< HEAD
 							listItems?.map( ( item ) => <ListItem key={ item.ID } item={ item } /> ) }
-=======
-							props.listItems?.map( ( item ) => <ListItem key={ item.ID } item={ item } /> ) }
-
 						{ selectedSection === 'export' && (
 							<Card>
 								<p>
@@ -237,7 +222,6 @@
 								<ReaderExportButton exportType={ READER_EXPORT_TYPE_LIST } listId={ list.ID } />
 							</Card>
 						) }
->>>>>>> c4efcbe9
 					</>
 				) }
 			</Main>
@@ -245,17 +229,6 @@
 	);
 }
 
-<<<<<<< HEAD
 export default function ReaderListManage( props ) {
 	return props.isCreateForm ? ReaderListCreate() : ReaderListEdit( props );
-}
-=======
-export default connect( ( state, ownProps ) => {
-	const list = getListByOwnerAndSlug( state, ownProps.owner, ownProps.slug );
-	const listItems = list ? getListItems( state, list.ID ) : undefined;
-	return {
-		list,
-		listItems,
-	};
-} )( localize( ReaderListEdit ) );
->>>>>>> c4efcbe9
+}