/**
 * External dependencies
 */
import * as React from 'react';
import { useDispatch, useSelector } from 'react-redux';
import { useTranslate } from 'i18n-calypso';

/**
 * Internal dependencies
 */
import { Button, Card } from '@automattic/components';
import {
	getListByOwnerAndSlug,
	getListItems,
	isCreatingList as isCreatingListSelector,
} from 'state/reader/lists/selectors';
import FormattedHeader from 'components/formatted-header';
import FormButtonsBar from 'components/forms/form-buttons-bar';
import FormButton from 'components/forms/form-button';
import FormFieldset from 'components/forms/form-fieldset';
import FormLabel from 'components/forms/form-label';
import FormLegend from 'components/forms/form-legend';
import FormRadio from 'components/forms/form-radio';
import FormSectionHeading from 'components/forms/form-section-heading';
import FormSettingExplanation from 'components/forms/form-setting-explanation';
import FormTextInput from 'components/forms/form-text-input';
import FormTextarea from 'components/forms/form-textarea';
import QueryReaderList from 'components/data/query-reader-list';
import QueryReaderListItems from 'components/data/query-reader-list-items';
import SectionNav from 'components/section-nav';
import NavTabs from 'components/section-nav/tabs';
import NavItem from 'components/section-nav/item';
import Main from 'components/main';
import { createReaderList } from 'state/reader/lists/actions';
import ReaderExportButton from 'blocks/reader-export-button';
import { READER_EXPORT_TYPE_LIST } from 'blocks/reader-export-button/constants';
import ListItem from './list-item';

/**
 * Style dependencies
 */
import './style.scss';

function ListForm( { isCreateForm, isSubmissionDisabled, list, onChange, onSubmit } ) {
	const translate = useTranslate();
	const isNameValid = typeof list.title === 'string' && list.title.length > 0;
	const isSlugValid = isCreateForm || ( typeof list.slug === 'string' && list.slug.length > 0 );
	return (
		<Card>
			<FormFieldset>
				<FormLabel htmlFor="list-name">{ translate( 'Name (Required)' ) }</FormLabel>
				<FormTextInput
					data-key="title"
					id="list-name"
					isValid={ isNameValid }
					name="list-name"
					onChange={ onChange }
					value={ list.title }
				/>
				<FormSettingExplanation>{ translate( 'The name of the list.' ) }</FormSettingExplanation>
			</FormFieldset>

			{ ! isCreateForm && (
				<FormFieldset>
					<FormLabel htmlFor="list-slug">{ translate( 'Slug (Required)' ) }</FormLabel>
					<FormTextInput
						data-key="slug"
						id="list-slug"
						isValid={ isSlugValid }
						name="list-slug"
						onChange={ onChange }
						value={ list.slug }
					/>
					<FormSettingExplanation>
						{ translate( 'The slug for the list. This is used to build the URL to the list.' ) }
					</FormSettingExplanation>
				</FormFieldset>
			) }

			<FormFieldset>
				<FormLegend>{ translate( 'Visibility' ) }</FormLegend>
				<FormLabel>
					<FormRadio
						checked={ list.is_public }
						data-key="is_public"
						onChange={ onChange }
						value="public"
					/>
					<span>{ translate( 'Everyone can view this list' ) }</span>
				</FormLabel>

				<FormLabel>
					<FormRadio
						checked={ ! list.is_public }
						data-key="is_public"
						onChange={ onChange }
						value="private"
					/>
					<span>{ translate( 'Only I can view this list' ) }</span>
				</FormLabel>
				<FormSettingExplanation>
					{ translate(
						"Don't worry, posts from private sites will only appear to those with access. " +
							'Adding a private site to a public list will not make posts from that site accessible to everyone.'
					) }
				</FormSettingExplanation>
			</FormFieldset>

			<FormFieldset>
				<FormLabel htmlFor="list-description">{ translate( 'Description' ) }</FormLabel>
				<FormTextarea
					data-key="description"
					id="list-description"
					name="list-description"
					onChange={ onChange }
					placeholder={ translate( "What's your list about?" ) }
					value={ list.description }
				/>
			</FormFieldset>
			<FormButtonsBar>
				<FormButton
					primary
					disabled={ isSubmissionDisabled || ! isNameValid || ! isSlugValid }
					onClick={ onSubmit }
				>
					{ translate( 'Save' ) }
				</FormButton>
			</FormButtonsBar>
		</Card>
	);
}

function ReaderListCreate() {
	const translate = useTranslate();
	const dispatch = useDispatch();
	const isCreatingList = useSelector( isCreatingListSelector );
	const [ list, updateList ] = React.useState( {
		description: '',
		is_public: true,
		slug: '',
		title: '',
	} );
	const onChange = ( event ) => {
		const update = { [ event.target.dataset.key ]: event.target.value };
		if ( 'is_public' in update ) {
			update.is_public = update.is_public === 'public';
		}
		updateList( { ...list, ...update } );
	};
	return (
		<Main>
			<FormattedHeader headerText={ translate( 'Create List' ) } />
			<ListForm
				isCreateForm
				isSubmissionDisabled={ isCreatingList }
				list={ list }
				onChange={ onChange }
				onSubmit={ () => dispatch( createReaderList( list ) ) }
			/>
		</Main>
	);
}

function ReaderListEdit( props ) {
	const { selectedSection } = props;
	const translate = useTranslate();
	const list = useSelector( ( state ) => getListByOwnerAndSlug( state, props.owner, props.slug ) );
	const listItems = useSelector( ( state ) =>
		list ? getListItems( state, list.ID ) : undefined
	);
	return (
		<>
			{ ! list && <QueryReaderList owner={ props.owner } slug={ props.slug } /> }
			{ ! listItems && list && <QueryReaderListItems owner={ props.owner } slug={ props.slug } /> }
			<Main>
				<FormattedHeader
					headerText={ translate( 'Manage %(listName)s', {
						args: { listName: list?.title || props.slug },
					} ) }
				/>
				{ ! list && <Card>Loading...</Card> }
				{ list && (
					<>
						<SectionNav>
							<NavTabs>
								<NavItem
									selected={ selectedSection === 'details' }
									path={ `/read/list/${ props.owner }/${ props.slug }/edit` }
								>
									{ translate( 'Details' ) }
								</NavItem>
								<NavItem
									selected={ selectedSection === 'items' }
									count={ listItems?.length }
									path={ `/read/list/${ props.owner }/${ props.slug }/edit/items` }
								>
									{ translate( 'Sites' ) }
								</NavItem>

								{ listItems && (
									<NavItem
										selected={ selectedSection === 'export' }
										path={ `/read/list/${ props.owner }/${ props.slug }/export` }
									>
										{ translate( 'Export' ) }
									</NavItem>
								) }
							</NavTabs>
						</SectionNav>
						{ selectedSection === 'details' && (
							<>
								<ListForm list={ list } />

								<Card>
									<FormSectionHeading>DANGER!!</FormSectionHeading>
									<Button scary primary>
										DELETE LIST FOREVER
									</Button>
								</Card>
							</>
						) }
						{ selectedSection === 'items' &&
<<<<<<< HEAD
							listItems?.map( ( item ) => <ListItem key={ item.ID } item={ item } /> ) }
=======
							props.listItems?.map( ( item ) => (
								<ListItem key={ item.ID } owner={ props.owner } list={ list } item={ item } />
							) ) }
>>>>>>> 90d2a785
						{ selectedSection === 'export' && (
							<Card>
								<p>
									{ translate(
										'You can export this list to use on other services. The file will be in OPML format.'
									) }
								</p>
								<ReaderExportButton exportType={ READER_EXPORT_TYPE_LIST } listId={ list.ID } />
							</Card>
						) }
					</>
				) }
			</Main>
		</>
	);
}

export default function ReaderListManage( props ) {
	return props.isCreateForm ? ReaderListCreate() : ReaderListEdit( props );
}<|MERGE_RESOLUTION|>--- conflicted
+++ resolved
@@ -220,13 +220,10 @@
 							</>
 						) }
 						{ selectedSection === 'items' &&
-<<<<<<< HEAD
-							listItems?.map( ( item ) => <ListItem key={ item.ID } item={ item } /> ) }
-=======
-							props.listItems?.map( ( item ) => (
+							listItems?.map( ( item ) => (
 								<ListItem key={ item.ID } owner={ props.owner } list={ list } item={ item } />
 							) ) }
->>>>>>> 90d2a785
+
 						{ selectedSection === 'export' && (
 							<Card>
 								<p>
