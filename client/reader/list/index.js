--- conflicted
+++ resolved
@@ -6,11 +6,8 @@
 /**
  * Internal dependencies
  */
-<<<<<<< HEAD
-import { createList, editList, editListItems, listListing } from './controller';
-=======
-import { editList, editListItems, exportList, listListing } from './controller';
->>>>>>> c4efcbe9
+
+import { createList, editList, editListItems, exportList, listListing } from './controller';
 import { sidebar, updateLastRoute } from 'reader/controller';
 import { makeLayout, render as clientRender } from 'controller';
 
@@ -31,9 +28,9 @@
 		makeLayout,
 		clientRender
 	);
-<<<<<<< HEAD
+
 	page( '/read/list/', updateLastRoute, sidebar, createList, makeLayout, clientRender );
-=======
+
 	page(
 		'/read/list/:user/:list/export',
 		updateLastRoute,
@@ -42,6 +39,6 @@
 		makeLayout,
 		clientRender
 	);
->>>>>>> c4efcbe9
+
 	page( '/read/list/:user/:list', updateLastRoute, sidebar, listListing, makeLayout, clientRender );
 }