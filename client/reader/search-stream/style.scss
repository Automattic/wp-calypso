.is-reader-page .main.search-stream {
	max-width: 905px;
}

.search-stream__intro {
	@include breakpoint-deprecated( "<660px" ) {
		margin-left: 16px;
	}
}

.search-stream .search {
	margin-bottom: 0;
}

.is-reader-page .search-stream__fixed-area {
	background-color: var(--color-surface);
	position: fixed;
	top: 0;
	margin-top: var(--masterbar-height);
	z-index: 20;
	-webkit-font-smoothing: subpixel-antialiased; // Fixes fixed elements text aliasing in Safari

	@include breakpoint-deprecated( ">660px" ) {
		padding-top: 30px;
	}
}

.search-stream__fixed-area .section-nav-tabs.is-dropdown {
	margin: 0;
}

.search-stream .search-stream__input-card.card {
<<<<<<< HEAD
=======
	box-shadow: 0 0 0 2px var(--color-neutral-10), 0 1px 2px var(--color-neutral-10);
>>>>>>> 73abf41a
	margin-bottom: 0;
}

.search-stream__input-card.card {
	margin-bottom: 16px;
	padding: 0;
	z-index: z-index("root", ".search-stream__input-card");
}

// Top margin for site results
.main.search-stream {
	@include breakpoint-deprecated( "<660px" ) {
		perspective: none; // Fix search bar pushed up behind the masterbar in Safari
	}
}

// Post recommendations in Search
.is-reader-page .search-stream .reader__content {
	display: flex;
	flex-flow: row wrap;

	@include breakpoint-deprecated( "<960px" ) {
		flex-flow: column wrap;
	}

	@include breakpoint-deprecated( "<660px" ) {
		flex-flow: row wrap;
		padding: 15px 5px 15px 15px;
	}

	@include breakpoint-deprecated( "<480px" ) {
		flex-flow: column wrap;
	}
}

.is-reader-page
.search-stream.search-stream__with-sites
.search-stream__results.is-two-columns
.reader__content,
.is-reader-page
.search-stream.search-stream__with-sites
.search-stream__single-column-results.is-post-results
.reader__content {
	flex-flow: inherit;
	flex-direction: column; // So post results are stacked
}

.is-reader-page .search-stream__recommendation-list-item {
	box-sizing: border-box;
	border-bottom: 1px solid var(--color-neutral-10);
	display: flex;
	flex-basis: calc(50% - 15px);
	margin: 0 0 0 15px;
	padding: 20px 0;

	@include breakpoint-deprecated( "<960px" ) {
		margin: 0;
	}

	@include breakpoint-deprecated( "<660px" ) {
		margin: 0 0 0 15px;
	}

	@include breakpoint-deprecated( "<480px" ) {
		margin: 0 5px 0 0;
	}

	&:nth-child(2n) {
		margin: 0 15px 0 0;

		@include breakpoint-deprecated( "<960px" ) {
			margin: 0;
		}

		@include breakpoint-deprecated( "<660px" ) {
			margin: 0 5px 0 0;
		}
	}

	.reader-related-card__post {
		max-height: 16px * 1.6 * 11;

		@include breakpoint-deprecated( "<960px" ) {
			max-height: 16px * 1.6 * 8;
		}
	}

	.has-thumbnail {
		.reader-related-card__post {
			max-height: 110px;
		}

		.reader-related-card__meta {
			margin-bottom: 18px;
		}
	}

	.reader-related-card__featured-image {
		margin: 0 0 14px;
	}

	.reader-related-card__meta {
		align-items: flex-start;
		margin-bottom: 12px;

		.reader-related-card__byline,
		.reader-related-card__byline-author,
		.reader-related-card__byline-site {
			margin-top: 0;
		}

		.reader-related-card__byline-author {
			margin-bottom: -3px;
		}

		.follow-button {
			height: 25px;
			margin-top: 0;
			position: relative;
			top: -2px;

			@include breakpoint-deprecated( "<480px" ) {
				margin-right: 0;
			}
		}

		.gravatar {
			margin: 4px 8px 0 0;
		}
	}
}

// Date and Relevance sorter
.search-stream__sort-picker {
	position: absolute;
	z-index: z-index("root", ".search-stream__sort-picker");
	bottom: 15px;
	right: 15px;

	&.is-wide {
		bottom: unset;
		right: 50px;
		top: 41px;
	}
}

// Posts and Sites results
.search-stream .search-stream__results.is-two-columns {
	display: flex;
}

// Post and Sites static headers
.search-stream__headers {
	color: var(--color-text-subtle);
	display: flex;
	font-size: $font-body-small;
	font-weight: 600;
	list-style-type: none;
	margin: 17px 0 0;
	text-transform: uppercase;
}

.search-stream__post-header,
.search-stream__site-header {
	border-bottom: 1px solid var(--color-neutral-10);
	padding-bottom: 15px;
}

.search-stream .search-stream__post-header,
.search-stream .search-stream__site-header {
	flex: 1 1 auto;
}

.search-stream .search-stream__post-header {
	margin-right: 40px;
}

.search-stream .search-stream__site-header {
	max-width: 265px;
}

// Posts and Sites tabbed headers
.search-stream__header .section-nav-tabs__dropdown,
.search-stream__header .section-nav__mobile-header {
	display: none;
}

.search-stream__header .section-nav {
	background: inherit;
	border-bottom: 1px solid var(--color-neutral-10);
	box-shadow: none;
	height: 53px;
	margin-bottom: 0;
	padding-bottom: 0;

	@include breakpoint-deprecated( ">480px" ) {
		height: 58px;
	}
}

.search-stream__header .section-nav-group {
	display: flex;
	flex: 1 0 0%;
	margin-top: 5px;
	width: 0;
}

.search-stream__header .section-nav-tabs__list {
	display: flex;

	.section-nav-tab.is-selected {
		border-bottom: 2px solid var(--color-neutral-70);
	}

	.is-selected .section-nav-tab__link {
		color: var(--color-neutral-70);
	}

	.section-nav-tab__link {
		background-color: transparent;
		color: var(--color-primary);
		padding: 16px;

		&:hover {
			color: var(--color-primary);
		}
	}

	.section-nav-tab__text {
		font-weight: 600;
		font-size: $font-body-small;
		letter-spacing: 0.04em;
		text-transform: uppercase;
		width: 100%;
	}
}

// Site results
.search-stream .search-stream__site-results {
	max-width: 265px;
	min-width: 265px;
	margin-left: 40px;

	.reader-infinite-stream__row-wrapper {
		border: 0;
	}

	.reader-subscription-list-item .follow-button__label,
	.reader-subscription-list-item__settings-label {
		display: none;
	}

	.reader-site-notification-settings__button-label {
		display: none;
	}
}

.search-stream__results.is-two-columns .reader-subscription-list-item__byline {
	min-width: 180px;
	max-width: 180px;
}

.search-stream__single-column-results .reader-subscription-list-item__options {
	align-items: flex-end;
	display: flex;
	flex-direction: column;
	min-width: 0;
	max-width: 25px;

	@include breakpoint-deprecated( ">660px" ) {
		align-items: flex-start;
		min-width: 90px;
	}
}

// Hide the last updated date for the moment - see https://github.com/Automattic/wp-calypso/issues/15121
.search-stream__single-column-results .reader-subscription-list-item__timestamp {
	display: none;
}

// Custom styling for cards in post results
.search-stream__results.is-two-columns {
	display: flex;
}

.is-reader-page .search-stream .reader-post-card.card {
	flex-basis: 100%; // Override the 50% flex-basis for post recommendations
}

.search-stream__results.is-two-columns .search-stream__post-results {
	max-width: 660px;
	width: calc(100% - 300px);

	.reader-post-card__post {
		@include breakpoint-deprecated( "<960px" ) {
			flex-direction: column;
		}
	}

	.reader-post-card.card.has-thumbnail .reader-featured-image {
		@include breakpoint-deprecated( "<960px" ) {
			height: 80px;
			margin: 0 0 20px;
			max-width: 100%;
		}
	}

	.reader-post-card.is-photo .reader-post-card__title {
		white-space: normal;
	}

	.reader-post-card.is-gallery .reader-post-card__gallery-item:last-child {
		@include breakpoint-deprecated( "<960px" ) {
			display: block;
		}
	}

	.reader-share__button-label,
	.comment-button__label-status,
	.like-button__label-status {
		@include hide-content-accessibly();
	}

	.reader-share__button {
		top: 2px;
	}
}

.search-stream__results.is-two-columns .search-stream__site-results {
	.gridicons-cog {
		top: 8px;
	}
}

.card.reader-search-card.is-photo {
	@include breakpoint-deprecated( "<660px" ) {
		z-index: z-index("root", ".reader-search-card");
	}
}

.search-stream__url-follow {
	border-bottom: 1px solid var(--color-neutral-0);
	display: flex;
	flex-direction: column;
	justify-content: center;
	padding: 13px 0 10px;
	position: relative;
	z-index: z-index("root", ".following-manage__url-follow");

	.follow-button {
		.gridicon {
			fill: var(--color-primary);
		}

		.follow-button__label {
			color: var(--color-primary);

			@include breakpoint-deprecated( "<660px" ) {
				display: inline;
			}
		}

		&.is-following {
			.gridicon {
				fill: var(--color-success);
			}

			.follow-button__label {
				color: var(--color-success);
			}
		}
	}
}<|MERGE_RESOLUTION|>--- conflicted
+++ resolved
@@ -30,10 +30,6 @@
 }
 
 .search-stream .search-stream__input-card.card {
-<<<<<<< HEAD
-=======
-	box-shadow: 0 0 0 2px var(--color-neutral-10), 0 1px 2px var(--color-neutral-10);
->>>>>>> 73abf41a
 	margin-bottom: 0;
 }
 
