--- conflicted
+++ resolved
@@ -30,23 +30,15 @@
 import withDimensions from 'calypso/lib/with-dimensions';
 import SuggestionProvider from './suggestion-provider';
 import Suggestion from './suggestion';
-<<<<<<< HEAD
-import { getReaderAliasedFollowFeedUrl } from 'state/reader/follows/selectors';
-import { SEARCH_RESULTS_URL_INPUT } from 'reader/follow-sources';
-import FollowButton from 'reader/follow-button';
-import MobileBackToSidebar from 'components/mobile-back-to-sidebar';
-import { getSearchPlaceholderText } from 'reader/search/utils';
-import { getStream } from 'state/reader/streams/selectors';
-import { getReaderFeedsForQuery } from 'state/reader/feed-searches/selectors';
-import EmptyContent from './empty';
-=======
 import { getReaderAliasedFollowFeedUrl } from 'calypso/state/reader/follows/selectors';
 import { SEARCH_RESULTS_URL_INPUT } from 'calypso/reader/follow-sources';
 import FollowButton from 'calypso/reader/follow-button';
 import MobileBackToSidebar from 'calypso/components/mobile-back-to-sidebar';
 import { getSearchPlaceholderText } from 'calypso/reader/search/utils';
 import { recordReaderTracksEvent } from 'calypso/state/reader/analytics/actions';
->>>>>>> 790634e7
+import { getStream } from 'state/reader/streams/selectors';
+import { getReaderFeedsForQuery } from 'state/reader/feed-searches/selectors';
+import EmptyContent from './empty';
 
 /**
  * Style dependencies
@@ -287,7 +279,6 @@
 );
 /* eslint-enable */
 
-<<<<<<< HEAD
 export default connect( ( state, ownProps ) => {
 	const stream = getStream( state, ownProps.streamKey );
 	const siteResults = getReaderFeedsForQuery( state, {
@@ -303,15 +294,8 @@
 		readerAliasedFollowFeedUrl:
 			ownProps.query && getReaderAliasedFollowFeedUrl( state, ownProps.query ),
 	};
-} )( localize( SuggestionProvider( wrapWithMain( withDimensions( SearchStream ) ) ) ) );
-=======
-export default connect(
-	( state, ownProps ) => ( {
-		readerAliasedFollowFeedUrl:
-			ownProps.query && getReaderAliasedFollowFeedUrl( state, ownProps.query ),
-	} ),
-	{
-		recordReaderTracksEvent,
-	}
-)( localize( SuggestionProvider( wrapWithMain( withDimensions( SearchStream ) ) ) ) );
->>>>>>> 790634e7
+},
+{
+	recordReaderTracksEvent,
+}
+)( localize( SuggestionProvider( wrapWithMain( withDimensions( SearchStream ) ) ) ) );