--- conflicted
+++ resolved
@@ -1,26 +1,7 @@
-<<<<<<< HEAD
-/**
- * External dependencies
- */
-import PropTypes from 'prop-types';
-import React from 'react';
-=======
->>>>>>> 2c6f50b1
 import { localize } from 'i18n-calypso';
 import PropTypes from 'prop-types';
 import { Component } from 'react';
 import { connect } from 'react-redux';
-<<<<<<< HEAD
-
-/**
- * Internal dependencies
- */
-import {
-	getReaderFeedsForQuery,
-	getReaderFeedsCountForQuery,
-} from 'calypso/state/reader/feed-searches/selectors';
-=======
->>>>>>> 2c6f50b1
 import QueryReaderFeedsSearch from 'calypso/components/data/query-reader-feeds-search';
 import withDimensions from 'calypso/lib/with-dimensions';
 import ReaderInfiniteStream from 'calypso/reader/components/reader-infinite-stream';
