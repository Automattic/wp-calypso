--- conflicted
+++ resolved
@@ -133,7 +133,6 @@
 		} );
 	};
 
-<<<<<<< HEAD
 	const handleRecommendationsFilterChange = ( filter?: string ) => {
 		setRecommendationsFilter( filter );
 		const url = new URL( window.location.href );
@@ -147,10 +146,6 @@
 		window.history.replaceState( {}, '', url.toString() );
 	};
 
-	const performanceReport = usePerformanceReport( wpcom_performance_url, activeTab );
-
-=======
->>>>>>> 48516624
 	const isSitePublic =
 		site && ! site.is_coming_soon && ! site.is_private && site.launch_status === 'launched';
 
@@ -249,17 +244,6 @@
 			{ isInitialLoading ? (
 				<PerformanceReportLoading isLoadingPages isSavedReport={ false } pageTitle="" />
 			) : (
-<<<<<<< HEAD
-				currentPage && (
-					<PerformanceReport
-						{ ...performanceReport }
-						pageTitle={ currentPage.label }
-						onRetestClick={ retestPage }
-						onFilterChange={ handleRecommendationsFilterChange }
-						filter={ recommendationsFilter }
-					/>
-				)
-=======
 				<>
 					{ ! isSitePublic ? (
 						<ReportUnavailable
@@ -272,11 +256,12 @@
 								{ ...performanceReport }
 								pageTitle={ currentPage.label }
 								onRetestClick={ retestPage }
+								onFilterChange={ handleRecommendationsFilterChange }
+								filter={ recommendationsFilter }
 							/>
 						)
 					) }
 				</>
->>>>>>> 48516624
 			) }
 		</div>
 	);
