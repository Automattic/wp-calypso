@import "@automattic/typography/styles/variables";
@import "@automattic/global-styles/src/components/search-control-styles";
@import "@wordpress/base-styles/variables";
@import "@wordpress/base-styles/breakpoints";
@import "@wordpress/base-styles/mixins";

// Add new Dotcom specific styles to this file.
.wpcom-site .layout__primary .main {
	padding-bottom: 0;
}

.wpcom-site .a4a-layout-with-columns__container {
	background: var(--color-sidebar-background);
}

.wpcom-site .main.a4a-layout.sites-dashboard {
	.a4a-layout__top-wrapper,
	.a4a-layout__body {
		> * {
			padding-inline: 8px;

			@include breakpoint-deprecated(">660px") {
				padding-inline: 8px;
			}

			@include breakpoint-deprecated(">960px") {
				padding-inline: 26px;
			}

			@include break-huge {
				padding-inline: 64px;
			}
		}
	}

	.a4a-layout__header {
		align-items: center;
	}

	.a4a-layout__header-main {
		display: block;
	}

	.a4a-layout__header-title {
		display: block;
	}

	.a4a-layout__header-subtitle {
		font-size: 0.875rem;
		margin: 4px 0 0 0;
		line-height: 20px;
		letter-spacing: -0.15px;
	}

	.a4a-layout__header-actions {
		width: auto;
		a {
			font-weight: normal;
		}
	}

	height: calc(100vh - var(--masterbar-height) - 32px);

	.sites-site-favicon {
		margin-right: 0;
	}
}

.wpcom-site .main.a4a-layout.sites-dashboard.sites-dashboard__layout .sites-overview {
	height: calc(100vh - var(--masterbar-height));
	background: var(--studio-white);

	.a4a-layout__top-wrapper {
		border-block-end: none;

		@include break-medium {
			border-block-end: 1px solid var(--color-border-secondary);
			margin-bottom: 24px;
		}
	}

	.sites-a8c-for-agencies-banner-container {
		display: flex;
		justify-content: center;
	}

	.sites-a8c-for-agencies-banner {
		margin-inline: 16px;

		.banner__action {
			a {
				display: flex;
				white-space: nowrap;
			}
		}

		@include break-large {
			margin-inline: 26px;
		}

		@include break-huge {
			margin-inline: 64px;
			width: 100%;
			max-width: 1400px;
		}
	}

	.dataviews-filters__view-actions {
		border-bottom: 0;
		align-items: center;
	}

	.a4a-layout__header {
		flex-wrap: nowrap;
	}

	.dataviews-wrapper {
		thead tr.dataviews-view-table__row {
			cursor: default;
		}

		thead tr.dataviews-view-table__row:hover {
			background: var(--studio-white);
		}

		tr.dataviews-view-table__row {
			cursor: pointer;

			&:hover {
				background-color: #f7faff;
			}
		}

		tbody tr.dataviews-view-table__row {
			cursor: pointer;
		}
	}

	table.dataviews-view-table {
		table-layout: fixed;
	}

	table.dataviews-view-table th,
	table.dataviews-view-table td {
		white-space: nowrap; /* Optional: ensures text in cells does not wrap */
	}

	table.dataviews-view-table thead .dataviews-view-table__row th {
		border-bottom-color: var(--color-border-secondary);
		padding-left: 16px;
		@include break-large {
			padding-left: 26px;
		}
		@include break-huge {
			&:first-child {
				padding-left: 64px;
			}
		}

		&:nth-child(4) {
			.site-sort {
				display: inline-block;
				font-size: $font-body-small;
				max-width: calc(100% - 14px);
				overflow-wrap: anywhere;
				white-space: normal;

				span {
					display: inline-block;
					max-width: calc(100% - 14px);
					vertical-align: middle;
				}
			}

			svg.site-sort__icon {
				display: inline-block;
			}
		}

		span,
		.dataviews-view-table-header-button {
			color: inherit;
		}
	}

	table.dataviews-view-table .dataviews-view-table__row td {
		border-bottom-color: var(--color-border-secondary);
		@include break-large {
			padding-left: 26px;
		}
		@include break-huge {
			&:first-child {
				padding-left: 64px;
			}
		}
		&:nth-child(2) {
			white-space: wrap;
			overflow-wrap: anywhere;
		}
	}

	table.dataviews-view-table th:first-child,
	table.dataviews-view-table td:first-child,
	table.dataviews-view-table th:last-child,
	table.dataviews-view-table td:last-child {
		display: table-cell; /* ensures these cells are always shown */
	}

	.sites-overview__content {
		margin-top: 11px;
	}

	@media (max-width: $break-wide) {
		table.dataviews-view-table th:nth-child(5),
		table.dataviews-view-table td:nth-child(5) {
			display: none;
		}
	}

	@media (max-width: $break-wide - 100px) {
		table.dataviews-view-table th:nth-child(4),
		table.dataviews-view-table td:nth-child(4) {
			display: none;
		}
	}

	@media (max-width: $break-xlarge) {
		table.dataviews-view-table th:nth-child(3),
		table.dataviews-view-table td:nth-child(3) {
			display: none;
		}
	}
}

// Styles for actions (search, filters).
.dataviews-filters__view-actions {
	@include search-control-wpcom-styles;

	.components-search-control .components-input-control__container {
		width: 100%;
		height: 40px;
		flex: 1 1 auto;
		flex-direction: row;
		align-items: center;
		// Places search above filters
		z-index: 1;
		margin-top: 2px;

		.components-input-control__input {
			padding: 0 0 0 10px;
			font-size: $font-body-small;

			&::placeholder {
				color: var(--studio-gray-40);
			}
		}

		// Search icon
		.components-input-control__suffix {
			margin-right: 4px;
		}
	}
}

// Style the sortable table headers.
.wpcom-site .dataviews-view-table .components-button.is-tertiary {
	&:active:not(:disabled),
	&:hover:not(:disabled) {
		box-shadow: none;
		background-color: inherit;
		color: var(--color-accent) !important;
	}
}

<<<<<<< HEAD
.wpcom-site {
	.layout__content {
		min-height: 100vh;
	}

	.layout__secondary .global-sidebar {
		border: none;
	}
=======
.theme-default .layout__secondary .global-sidebar {
	border: none;
>>>>>>> ff9b01a3
}

// Styles collapsed site list.
.wpcom-site {
	.layout__content {
		transition: padding-left 220ms ease-out;
		min-height: 100vh;

		@include break-medium {
			padding: calc(var(--masterbar-height) + 12px) 16px 16px calc(var(--sidebar-width-max));
		}
	}
	.layout__secondary {
		transition: width 220ms ease-out;

		.sidebar__header,
		.sidebar__body,
		.sidebar__footer {
			transition: all 220ms ease-out;
			> * {
				transition: all 220ms ease-out;
			}
		}
		.sidebar__header {
			flex-direction: row !important;
			transition: none;
			.dotcom {
				transition: width 220ms ease-out;
				background-position: left;
			}
			.sidebar__menu-link {
				transition: all 220ms ease-out;
				min-width: 40px;
				margin: 0 12px;
			}
		}
		.sidebar__footer {
			flex-wrap: wrap;
			.sidebar__footer-profile img {
				max-width: none;
			}
		}
	}
	.is-global-sidebar-collapsed {
		@media (min-width: 661px) {
			.layout__secondary {
				transition: all 220ms ease-out;

				.global-sidebar {
					.sidebar__header,
					.sidebar__body,
					.sidebar__footer {
						transition: all 220ms ease-out;
						> * {
							transition: all 220ms ease-out;
						}
					}
					.sidebar__header {
						padding-inline: 19px;
					}
					.sidebar__body {
						.sidebar__menu-link-text {
							transition: all 100ms ease-out;
							transition-delay: 120ms;
							opacity: 0;
							display: block !important;
							width: 0;
							white-space: nowrap;
						}
						.sidebar__menu-link {
							width: fit-content;
							min-width: calc(100% - 30px);

							> :first-child {
								transition: all 220ms ease-out;
								margin-right: 0;
							}
						}
					}
					.sidebar__footer {
						flex-direction: row !important;
						padding: 16px;
						align-items: center;
						justify-content: center;
					}
				}
			}
		}
	}
	.sites-dashboard.preview-hidden {
		.dataviews-filters__view-actions {
			// Sort action icon
			> .components-button:has(.preview-hidden) {
				// Since we changed the original height of the search input, we need to adjust the position of this icon.
				margin-top: 5px;
			}

			.components-button.is-compact.has-icon:not(.has-text) {
				@media (max-width: 961px) {
					margin-inline-end: 8px;
				}
			}
		}
	}

	.sites-dashboard:not(.preview-hidden) {
		.a4a-layout__header {
			align-items: center !important;
		}

		.sites-manage-all-domains-button,
		.a4a-layout__header-subtitle {
			display: none;
		}

		.a4a-layout__viewport {
			width: 360px;
			justify-content: space-between;
		}

		.a4a-layout__viewport > div:first-child {
			width: 100%;
		}

		.list-tile__leading {
			margin-right: 12px;
		}

		.dataviews-filters__view-actions {
			align-items: center;
			display: flex;
		}

		ul.dataviews-view-list {
			.components-h-stack {
				gap: 0;
			}

			li {
				border-bottom: 1px solid #f1f1f1 !important;
				cursor: pointer;
			}

			li.is-selected,
			li.is-selected:hover {
				background-color: #ebf2fc;
			}
			li:hover {
				background-color: #f7faff;
			}
		}
	}
}

// Styles for site preview pane.
.wpcom-site .a4a-layout.sites-dashboard .site-preview-pane {
	.hosting-features__icon {
		display: inline-block;
		height: 18px;
		vertical-align: top;
		margin-left: 4px;
	}

	.section-nav-tabs__list {
		box-sizing: border-box;
		overflow-x: auto;

		@media (max-width: $break-large) {
			padding: 0 8px;
		}
	}

	.item-preview__header {
		.item-preview__header-title {
			font-family: Recoleta, sans-serif;
			font-weight: 400;
			line-height: 1;
			letter-spacing: normal;
		}

		.item-preview__header-content {
			.item-preview__header-info {
				flex-wrap: wrap;
			}

			@media (max-width: $break-large) {
				padding: 0;
			}
		}

		.item-preview__header-content .item-preview__header-title-summary .item-preview__header-summary {
			display: flex;
			flex-wrap: wrap;
			gap: 0.5rem;
			.item-preview__header-summary-link {
				color: var(--studio-gray-70, #3c434a);
				text-decoration: none;
				&:hover {
					color: var(--color-accent, #3858e9);
				}
			}
		}

		.item-preview__header-actions .button {
			border-radius: 4px;
		}

		.item-preview__header-content .item-preview__close-preview {
			height: 16px;
			padding-left: 0;
			padding-right: 0;
			color: var(--color-link);

			@include break-medium {
				height: 32px;
			}
		}
	}
	.item-preview__content {
		padding: 32px 48px 48px;
		font-size: rem(14px);
		color: var(--studio-gray-100);

		.navigation-header {
			padding: 0;
		}

		> * {
			margin-top: 0;
			margin-left: 0;
			margin-right: 0;
			padding-top: 0;
			padding-left: 0;
			padding-right: 0;
			overflow-y: initial;
			max-height: initial;
			max-width: 1400px;

			main {
				max-width: 100%;
			}
		}

		@media (max-width: $break-large) {
			padding-top: 24px;
			padding-left: 24px;
			padding-right: 24px;
		}
	}

	.is-staging-site {
		position: relative;

		.item-preview__admin-button {
			background-color: var(--studio-yellow-20);
			color: var(--studio-yellow-80);
			border: 0;
		}
	}

	.is-staging-site::before {
		content: "";
		position: absolute;
		z-index: 300;
		top: 0;
		left: 0;
		right: 0;
		bottom: 0;
		border-radius: inherit;
		pointer-events: none;
		box-shadow: inset 0 0 0 3px var(--studio-yellow-20);
	}

	.domains-table-header .list__header-column {
		font-style: normal;
		font-weight: 400;
		font-size: rem(13px);
		line-height: 20px;
		color: var(--studio-gray-50);
		text-transform: capitalize;
	}
}

.wpcom-site .main.a4a-layout.sites-dashboard.sites-dashboard__layout,
.wpcom-site .main.a4a-layout.sites-dashboard.sites-dashboard__layout .a4a-layout-with-columns__container .a4a-layout-column {
	.a4a-layout-column__container {
		display: flex;
		flex-direction: column;
		height: 100%;

		.dataviews-wrapper {
			display: flex;
			height: 100%;
			overflow: hidden;
			position: relative;

			.dataviews-pagination {
				margin: 0;
				position: relative;
				width: 100%;
			}

			.spinner-wrapper {
				position: absolute;
				left: 50%;
				top: 70px;
				z-index: 2;
			}
		}
	}
}

.wpcom-site .main.a4a-layout.sites-dashboard.sites-dashboard__layout.preview-hidden {
	@media (min-width: $break-xhuge) {
		div.a4a-layout__viewport {
			margin: 0 auto;
			max-width: 1400px;
			box-sizing: border-box;
		}
		.dataviews-wrapper {
			margin: 0 auto;
			max-width: 1400px;
			box-sizing: border-box;
		}
	}

	.a4a-layout-column__container {
		.dataviews-wrapper {
			.dataviews-pagination {
				@include break-large {
					padding-left: 26px;
					padding-right: 26px;
				}

				@include break-huge {
					padding-left: 64px;
					padding-right: 64px;
				}
			}
		}
	}
}

// Use flexbox to structure of fly-out panel.
.wpcom-site .main.a4a-layout.sites-dashboard.sites-dashboard__layout:not(.preview-hidden) {
	&.a4a-layout,
	.a4a-layout-column,
	.a4a-layout-with-columns__container {
		overflow: visible;
		height: calc(100vh - 32px - var(--masterbar-height));
	}

	.a4a-layout-column__container {
		display: flex;
		flex-direction: column;
		height: calc(100vh - 32px);

		.a4a-layout__top-wrapper {
			display: flex;
			margin-bottom: 0;
			padding: 0;

			.a4a-layout__viewport {
				display: flex;
				margin: 0;
				padding: 16px;
			}

			.a4a-layout__header {
				margin: 0;
			}
		}

		.sites-overview__content {
			flex-grow: 1;
			margin-top: 0;
			overflow: hidden;
			padding-bottom: 0 !important;
		}

		.dataviews-wrapper {
			width: 100%;

			> * {
				flex-grow: 1;
			}

			.dataviews-view-list {
				flex: 1;
				max-height: none;
			}

			.components-base-control {
				width: 85%;
			}
		}

		.sites-a8c-for-agencies-banner-container {
			display: none;
		}
	}
}

// Override styles from my-sites/sidebar
.wpcom-site div.is-group-sites,
.wpcom-site div.is-group-sites-dashboard,
.wpcom-site div.is-section-domains,
.wpcom-site div.is-section-plugins {
	&.focus-content .layout__content,
	&.focus-sidebar .layout__content {
		padding-right: 16px;
		padding-bottom: 16px;
		min-height: 100vh;

		@include break-small {
			padding-top: calc(var(--masterbar-height) + 12px);
		}

<<<<<<< HEAD
		@include break-medium {
			padding-left: calc(var(--sidebar-width-max));
=======
		.main.a4a-layout.sites-dashboard.sites-dashboard__layout {
			height: calc(100vh - var(--masterbar-height));
>>>>>>> ff9b01a3
		}
	}

	// Prevent the content pushed out via translateX(100%) creating a scrollbar
	&.focus-sidebar .layout__content .layout__primary {
		overflow-x: hidden;
	}
}<|MERGE_RESOLUTION|>--- conflicted
+++ resolved
@@ -272,7 +272,6 @@
 	}
 }
 
-<<<<<<< HEAD
 .wpcom-site {
 	.layout__content {
 		min-height: 100vh;
@@ -281,10 +280,6 @@
 	.layout__secondary .global-sidebar {
 		border: none;
 	}
-=======
-.theme-default .layout__secondary .global-sidebar {
-	border: none;
->>>>>>> ff9b01a3
 }
 
 // Styles collapsed site list.
@@ -703,13 +698,10 @@
 			padding-top: calc(var(--masterbar-height) + 12px);
 		}
 
-<<<<<<< HEAD
 		@include break-medium {
 			padding-left: calc(var(--sidebar-width-max));
-=======
 		.main.a4a-layout.sites-dashboard.sites-dashboard__layout {
 			height: calc(100vh - var(--masterbar-height));
->>>>>>> ff9b01a3
 		}
 	}
 
