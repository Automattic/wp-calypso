import { Button, FormLabel } from '@automattic/components';
import { Icon } from '@wordpress/components';
import { info } from '@wordpress/icons';
import { useTranslate } from 'i18n-calypso';
import moment from 'moment';
import { useState } from 'react';
import FormSelect from 'calypso/components/forms/form-select';
import { HostingCard, HostingCardDescription } from 'calypso/components/hosting-card';
import InlineSupportLink from 'calypso/components/inline-support-link';
import {
	useEdgeCacheDefensiveModeMutation,
	useEdgeCacheDefensiveModeQuery,
	useEdgeCacheQuery,
} from 'calypso/data/hosting/use-cache';
import { EdgeCacheLoadingPlaceholder } from 'calypso/hosting/server-settings/components/cache-card/edge-cache-loading-placeholder';
import { useSelector } from 'calypso/state';
import { getSelectedSiteId } from 'calypso/state/ui/selectors';

import './style.scss';

type DefensiveModeCardProps = {
	disabled?: boolean;
};

export default function DefensiveModeCard( { disabled }: DefensiveModeCardProps ) {
	const translate = useTranslate();

	const availableTtls = [
		{
			label: translate( '1 hour' ),
			value: 3600,
		},
		{
			label: translate( '12 hours' ),
			value: 43200,
		},
		{
			label: translate( '24 hours' ),
			value: 86400,
		},
		{
			label: translate( '2 days' ),
			value: 172800,
		},
		{
			label: translate( '7 days' ),
			value: 604800,
		},
	];

	const siteId = useSelector( getSelectedSiteId );
	const [ ttl, setTtl ] = useState( availableTtls[ 0 ].value );

	const { data: isEdgeCacheActive, isLoading: isLoadingEdgeCache } = useEdgeCacheQuery( siteId );
	const { data: defensiveModeData } = useEdgeCacheDefensiveModeQuery( siteId );
	const { mutate, isPending: isEnabling } = useEdgeCacheDefensiveModeMutation( siteId );

	const enabledUntil = moment.unix( defensiveModeData?.enabled_until ?? 0 );

	return (
		<HostingCard className="defensive-mode-card" title={ translate( 'Defensive mode' ) }>
			<HostingCardDescription>
				{ translate(
					'Extra protection against spam bots and attacks. Visitors will see a quick loading page while we run additional security checks. {{a}}Learn more{{/a}}',
					{
						components: {
							a: <InlineSupportLink supportContext="hosting-defensive-mode" showIcon={ false } />,
						},
					}
				) }
			</HostingCardDescription>

<<<<<<< HEAD
=======
			{ isLoadingEdgeCache && <EdgeCacheLoadingPlaceholder /> }

>>>>>>> d6fea9e7
			{ ! isEdgeCacheActive && ! isLoadingEdgeCache && (
				<HostingCardDescription>
					<span className="defensive-mode-card__edge-cache-required">
						{ translate( 'Defensive mode requires {{a}}global edge cache{{/a}} to be enabled.', {
							components: {
								a: <InlineSupportLink supportContext="hosting-edge-cache" showIcon={ false } />,
							},
						} ) }
					</span>
				</HostingCardDescription>
			) }

			{ isEdgeCacheActive && defensiveModeData?.enabled && (
				<>
					<div className="defensive-mode-card__enabled-description">
						<div className="defensive-mode-card__enabled-indicator" />

						<HostingCardDescription>
							{ translate( '{{b}}Defensive mode is enabled{{/b}} until %(time)s on %(date)s.', {
								args: {
									date: enabledUntil.format( 'LL' ),
									time: enabledUntil.format( 'LT' ),
								},
								components: {
									b: <strong />,
								},
							} ) }
						</HostingCardDescription>
					</div>

					{ ! defensiveModeData.enabled_by_a11n && (
						<Button
							className="defensive-mode-card__button"
							busy={ isEnabling }
							disabled={ disabled || isEnabling }
							onClick={ () => {
								mutate( { active: false } );
							} }
						>
							{ translate( 'Disable defensive mode' ) }
						</Button>
					) }

					{ defensiveModeData.enabled_by_a11n && (
						<div className="defensive-mode-card__a11n-description">
							<div>
								<Icon icon={ info } size={ 24 } />
							</div>

							<div className="defensive-mode-card__a11n-text">
								<p>
									<strong>
										{ translate(
											'Defensive mode was enabled on your behalf to protect your site.'
										) }
									</strong>
								</p>
								<p>
									{ translate(
										'Please {{a}}contact support{{/a}} if you need to disable defensive mode.',
										{
											components: {
												a: (
													<a
														href="https://wordpress.com/help/contact"
														target="_blank"
														rel="noopener noreferrer"
													/>
												),
											},
										}
									) }
								</p>
							</div>
						</div>
					) }
				</>
			) }

			{ isEdgeCacheActive && ! defensiveModeData?.enabled && (
				<>
					<FormLabel htmlFor="defensive-mode-card__ttl-select">
						{ translate( 'Duration' ) }
					</FormLabel>

					<FormSelect
						disabled={ disabled || isEnabling }
						className="defensive-mode-card__ttl-select"
						id="defensive-mode-card__ttl-select"
						onChange={ ( event ) => setTtl( Number( event.currentTarget.value ) ) }
						value={ ttl }
					>
						{ availableTtls.map( ( option ) => (
							<option value={ option.value } key={ option.value }>
								{ option.label }
							</option>
						) ) }
					</FormSelect>

					<Button
						className="defensive-mode-card__button"
						busy={ isEnabling }
						disabled={ disabled || isEnabling }
						onClick={ () => {
							mutate( { active: true, ttl } );
						} }
					>
						{ translate( 'Enable defensive mode' ) }
					</Button>
				</>
			) }
		</HostingCard>
	);
}<|MERGE_RESOLUTION|>--- conflicted
+++ resolved
@@ -70,11 +70,8 @@
 				) }
 			</HostingCardDescription>
 
-<<<<<<< HEAD
-=======
 			{ isLoadingEdgeCache && <EdgeCacheLoadingPlaceholder /> }
 
->>>>>>> d6fea9e7
 			{ ! isEdgeCacheActive && ! isLoadingEdgeCache && (
 				<HostingCardDescription>
 					<span className="defensive-mode-card__edge-cache-required">
