--- conflicted
+++ resolved
@@ -1,15 +1,8 @@
 import { recordTracksEvent } from '@automattic/calypso-analytics';
 import config from '@automattic/calypso-config';
-<<<<<<< HEAD
 import { Button, JetpackLogo } from '@automattic/components';
-import { ToggleControl } from '@wordpress/components';
-import { localize, LocalizeProps } from 'i18n-calypso';
-import { connect } from 'react-redux';
-=======
-import { Button } from '@automattic/components';
 import { ToggleControl, Tooltip } from '@wordpress/components';
 import { useTranslate } from 'i18n-calypso';
->>>>>>> 11deaacf
 import { HostingCard, HostingCardDescription } from 'calypso/components/hosting-card';
 import InlineSupportLink from 'calypso/components/inline-support-link';
 import {
