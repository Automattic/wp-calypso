--- conflicted
+++ resolved
@@ -31,12 +31,7 @@
 	const translate = useTranslate();
 	const dispatch = useDispatch();
 	const queryClient = useQueryClient();
-<<<<<<< HEAD
-	const agency = useSelector( getActiveAgency );
-	const agencyId = agency ? agency.id : undefined;
-=======
 	const agencyId = useSelector( getActiveAgencyId );
->>>>>>> f32d274d
 	const { dataViewsState, showOnlyFavorites, currentPage } = useContext( SitesDashboardContext );
 	const [ filter, setAgencyDashboardFilter ] = useState< AgencyDashboardFilter >( {
 		issueTypes: [],
