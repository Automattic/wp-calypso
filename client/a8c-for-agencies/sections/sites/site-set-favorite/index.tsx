import page from '@automattic/calypso-router';
import { Button } from '@automattic/components';
import { useQueryClient } from '@tanstack/react-query';
import { Icon, starFilled, starEmpty } from '@wordpress/icons';
import classNames from 'classnames';
import { useTranslate } from 'i18n-calypso';
import { useContext, useEffect, useState } from 'react';
import { getSelectedFilters } from 'calypso/a8c-for-agencies/sections/sites/sites-dashboard/get-selected-filters';
import SitesDashboardContext from 'calypso/a8c-for-agencies/sections/sites/sites-dashboard-context';
import useToggleFavoriteSiteMutation from 'calypso/data/agency-dashboard/use-toggle-favourite-site-mutation';
import { useDispatch, useSelector } from 'calypso/state';
import { getActiveAgencyId } from 'calypso/state/a8c-for-agencies/agency/selectors';
import { recordTracksEvent } from 'calypso/state/analytics/actions';
import { errorNotice, successNotice, removeNotice } from 'calypso/state/notices/actions';
import type {
	APIError,
	Site,
	APIToggleFavorite,
	ToggleFavoriteOptions,
	AgencyDashboardFilter,
} from '../types';
import './style.scss';

interface Props {
	isFavorite: boolean;
	siteId: number;
	siteUrl: string;
}

export default function SiteSetFavorite( { isFavorite, siteId, siteUrl }: Props ) {
	const translate = useTranslate();
	const dispatch = useDispatch();
	const queryClient = useQueryClient();
<<<<<<< HEAD
	const agencyId = useSelector( getActiveAgencyId );
	const { sitesViewState, showOnlyFavorites, currentPage } = useContext( SitesDashboardContext );
=======
	const agency = useSelector( getActiveAgency );
	const agencyId = agency ? agency.id : undefined;
	const { dataViewsState, showOnlyFavorites, currentPage } = useContext( SitesDashboardContext );
>>>>>>> 82ee3a28
	const [ filter, setAgencyDashboardFilter ] = useState< AgencyDashboardFilter >( {
		issueTypes: [],
		showOnlyFavorites: showOnlyFavorites || false,
	} );
	useEffect( () => {
		const selectedFilters = getSelectedFilters( dataViewsState.filters );

		setAgencyDashboardFilter( {
			issueTypes: selectedFilters,
			showOnlyFavorites: showOnlyFavorites || false,
		} );
	}, [ dataViewsState.filters, showOnlyFavorites ] );
	const search = dataViewsState.search;

	const queryKey = [
		'jetpack-agency-dashboard-sites',
		search,
		currentPage,
		filter,
		dataViewsState.sort,
		dataViewsState.perPage,
		...( agencyId ? [ agencyId ] : [] ),
	];

	const siblingQueryKey = [
		'jetpack-agency-dashboard-sites',
		search,
		currentPage,
		{ ...filter, ...dataViewsState.sort, showOnlyFavorites: ! showOnlyFavorites },
		...( agencyId ? [ agencyId ] : [] ),
	];
	const successNoticeId = 'success-notice';

	const handleViewFavorites = () => {
		dispatch( removeNotice( successNoticeId ) );
		page.redirect( '/dashboard/favorites?highlight=favorite-tab' );
	};

	const handleOnChangeFavoriteSuccess = ( isFavorite: boolean ) => {
		const text = (
			<span>
				{ ! isFavorite
					? translate( '%(siteUrl)s has been added to your favorites.', {
							args: {
								siteUrl,
							},
					  } )
					: translate( '%(siteUrl)s has been removed from your favorites.', {
							args: {
								siteUrl,
							},
					  } ) }
				{ ! showOnlyFavorites && (
					<Button
						className="site-set-favorite__view-favorite"
						borderless
						compact
						onClick={ handleViewFavorites }
					>
						{ translate( 'View Favorites' ) }
					</Button>
				) }
			</span>
		);
		const options = {
			id: successNoticeId,
		};
		dispatch( removeNotice( successNoticeId ) );
		dispatch( successNotice( text, options ) );
	};

	const handleMutation = () => {
		return {
			onMutate: async ( { siteId, isFavorite }: { siteId: number; isFavorite: boolean } ) => {
				// Cancel any current refetches, so they don't overwrite our optimistic update
				await queryClient.cancelQueries( {
					queryKey,
				} );

				// Snapshot the previous value
				const previousSites = queryClient.getQueryData( queryKey );
				// Optimistically update to the new value
				queryClient.setQueryData( queryKey, ( oldSites: any ) => {
					return {
						...oldSites,
						sites: oldSites?.sites?.map( ( site: Site ) => {
							if ( site.blog_id === siteId ) {
								return {
									...site,
									is_favorite: ! isFavorite,
								};
							}
							return site;
						} ),
					};
				} );

				// Optimistically update the favorites count of the current query and the sibling query
				const updateTotalFavorites = ( oldSites: any ) => {
					const currentCount = oldSites?.total_favorites || 0;
					return {
						...oldSites,
						// Prevent value being set to negative
						total_favorites: Math.max( currentCount + ( isFavorite ? -1 : 1 ), 0 ),
					};
				};
				queryClient.setQueryData( queryKey, updateTotalFavorites );
				queryClient.setQueryData( siblingQueryKey, updateTotalFavorites );

				// Store previous settings in case of failure
				return { previousSites };
			},
			onSuccess: ( _data: APIToggleFavorite, options: ToggleFavoriteOptions ) => {
				handleOnChangeFavoriteSuccess( options.isFavorite );
			},
			onError: ( error: APIError, options: any, context: any ) => {
				queryClient.setQueryData( queryKey, context?.previousSites );
				const errorMessage = error.message;
				dispatch( errorNotice( errorMessage ) );
			},
			onSettled: () => {
				queryClient.invalidateQueries( {
					queryKey,
				} );
			},
		};
	};

	const { isPending, mutate } = useToggleFavoriteSiteMutation( handleMutation() );

	const handleFavoriteChange = () => {
		mutate( {
			siteId,
			isFavorite,
			agencyId: agencyId || 0, // Provide a default value for agencyId
		} );
		dispatch(
			recordTracksEvent(
				isFavorite
					? 'calypso_jetpack_agency_dashboard_remove_favorite_site'
					: 'calypso_jetpack_agency_dashboard_set_favorite_site'
			)
		);
	};

	return (
		<Button
			borderless
			compact
			disabled={ isPending }
			onClick={ handleFavoriteChange }
			className={ classNames(
				'site-set-favorite__favorite-icon',
				'disable-card-expand',
				isFavorite && 'site-set-favorite__favorite-icon-active'
			) }
			aria-label={ translate( 'Toggle favorite site' ) }
		>
			<Icon size={ 24 } icon={ isFavorite ? starFilled : starEmpty } />
		</Button>
	);
}<|MERGE_RESOLUTION|>--- conflicted
+++ resolved
@@ -31,14 +31,8 @@
 	const translate = useTranslate();
 	const dispatch = useDispatch();
 	const queryClient = useQueryClient();
-<<<<<<< HEAD
 	const agencyId = useSelector( getActiveAgencyId );
-	const { sitesViewState, showOnlyFavorites, currentPage } = useContext( SitesDashboardContext );
-=======
-	const agency = useSelector( getActiveAgency );
-	const agencyId = agency ? agency.id : undefined;
 	const { dataViewsState, showOnlyFavorites, currentPage } = useContext( SitesDashboardContext );
->>>>>>> 82ee3a28
 	const [ filter, setAgencyDashboardFilter ] = useState< AgencyDashboardFilter >( {
 		issueTypes: [],
 		showOnlyFavorites: showOnlyFavorites || false,
