@import "@wordpress/base-styles/breakpoints";
@import "@wordpress/base-styles/mixins";


.main.a4a-layout.sites-dashboard {
	padding-block-start: 0;

	.a4a-layout__header-actions {
		white-space: nowrap;
	}

	.site-preview-pane .a4a-layout-column__container {
		display: flex;
	}

<<<<<<< HEAD
	.a4a-layout-column {
		@include breakpoint-deprecated( "<660px" ) {
			border-radius: 0;
		}
	}

	.dataviews-view-table-wrapper {
		height: calc(100vh - 265px); /* It subtracts the header height to allow scrolling in this block */
		overflow-y: auto;
=======
	.site-actions__actions-large-screen {
		display: block;
		margin-left: 10px;
		margin-right: 10px;
	}

	.site-actions__actions-small-screen {
		position: unset;
		margin-left: 10px;
		margin-right: 10px;
	}

	.a4a-layout__top-wrapper:not(.preview-hidden) {
		padding-block-start: 24px;
>>>>>>> b2dd4ba7
	}

	@media (min-width: $break-large) {
		background: inherit;

		&.sites-dashboard__layout:not(.preview-hidden) .sites-overview__page-title {
			font-size: 1.25rem;
			font-weight: 500;
		}

		&.sites-dashboard__layout:not(.preview-hidden) .sites-overview__page-subtitle {
			display: none;
		}

		.dataviews-view-table {
			padding-left: 48px;
		}
	}

	@media (max-width: 660px) {
		.a4a-layout__header-main {
			display: none;
		}
	}

	@media (max-width: $break-large) {
		height: calc(100vh - 120px); /* Matches the offset defined in PR #65520 */

		.section-nav__mobile-header {
			padding: 13px;
		}

		&.sites-dashboard__layout {
			.sites-overview {
				overflow: hidden;

				.sites-overview__page-title-container {
					display: flex;
				}

				#sites-overview-add-sites-button {
					a.button.split-button__main {
						width: auto;
						height: auto;
						font-size: rem(12px);
						line-height: 24px;
						padding: 0 12px;
					}
				}

				.current-section button {
					margin-top: 12px;
					padding: 14px 8px;
				}

				a.sites-overview__issue-license-button {
					display: flex;
					font-size: rem(12px);
					justify-content: center;
					align-items: center;
					height: 28px;
					flex-grow: 0;
				}

				.sites-overview__tabs,
				.dataviews-filters__view-actions {
					border-bottom: 1px solid var(--studio-gray-5);
				}

				.sites-overview__content {
					padding: 0;
					margin: 0;
					margin-top: 16px;
				}
			}
		}

		.dataviews-view-table {
			padding-left: 16px;
		}

		.components-button.is-compact.has-icon:not(.has-text).dataviews-filters-button {
			min-width: 40px;
		}

		.components-button.is-compact.is-tertiary {
			margin-right: 8px;
		}

		.dataviews-filters__view-actions {
			padding-bottom: 8px;

			& > :first-child {
				margin-inline-start: 8px;
			}

			.components-input-control {
				flex-grow: 1;
			}

			.components-flex.components-h-stack {
				flex: 6;
			}

			.components-button.is-compact.has-icon {
				flex: 1;
				margin-left: -12px;
			}
		}

		.sites-overview__stats-trend,
		.sites-overview__column-action-button,
		.sites-overview__row-status,
		.toggle-activate-monitoring__toggle-button,
		.sites-dataviews__favorite-btn-wrapper,
		.sites-overview__boost-score {
			display: none;
		}

		td:nth-child(n+2):nth-child(-n+8) {
			display: none;
		}

		tr td:first-child {
			padding-inline-start: 8px;
		}

		tr td:last-child {
			padding-inline-end: 8px;
		}

		.site-preview__content {
			padding: 10px 10px 88px; /* 88px matches the padding from PR #39201. */

			.backup__page .main {
				/* Prevents the backup page from overriding our padding and overflow settings. */
				padding-bottom: 88px; /* 88px matches the padding from PR #39201. */
				overflow: hidden;
			}
		}

		.dataviews-view-table-wrapper {
			overflow-y: auto;
			max-height: calc(100vh - 326px); /* 326px is the size of all the height above and below the dataview, from the edges of the screen, plus 10px offset from the padding. Currently below 9px + 309 above */

			table {
				width: 100%;
				max-width: 100vw;
			}

			th[data-field-id="stats"],
			th[data-field-id="boost"],
			th[data-field-id="backup"],
			th[data-field-id="monitor"],
			th[data-field-id="scan"],
			th[data-field-id="plugins"],
			th[data-field-id="favorite"] {
				display: none;
			}
		}
	}

	@media (max-width: $break-wide) {
		&.sites-dashboard__layout:not(.preview-hidden) {
			flex-direction: column;
			gap: 0;

			.sites-overview__container {
				min-height: 0;
				overflow: hidden;
			}

			.sites-overview__content {
				display: none;
			}

			.sites-overview {
				width: unset;
				display: none;
			}
		}
	}

	@media (min-width: $break-wide) {
		&.sites-dashboard__layout {
			.dataviews-view-table-wrapper {
				overflow-y: auto;
				max-height: calc(100vh - 255px); /* 255px is the size of all the content above the dataview when in table style, which includes our CTA elements, plus a 10px margin. */
			}
		}

		&.sites-dashboard__layout:not(.preview-hidden) {
			.sites-overview {
				padding: 0;

				.a4a-layout__viewport {
					padding-inline: 16px;
				}

				.a4a-layout__header-title {
					font-size: rem(20px);
					font-weight: 500;
				}
			}

			.sites-overview__content {
				padding: 0;
				padding-inline: 0 !important;
			}

			.sites-overview__issue-license-button-short-caption {
				height: 28px;
				width: auto;
				line-height: 11px;
				font-size: rem(12px);
			}

			.sites-overview__page-subtitle {
				display: none;
			}

			.sites-overview__tabs,
			.dataviews-filters__view-actions {
				border-bottom: 1px solid var(--studio-gray-5);
			}

			.dataviews-filters__view-actions {
				padding: 16px 0;
				margin: 0;
				display: flex;

				.components-h-stack {
					width: unset;
				}

				.components-h-stack,
				.components-button {
					flex-grow: 1;
				}

			}

			.sites-overview__tabs {
				padding: 0 24px;
			}

			.sites-overview__page-title {
				font-size: rem(20px);
				font-weight: 500;
			}

			.sites-overview__issue-license-button {
				display: flex;
				font-size: rem(12px);
				justify-content: center;
				align-items: center;
				height: 28px;
			}

			ul.dataviews-view-list {
				list-style: none;
				margin: 0;
				padding: 0;
				overflow-y: auto;
				max-height: calc(100vh - 175px); /* It subtracts the header height to allow scrolling in this block, plus a 10px margin */

				li {
					padding: 8px 24px;
					border-bottom: 1px solid var(--studio-gray-5);
				}

				.dataviews-view-list__fields {
					display: flex;
					justify-content: space-between;
				}

				.components-h-stack,
				.dataviews-view-list__item {
					width: 100%;
				}

				.sites-overview__stats-trend,
				.sites-overview__column-action-button,
				.sites-overview__row-status,
				.toggle-activate-monitoring__toggle-button,
				.sites-dataviews__favorite-btn-wrapper,
				.sites-overview__boost-score {
					display: none;
				}

				.site-actions__actions-large-screen {
					display: block;
				}

			}
		}
	}

	thead .dataviews-view-table__row th span {
		font-size: rem(11px);
		font-weight: 500;
		line-height: 20px;
		color: var(--studio-automattic-80);
	}

	tr.dataviews-view-table__row th[data-field-id="favorite"] {
		vertical-align: top;
	}

	.sites-overview__content-wrapper {
		max-width: none;
	}

	&.sites-dashboard__layout:not(.preview-hidden) {


		.a4a-layout__top-wrapper {
			padding-block-start: 16px;

			.a4a-layout__header {
				padding: 0;
			}
		}

		.dataviews-filters__view-actions {
			.components-h-stack {
				flex-grow: 0;
				width: 80%;
				gap: 6px;
			}

			.components-button {
				flex-grow: 0;
			}
		}

		.components-base-control {
			width: 86%;
			margin-right: 6px;
		}

		.site-preview__open {
			display: none;
		}
	}

	&.sites-dashboard__layout:not(.preview-hidden) .a4a-layout__navigation-wrapper {
		display: none;
	}

	&.sites-dashboard__layout {

		.activity-card-list .activity-card .activity-card__time {
			background: none;
		}

		.sites-overview__add-site-issue-license-buttons {
			display: flex;
			grid-gap: 8px;

			&.is-with-split-button {
				flex-direction: row;

				> a {
					flex-grow: 1;
				}

				.split-button {
					display: flex;
				}

				.split-button__main {
					flex-grow: 1;
				}

				@media (max-width: $break-small) {
					> a {
						flex-grow: 0;
					}
				}
			}
		}

		.sites-overview__add-new-site {
			white-space: nowrap;
		}

		.dataviews-wrapper {
			.components-button:focus:not(:disabled) {
				box-shadow: 0 0 0 2px var(--color-primary-light);
			}
		}

		.a4a-layout__top-wrapper,
		.a4a-layout__body {
			> * {
				@include breakpoint-deprecated(">660px") {
					max-width: none;
				}
			}
		}

		.sites-overview {
			width: 400px;
			flex: unset;
			transition: all 0.2s;
			background: var(--studio-white);

			.site-set-favorite__favorite-icon {
				position: relative;
			}

			.sites-overview__content {
				margin-top: 24px;
			}
		}

		@media only screen and (min-width: $break-large) {
			.sites-overview {
				padding: 24px 18px;
			}
		}


		.sites-overview__container {
			min-height: calc(100vh - 90px);
		}

		.sites-overview__page-title {
			font-size: rem(24px);
		}

		.site-preview__pane {
			flex-grow: 1;
			width: auto;
			transition: flex-grow 0.2s;
			background: var(--studio-white);
			max-height: calc(100vh - 32px);
			border-radius: 8px; /* stylelint-disable-line scales/radii */
		}


		&.preview-hidden {
			.sites-overview {
				flex-grow: 1;
				transition: flex-grow 0.2s;
			}

			.site-preview__pane {
				max-width: 0;
				padding: 0;
			}

			@media only screen and (min-width: $break-large) {
				.sites-overview {
					padding: 0;
					overflow-x: auto;

					.dataviews-filters__view-actions {
						& > :first-child {
							margin-inline-start: 64px;
						}

						& > :last-child {
							margin-inline-end: 64px;
						}
					}
				}
			}
		}

		@media (max-width: 660px) {
			.sites-overview__page-heading {
				display: none;
			}
		}
	}

	.backup__page {
		.daily-backup-status__restore-button,
		.status-card__no-backup-last-backup,
		.activity-card__toolbar--reverse,
		.backup-date-picker {
			display: none;
		}
	}

	.sites-overview__add-site-issue-license-buttons {
		display: flex;
		flex-direction: column;
		gap: 8px;

		> a,
		> button {
			font-size: 1rem;
			box-sizing: border-box;
			max-height: 40px;
		}

		@include break-large {
			flex-direction: row;
		}
	}


	.sites-overview__add-site-issue-license-buttons.is-with-split-button {
		flex-direction: row;

		> a {
			flex-grow: 1;
		}

		.split-button {
			display: flex;
		}

		.split-button__main {
			flex-grow: 1;
		}

		@include break-small {
			> a {
				flex-grow: 0;
			}
		}
	}

	.sites-overview__add-new-site {
		white-space: nowrap;
	}

	.sites-overview__column-action-button {
		max-width: 100%;
		display: inline-flex;
		flex-direction: row;
		justify-content: center;
		align-items: center;
		width: fit-content;
		height: 22px;
		background: var(--studio-white);
		box-sizing: border-box;
		border-radius: 12px; /* stylelint-disable-line scales/radii */
		font-weight: 500;
		font-size: 0.75rem;
		vertical-align: middle;
		color: var(--studio-gray-80);
		border: 1px solid var(--studio-gray-5);
		padding: 2px 11px;
		cursor: pointer;
		white-space: nowrap;

		span {
			margin: 0 0.2em;
		}
		svg {
			margin-inline-start: -0.4em;
		}
		&:hover:not(.is-link) {
			background: var(--studio-gray-80);
			color: var(--studio-white);
		}

		&:visited:not(:hover) {
			color: var(--studio-gray-80);
		}

		&.is-selected {
			background: var(--studio-jetpack-green-50);
			color: var(--studio-white);
			border: none;
		}

		&.is-link {
			border: none;
			background: none;
			text-decoration: underline;
			outline: none;
			margin: 0;
			padding: 0;

			&:hover {
				color: var(--studio-gray-80);
			}
		}
	}

	.sites-overview__grey-icon {
		vertical-align: middle;
		color: var(--studio-gray-40);
	}
	.sites-overview__icon-active {
		vertical-align: middle;
		color: var(--studio-gray-5);
	}
	.sites-overview__stats-trend__up,
	.sites-overview__stats-trend__down {
		vertical-align: middle;
		display: inline-flex;
		margin-inline-start: -5px;
	}
	.sites-overview__stats-trend__up {
		fill: var(--studio-jetpack-green-40);
	}
	.sites-overview__stats-trend__down {
		fill: var(--studio-red-50);
	}
	.sites-overview__stats-trend__same .empty-icon {
		vertical-align: middle;
		height: 8px;
		width: 8px;
		border-radius: 50%;
		background: var(--studio-gray-5);
		display: inline-flex;
		margin-inline-end: 5px;
		@media screen and (max-width: $break-xlarge) {
			margin-block-start: 8px;
		}
	}
	.sites-overview__stats .shortened-number,
	.sites-overview__stats-trend .shortened-number {
		vertical-align: middle;
		color: var(--studio-gray-80);
		font-size: 0.75rem;
	}
	.sites-overview__stats-trend svg {
		position: relative;
		inset-block-start: 0.3rem;
		@media screen and (max-width: $break-xlarge) {
			inset-block-start: 0.27rem;
		}
	}
	.sites-overview__disabled {
		color: var(--studio-gray-5);
		cursor: not-allowed;
		opacity: 0.5;
		button {
			pointer-events: none;
		}
	}
	.sites-overview__row-text {
		display: inline-block;
		font-weight: 500;
		white-space: nowrap;
		overflow: hidden;
		text-overflow: clip;
		vertical-align: middle;
		color: var(--studio-gray-100);
		align-items: center;
		@include break-zoomed-in {
			width: calc(100% - 120px);
			margin-inline-start: 8px;
			margin-inline-end: 5px;
			font-size: 1rem !important;
		}
	}

	.site-host-info {
		display: inline-block;
		margin-inline-end: 10px;
		min-width: 40px;
		text-align: center;

		.wordpress-logo {
			display: inline-block;
			fill: var(--studio-blue-50);
			visibility: hidden;
			margin: auto 0;

			&.is-visible {
				visibility: visible;
			}
		}
	}

	.sites-overview__error-container {
		background: #414141;
		margin: 0 -6px;
		display: flex;
		align-items: center;
		height: 40px;
		position: relative;
	}
	.sites-overview__error-icon {
		background: #d94f4f;
		padding: 11px;
		color: var(--studio-white);
		width: 5%;
		display: flex;
		align-items: center;
		justify-content: center;
	}
	.sites-overview__error-message {
		font-size: 0.75rem;
		color: var(--studio-white);
		padding: 0.5em;
		margin: auto 0;
	}
	.sites-overview__error-message-large-screen {
		display: none;
		@include break-wide {
			display: inline-block;
		}
	}
	.sites-overview__error-message-small-screen {
		display: inline-block;
		@include break-wide {
			display: none;
		}
	}
	.sites-overview__error-message-link {
		font-size: 0.75rem;
		color: var(--studio-white) !important;
		padding: 6px;
		position: absolute;
		inset-inline-end: 16px;
		text-decoration: underline;
		font-weight: 500;
	}
	.sites-overview__badge {
		font-size: 0.75rem !important;
		white-space: nowrap;
		overflow: hidden;
		text-overflow: ellipsis;
		vertical-align: middle;
		@include break-wide {
			max-width: 70px;
		}
		@include break-wide() {
			max-width: fit-content;
		}
	}

	.sites-overview__stats {
		color: var(--studio-black);
		display: inline-block;
		line-height: 17px;
		height: 18px;
		padding: 2px 1px;
	}
	.sites-overview__tooltip {
		.popover__arrow {
			&::before {
				border-bottom-color: var(--studio-gray-60) !important;
				inset-block-start: 1px !important;
			}
		}
		.popover__inner {
			background: var(--studio-gray-60);
			color: var(--studio-white);
			padding: 10px 12px;
			border: none;
		}
	}
	.sites-overview__status-critical {
		color: var(--studio-red-50);
		position: absolute;
		inset-inline-end: 42px;
		inset-block-start: 50%;
		transform: translateY(-50%);
		display: inline-flex;
	}
	.sites-overview__status-count {
		position: absolute;
		inset-inline-end: 42px;
		inset-block-start: 50%;
		transform: translateY(-50%);
		border-radius: 50%;
		border-width: 2px;
		border-style: solid;
		width: 24px;
		height: 24px;
		text-align: center;
		font-size: 0.75rem;
		line-height: 20px;
		box-sizing: border-box;
	}
	.sites-overview__status-failed {
		background-color: var(--studio-red-50);
		border-color: var(--studio-red-50);
		color: var(--color-text-inverted);
	}
	.sites-overview__status-warning {
		background-color: var(--studio-yellow-20);
		border-color: var(--studio-yellow-20);
		color: var(--color-warning-80);
	}
	@keyframes highlight-tab-animation {
		0% {
			background: var(--color-neutral-70);
		}
		100% {
			background: unset;
		}
	}
	@keyframes highlight-tab-animation-count {
		0% {
			color: var(--color-text-inverted);
		}
		100% {
			color: unset;
		}
	}
	@keyframes highlight-tab-animation-icon {
		0% {
			fill: var(--color-text-inverted);
		}
		100% {
			fill: unset;
		}
	}
	.sites-overview__highlight-tab.section-nav {
		animation: highlight-tab-animation 0.4s linear;
		.section-nav__mobile-header-text {
			animation: highlight-tab-animation-count 0.4s linear;
		}
		.section-nav__mobile-header .gridicon {
			animation: highlight-tab-animation-icon 0.4s linear;
		}
	}
	.sites-overview__no-sites {
		text-align: center;
		font-size: 1.5rem;
		margin-top: 16px;
	}

	.sites-overview__issue-licenses-button-small-screen {
		position: fixed;
		left: 0;
		right: 0;
		bottom: 0;
		padding: 1rem;
		background: var(--studio-white);
		box-shadow: 0 -1px 2px rgba(0, 0, 0, 0.12);
		z-index: 20;

		.sites-overview__licenses-buttons-issue-license {
			width: 70%;
			max-width: 275px;
		}

		@include break-mobile {
			text-align: right;
		}

		@include breakpoint-deprecated( ">660px" ) {
			left: var(--sidebar-width-min);
			padding: 0.5rem;
		}
	}

	.sites-overview__column-content {
		font-size: 0.75rem !important;
		white-space: nowrap;
		overflow: hidden;
		text-overflow: ellipsis;
		vertical-align: middle;
	}

	.sites-overview__warning {
		@extend .sites-overview__column-content;
		color: var(--color-warning-50);
	}

	.sites-overview__failed {
		@extend .sites-overview__column-content;
		color: var(--studio-red-50);
	}

	.sites-overview__critical {
		@extend .sites-overview__column-content;
		padding: 15px;
		color: var(--studio-red-50);
	}

	@mixin boost-score-style($color, $background-color) {
		@extend .sites-overview__column-content;
		color: $color;
		background-color: $background-color;

		&:hover,
		&:active,
		&:focus {
			color: $color;
			background-color: $background-color;
		}
	}

	a.sites-overview__boost-score {
		display: inline-flex;
		align-items: center;
		justify-content: center;
		border-radius: 50%;
		width: 24px;
		height: 24px;
		font-weight: 500;
		user-select: none;

		&.boost-score-good {
			@include boost-score-style(var(--studio-green-50), var(--studio-green-0));
		}

		&.boost-score-okay {
			@include boost-score-style(var(--studio-yellow-50), var(--studio-yellow-0));
		}

		&.boost-score-bad {
			@include boost-score-style(var(--studio-red-50), var(--studio-red-0));
		}
	}

	.width-fit-content {
		width: fit-content !important;
	}

	.site-content__small-screen-view {
		.sites-overview__icon-active {
			position: relative;
			left: 4px;
		}
	}

	.fixed-site-column {
		max-width: 140px !important;
		min-width: 140px !important;
	}

	.cursor-pointer {
		cursor: pointer;
	}

	.is-loading {
		opacity: 0.5;
	}

	.margin-top-16 {
		margin-top: 16px;
	}

	.sites-dataviews__favorite-btn-wrapper {
		position: relative;

		.site-set-favorite__favorite-icon {
			visibility: hidden;
			color: var(--color-primary);
		}

		button.site-set-favorite__favorite-icon {
			position: unset;
		}

		&:hover {
			.site-set-favorite__favorite-icon {
				visibility: visible;
			}
		}
	}
}

.sites-dashboard__empty {
	display: flex;
	flex-direction: column;
	gap: 24px;
	align-items: center;

	margin: 24px auto;
	padding: 64px 0;
	max-width: 700px;
	text-align: center;
}

.sites-dashboard__empty-message {
	font-size: 1rem;
	font-weight: 400;
	line-height: 1.5;
}

.sites-dashboard__empty-actions {
	display: flex;
	flex-direction: row;
	gap: 8px;

	margin: 0 auto;

	> .button {
		display: flex;
		align-items: center;
		justify-content: center;
	}
}<|MERGE_RESOLUTION|>--- conflicted
+++ resolved
@@ -13,17 +13,12 @@
 		display: flex;
 	}
 
-<<<<<<< HEAD
 	.a4a-layout-column {
 		@include breakpoint-deprecated( "<660px" ) {
 			border-radius: 0;
 		}
 	}
 
-	.dataviews-view-table-wrapper {
-		height: calc(100vh - 265px); /* It subtracts the header height to allow scrolling in this block */
-		overflow-y: auto;
-=======
 	.site-actions__actions-large-screen {
 		display: block;
 		margin-left: 10px;
@@ -38,7 +33,6 @@
 
 	.a4a-layout__top-wrapper:not(.preview-hidden) {
 		padding-block-start: 24px;
->>>>>>> b2dd4ba7
 	}
 
 	@media (min-width: $break-large) {
