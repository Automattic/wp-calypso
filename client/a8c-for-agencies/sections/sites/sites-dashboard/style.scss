--- conflicted
+++ resolved
@@ -300,11 +300,7 @@
 		max-width: none;
 	}
 
-<<<<<<< HEAD
 	.sites-dashboard__layout:not(.preview-hidden) &:not(.site-preview__pane) {
-=======
-	&.sites-dashboard__layout:not(.preview-hidden) {
->>>>>>> 1af1e219
 
 		.section-nav {
 			display: none;
@@ -336,7 +332,6 @@
 		}
 	}
 
-<<<<<<< HEAD
 	.sites-dashboard__layout:not(.preview-hidden) .a4a-layout__navigation-wrapper {
 		display: none;
 	}
@@ -349,9 +344,6 @@
 		max-height: calc(100vh - 32px);
 		min-height: calc(100vh - 32px);
 
-=======
-	&.sites-dashboard__layout {
->>>>>>> 1af1e219
 		.activity-card-list .activity-card .activity-card__time {
 			background: none;
 		}
