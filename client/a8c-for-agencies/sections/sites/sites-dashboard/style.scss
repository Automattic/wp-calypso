--- conflicted
+++ resolved
@@ -16,8 +16,6 @@
 		margin-right: 10px;
 	}
 
-<<<<<<< HEAD
-=======
 	.a4a-layout__top-wrapper:not(.preview-hidden) {
 		padding-block-start: 24px;
 		@include breakpoint-deprecated( "<660px" ) {
@@ -29,7 +27,6 @@
 		border-radius: 4px;
 	}
 
->>>>>>> 9bceb22f
 	@media (min-width: $break-large) {
 		background: inherit;
 
@@ -292,7 +289,7 @@
 			fill: var(--color-text-inverted);
 		}
 		100% {
-			fill: unset;
+			fill: none;
 		}
 	}
 
