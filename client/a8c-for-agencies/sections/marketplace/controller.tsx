import { type Callback } from '@automattic/calypso-router';
import page from '@automattic/calypso-router';
import { A4A_MARKETPLACE_HOSTING_LINK } from 'calypso/a8c-for-agencies/components/sidebar-menu/lib/constants';
import PageViewTracker from 'calypso/lib/analytics/page-view-tracker';
import MarketplaceSidebar from '../../components/sidebar-menu/marketplace';
import AssignLicense from './assign-license';
import Checkout from './checkout';
import HostingOverview from './hosting-overview';
import { getValidBrand } from './lib/product-brand';
import PressableOverview from './pressable-overview';
import DownloadProducts from './primary/download-products';
import ProductsOverview from './products-overview';
import WpcomOverview from './wpcom-overview';

export const marketplaceContext: Callback = () => {
	page.redirect( A4A_MARKETPLACE_HOSTING_LINK );
};

export const marketplaceProductsContext: Callback = ( context, next ) => {
<<<<<<< HEAD
	const { site_id, product_slug, purchase_type } = context.query;
=======
	const { site_id, product_slug } = context.query;
	const productBrand = context.params.brand;

>>>>>>> 702ad51f
	context.secondary = <MarketplaceSidebar path={ context.path } />;
	const purchaseType = purchase_type === 'referral' ? 'referral' : 'regular';
	context.primary = (
		<>
			<PageViewTracker title="Marketplace > Products" path={ context.path } />
			<ProductsOverview
				siteId={ site_id }
				suggestedProduct={ product_slug }
<<<<<<< HEAD
				purchaseType={ purchaseType }
=======
				productBrand={ getValidBrand( productBrand ) }
>>>>>>> 702ad51f
			/>
		</>
	);
	next();
};

export const marketplaceHostingContext: Callback = ( context, next ) => {
	context.secondary = <MarketplaceSidebar path={ context.path } />;
	context.primary = (
		<>
			<PageViewTracker title="Marketplace > Hosting" path={ context.path } />
			<HostingOverview />
		</>
	);
	next();
};

export const marketplacePressableContext: Callback = ( context, next ) => {
	context.secondary = <MarketplaceSidebar path={ context.path } />;
	context.primary = (
		<>
			<PageViewTracker title="Marketplace > Hosting > Pressable" path={ context.path } />
			<PressableOverview />
		</>
	);
	next();
};

export const marketplaceWpcomContext: Callback = ( context, next ) => {
	context.secondary = <MarketplaceSidebar path={ context.path } />;
	context.primary = (
		<>
			<PageViewTracker title="Marketplace > Hosting > WordPress.com" path={ context.path } />
			<WpcomOverview />
		</>
	);
	next();
};

export const checkoutContext: Callback = ( context, next ) => {
	context.secondary = <MarketplaceSidebar path={ context.path } />;
	context.primary = (
		<>
			<PageViewTracker title="Marketplace > Checkout" path={ context.path } />
			<Checkout />
		</>
	);
	next();
};

export const assignLicenseContext: Callback = ( context, next ) => {
	const { page, search } = context.query;
	const initialPage = parseInt( page ) || 1;

	context.secondary = <MarketplaceSidebar path={ context.path } />;
	context.primary = (
		<>
			<PageViewTracker title="Marketplace > Assign License" path={ context.path } />
			<AssignLicense initialPage={ initialPage } initialSearch={ search || '' } />
		</>
	);
	next();
};

export const downloadProductsContext: Callback = ( context, next ) => {
	context.secondary = <MarketplaceSidebar path={ context.path } />;
	context.primary = (
		<>
			<PageViewTracker title="Marketplace > Download Products" path={ context.path } />
			<DownloadProducts />
		</>
	);
	next();
};<|MERGE_RESOLUTION|>--- conflicted
+++ resolved
@@ -17,13 +17,9 @@
 };
 
 export const marketplaceProductsContext: Callback = ( context, next ) => {
-<<<<<<< HEAD
 	const { site_id, product_slug, purchase_type } = context.query;
-=======
-	const { site_id, product_slug } = context.query;
 	const productBrand = context.params.brand;
 
->>>>>>> 702ad51f
 	context.secondary = <MarketplaceSidebar path={ context.path } />;
 	const purchaseType = purchase_type === 'referral' ? 'referral' : 'regular';
 	context.primary = (
@@ -32,11 +28,8 @@
 			<ProductsOverview
 				siteId={ site_id }
 				suggestedProduct={ product_slug }
-<<<<<<< HEAD
 				purchaseType={ purchaseType }
-=======
 				productBrand={ getValidBrand( productBrand ) }
->>>>>>> 702ad51f
 			/>
 		</>
 	);
