import { JetpackLogo, WooLogo } from '@automattic/components';
import { getQueryArg } from '@wordpress/url';
import { useTranslate } from 'i18n-calypso';
import { useCallback, useContext, useEffect, useMemo, useRef, useState } from 'react';
import QueryProductsList from 'calypso/components/data/query-products-list';
import { parseQueryStringProducts } from 'calypso/jetpack-cloud/sections/partner-portal/lib/querystring-products';
import {
	getIncompatibleProducts,
	isIncompatibleProduct,
} from 'calypso/jetpack-cloud/sections/partner-portal/primary/issue-license/lib/incompatible-products';
import { useDispatch } from 'calypso/state';
import { recordTracksEvent } from 'calypso/state/analytics/actions';
import FilterSearch from '../../../../components/filter-search';
import { ShoppingCartContext } from '../../context';
import useProductAndPlans from '../../hooks/use-product-and-plans';
import ListingSection from '../../listing-section';
import MultiProductCard from '../multi-product-card';
import ProductCard from '../product-card';
import { getSupportedBundleSizes, useProductBundleSize } from './hooks/use-product-bundle-size';
import useSubmitForm from './hooks/use-submit-form';
import VolumePriceSelector from './volume-price-selector';
import type { ShoppingCartItem } from '../../types';
import type { SiteDetails } from '@automattic/data-stores';
import type { APIProductFamilyProduct } from 'calypso/state/partner-portal/types';

import './style.scss';

interface ProductListingProps {
	selectedSite?: SiteDetails | null;
	suggestedProduct?: string;
}

export default function ProductListing( { selectedSite, suggestedProduct }: ProductListingProps ) {
	const translate = useTranslate();
	const dispatch = useDispatch();

	const { selectedCartItems, setSelectedCartItems } = useContext( ShoppingCartContext );

	const [ productSearchQuery, setProductSearchQuery ] = useState< string >( '' );

	const {
		selectedSize: quantity,
		availableSizes: availableBundleSizes,
		setSelectedSize: setSelectedBundleSize,
	} = useProductBundleSize();

	const {
		filteredProductsAndBundles,
		isLoadingProducts,
		plans,
		backupAddons,
		products,
		wooExtensions,
		data,
		suggestedProductSlugs,
	} = useProductAndPlans( {
		selectedSite,
		selectedBundleSize: quantity,
		productSearchQuery,
	} );

	// Create a ref for `filteredProductsAndBundles` to prevent unnecessary re-renders caused by the `useEffect` hook.
	const filteredProductsAndBundlesRef = useRef( filteredProductsAndBundles );

	// Update the ref whenever `filteredProductsAndBundles` changes.
	useEffect( () => {
		filteredProductsAndBundlesRef.current = filteredProductsAndBundles;
	}, [ filteredProductsAndBundles ] );

	const preSelectProducts = useCallback( () => {
		const productsQueryArg = getQueryArg( window.location.href, 'products' )?.toString?.();
		const parsedItems = parseQueryStringProducts( productsQueryArg );
		const availableSizes = getSupportedBundleSizes( data );

		const allProductsAndBundles = parsedItems?.length
			? ( parsedItems
					.map( ( item ) => {
						// Add products & bundles that are supported
						const product = filteredProductsAndBundlesRef.current.find(
							( product ) => product.slug === item.slug
						);
						const quantity = availableSizes.find( ( size ) => size === item.quantity );
						if ( product && quantity ) {
							return {
								...product,
								quantity,
							};
						}
						return null;
					} )
					.filter( Boolean ) as ShoppingCartItem[] )
			: null;

		if ( allProductsAndBundles ) {
			setSelectedCartItems( allProductsAndBundles );
		}
	}, [ setSelectedCartItems, data ] );

	useEffect( () => {
		if ( isLoadingProducts ) {
			return;
		}
		preSelectProducts();
	}, [ isLoadingProducts, preSelectProducts ] );

	const incompatibleProducts = useMemo(
		() =>
			// Only check for incompatible products if we have a selected site.
			selectedSite ? getIncompatibleProducts( selectedCartItems, filteredProductsAndBundles ) : [],
		[ filteredProductsAndBundles, selectedCartItems, selectedSite ]
	);

	const handleSelectBundleLicense = useCallback(
		( product: APIProductFamilyProduct ) => {
			const productBundle = {
				...product,
				quantity,
			};
			const index = selectedCartItems.findIndex(
				( item ) => item.quantity === productBundle.quantity && item.slug === productBundle.slug
			);
			if ( index === -1 ) {
				// Item doesn't exist, add it
				setSelectedCartItems( [ ...selectedCartItems, productBundle ] );
				dispatch(
					recordTracksEvent( 'calypso_a4a_marketplace_products_overview_select_product', {
						product: product.slug,
						quantity,
					} )
				);
			} else {
				// Item exists, remove it
				setSelectedCartItems( selectedCartItems.filter( ( _, i ) => i !== index ) );
				dispatch(
					recordTracksEvent( 'calypso_a4a_marketplace_products_overview_unselect_product', {
						product: product.slug,
						quantity,
					} )
				);
			}
		},
		[ dispatch, quantity, selectedCartItems, setSelectedCartItems ]
	);

	const onSelectProduct = useCallback(
		( product: APIProductFamilyProduct ) => {
			handleSelectBundleLicense( product );
		},
		[ handleSelectBundleLicense ]
	);

	const onSelectOrReplaceProduct = useCallback(
		( product: APIProductFamilyProduct, replace?: APIProductFamilyProduct ) => {
			if ( replace ) {
				setSelectedCartItems(
					selectedCartItems.map( ( item ) => {
						if ( item.slug === replace.slug && item.quantity === quantity ) {
							return { ...product, quantity };
						}

						return item;
					} )
				);

				// Unselecting the current selected variant
				dispatch(
					recordTracksEvent( 'calypso_a4a_marketplace_products_overview_unselect_product', {
						product: replace.slug,
						quantity,
					} )
				);

				dispatch(
					recordTracksEvent( 'calypso_a4a_marketplace_products_overview_select_product', {
						product: product.slug,
						quantity,
					} )
				);
			} else {
				handleSelectBundleLicense( product );
			}
		},
		[ dispatch, handleSelectBundleLicense, quantity, selectedCartItems, setSelectedCartItems ]
	);

	const { isReady } = useSubmitForm( { selectedSite, suggestedProductSlugs } );

	const isSelected = useCallback(
		( slug: string | string[] ) =>
			selectedCartItems.some(
				( item ) =>
					( Array.isArray( slug ) ? slug.includes( item.slug ) : item.slug === slug ) &&
					item.quantity === quantity
			),
		[ quantity, selectedCartItems ]
	);

	const onProductSearch = useCallback(
		( value: string ) => {
			setProductSearchQuery( value );
			dispatch(
				recordTracksEvent( 'calypso_a4a_marketplace_products_overview_search_submit', { value } )
			);
		},
		[ dispatch ]
	);

	const onClickVariantOption = useCallback(
		( product: APIProductFamilyProduct ) => {
			dispatch(
				recordTracksEvent( 'calypso_a4a_marketplace_products_overview_variant_option_click', {
					product: product.slug,
				} )
			);
		},
		[ dispatch ]
	);

	const trackClickCallback = useCallback(
		( component: string ) => () =>
			dispatch(
				recordTracksEvent( `calypso_a4a_marketplace_products_overview_${ component }_click` )
			),
		[ dispatch ]
	);

	const isSingleLicenseView = quantity === 1;

	const getProductCards = ( products: APIProductFamilyProduct[] ) => {
		return products.map( ( productOption ) =>
			Array.isArray( productOption ) ? (
				<MultiProductCard
					key={ productOption.map( ( { slug } ) => slug ).join( ',' ) }
					products={ productOption }
					onSelectProduct={ onSelectOrReplaceProduct }
					onVariantChange={ onClickVariantOption }
					isSelected={ isSelected( productOption.map( ( { slug } ) => slug ) ) }
					selectedOption={ productOption.find( ( option ) =>
						selectedCartItems.find(
							( item ) => item.slug === option.slug && item.quantity === quantity
						)
					) }
					isDisabled={
						! isReady ||
						( isIncompatibleProduct( productOption, incompatibleProducts ) &&
							! isSelected( productOption.map( ( { slug } ) => slug ) ) )
					}
					hideDiscount={ isSingleLicenseView }
					suggestedProduct={ suggestedProduct }
					quantity={ quantity }
				/>
			) : (
				<ProductCard
					key={ productOption.slug }
					product={ productOption }
					onSelectProduct={ onSelectProduct }
					isSelected={ isSelected( productOption.slug ) }
					isDisabled={ ! isReady || isIncompatibleProduct( productOption, incompatibleProducts ) }
					hideDiscount={ isSingleLicenseView }
					suggestedProduct={ suggestedProduct }
					quantity={ quantity }
				/>
			)
		);
	};

	if ( isLoadingProducts ) {
		return (
			<div className="product-listing">
				<div className="product-listing__placeholder" />
			</div>
		);
	}

	return (
		<div className="product-listing">
			<QueryProductsList currency="USD" />

			<div className="product-listing__actions">
				<FilterSearch
					label={ translate( 'Search plans, products, add-ons, and extensions' ) }
					onSearch={ onProductSearch }
					onClick={ trackClickCallback( 'search' ) }
				/>

				{ availableBundleSizes.length > 1 && (
					<VolumePriceSelector
						selectedBundleSize={ quantity }
						availableBundleSizes={ availableBundleSizes }
						onBundleSizeChange={ setSelectedBundleSize }
					/>
				) }
			</div>
			<div className="product-listing__product-sections">
				{ wooExtensions.length > 0 && (
					<ListingSection
						icon={ <WooLogo width={ 45 } height={ 28 } /> }
						title={ translate( 'WooCommerce Extensions' ) }
						description={ translate(
							'You must have WooCommerce installed to utilize these paid extensions.'
						) }
					>
						{ getProductCards( wooExtensions ) }
					</ListingSection>
				) }

<<<<<<< HEAD
				{ plans.length > 0 && (
					<ListingSection
						icon={ <JetpackLogo size={ 26 } /> }
						title={ translate( 'Jetpack Plans' ) }
						description={ translate(
							'Save big with comprehensive bundles of Jetpack security, performance, and growth tools.'
						) } // FIXME: Add proper description for A4A
						isTwoColumns
					>
						{ getProductCards( plans ) }
					</ListingSection>
				) }

				{ products.length > 0 && (
					<ListingSection
						icon={ <JetpackLogo size={ 26 } /> }
						title={ translate( 'Jetpack Products' ) }
						description={ translate(
							'Mix and match powerful security, performance, and growth tools for your sites.'
						) }
					>
						{ getProductCards( products ) }
					</ListingSection>
				) }

				{ backupAddons.length > 0 && (
					<ListingSection
						icon={ <JetpackLogo size={ 26 } /> }
						title={ translate( 'Jetpack VaultPress Backup Add-ons' ) }
						description={ translate(
							'Add additional storage to your current VaultPress Backup plans.'
						) }
					>
						{ getProductCards( backupAddons ) }
					</ListingSection>
				) }
			</div>
=======
			{ wooExtensions.length > 0 && (
				<ListingSection
					id="woocommerce-extensions"
					icon={ <WooLogo width={ 45 } height={ 28 } /> }
					title={ translate( 'WooCommerce Extensions' ) }
					description={ translate(
						'You must have WooCommerce installed to utilize these paid extensions.'
					) }
				>
					{ getProductCards( wooExtensions ) }
				</ListingSection>
			) }

			{ plans.length > 0 && (
				<ListingSection
					id="jetpack-plans"
					icon={ <JetpackLogo size={ 26 } /> }
					title={ translate( 'Jetpack Plans' ) }
					description={ translate(
						'Save big with comprehensive bundles of Jetpack security, performance, and growth tools.'
					) } // FIXME: Add proper description for A4A
					isTwoColumns
				>
					{ getProductCards( plans ) }
				</ListingSection>
			) }

			{ products.length > 0 && (
				<ListingSection
					icon={ <JetpackLogo size={ 26 } /> }
					title={ translate( 'Jetpack Products' ) }
					description={ translate(
						'Mix and match powerful security, performance, and growth tools for your sites.'
					) }
				>
					{ getProductCards( products ) }
				</ListingSection>
			) }

			{ backupAddons.length > 0 && (
				<ListingSection
					icon={ <JetpackLogo size={ 26 } /> }
					title={ translate( 'Jetpack VaultPress Backup Add-ons' ) }
					description={ translate(
						'Add additional storage to your current VaultPress Backup plans.'
					) }
				>
					{ getProductCards( backupAddons ) }
				</ListingSection>
			) }
>>>>>>> 5f53876f
		</div>
	);
}<|MERGE_RESOLUTION|>--- conflicted
+++ resolved
@@ -49,7 +49,6 @@
 		isLoadingProducts,
 		plans,
 		backupAddons,
-		products,
 		wooExtensions,
 		data,
 		suggestedProductSlugs,
@@ -304,9 +303,22 @@
 					</ListingSection>
 				) }
 
-<<<<<<< HEAD
+				{ wooExtensions.length > 0 && (
+					<ListingSection
+						id="woocommerce-extensions"
+						icon={ <WooLogo width={ 45 } height={ 28 } /> }
+						title={ translate( 'WooCommerce Extensions' ) }
+						description={ translate(
+							'You must have WooCommerce installed to utilize these paid extensions.'
+						) }
+					>
+						{ getProductCards( wooExtensions ) }
+					</ListingSection>
+				) }
+
 				{ plans.length > 0 && (
 					<ListingSection
+						id="jetpack-plans"
 						icon={ <JetpackLogo size={ 26 } /> }
 						title={ translate( 'Jetpack Plans' ) }
 						description={ translate(
@@ -315,18 +327,6 @@
 						isTwoColumns
 					>
 						{ getProductCards( plans ) }
-					</ListingSection>
-				) }
-
-				{ products.length > 0 && (
-					<ListingSection
-						icon={ <JetpackLogo size={ 26 } /> }
-						title={ translate( 'Jetpack Products' ) }
-						description={ translate(
-							'Mix and match powerful security, performance, and growth tools for your sites.'
-						) }
-					>
-						{ getProductCards( products ) }
 					</ListingSection>
 				) }
 
@@ -342,58 +342,6 @@
 					</ListingSection>
 				) }
 			</div>
-=======
-			{ wooExtensions.length > 0 && (
-				<ListingSection
-					id="woocommerce-extensions"
-					icon={ <WooLogo width={ 45 } height={ 28 } /> }
-					title={ translate( 'WooCommerce Extensions' ) }
-					description={ translate(
-						'You must have WooCommerce installed to utilize these paid extensions.'
-					) }
-				>
-					{ getProductCards( wooExtensions ) }
-				</ListingSection>
-			) }
-
-			{ plans.length > 0 && (
-				<ListingSection
-					id="jetpack-plans"
-					icon={ <JetpackLogo size={ 26 } /> }
-					title={ translate( 'Jetpack Plans' ) }
-					description={ translate(
-						'Save big with comprehensive bundles of Jetpack security, performance, and growth tools.'
-					) } // FIXME: Add proper description for A4A
-					isTwoColumns
-				>
-					{ getProductCards( plans ) }
-				</ListingSection>
-			) }
-
-			{ products.length > 0 && (
-				<ListingSection
-					icon={ <JetpackLogo size={ 26 } /> }
-					title={ translate( 'Jetpack Products' ) }
-					description={ translate(
-						'Mix and match powerful security, performance, and growth tools for your sites.'
-					) }
-				>
-					{ getProductCards( products ) }
-				</ListingSection>
-			) }
-
-			{ backupAddons.length > 0 && (
-				<ListingSection
-					icon={ <JetpackLogo size={ 26 } /> }
-					title={ translate( 'Jetpack VaultPress Backup Add-ons' ) }
-					description={ translate(
-						'Add additional storage to your current VaultPress Backup plans.'
-					) }
-				>
-					{ getProductCards( backupAddons ) }
-				</ListingSection>
-			) }
->>>>>>> 5f53876f
 		</div>
 	);
 }