--- conflicted
+++ resolved
@@ -1,41 +1,10 @@
 import { type Callback } from '@automattic/calypso-router';
-<<<<<<< HEAD
-import Layout from 'calypso/a8c-for-agencies/components/layout';
-import LayoutBody from 'calypso/a8c-for-agencies/components/layout/body';
-import LayoutHeader, {
-	LayoutHeaderSubtitle as Subtitle,
-	LayoutHeaderTitle as Title,
-} from 'calypso/a8c-for-agencies/components/layout/header';
-import LayoutTop from 'calypso/a8c-for-agencies/components/layout/top';
-import MobileSidebarNavigation from 'calypso/a8c-for-agencies/components/sidebar/mobile-sidebar-navigation';
-import ContentSidebar from '../../components/content-sidebar';
-import MainSidebar from '../../components/sidebar-menu/main';
-import OverviewBody from './body';
-import OverviewSidebar from './sidebar';
-
-export const overviewContext: Callback = ( context, next ) => {
-	context.secondary = <MainSidebar path={ context.path } />;
-	context.primary = (
-		<Layout title="Overview" wide sidebarNavigation={ <MobileSidebarNavigation /> }>
-			<LayoutTop>
-				<LayoutHeader>
-					<Title>Overview</Title>
-					<Subtitle>Overview of your agency</Subtitle>
-				</LayoutHeader>
-			</LayoutTop>
-			<LayoutBody>
-				<ContentSidebar mainContent={ <OverviewBody /> } rightSidebar={ <OverviewSidebar /> } />
-			</LayoutBody>
-		</Layout>
-	);
-=======
 import MainSidebar from '../../components/sidebar-menu/main';
 import Overview from './overview';
 
 export const overviewContext: Callback = ( context, next ) => {
 	context.secondary = <MainSidebar path={ context.path } />;
 	context.primary = <Overview />;
->>>>>>> 4b150312
 
 	next();
 };