--- conflicted
+++ resolved
@@ -190,18 +190,12 @@
 					error={ validationError.logo }
 					isRequired
 				>
-<<<<<<< HEAD
-					<TextControl
-						value={ formData.logoUrl }
-						onChange={ ( value ) => {
+					<LogoPicker
+						logo={ formData.logoUrl }
+						onPick={ ( value ) => {
 							setFormFields( { logoUrl: value } );
 							updateValidationError( { logo: undefined } );
 						} }
-=======
-					<LogoPicker
-						logo={ formData.logoUrl }
-						onPick={ ( value ) => setFormFields( { logoUrl: value } ) }
->>>>>>> 35784046
 					/>
 				</FormField>
 			</FormSection>
@@ -221,20 +215,13 @@
 						}
 					/>
 				</FormField>
-<<<<<<< HEAD
-				<FormField label={ translate( 'Industry' ) } error={ validationError.industry } isRequired>
-					<IndustrySelector
-						industry={ formData.industry }
-						setIndustry={ ( industry ) => {
-							setFormFields( { industry: industry } );
-							updateValidationError( { industry: undefined } );
-						} }
-=======
 				<FormField label={ translate( 'Industries' ) } isRequired>
 					<IndustriesSelector
 						industries={ formData.industries }
-						setIndustries={ ( industries ) => setFormFields( { industries } ) }
->>>>>>> 35784046
+						setIndustries={ ( industries ) => {
+							setFormFields( { industries } );
+							updateValidationError( { industry: undefined } );
+						} }
 					/>
 				</FormField>
 				<FormField
