--- conflicted
+++ resolved
@@ -120,14 +120,11 @@
 	font-weight: 500;
 	line-height: 1.375;
 
-<<<<<<< HEAD
 	&:hover {
 		background-color: #fafafa;
 
 	}
 
-=======
->>>>>>> 0e23820a
 	@include break-large {
 		padding: 7px;
 		font-size: 0.75rem;
