import page from '@automattic/calypso-router';
import clsx from 'clsx';
import { useTranslate } from 'i18n-calypso';
import React, { useEffect } from 'react';
import './style.scss';
import DocumentHead from 'calypso/components/data/document-head';
import { PerformanceReport } from 'calypso/data/site-profiler/types';
import { useUrlBasicMetricsQuery } from 'calypso/data/site-profiler/use-url-basic-metrics-query';
import { useUrlPerformanceInsightsQuery } from 'calypso/data/site-profiler/use-url-performance-insights';
import { PerformanceProfilerDashboardContent } from 'calypso/performance-profiler/components/dashboard-content';
import { PerformanceProfilerHeader, TabType } from 'calypso/performance-profiler/components/header';
import { LoadingScreen } from '../loading-screen';

type PerformanceProfilerDashboardProps = {
	url: string;
	tab: TabType;
	hash: string;
};

export const PerformanceProfilerDashboard = ( props: PerformanceProfilerDashboardProps ) => {
	const translate = useTranslate();
	const { url, tab, hash } = props;
	const [ activeTab, setActiveTab ] = React.useState< TabType >( tab );
	const { data: basicMetrics } = useUrlBasicMetricsQuery( url, hash, true );
	const { final_url: finalUrl, token } = basicMetrics || {};
	const { data: performanceInsights } = useUrlPerformanceInsightsQuery( url, hash );
	const desktopLoaded = 'completed' === performanceInsights?.status;
	const mobileLoaded = typeof performanceInsights?.mobile === 'object';

	const updateQueryParams = ( params: Record< string, string >, forceReload = false ) => {
		const queryParams = new URLSearchParams( window.location.search );
		Object.keys( params ).forEach( ( key ) => {
			if ( params[ key ] ) {
				queryParams.set( key, params[ key ] );
			}
		} );

		// If forceReload is true, we want to reload the page with the new query params instead of just updating the URL
		if ( forceReload ) {
			page( `/speed-test-tool?${ queryParams.toString() }` );
		} else {
			window.history.replaceState( {}, '', `?${ queryParams.toString() }` );
		}
	};

	// Append hash to the URL if it's not there to avoid losing it on page reload
	useEffect( () => {
		if ( ! hash && token ) {
			updateQueryParams( { hash: token, url: finalUrl ?? url }, true );
		}
	}, [ hash, token, finalUrl, url ] );

	const getOnTabChange = ( tab: TabType ) => {
		updateQueryParams( { tab: tab } );
		setActiveTab( tab );
	};

	const mobileReport =
		typeof performanceInsights?.mobile === 'string' ? undefined : performanceInsights?.mobile;
	const desktopReport =
		typeof performanceInsights?.desktop === 'string' ? undefined : performanceInsights?.desktop;
	const performanceReport =
		activeTab === TabType.mobile
			? ( mobileReport as PerformanceReport )
			: ( desktopReport as PerformanceReport );

	return (
		<div className="peformance-profiler-dashboard-container">
			<DocumentHead title={ translate( 'Speed Test' ) } />

			<PerformanceProfilerHeader
				url={ url }
				activeTab={ activeTab }
				onTabChange={ getOnTabChange }
				showNavigationTabs
			/>
<<<<<<< HEAD
			{ 'mobile' === activeTab && ! mobileLoaded && <LoadingScreen isSavedReport={ false } /> }
			{ 'mobile' === activeTab && mobileLoaded && (
				<PerformanceProfilerDashboardContent
					key={ activeTab }
					performanceReport={ performanceReport }
				/>
			) }
			{ 'desktop' === activeTab && ! desktopLoaded && <LoadingScreen isSavedReport={ false } /> }
			{ 'desktop' === activeTab && desktopLoaded && (
				<PerformanceProfilerDashboardContent
					key={ activeTab }
					performanceReport={ performanceReport }
				/>
=======

			<div
				className={ clsx( 'loading-container', 'mobile-loading', {
					'is-active': activeTab === TabType.mobile,
					'is-loading': ! mobileLoaded,
				} ) }
			>
				<LoadingScreen isSavedReport={ false } key="mobile-loading" />
			</div>

			<div
				className={ clsx( 'loading-container', 'desktop-loading', {
					'is-active': activeTab === TabType.desktop,
					'is-loading': ! desktopLoaded,
				} ) }
			>
				<LoadingScreen isSavedReport={ false } key="desktop-loading" />
			</div>

			{ ( ( activeTab === TabType.mobile && mobileLoaded ) ||
				( activeTab === TabType.desktop && desktopLoaded ) ) && (
				<PerformanceProfilerDashboardContent performanceReport={ performanceReport } />
>>>>>>> d4b0d79d
			) }
		</div>
	);
};<|MERGE_RESOLUTION|>--- conflicted
+++ resolved
@@ -74,21 +74,6 @@
 				onTabChange={ getOnTabChange }
 				showNavigationTabs
 			/>
-<<<<<<< HEAD
-			{ 'mobile' === activeTab && ! mobileLoaded && <LoadingScreen isSavedReport={ false } /> }
-			{ 'mobile' === activeTab && mobileLoaded && (
-				<PerformanceProfilerDashboardContent
-					key={ activeTab }
-					performanceReport={ performanceReport }
-				/>
-			) }
-			{ 'desktop' === activeTab && ! desktopLoaded && <LoadingScreen isSavedReport={ false } /> }
-			{ 'desktop' === activeTab && desktopLoaded && (
-				<PerformanceProfilerDashboardContent
-					key={ activeTab }
-					performanceReport={ performanceReport }
-				/>
-=======
 
 			<div
 				className={ clsx( 'loading-container', 'mobile-loading', {
@@ -111,7 +96,6 @@
 			{ ( ( activeTab === TabType.mobile && mobileLoaded ) ||
 				( activeTab === TabType.desktop && desktopLoaded ) ) && (
 				<PerformanceProfilerDashboardContent performanceReport={ performanceReport } />
->>>>>>> d4b0d79d
 			) }
 		</div>
 	);
