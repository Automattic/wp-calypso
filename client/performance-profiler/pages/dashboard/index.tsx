--- conflicted
+++ resolved
@@ -104,7 +104,6 @@
 						showNavigationTabs
 					/>
 
-<<<<<<< HEAD
 			<PerformanceProfilerHeader
 				url={ url }
 				timestamp={ performanceReport?.timestamp }
@@ -114,25 +113,6 @@
 				showNavigationTabs
 				shareLink={ performanceReport?.share_link }
 			/>
-
-			<div
-				className={ clsx( 'loading-container', 'mobile-loading', {
-					'is-active': activeTab === TabType.mobile,
-					'is-loading': ! mobileLoaded,
-				} ) }
-			>
-				<LoadingScreen isSavedReport={ false } key="mobile-loading" />
-			</div>
-
-			<div
-				className={ clsx( 'loading-container', 'desktop-loading', {
-					'is-active': activeTab === TabType.desktop,
-					'is-loading': ! desktopLoaded,
-				} ) }
-			>
-				<LoadingScreen isSavedReport={ false } key="desktop-loading" />
-			</div>
-=======
 					<div
 						className={ clsx( 'loading-container', 'mobile-loading', {
 							'is-active': activeTab === TabType.mobile,
@@ -141,8 +121,6 @@
 					>
 						<LoadingScreen isSavedReport={ isSavedReport.current } key="mobile-loading" />
 					</div>
->>>>>>> 5a70c590
-
 					<div
 						className={ clsx( 'loading-container', 'desktop-loading', {
 							'is-active': activeTab === TabType.desktop,
