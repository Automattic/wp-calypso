import clsx from 'clsx';
import { useTranslate } from 'i18n-calypso';
import React, { useEffect, useRef } from 'react';
import './style.scss';
import DocumentHead from 'calypso/components/data/document-head';
import { PerformanceReport } from 'calypso/data/site-profiler/types';
import { useUrlBasicMetricsQuery } from 'calypso/data/site-profiler/use-url-basic-metrics-query';
import { useUrlPerformanceInsightsQuery } from 'calypso/data/site-profiler/use-url-performance-insights';
import { recordTracksEvent } from 'calypso/lib/analytics/tracks';
import { PerformanceProfilerDashboardContent } from 'calypso/performance-profiler/components/dashboard-content';
import { PerformanceProfilerHeader, TabType } from 'calypso/performance-profiler/components/header';
import {
	MessageDisplay,
	ErrorSecondLine,
} from 'calypso/performance-profiler/components/message-display';
import { updateQueryParams } from 'calypso/performance-profiler/utils/query-params';
import { LoadingScreen } from '../loading-screen';

type PerformanceProfilerDashboardProps = {
	url: string;
	tab: TabType;
	hash: string;
	filter?: string;
};

export const PerformanceProfilerDashboard = ( props: PerformanceProfilerDashboardProps ) => {
	const translate = useTranslate();
	const { url, tab, hash, filter } = props;
	const isSavedReport = useRef( !! hash );
	const testStartTime = useRef( 0 );
	const [ activeTab, setActiveTab ] = React.useState< TabType >( tab );
	const { data: basicMetrics, isError, isFetched } = useUrlBasicMetricsQuery( url, hash, true );
	const { final_url: finalUrl, token } = basicMetrics || {};
	const { data: performanceInsights } = useUrlPerformanceInsightsQuery( url, hash );
	const desktopLoaded = 'completed' === performanceInsights?.status;
	const mobileLoaded = typeof performanceInsights?.mobile === 'object';

	const siteUrl = new URL( url );

<<<<<<< HEAD
=======
	if ( isFetched && finalUrl ) {
		recordTracksEvent( 'calypso_performance_profiler_test_started', {
			url: finalUrl,
		} );
		testStartTime.current = Date.now();
	}

	const updateQueryParams = ( params: Record< string, string >, forceReload = false ) => {
		const queryParams = new URLSearchParams( window.location.search );
		Object.keys( params ).forEach( ( key ) => {
			if ( params[ key ] ) {
				queryParams.set( key, params[ key ] );
			}
		} );

		// If forceReload is true, we want to reload the page with the new query params instead of just updating the URL
		if ( forceReload ) {
			page( `/speed-test-tool?${ queryParams.toString() }` );
		} else {
			window.history.replaceState( {}, '', `?${ queryParams.toString() }` );
		}
	};

>>>>>>> 17886619
	// Append hash to the URL if it's not there to avoid losing it on page reload
	useEffect( () => {
		if ( ! hash && token ) {
			updateQueryParams( { hash: token, url: finalUrl ?? url }, true );
		}
	}, [ hash, token, finalUrl, url ] );

	const getOnTabChange = ( tab: TabType ) => {
		updateQueryParams( { tab: tab } );
		recordTracksEvent( 'calypso_performance_profiler_tab_changed', {
			url: siteUrl.href,
			tab,
		} );
		setActiveTab( tab );
	};

	const mobileReport =
		typeof performanceInsights?.mobile === 'string' ? undefined : performanceInsights?.mobile;
	const desktopReport =
		typeof performanceInsights?.desktop === 'string' ? undefined : performanceInsights?.desktop;
	const performanceReport =
		activeTab === TabType.mobile
			? ( mobileReport as PerformanceReport )
			: ( desktopReport as PerformanceReport );

	if ( testStartTime.current && desktopLoaded && mobileLoaded ) {
		recordTracksEvent( 'calypso_performance_profiler_test_completed', {
			url: siteUrl.href,
			duration: Date.now() - testStartTime.current,
			mobile_score: mobileReport?.overall_score,
			desktop_score: desktopReport?.overall_score,
		} );
	}

	return (
		<div className="peformance-profiler-dashboard-container">
			<DocumentHead title={ translate( 'Speed Test' ) } />
			{ isError ? (
				<MessageDisplay
					isErrorMessage
					displayBadge
					message={
						<>
							{ translate( "We couldn't test the performance of %s", {
								args: [ siteUrl.host ],
							} ) }
							<br />
							<ErrorSecondLine>
								{ translate( 'Please check that the domain is correct and try again.' ) }
							</ErrorSecondLine>
						</>
					}
					ctaText={ translate( '← Back to speed test' ) }
					ctaHref="/speed-test"
					ctaIcon="arrow-left"
				/>
			) : (
				<>
					<PerformanceProfilerHeader
						url={ url }
						timestamp={ performanceReport?.timestamp }
						activeTab={ activeTab }
						onTabChange={ getOnTabChange }
						showWPcomBadge={ performanceReport?.is_wpcom }
						showNavigationTabs
						shareLink={ performanceReport?.share_link }
					/>
					<div
						className={ clsx( 'loading-container', 'mobile-loading', {
							'is-active': activeTab === TabType.mobile,
							'is-loading': ! mobileLoaded,
						} ) }
					>
						<LoadingScreen isSavedReport={ isSavedReport.current } key="mobile-loading" />
					</div>
					<div
						className={ clsx( 'loading-container', 'desktop-loading', {
							'is-active': activeTab === TabType.desktop,
							'is-loading': ! desktopLoaded,
						} ) }
					>
						<LoadingScreen isSavedReport={ isSavedReport.current } key="desktop-loading" />
					</div>
					{ ( ( activeTab === TabType.mobile && mobileLoaded ) ||
						( activeTab === TabType.desktop && desktopLoaded ) ) && (
						<PerformanceProfilerDashboardContent
							performanceReport={ performanceReport }
							url={ finalUrl ?? url }
							hash={ hash }
							filter={ filter }
						/>
					) }
				</>
			) }
		</div>
	);
};<|MERGE_RESOLUTION|>--- conflicted
+++ resolved
@@ -37,8 +37,6 @@
 
 	const siteUrl = new URL( url );
 
-<<<<<<< HEAD
-=======
 	if ( isFetched && finalUrl ) {
 		recordTracksEvent( 'calypso_performance_profiler_test_started', {
 			url: finalUrl,
@@ -46,23 +44,6 @@
 		testStartTime.current = Date.now();
 	}
 
-	const updateQueryParams = ( params: Record< string, string >, forceReload = false ) => {
-		const queryParams = new URLSearchParams( window.location.search );
-		Object.keys( params ).forEach( ( key ) => {
-			if ( params[ key ] ) {
-				queryParams.set( key, params[ key ] );
-			}
-		} );
-
-		// If forceReload is true, we want to reload the page with the new query params instead of just updating the URL
-		if ( forceReload ) {
-			page( `/speed-test-tool?${ queryParams.toString() }` );
-		} else {
-			window.history.replaceState( {}, '', `?${ queryParams.toString() }` );
-		}
-	};
-
->>>>>>> 17886619
 	// Append hash to the URL if it's not there to avoid losing it on page reload
 	useEffect( () => {
 		if ( ! hash && token ) {
