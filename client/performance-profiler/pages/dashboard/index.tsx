import { useTranslate } from 'i18n-calypso';
import React from 'react';
import './style.scss';
import DocumentHead from 'calypso/components/data/document-head';
<<<<<<< HEAD
import { CoreWebVitalsDisplay } from 'calypso/performance-profiler/components/core-web-vitals-display';
import PerformanceProfilerHeader from 'calypso/performance-profiler/components/header';
=======
import { PerformanceProfilerDashboardContent } from 'calypso/performance-profiler/components/dashboard-content';
import { PerformanceProfilerHeader, TabType } from 'calypso/performance-profiler/components/header';
>>>>>>> 38c08eae

type PerformanceProfilerDashboardProps = {
	url: string;
	tab: TabType;
};

export const PerformanceProfilerDashboard = ( props: PerformanceProfilerDashboardProps ) => {
	const translate = useTranslate();
	const { url, tab } = props;
	const [ activeTab, setActiveTab ] = React.useState< TabType >( tab );

	const getOnTabChange = ( tab: TabType ) => {
		const queryParams = new URLSearchParams( window.location.search );
		queryParams.set( 'tab', tab );
		window.history.pushState( null, '', `?${ queryParams.toString() }` );

		setActiveTab( tab );
	};

	return (
		<div className="container">
			<DocumentHead title={ translate( 'Speed Test' ) } />

<<<<<<< HEAD
			<div className="top-section">
				<PerformanceProfilerHeader
					url={ url }
					active={ activeTab }
					onTabChange={ getOnTabChange }
				/>
			</div>
			<div className="dashboard-content">
				<div className="l-block-wrapper">
					<p>Dashboard content { activeTab }</p>
					<CoreWebVitalsDisplay lcp={ 1966 } cls={ 0.01 } fcp={ 1794 } ttfb={ 916 } inp={ 391 } />
				</div>
			</div>
=======
			<PerformanceProfilerHeader
				url={ url }
				activeTab={ activeTab }
				onTabChange={ getOnTabChange }
				showNavigationTabs
			/>

			<PerformanceProfilerDashboardContent activeTab={ activeTab } />
>>>>>>> 38c08eae
		</div>
	);
};<|MERGE_RESOLUTION|>--- conflicted
+++ resolved
@@ -2,13 +2,8 @@
 import React from 'react';
 import './style.scss';
 import DocumentHead from 'calypso/components/data/document-head';
-<<<<<<< HEAD
-import { CoreWebVitalsDisplay } from 'calypso/performance-profiler/components/core-web-vitals-display';
-import PerformanceProfilerHeader from 'calypso/performance-profiler/components/header';
-=======
 import { PerformanceProfilerDashboardContent } from 'calypso/performance-profiler/components/dashboard-content';
 import { PerformanceProfilerHeader, TabType } from 'calypso/performance-profiler/components/header';
->>>>>>> 38c08eae
 
 type PerformanceProfilerDashboardProps = {
 	url: string;
@@ -32,21 +27,6 @@
 		<div className="container">
 			<DocumentHead title={ translate( 'Speed Test' ) } />
 
-<<<<<<< HEAD
-			<div className="top-section">
-				<PerformanceProfilerHeader
-					url={ url }
-					active={ activeTab }
-					onTabChange={ getOnTabChange }
-				/>
-			</div>
-			<div className="dashboard-content">
-				<div className="l-block-wrapper">
-					<p>Dashboard content { activeTab }</p>
-					<CoreWebVitalsDisplay lcp={ 1966 } cls={ 0.01 } fcp={ 1794 } ttfb={ 916 } inp={ 391 } />
-				</div>
-			</div>
-=======
 			<PerformanceProfilerHeader
 				url={ url }
 				activeTab={ activeTab }
@@ -55,7 +35,6 @@
 			/>
 
 			<PerformanceProfilerDashboardContent activeTab={ activeTab } />
->>>>>>> 38c08eae
 		</div>
 	);
 };