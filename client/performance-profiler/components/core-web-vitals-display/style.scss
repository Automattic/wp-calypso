--- conflicted
+++ resolved
@@ -88,7 +88,6 @@
 	color: $blueberry-color;
 }
 
-<<<<<<< HEAD
 $blueberry-color: #3858e9;
 .core-web-vitals-display__recommendations {
 	display: flex;
@@ -110,7 +109,9 @@
 		&:hover {
 			box-shadow: none;
 		}
-=======
+	}
+}
+
 //v2
 .core-web-vitals-display__metric {
 	font-family: $font-sf-pro-display;
@@ -136,6 +137,5 @@
 	.chart-container {
 		width: 100%;
 		max-width: 100%;
->>>>>>> ff94a751
 	}
 }