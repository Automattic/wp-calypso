import { useDesktopBreakpoint } from '@automattic/viewport-react';
import { useState } from 'react';
import { Metrics, PerformanceMetricsHistory } from 'calypso/data/site-profiler/types';
import { CoreWebVitalsAccordion } from '../core-web-vitals-accordion';
import { MetricTabBar } from '../metric-tab-bar';
import { CoreWebVitalsDetails } from './core-web-vitals-details';

import './style.scss';

type CoreWebVitalsDisplayProps = Record< Metrics, number > & {
	history: PerformanceMetricsHistory;
};

export const CoreWebVitalsDisplay = ( props: CoreWebVitalsDisplayProps ) => {
	const defaultTab = 'fcp';
	const [ activeTab, setActiveTab ] = useState< Metrics | null >( defaultTab );
	const isDesktop = useDesktopBreakpoint();

	return (
<<<<<<< HEAD
		<div className="core-web-vitals-display">
			<MetricTabBar activeTab={ activeTab } setActiveTab={ setActiveTab } { ...props } />
			<div className="core-web-vitals-display__details">
				<div className="core-web-vitals-display__description">
					<span className="core-web-vitals-display__description-subheading">
						{ metricValuations[ activeTab ][ valuation ] }
					</span>
					<MetricScale metricName={ activeTab } value={ value } valuation={ valuation } />
					<div className="core-web-vitals-display__ranges">
						<div className="range">
							<StatusIndicator speed="good" />
							<div className="range-description">
								<div className="range-heading">{ translate( 'Fast' ) }</div>
								<div className="range-subheading">
									{ translate( '0–%(to)s%(unit)s', {
										args: { to: formatUnit( good ), unit: displayUnit() },
										comment: 'Displaying a time range, eg. 0-1s',
									} ) }
								</div>
							</div>
						</div>
						<div className="range">
							<StatusIndicator speed="needsImprovement" />
							<div className="range-description">
								<div className="range-heading">{ translate( 'Moderate' ) }</div>
								<div className="range-subheading">
									{ translate( '%(from)s–%(to)s%(unit)s', {
										args: {
											from: formatUnit( good ),
											to: formatUnit( needsImprovement ),
											unit: displayUnit(),
										},
										comment: 'Displaying a time range, eg. 2-3s',
									} ) }
								</div>
							</div>
						</div>
						<div className="range">
							<StatusIndicator speed="bad" />
							<div className="range-description">
								<div className="range-heading">{ translate( 'Slow' ) }</div>
								<div className="range-subheading">
									{ translate( '>%(from)s%(unit)s', {
										args: {
											from: formatUnit( needsImprovement ),
											unit: displayUnit(),
										},
										comment: 'Displaying a time range, eg. >2s',
									} ) }
								</div>
							</div>
						</div>
					</div>
					<span className="core-web-vitals-display__description-subheading">
						{ metricValuations[ activeTab ].heading }&nbsp;
					</span>
					<span className="core-web-vitals-display__description-aka">
						{ metricValuations[ activeTab ].aka }
					</span>
					<p>
						{ metricValuations[ activeTab ].explanation }
						&nbsp;
						<a href={ `https://web.dev/articles/${ activeTab }` }>
							{ translate( 'Learn more ↗' ) }
						</a>
					</p>
				</div>
				<div className="core-web-vitals-display__history-graph">
					{ dataAvailable && (
						<span className="core-web-vitals-display__description-subheading">
							{ positiveTendency
								? translate( '%s has improved over the past eight weeks', {
										args: [ displayName ],
								  } )
								: translate( '%s has declined over the past eight weeks', {
										args: [ displayName ],
								  } ) }
						</span>
					) }
					<HistoryChart
						data={ dataAvailable && historicalData }
						range={ [
							formatUnit( metricsTresholds[ activeTab ].good ),
							formatUnit( metricsTresholds[ activeTab ].needsImprovement ),
						] }
						width={ 500 }
						height={ 280 }
=======
		<>
			{ isDesktop && (
				<div className="core-web-vitals-display">
					<MetricTabBar
						activeTab={ activeTab ?? defaultTab }
						setActiveTab={ setActiveTab }
						{ ...props }
>>>>>>> a0a8bf7e
					/>
					<CoreWebVitalsDetails activeTab={ activeTab } { ...props } />
				</div>
			) }
			{ ! isDesktop && (
				<div className="core-web-vitals-display">
					<CoreWebVitalsAccordion
						activeTab={ activeTab }
						setActiveTab={ setActiveTab }
						{ ...props }
					>
						<CoreWebVitalsDetails activeTab={ activeTab } { ...props } />
					</CoreWebVitalsAccordion>
				</div>
			) }
		</>
	);
};<|MERGE_RESOLUTION|>--- conflicted
+++ resolved
@@ -17,95 +17,6 @@
 	const isDesktop = useDesktopBreakpoint();
 
 	return (
-<<<<<<< HEAD
-		<div className="core-web-vitals-display">
-			<MetricTabBar activeTab={ activeTab } setActiveTab={ setActiveTab } { ...props } />
-			<div className="core-web-vitals-display__details">
-				<div className="core-web-vitals-display__description">
-					<span className="core-web-vitals-display__description-subheading">
-						{ metricValuations[ activeTab ][ valuation ] }
-					</span>
-					<MetricScale metricName={ activeTab } value={ value } valuation={ valuation } />
-					<div className="core-web-vitals-display__ranges">
-						<div className="range">
-							<StatusIndicator speed="good" />
-							<div className="range-description">
-								<div className="range-heading">{ translate( 'Fast' ) }</div>
-								<div className="range-subheading">
-									{ translate( '0–%(to)s%(unit)s', {
-										args: { to: formatUnit( good ), unit: displayUnit() },
-										comment: 'Displaying a time range, eg. 0-1s',
-									} ) }
-								</div>
-							</div>
-						</div>
-						<div className="range">
-							<StatusIndicator speed="needsImprovement" />
-							<div className="range-description">
-								<div className="range-heading">{ translate( 'Moderate' ) }</div>
-								<div className="range-subheading">
-									{ translate( '%(from)s–%(to)s%(unit)s', {
-										args: {
-											from: formatUnit( good ),
-											to: formatUnit( needsImprovement ),
-											unit: displayUnit(),
-										},
-										comment: 'Displaying a time range, eg. 2-3s',
-									} ) }
-								</div>
-							</div>
-						</div>
-						<div className="range">
-							<StatusIndicator speed="bad" />
-							<div className="range-description">
-								<div className="range-heading">{ translate( 'Slow' ) }</div>
-								<div className="range-subheading">
-									{ translate( '>%(from)s%(unit)s', {
-										args: {
-											from: formatUnit( needsImprovement ),
-											unit: displayUnit(),
-										},
-										comment: 'Displaying a time range, eg. >2s',
-									} ) }
-								</div>
-							</div>
-						</div>
-					</div>
-					<span className="core-web-vitals-display__description-subheading">
-						{ metricValuations[ activeTab ].heading }&nbsp;
-					</span>
-					<span className="core-web-vitals-display__description-aka">
-						{ metricValuations[ activeTab ].aka }
-					</span>
-					<p>
-						{ metricValuations[ activeTab ].explanation }
-						&nbsp;
-						<a href={ `https://web.dev/articles/${ activeTab }` }>
-							{ translate( 'Learn more ↗' ) }
-						</a>
-					</p>
-				</div>
-				<div className="core-web-vitals-display__history-graph">
-					{ dataAvailable && (
-						<span className="core-web-vitals-display__description-subheading">
-							{ positiveTendency
-								? translate( '%s has improved over the past eight weeks', {
-										args: [ displayName ],
-								  } )
-								: translate( '%s has declined over the past eight weeks', {
-										args: [ displayName ],
-								  } ) }
-						</span>
-					) }
-					<HistoryChart
-						data={ dataAvailable && historicalData }
-						range={ [
-							formatUnit( metricsTresholds[ activeTab ].good ),
-							formatUnit( metricsTresholds[ activeTab ].needsImprovement ),
-						] }
-						width={ 500 }
-						height={ 280 }
-=======
 		<>
 			{ isDesktop && (
 				<div className="core-web-vitals-display">
@@ -113,7 +24,6 @@
 						activeTab={ activeTab ?? defaultTab }
 						setActiveTab={ setActiveTab }
 						{ ...props }
->>>>>>> a0a8bf7e
 					/>
 					<CoreWebVitalsDetails activeTab={ activeTab } { ...props } />
 				</div>
