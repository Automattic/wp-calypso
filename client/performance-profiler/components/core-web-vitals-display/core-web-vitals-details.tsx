import { useTranslate } from 'i18n-calypso';
import { Metrics, PerformanceMetricsHistory } from 'calypso/data/site-profiler/types';
import {
	metricsNames,
	metricsTresholds,
	mapThresholdsToStatus,
	metricValuations,
} from 'calypso/performance-profiler/utils/metrics';
import HistoryChart from '../charts/history-chart';
import { MetricScale } from '../metric-scale';
import { StatusIndicator } from '../status-indicator';

type CoreWebVitalsDetailsProps = Record< Metrics, number > & {
	history: PerformanceMetricsHistory;
	activeTab: Metrics | null;
};

export const CoreWebVitalsDetails: React.FC< CoreWebVitalsDetailsProps > = ( {
	activeTab,
	history,
	...metrics
} ) => {
	const translate = useTranslate();

	if ( ! activeTab ) {
		return null;
	}

	const { displayName } = metricsNames[ activeTab ];
	const value = metrics[ activeTab ];
	const valuation = mapThresholdsToStatus( activeTab, value );

	const { good, needsImprovement } = metricsTresholds[ activeTab ];

	const formatUnit = ( value: number ) => {
		if ( [ 'lcp', 'fcp', 'ttfb' ].includes( activeTab ) ) {
			return +( value / 1000 ).toFixed( 2 );
		}
		return value;
	};

	const displayUnit = () => {
		if ( [ 'lcp', 'fcp', 'ttfb' ].includes( activeTab ) ) {
			return translate( 's', { comment: 'Used for displaying a time range in seconds, eg. 1-2s' } );
		}
		if ( [ 'inp', 'tbt' ].includes( activeTab ) ) {
			return translate( 'ms', {
				comment: 'Used for displaying a range in milliseconds, eg. 100-200ms',
			} );
		}
		return '';
	};

	let metricsData: number[] = history?.metrics[ activeTab ] ?? [];
	let dates = history?.collection_period ?? [];

	// last 8 weeks only
	metricsData = metricsData.slice( -8 );
	dates = dates.slice( -8 );

	// the comparison is inverse here because the last value is the most recent
	const positiveTendency = metricsData[ metricsData.length - 1 ] < metricsData[ 0 ];

	const dataAvailable = metricsData.length > 0 && metricsData.some( ( item ) => item !== null );
	const historicalData = metricsData.map( ( item, index ) => {
		let formattedDate: unknown;
		const date = dates[ index ];
		if ( 'string' === typeof date ) {
			formattedDate = date;
		} else {
			const { year, month, day } = date;
			formattedDate = `${ year }-${ month }-${ day }`;
		}

		return {
			date: formattedDate,
			value: formatUnit( item ),
		};
	} );

	return (
		<div className="core-web-vitals-display__details">
			<div className="core-web-vitals-display__description">
				<span className="core-web-vitals-display__description-subheading">
					{ metricValuations[ activeTab ][ valuation ] }
				</span>
				<MetricScale metricName={ activeTab } value={ value } valuation={ valuation } />
				<div className="core-web-vitals-display__ranges">
					<div className="range">
						<StatusIndicator speed="good" />
						<div className="range-description">
							<div className="range-heading">{ translate( 'Fast' ) }</div>
							<div className="range-subheading">
								{ translate( '0–%(to)s%(unit)s', {
									args: { to: formatUnit( good ), unit: displayUnit() },
									comment: 'Displaying a time range, eg. 0-1s',
								} ) }
							</div>
						</div>
					</div>
					<div className="range">
						<StatusIndicator speed="needsImprovement" />
						<div className="range-description">
							<div className="range-heading">{ translate( 'Moderate' ) }</div>
							<div className="range-subheading">
								{ translate( '%(from)s–%(to)s%(unit)s', {
									args: {
										from: formatUnit( good ),
										to: formatUnit( needsImprovement ),
										unit: displayUnit(),
									},
									comment: 'Displaying a time range, eg. 2-3s',
								} ) }
							</div>
						</div>
					</div>
					<div className="range">
						<StatusIndicator speed="bad" />
						<div className="range-description">
							<div className="range-heading">{ translate( 'Slow' ) }</div>
							<div className="range-subheading">
								{ translate( '>%(from)s%(unit)s', {
									args: {
										from: formatUnit( needsImprovement ),
										unit: displayUnit(),
									},
									comment: 'Displaying a time range, eg. >2s',
								} ) }
							</div>
						</div>
					</div>
				</div>
				<span className="core-web-vitals-display__description-subheading">
					{ metricValuations[ activeTab ].heading }&nbsp;
				</span>
				<span className="core-web-vitals-display__description-aka">
					{ metricValuations[ activeTab ].aka }
				</span>
				<p>
					{ metricValuations[ activeTab ].explanation }
					&nbsp;
					<a href={ `https://web.dev/articles/${ activeTab }` }>{ translate( 'Learn more ↗' ) }</a>
				</p>
			</div>
			<div className="core-web-vitals-display__history-graph">
				{ dataAvailable && (
					<span className="core-web-vitals-display__description-subheading">
						{ positiveTendency
							? translate( '%s has improved over the past eight weeks', {
									args: [ displayName ],
							  } )
							: translate( '%s has declined over the past eight weeks', {
									args: [ displayName ],
							  } ) }
					</span>
				) }
				<HistoryChart
					data={ dataAvailable && historicalData }
					range={ [
						formatUnit( metricsTresholds[ activeTab ].good ),
						formatUnit( metricsTresholds[ activeTab ].needsImprovement ),
					] }
<<<<<<< HEAD
					width={ 500 }
					height={ 280 }
=======
					height={ 300 }
>>>>>>> d5d7acba
				/>
			</div>
		</div>
	);
};<|MERGE_RESOLUTION|>--- conflicted
+++ resolved
@@ -160,12 +160,8 @@
 						formatUnit( metricsTresholds[ activeTab ].good ),
 						formatUnit( metricsTresholds[ activeTab ].needsImprovement ),
 					] }
-<<<<<<< HEAD
 					width={ 500 }
-					height={ 280 }
-=======
 					height={ 300 }
->>>>>>> d5d7acba
 				/>
 			</div>
 		</div>
