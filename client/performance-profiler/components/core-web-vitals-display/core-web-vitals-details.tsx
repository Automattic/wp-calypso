--- conflicted
+++ resolved
@@ -1,8 +1,5 @@
-<<<<<<< HEAD
+import { useDesktopBreakpoint } from '@automattic/viewport-react';
 import { Button } from '@wordpress/components';
-=======
-import { useDesktopBreakpoint } from '@automattic/viewport-react';
->>>>>>> ff94a751
 import { useTranslate } from 'i18n-calypso';
 import {
 	Metrics,
