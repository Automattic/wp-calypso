--- conflicted
+++ resolved
@@ -52,11 +52,13 @@
 				<NewsletterBanner link={ `/speed-test-tool/weekly-report?url=${ url }&hash=${ hash }` } />
 				<ScreenshotTimeline screenshots={ screenshots ?? [] } />
 				{ audits && (
-<<<<<<< HEAD
-					<InsightsSection audits={ audits } url={ url } isWpcom={ is_wpcom } ref={ insightsRef } />
-=======
-					<InsightsSection audits={ audits } url={ url } isWpcom={ is_wpcom } hash={ hash } />
->>>>>>> 1c6dd7e3
+					<InsightsSection
+						audits={ audits }
+						url={ url }
+						isWpcom={ is_wpcom }
+						ref={ insightsRef }
+						hash={ hash }
+					/>
 				) }
 			</div>
 
