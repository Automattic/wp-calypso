--- conflicted
+++ resolved
@@ -1,11 +1,7 @@
-<<<<<<< HEAD
 import { PerformanceReport, ScreenShotsTimeLine } from 'calypso/data/site-profiler/types';
+import { CoreWebVitalsDisplay } from 'calypso/performance-profiler/components/core-web-vitals-display';
 import Image from 'calypso/performance-profiler/components/image';
-=======
-import { PerformanceReport } from 'calypso/data/site-profiler/types';
-import { CoreWebVitalsDisplay } from 'calypso/performance-profiler/components/core-web-vitals-display';
 import { InsightsSection } from 'calypso/performance-profiler/components/insights-section';
->>>>>>> db574dc2
 import { PerformanceScore } from 'calypso/performance-profiler/components/performance-score';
 import './style.scss';
 
@@ -45,27 +41,14 @@
 
 	return (
 		<div className="performance-profiler-content">
-<<<<<<< HEAD
-			<div className="l-block-wrapper">
+			<div className="l-block-wrapper container">
 				<div className="top-section">
-					{ performanceReport?.overall_score && (
-						<PerformanceScore value={ performanceReport.overall_score * 100 } />
-					) }
-
+					<PerformanceScore value={ overall_score * 100 } />
 					<Image
 						className="thumbnail screenshot"
 						src={ getScreenShotUrl( performanceReport?.screenshots ) ?? '' }
 					/>
 				</div>
-
-				<div className="timeline-container">
-					<h1>Timeline</h1>
-					<p>Screenshots of your site loading taken while loading the page. </p>
-					{ renderScreenShotsTimeLine( performanceReport?.screenshots ) }
-				</div>
-=======
-			<div className="l-block-wrapper container">
-				<PerformanceScore value={ overall_score * 100 } />
 				<CoreWebVitalsDisplay
 					fcp={ fcp }
 					lcp={ lcp }
@@ -74,8 +57,12 @@
 					ttfb={ ttfb }
 					history={ history }
 				/>
+				<div className="timeline-container">
+					<h1>Timeline</h1>
+					<p>Screenshots of your site loading taken while loading the page. </p>
+					{ renderScreenShotsTimeLine( performanceReport?.screenshots ) }
+				</div>
 				{ audits && <InsightsSection audits={ audits } /> }
->>>>>>> db574dc2
 			</div>
 		</div>
 	);
