--- conflicted
+++ resolved
@@ -1,18 +1,12 @@
 import { SelectDropdown } from '@automattic/components';
 import { useTranslate } from 'i18n-calypso';
-<<<<<<< HEAD
 import { ForwardedRef, forwardRef, useCallback, useEffect, useState } from 'react';
-=======
-import { ForwardedRef, forwardRef, useCallback, useState } from 'react';
->>>>>>> 194a8484
 import { PerformanceMetricsItemQueryResponse } from 'calypso/data/site-profiler/types';
 import { recordTracksEvent } from 'calypso/lib/analytics/tracks';
 import { MetricsInsight } from 'calypso/performance-profiler/components/metrics-insight';
-import { metricsNames } from 'calypso/performance-profiler/utils/metrics';
+import { filterRecommendations, metricsNames } from 'calypso/performance-profiler/utils/metrics';
 import { updateQueryParams } from 'calypso/performance-profiler/utils/query-params';
 import './style.scss';
-import { filterRecommendations, metricsNames } from 'calypso/performance-profiler/utils/metrics';
-import { updateQueryParams } from 'calypso/performance-profiler/utils/query-params';
 
 type InsightsSectionProps = {
 	audits: Record< string, PerformanceMetricsItemQueryResponse >;
@@ -27,7 +21,6 @@
 		const translate = useTranslate();
 		const { audits, isWpcom, hash, filter } = props;
 		const [ selectedFilter, setSelectedFilter ] = useState( filter ?? 'all' );
-<<<<<<< HEAD
 		const filteredAudits = Object.keys( audits ).filter( ( key ) =>
 			filterRecommendations( selectedFilter, audits[ key ] )
 		);
@@ -41,17 +34,6 @@
 				setSelectedFilter( filter );
 			}
 		}, [ selectedFilter, filter ] );
-=======
-		const filteredAudits = Object.keys( audits ).filter(
-			( key ) =>
-				selectedFilter === 'all' ||
-				audits[ key ].metricSavings?.hasOwnProperty( selectedFilter.toUpperCase() )
-		);
-		const onFilter = useCallback( ( option: { label: string; value: string } ) => {
-			setSelectedFilter( option.value );
-			updateQueryParams( { filter: option.value } );
-		}, [] );
->>>>>>> 194a8484
 
 		return (
 			<div className="performance-profiler-insights-section" ref={ ref }>
@@ -61,11 +43,6 @@
 						<p className="subtitle">
 							{ filteredAudits.length
 								? translate(
-<<<<<<< HEAD
-										'We found %d thing you can do to speed up your site.',
-										'We found %d things you can do to speed up your site.',
-										{ args: [ filteredAudits.length ], count: filteredAudits.length }
-=======
 										'We found %(quantity)d thing you can do for improving %(metric)s.',
 										'We found %(quantity)d things you can do for improving %(metric)s.',
 										{
@@ -78,7 +55,6 @@
 											},
 											count: filteredAudits.length,
 										}
->>>>>>> 194a8484
 								  )
 								: translate( "Great job! We didn't find any recommendations for improving %s.", {
 										args: [
