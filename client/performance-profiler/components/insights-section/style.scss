@import "@wordpress/base-styles/breakpoints";

$blueberry-color: #3858e9;

.performance-profiler-insights-section {
	width: 100%;
	scroll-margin-top: 80px;

	.header {
		display: flex;
		justify-content: space-between;
		align-items: center;
		margin-bottom: 32px;
		flex-wrap: wrap;
<<<<<<< HEAD
		gap: 16px;
=======
		row-gap: 32px;
>>>>>>> ff94a751
	}

	.title {
		font-size: $font-title-small;
		font-weight: 500;
		margin-bottom: 8px;
	}

	.subtitle {
		color: var(--studio-gray-70);
		font-size: $font-body;
		margin-bottom: 0;
	}

	$wp-blue-50: #3858e9;
	.filter {
		.select-dropdown__item {
			background-color: var(--studio-white);
			color: $wp-blue-50;

			&.is-selected {
				background-color: $wp-blue-50;
				color: var(--studio-white);

				&:hover {
					background-color: $wp-blue-50;
				}
			}

			&:hover {
				background-color: transparent;
				color: initial;
			}
		}
	}

	.metrics-insight-item.foldable-card {
		box-shadow: none;
		border-top: 1px solid var(--studio-gray-5);

		&:last-child {
			border-bottom: 1px solid var(--studio-gray-5);
		}

		.foldable-card__header {
			padding: 16px;
			padding-left: 0;

			.title-description {
				color: var(--studio-gray-70);
			}
		}

		.foldable-card__secondary {
			display: none;
		}

		.foldable-card__main {
			padding-right: 50px;

			a {
				color: var(--studio-gray-40);

				&:hover {
					color: #fff;
				}
			}

			.insight-header-container {
				display: flex;
			}

			.counter {
				&.fail {
					color: var(--studio-red-50);
				}

				&.warning {
					color: var(--studio-orange-40);
				}
			}

			.value {
				color: var(--studio-green-40);

				&.fail {
					color: var(--studio-red-50);
				}

				&.warning {
					color: var(--studio-orange-40);
				}

				&.is-mobile {
					padding-top: 5px;
				}
			}

			.md-code {
				border: 1px solid var(--studio-gray-5);
				background: var(--studio-gray-0);
				padding: 2px 4px;
				border-radius: 4px;
				font-family: monospace;
				font-size: $font-body-small;
			}

			.header-code {
				color: #3858e9;
			}
		}

		&.is-expanded .foldable-card__main {
			color: #fff;

			a {
				color: #fff;

				&:hover {
					color: var(--studio-gray-40);
				}
			}

			.counter {
				&.fail {
					color: var(--studio-red-60);
				}

				&.warning {
					color: var(--studio-orange-50);
				}
			}

			.value {
				color: var(--studio-green-50);

				&.fail {
					color: var(--studio-red-60);
				}

				&.warning {
					color: var(--studio-orange-50);
				}
			}
		}

		&.is-expanded .foldable-card__header {
			.title-description {
				color: var(--studio-gray-100);
			}
		}

		&.is-expanded .foldable-card__content {
			border-top: 0;
			max-height: fit-content;
		}

		.foldable-card__content {
			.description-area {
				display: flex;
				align-items: flex-start;
				gap: 32px;
				align-self: stretch;
				flex-wrap: wrap;

				.content {
					flex: 1 1 500px;

					&:only-child {
						flex: 0 1 700px;
					}
				}

				p {
					line-height: 24px;
				}

				.performance-profiler-tip {
					max-width: 300px;
					min-width: unset;
				}
			}

			.generated-with-ai {
				font-weight: 500;
			}

			.metrics-insight-content {
				.survey {
					display: flex;
					align-items: center;
					gap: 16px;
					flex-wrap: wrap;
				}

				.options {
					display: flex;
					align-items: center;
					gap: 4px;
					cursor: pointer;

					&.good {
						color: var(--studio-green-50);
						fill: var(--studio-green-50);
					}

					&.bad {
						color: var(--studio-red-50);
						fill: var(--studio-red-50);
					}
				}
			}

			.metrics-insight-detailed-content {
				margin-top: 24px;
				width: 100%;
				overflow-x: auto;

				table {
					table-layout: auto;
					width: 100%;
					margin-bottom: 0;
					min-width: $break-small;

					th,
					td {
						padding: 8px;
						word-break: break-word;
						font-size: $font-body-small;
						border-bottom: 1px solid var(--studio-gray-5);
						min-width: 100px;
					}

					tr.sub {
						padding-left: 40px;
					}

					pre {
						background: none;
						padding: 14px 0 0;
						margin-bottom: 0;
					}

					code {
						color: $blueberry-color;
					}

					.score {
						font-weight: bold;
						display: inline-block;
						width: 40px;
						height: 25px;
						line-height: 25px;
						text-align: center;
						border-radius: 4px;

						&.dangerous {
							color: var(--studio-red-60);
							background: var(--studio-red-10);
						}

						&.alert {
							color: var(--studio-yellow-60);
							background: var(--studio-yellow-10);
						}
					}
				}

				.tree {
					--spacing: 1.5rem;
					--radius: 10px; /* stylelint-disable-line scales/radii */
					margin: 0;
					padding: 0;

					li {
						margin: 0;
						display: block;
						position: relative;
						padding-left: calc(2 * var(--spacing) - var(--radius) - 2px);
						line-height: 30px;
					}

					ul {
						margin-left: calc(var(--radius) - var(--spacing));
						padding-left: 0;

						li {
							border-left: 2px solid #ddd;

							&:last-child {
								border-color: transparent;
							}

							&::before {
								content: "";
								display: block;
								position: absolute;
								top: calc(var(--spacing) / -2);
								left: -2px;
								width: calc(var(--spacing) + 2px);
								height: calc(var(--spacing) + 1px);
								border: solid #ddd;
								border-width: 0 0 2px 2px;
							}
						}
					}

					summary {
						display: block;
						cursor: pointer;

						&::marker,
						&::-webkit-details-marker {
							display: none;
						}

						&:focus {
							outline: none;
						}

						&:focus-visible {
							outline: 1px dotted #000;
						}

						&::before {
							z-index: 1;
						}
					}
					details[open] > summary::before {
						background-position: calc(-2 * var(--radius)) 0;
					}
				}
			}
		}
	}
}<|MERGE_RESOLUTION|>--- conflicted
+++ resolved
@@ -12,11 +12,7 @@
 		align-items: center;
 		margin-bottom: 32px;
 		flex-wrap: wrap;
-<<<<<<< HEAD
 		gap: 16px;
-=======
-		row-gap: 32px;
->>>>>>> ff94a751
 	}
 
 	.title {
