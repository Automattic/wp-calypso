--- conflicted
+++ resolved
@@ -22,15 +22,12 @@
 			return null;
 		}
 
-		return (
-			<span className={ clsx( 'impact fail', { 'is-mobile': isMobile() } ) }>High Impact</span>
-		);
+		return <span className={ clsx( 'impact fail', { 'is-mobile': isMobile } ) }>High Impact</span>;
 	};
 
 	return (
 		<div className="insight-header-container">
 			<span className={ clsx( 'counter', { [ type ]: true } ) }>{ index + 1 }</span>
-<<<<<<< HEAD
 			<div>
 				<Markdown
 					components={ {
@@ -53,32 +50,8 @@
 						<span className={ clsx( 'value', { [ type ]: true } ) }> { value }</span>
 					</span>
 				) }
+				{ renderBadge() }
 			</div>
 		</div>
-=======
-			<Markdown
-				components={ {
-					p( props ) {
-						return <p className="title-description">{ props.children }</p>;
-					},
-					code( props ) {
-						return <span className="header-code">{ props.children }</span>;
-					},
-				} }
-			>
-				{ title }
-			</Markdown>
-			{ value && isMobile() && (
-				<span className={ clsx( 'value is-mobile', { [ type ]: true } ) }> { value }</span>
-			) }
-			{ value && ! isMobile() && (
-				<span>
-					&nbsp;&minus;&nbsp;
-					<span className={ clsx( 'value', { [ type ]: true } ) }> { value }</span>
-				</span>
-			) }
-			{ renderBadge() }
-		</>
->>>>>>> db609215
 	);
 };