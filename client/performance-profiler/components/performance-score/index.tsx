--- conflicted
+++ resolved
@@ -72,13 +72,8 @@
 				<div className="recommendations-text">
 					{ recommendationsQuantity
 						? translate(
-<<<<<<< HEAD
-								'We found %(quantity)d way to improve your site‘s performance. {{a}}View recommendation{{/a}}',
-								'We found %(quantity)d ways to improve your site‘s performance. {{a}}View recommendations{{/a}}',
-=======
-								"We found %(quantity)d way to improve your site's performance. {{a}}View{{nbsp/}}recommendation{{/a}}",
-								"We found %(quantity)d ways to improve your site's performance. {{a}}View{{nbsp/}}recommendations{{/a}}",
->>>>>>> c9700e4f
+								'We found %(quantity)d way to improve your site‘s performance. {{a}}View{{nbsp/}}recommendation{{/a}}',
+								'We found %(quantity)d ways to improve your site‘s performance. {{a}}View{{nbsp/}}recommendations{{/a}}',
 								{
 									count: recommendationsQuantity,
 									args: { quantity: recommendationsQuantity },
