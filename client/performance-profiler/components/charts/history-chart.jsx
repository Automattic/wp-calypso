import { useResizeObserver } from '@wordpress/compose';
import { extent as d3Extent, max as d3Max } from 'd3-array';
import { axisBottom as d3AxisBottom, axisLeft as d3AxisLeft } from 'd3-axis';
import {
	scaleLinear as d3ScaleLinear,
	scaleTime as d3TimeScale,
	scaleThreshold as d3ScaleThreshold,
} from 'd3-scale';
import { select as d3Select, event as d3Event } from 'd3-selection';
import { line as d3Line, curveMonotoneX as d3MonotoneXCurve } from 'd3-shape';
import { timeFormat as d3TimeFormat } from 'd3-time-format';
import { useTranslate } from 'i18n-calypso';
import React, { createRef, useEffect } from 'react';
import './style.scss';

const MAX_TICKS = 4;

// Create scales for the chart
const createScales = ( data, range, margin, width, height ) => {
	const xScale = d3TimeScale()
		.domain( d3Extent( data, ( item ) => new Date( item.date ) ) )
		.range( [ margin.left + 20, width - margin.right - 20 ] );

	const yScale = d3ScaleLinear()
		.domain( [ 0, d3Max( data, ( item ) => item.value ) * 1.5 ] )
		.nice()
		.range( [ height - margin.bottom, margin.top ] );

	const colorScale = d3ScaleThreshold()
		.domain( range )
		.range( [ '#00BA37', '#D67709', '#D63638' ] );

	return { xScale, yScale, colorScale };
};

// Initialize SVG and set dimensions
const initializeSVG = ( svgRef, width, height ) => {
	return d3Select( svgRef.current ).attr( 'width', width ).attr( 'height', height );
};

// Create gradient definition
const createGradient = ( svg, data, xScale, colorScale, margin, width ) => {
	const defs = svg.append( 'defs' );
	const gradient = defs
		.append( 'linearGradient' )
		.attr( 'id', 'line-gradient' )
		.attr( 'gradientUnits', 'userSpaceOnUse' )
		.attr( 'x1', margin.left )
		.attr( 'y1', 0 )
		.attr( 'x2', width - margin.right )
		.attr( 'y2', 0 );

	data.forEach( ( item ) => {
		gradient
			.append( 'stop' )
			.attr(
				'offset',
				`${
					( ( xScale( new Date( item.date ) ) - margin.left ) / ( width - margin.left ) ) * 100
				}%`
			)
			.attr( 'stop-color', colorScale( item.value ) )
			.attr( 'stop-opacity', 0.3 );
	} );
};

// Draw grid lines
const drawGrid = ( svg, yScale, width, margin ) => {
	svg
		.selectAll( 'line.horizontal-grid' )
		.data( yScale.ticks( MAX_TICKS ) )
		.enter()
		.append( 'line' )
		.attr( 'class', 'horizontal-grid' )
		.attr( 'x1', margin.left )
		.attr( 'x2', width - margin.right )
		.attr( 'y1', yScale )
		.attr( 'y2', yScale )
		.attr( 'stroke', '#F6F7F7' )
		.attr( 'stroke-width', 2 );
};

// Draw line with gradient
const drawLine = ( svg, data, xScale, yScale ) => {
	const lineGenerator = d3Line()
		.x( ( item ) => xScale( new Date( item.date ) ) )
		.y( ( item ) => yScale( item.value ) )
		.curve( d3MonotoneXCurve );

	svg
		.append( 'path' )
		.datum( data )
		.attr( 'd', lineGenerator )
		.attr( 'stroke', 'url(#line-gradient)' )
		.attr( 'stroke-width', 2 )
		.attr( 'fill', 'none' );
};

// Draw axes
const drawAxes = ( svg, xScale, yScale, data, margin, width, height, d3Format ) => {
	const dates = data.map( ( item ) => new Date( item.date ) );

	svg
		.append( 'g' )
		.attr( 'transform', `translate(0,${ height - margin.bottom })` )
		.call(
			d3AxisBottom( xScale )
				.tickValues( dates )
<<<<<<< HEAD
				.tickFormat( d3TimeFormat( '%b %d' ) )
=======
				.tickFormat( d3TimeFormat( d3Format ) )
>>>>>>> f88b7dac
				.tickPadding( 10 )
		)
		.call( ( g ) => g.select( '.domain' ).remove() );

	svg
		.append( 'g' )
		.attr( 'transform', `translate(${ margin.left },0)` )
		.call( d3AxisLeft( yScale ).ticks( MAX_TICKS ) )
		.select( '.domain' )
		.remove();
};

// Create shape path for dots
const createShapePath = ( item, xScale, yScale, range ) => {
	const x = xScale( new Date( item.date ) );
	const y = yScale( item.value );
	const size = 7;

	const cornerRadius = 3;
	if ( item.value < range[ 0 ] ) {
		return `M${ x },${ y }m-${ size },0a${ size },${ size } 0 1,0 ${
			2 * size
		},0a${ size },${ size } 0 1,0 ${ -2 * size },0Z`; // Circle
	} else if ( item.value >= range[ 1 ] ) {
		return `M${ x - size + cornerRadius },${ y - size }
            h${ size * 2 - cornerRadius * 2 }
            a${ cornerRadius },${ cornerRadius } 0 0 1 ${ cornerRadius },${ cornerRadius }
            v${ size * 2 - cornerRadius * 2 }
            a${ cornerRadius },${ cornerRadius } 0 0 1 -${ cornerRadius },${ cornerRadius }
            h-${ size * 2 - cornerRadius * 2 }
            a${ cornerRadius },${ cornerRadius } 0 0 1 -${ cornerRadius },-${ cornerRadius }
            v-${ size * 2 - cornerRadius * 2 }
            a${ cornerRadius },${ cornerRadius } 0 0 1 ${ cornerRadius },-${ cornerRadius }Z`; // Square
	}
	return `M${ x - 2 - size },${ y + size }L${ x + 2 + size },${ y + size }L${ x },${ y - size }Z`; // Triangle
};

// Show tooltip on hover
const showTooltip = ( tooltip, data, ev = null ) => {
	const event = d3Event || ev;
	tooltip.style( 'opacity', 1 );
	tooltip
		.html( data )
		.style( 'left', event.layerX - 28 + 'px' )
		.style( 'top', event.layerY - 50 + 'px' );
};

// Hide tooltip on mouse out
const hideTooltip = ( tooltip ) => {
	tooltip.style( 'opacity', 0 );
};

// Draw dots with tooltips
const drawDots = ( svg, data, xScale, yScale, colorScale, range, tooltip ) => {
	svg
		.selectAll( 'path.shape' )
		.data( data )
		.enter()
		.append( 'path' )
		.attr( 'class', 'shape' )
		.attr( 'd', ( item ) => createShapePath( item, xScale, yScale, range ) )
		.attr( 'fill', ( item ) => colorScale( item.value ) )
		.attr( 'stroke', '#fff' )
		.attr( 'stroke-width', 2.5 )
		.on( 'mouseover', ( item ) => showTooltip( tooltip, item.value ) )
		.on( 'mouseout', () => hideTooltip( tooltip ) );
};

const generateSampleData = ( range ) => {
	const data = [];
	const currentDate = new Date();
	for ( let i = 1; i <= 8; i++ ) {
		const date = new Date( currentDate );
		date.setDate( currentDate.getDate() - i * 7 );
		const point = {
			date: date.toISOString(),
			value: range[ 0 ] + Math.random() * ( range[ 1 ] - range[ 0 ] ),
		};
		data.push( point );
	}
	return data;
};

const HistoryChart = ( { data, range, height, d3Format = '%-m/%d' } ) => {
	const translate = useTranslate();
	const svgRef = createRef();
	const tooltipRef = createRef();
	const dataAvailable = data && data.some( ( e ) => e.value !== null );

	if ( ! dataAvailable ) {
		data = generateSampleData( range );
	}

	const [ resizeObserverRef, entry ] = useResizeObserver();

	useEffect( () => {
		if ( ! entry ) {
			return;
		}
		// Clear previous chart
		d3Select( svgRef.current ).selectAll( '*' ).remove();

		const width = entry.width;
		const margin = { top: 20, right: 20, bottom: 40, left: 50 };

		const { xScale, yScale, colorScale } = createScales( data, range, margin, width, height );

		const svg = initializeSVG( svgRef, width, height );

		dataAvailable && createGradient( svg, data, xScale, colorScale, margin, width );

		drawGrid( svg, yScale, width, margin );

		dataAvailable && drawLine( svg, data, xScale, yScale );
		drawAxes( svg, xScale, yScale, data, margin, width, height, d3Format );

		const tooltip = d3Select( tooltipRef.current ).attr( 'class', 'tooltip' );
		dataAvailable && drawDots( svg, data, xScale, yScale, colorScale, range, tooltip );
	}, [ dataAvailable, data, range, svgRef, tooltipRef, height, entry, d3Format ] );

	return (
		<div className="chart-container">
			{ resizeObserverRef }
			<div ref={ tooltipRef }></div>
			<div className="chart">
				<svg ref={ svgRef }></svg>
				{ ! dataAvailable && (
					<div className="info">
						<p className="heading">{ translate( 'No history available' ) }</p>
						<p>
							{ translate(
								'The Chrome User Experience Report collects speed data from real site visits. Sites with low-traffic don‘t provide enough data to generate historical trends.'
							) }
						</p>
					</div>
				) }
			</div>
		</div>
	);
};

export default HistoryChart;<|MERGE_RESOLUTION|>--- conflicted
+++ resolved
@@ -106,11 +106,7 @@
 		.call(
 			d3AxisBottom( xScale )
 				.tickValues( dates )
-<<<<<<< HEAD
-				.tickFormat( d3TimeFormat( '%b %d' ) )
-=======
 				.tickFormat( d3TimeFormat( d3Format ) )
->>>>>>> f88b7dac
 				.tickPadding( 10 )
 		)
 		.call( ( g ) => g.select( '.domain' ).remove() );
