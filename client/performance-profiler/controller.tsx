<<<<<<< HEAD
import config from '@automattic/calypso-config';
import page, { Context } from '@automattic/calypso-router';
import { UniversalNavbarFooter, UniversalNavbarHeader } from '@automattic/wpcom-template-parts';
=======
import { Context } from '@automattic/calypso-router';
import { UniversalNavbarFooter } from '@automattic/wpcom-template-parts';
>>>>>>> 809a05dc
import { translate } from 'i18n-calypso';
import EmptyContent from 'calypso/components/empty-content';
import Main from 'calypso/components/main';
import { isUserLoggedIn } from 'calypso/state/current-user/selectors';
import { TabType } from './components/header';
import { PerformanceProfilerDashboard } from './pages/dashboard';
import { WeeklyReport } from './pages/weekly-report';

import './style.scss';

export function PerformanceProfilerWrapper( {
	children,
	isLoggedIn,
}: {
	children: React.ReactNode;
	isLoggedIn: boolean;
} ): JSX.Element {
	return (
		<>
			{ isLoggedIn && <UniversalNavbarHeader isLoggedIn /> }
			<Main fullWidthLayout>{ children }</Main>
			<UniversalNavbarFooter isLoggedIn={ isLoggedIn } />
		</>
	);
}

export function PerformanceProfilerDashboardContext( context: Context, next: () => void ): void {
	const isLoggedIn = isUserLoggedIn( context.store.getState() );

	const url = context.query?.url?.startsWith( 'http' )
		? context.query.url
		: `https://${ context.query?.url ?? '' }`;

	context.primary = (
<<<<<<< HEAD
		<PerformanceProfilerWrapper isLoggedIn={ isLoggedIn }>
			<PerformanceProfilerDashboard
				url={ url }
				tab={
					[ TabType.mobile, TabType.desktop ].indexOf( context.query?.tab ) !== -1
						? context.query?.tab
						: TabType.mobile
				}
				hash={ context.query?.hash ?? '' }
			/>
		</PerformanceProfilerWrapper>
=======
		<>
			<Main fullWidthLayout>
				<PerformanceProfilerDashboard
					url={ url }
					tab={
						[ TabType.mobile, TabType.desktop ].indexOf( context.query?.tab ) !== -1
							? context.query?.tab
							: TabType.mobile
					}
					hash={ context.query?.hash ?? '' }
					filter={ context.query?.filter }
				/>
			</Main>

			<UniversalNavbarFooter isLoggedIn={ isLoggedIn } />
		</>
>>>>>>> 809a05dc
	);

	next();
}

export function WeeklyReportContext( context: Context, next: () => void ): void {
	const isLoggedIn = isUserLoggedIn( context.store.getState() );

	if ( ! isLoggedIn ) {
		window.location.href = '/log-in?redirect_to=' + encodeURIComponent( context.path );
		return;
	}

	const url = context.query?.url?.startsWith( 'http' )
		? context.query.url
		: `https://${ context.query?.url ?? '' }`;

	context.primary = (
		<PerformanceProfilerWrapper isLoggedIn={ isLoggedIn }>
			<WeeklyReport url={ url } hash={ context.query?.hash ?? '' } />
		</PerformanceProfilerWrapper>
	);

	next();
}

export const notFound = ( context: Context, next: () => void ) => {
	context.primary = (
		<EmptyContent
			className="content-404"
			illustration="/calypso/images/illustrations/illustration-404.svg"
			title={ translate( 'Uh oh. Page not found.' ) }
			line={ translate( 'Sorry, the page you were looking for doesn‘t exist or has been moved.' ) }
			action={ translate( 'Return Home' ) }
			actionURL="/"
		/>
	);

	next();
};<|MERGE_RESOLUTION|>--- conflicted
+++ resolved
@@ -1,11 +1,5 @@
-<<<<<<< HEAD
-import config from '@automattic/calypso-config';
-import page, { Context } from '@automattic/calypso-router';
+import { Context } from '@automattic/calypso-router';
 import { UniversalNavbarFooter, UniversalNavbarHeader } from '@automattic/wpcom-template-parts';
-=======
-import { Context } from '@automattic/calypso-router';
-import { UniversalNavbarFooter } from '@automattic/wpcom-template-parts';
->>>>>>> 809a05dc
 import { translate } from 'i18n-calypso';
 import EmptyContent from 'calypso/components/empty-content';
 import Main from 'calypso/components/main';
@@ -40,7 +34,6 @@
 		: `https://${ context.query?.url ?? '' }`;
 
 	context.primary = (
-<<<<<<< HEAD
 		<PerformanceProfilerWrapper isLoggedIn={ isLoggedIn }>
 			<PerformanceProfilerDashboard
 				url={ url }
@@ -50,26 +43,9 @@
 						: TabType.mobile
 				}
 				hash={ context.query?.hash ?? '' }
+				filter={ context.query?.filter }
 			/>
 		</PerformanceProfilerWrapper>
-=======
-		<>
-			<Main fullWidthLayout>
-				<PerformanceProfilerDashboard
-					url={ url }
-					tab={
-						[ TabType.mobile, TabType.desktop ].indexOf( context.query?.tab ) !== -1
-							? context.query?.tab
-							: TabType.mobile
-					}
-					hash={ context.query?.hash ?? '' }
-					filter={ context.query?.filter }
-				/>
-			</Main>
-
-			<UniversalNavbarFooter isLoggedIn={ isLoggedIn } />
-		</>
->>>>>>> 809a05dc
 	);
 
 	next();
