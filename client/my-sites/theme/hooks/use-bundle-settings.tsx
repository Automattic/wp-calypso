import { PLAN_BUSINESS, getPlan } from '@automattic/calypso-products';
import { useIsEnglishLocale } from '@automattic/i18n-utils';
import { ExternalLink } from '@wordpress/components';
import i18n, { useTranslate, TranslateResult } from 'i18n-calypso';
import { type FC, useMemo } from 'react';
import { useSelector } from 'calypso/state';
import { getThemeSoftwareSet } from 'calypso/state/themes/selectors';

interface BundleSettings {
	/** Name field is a label for the bundle name, which can be used isolated or in the middle of a sentence. Many times used as "{name} theme". */
	name: string;
	/** Software name field is a label for the product name, which can be used isolated or in the middle of a sentence, like: "Installing {softwareName}" */
	softwareName: string;
	iconComponent: FC;
	color: string;
	designPickerBadgeTooltip: string;
	bannerUpsellDescription: string;
	bundledPluginMessage: TranslateResult;
}

export type BundleSettingsHookReturn = BundleSettings | null;

const WooOnPlansIcon = () => (
	<svg xmlns="http://www.w3.org/2000/svg" viewBox="0 0 24 24">
		<path
			fill="currentColor"
			d="M3.85585 6.5C3.61146 6.50011 3.36951 6.54846 3.14385 6.64229C2.9182 6.73611 2.71329 6.87356 2.54087 7.04675C2.36845 7.21995 2.23192 7.42547 2.13911 7.65154C2.04629 7.87762 1.99903 8.11978 2.00002 8.36417V14.5783C2.00002 15.6083 2.83418 16.4424 3.86418 16.4424H11.575L15.0992 18.405L14.2975 16.4424H20.1358C21.1658 16.4424 22 15.6092 22 14.5783V8.36417C22 7.33417 21.1667 6.5 20.1358 6.5H3.85585ZM10.5891 7.5925C10.7509 7.59417 10.8992 7.65167 11.035 7.75917C11.1081 7.81433 11.1686 7.88453 11.2123 7.96502C11.256 8.04553 11.282 8.13446 11.2883 8.22583C11.2993 8.36153 11.2709 8.49749 11.2067 8.61751C10.8883 9.20667 10.6267 10.1958 10.4142 11.5692C10.2091 12.9025 10.1358 13.9408 10.185 14.685C10.2017 14.8892 10.1683 15.0683 10.0867 15.2242C10.0464 15.3068 9.98514 15.3773 9.90914 15.4289C9.83314 15.4805 9.74493 15.5114 9.65334 15.5183C9.44083 15.535 9.22001 15.4367 9.0075 15.2167C8.24668 14.4392 7.64167 13.2783 7.20001 11.7333C6.80079 12.5147 6.40827 13.2995 6.02251 14.0875C5.54084 15.0125 5.13167 15.4858 4.78834 15.5109C4.56751 15.5275 4.38001 15.3392 4.21585 14.9466C3.79918 13.875 3.34918 11.8067 2.86668 8.74C2.84169 8.52751 2.88335 8.34 2.99751 8.1925C3.11168 8.03751 3.28418 7.95583 3.51252 7.93917C3.92918 7.90583 4.16668 8.1025 4.22418 8.52751C4.47751 10.2367 4.75585 11.6842 5.05001 12.8692L6.84084 9.46081C7.00418 9.15 7.20834 8.98583 7.45417 8.97C7.81334 8.945 8.03417 9.17417 8.12417 9.65671C8.32918 10.7442 8.59084 11.6683 8.90084 12.4533C9.11334 10.3767 9.47334 8.88 9.98001 7.95583C10.1033 7.72751 10.2825 7.6125 10.52 7.59667C10.5433 7.59443 10.5667 7.59331 10.59 7.59333L10.5891 7.5925ZM13.7008 8.47834C13.84 8.47834 13.9867 8.495 14.1425 8.52834C14.715 8.65 15.1558 8.96167 15.4509 9.47589C15.7125 9.91753 15.8425 10.4492 15.8425 11.0867C15.8425 11.9292 15.6309 12.6975 15.205 13.4008C14.715 14.2183 14.0766 14.6275 13.2842 14.6275C13.145 14.6275 12.9975 14.6109 12.8425 14.5783C12.2616 14.4559 11.8283 14.145 11.5342 13.63C11.2725 13.18 11.1416 12.6408 11.1416 12.0109C11.1416 11.1692 11.3542 10.4 11.7792 9.70501C12.2784 8.88751 12.9158 8.47834 13.7008 8.47834ZM18.8275 8.47834C18.9667 8.47834 19.1133 8.495 19.2691 8.52834C19.8491 8.65 20.2825 8.96167 20.5775 9.47589C20.8392 9.91753 20.9691 10.4492 20.9691 11.0867C20.9691 11.9292 20.7575 12.6975 20.3317 13.4008C19.8416 14.2183 19.2034 14.6275 18.4109 14.6275C18.2717 14.6275 18.1242 14.6109 17.9691 14.5783C17.3883 14.4559 16.955 14.145 16.6608 13.63C16.3992 13.18 16.2683 12.6408 16.2683 12.0109C16.2683 11.1692 16.4808 10.4 16.9058 9.70501C17.405 8.88751 18.0425 8.47834 18.8275 8.47834ZM13.7384 9.84922C13.4825 9.84747 13.2333 10.0167 12.9975 10.3675C12.7885 10.6592 12.641 10.9903 12.5642 11.3408C12.5225 11.5283 12.5067 11.7325 12.5067 11.9375C12.5067 12.1741 12.5566 12.4283 12.6542 12.6816C12.7766 13 12.94 13.1725 13.1367 13.2133C13.3408 13.2541 13.5616 13.1634 13.7992 12.9509C14.1016 12.6816 14.3059 12.2808 14.42 11.7408C14.4616 11.5533 14.4775 11.3492 14.4775 11.1359C14.4748 10.8809 14.425 10.6286 14.3309 10.3917C14.2075 10.0733 14.0442 9.90163 13.8475 9.86081C13.8116 9.85363 13.775 9.84973 13.7384 9.84922ZM18.865 9.84922C18.6091 9.84747 18.36 10.0167 18.1242 10.3675C17.9152 10.6592 17.7677 10.9903 17.6909 11.3408C17.6501 11.5283 17.6333 11.7325 17.6333 11.9375C17.6333 12.1741 17.6833 12.4283 17.7808 12.6816C17.9033 13 18.0675 13.1725 18.2634 13.2133C18.4675 13.2541 18.6883 13.1634 18.9258 12.9509C19.2283 12.6816 19.4325 12.2808 19.5467 11.7408C19.58 11.5533 19.605 11.3492 19.605 11.1359C19.602 10.8808 19.552 10.6285 19.4575 10.3917C19.3342 10.0733 19.1709 9.90163 18.9742 9.86081C18.9383 9.85363 18.9016 9.84973 18.865 9.84922Z"
		/>
	</svg>
);

export function useBundleSettings( themeSoftware?: string ): BundleSettingsHookReturn {
	const translate = useTranslate();
	const isEnglishLocale = useIsEnglishLocale();
	const businessPlanName = getPlan( PLAN_BUSINESS )?.getTitle() || '';

	const bundleSettings = useMemo( () => {
		switch ( themeSoftware ) {
			case 'woo-on-plans':
				return {
					name: 'WooCommerce',
					softwareName: 'WooCommerce',
					iconComponent: WooOnPlansIcon,
					color: '#7f54b3',
					designPickerBadgeTooltip: translate(
						'This theme comes bundled with WooCommerce, the best way to sell online.'
					),
					bannerUpsellDescription:
						isEnglishLocale ||
						i18n.hasTranslation(
							'This theme comes bundled with the WooCommerce plugin. Upgrade to a %(businessPlanName)s plan to select this theme and unlock all its features.'
						)
							? ( translate(
									'This theme comes bundled with the WooCommerce plugin. Upgrade to a %(businessPlanName)s plan to select this theme and unlock all its features.',
									{ args: { businessPlanName } }
							  ) as string )
							: translate(
									'This theme comes bundled with the WooCommerce plugin. Upgrade to a Business plan to select this theme and unlock all its features.'
							  ),
					bundledPluginMessage: translate(
						'This theme comes bundled with {{link}}WooCommerce{{/link}} plugin.',
						{
							components: {
								link: <ExternalLink children={ null } href="https://woocommerce.com/" />,
							},
						}
					),
				};

			default:
				return null;
		}
<<<<<<< HEAD
	}, [ translate, businessPlanName, themeSoftware, isEnglishLocale ] );
=======
	}, [ themeSoftware, translate, isEnglishLocale, businessPlanName ] );
>>>>>>> 13aa671d

	return bundleSettings;
}

/**
 * Hook to get the bundle settings for a given theme.
 * If the theme doesn't have a sotfware set defined, it returns `null`.
 */
export function useBundleSettingsByTheme( themeId: string ): BundleSettingsHookReturn {
	const themeSoftwareSet = useSelector( ( state ) => getThemeSoftwareSet( state, themeId ) );
	// Currently, it always get the first software set. In the future, the whole applications can be enhanced to support multiple ones.
	const themeSoftware = themeSoftwareSet[ 0 ];
	const bundleSettings = useBundleSettings( themeSoftware );

	return bundleSettings;
}<|MERGE_RESOLUTION|>--- conflicted
+++ resolved
@@ -70,11 +70,7 @@
 			default:
 				return null;
 		}
-<<<<<<< HEAD
-	}, [ translate, businessPlanName, themeSoftware, isEnglishLocale ] );
-=======
 	}, [ themeSoftware, translate, isEnglishLocale, businessPlanName ] );
->>>>>>> 13aa671d
 
 	return bundleSettings;
 }
