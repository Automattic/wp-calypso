import config from '@automattic/calypso-config';
import {
	FEATURE_PREMIUM_THEMES_V2,
	FEATURE_UPLOAD_THEMES_PLUGINS,
	FEATURE_UPLOAD_THEMES,
	PLAN_BUSINESS,
	PLAN_PREMIUM,
	WPCOM_FEATURES_PREMIUM_THEMES,
} from '@automattic/calypso-products';
import { Button, Card, Gridicon } from '@automattic/components';
import {
	DEFAULT_GLOBAL_STYLES_VARIATION_SLUG,
	ThemePreview as ThemeWebPreview,
	getDesignPreviewUrl,
	isDefaultGlobalStylesVariationSlug,
} from '@automattic/design-picker';
import { localizeUrl } from '@automattic/i18n-utils';
import { createHigherOrderComponent } from '@wordpress/compose';
import classNames from 'classnames';
import { localize, getLocaleSlug } from 'i18n-calypso';
import page from 'page';
import photon from 'photon';
import PropTypes from 'prop-types';
import { cloneElement, Component } from 'react';
import { connect } from 'react-redux';
import titlecase from 'to-title-case';
import UpsellNudge from 'calypso/blocks/upsell-nudge';
import AsyncLoad from 'calypso/components/async-load';
import Banner from 'calypso/components/banner';
import DocumentHead from 'calypso/components/data/document-head';
import QueryActiveTheme from 'calypso/components/data/query-active-theme';
import QueryCanonicalTheme from 'calypso/components/data/query-canonical-theme';
import QueryProductsList from 'calypso/components/data/query-products-list';
import QuerySitePlans from 'calypso/components/data/query-site-plans';
import QuerySitePurchases from 'calypso/components/data/query-site-purchases';
import QueryUserPurchases from 'calypso/components/data/query-user-purchases';
import SyncActiveTheme from 'calypso/components/data/sync-active-theme';
import HeaderCake from 'calypso/components/header-cake';
import InlineSupportLink from 'calypso/components/inline-support-link';
import Main from 'calypso/components/main';
import PremiumGlobalStylesUpgradeModal from 'calypso/components/premium-global-styles-upgrade-modal';
import SectionHeader from 'calypso/components/section-header';
import SectionNav from 'calypso/components/section-nav';
import NavItem from 'calypso/components/section-nav/item';
import NavTabs from 'calypso/components/section-nav/tabs';
import PageViewTracker from 'calypso/lib/analytics/page-view-tracker';
import { useExperiment } from 'calypso/lib/explat';
import { decodeEntities, preventWidows } from 'calypso/lib/formatting';
import { PerformanceTrackerStop } from 'calypso/lib/performance-tracking';
import AutoLoadingHomepageModal from 'calypso/my-sites/themes/auto-loading-homepage-modal';
import { localizeThemesPath } from 'calypso/my-sites/themes/helpers';
import ThanksModal from 'calypso/my-sites/themes/thanks-modal';
import { connectOptions } from 'calypso/my-sites/themes/theme-options';
import ThemePreview from 'calypso/my-sites/themes/theme-preview';
import { recordTracksEvent } from 'calypso/state/analytics/actions';
import { isUserLoggedIn } from 'calypso/state/current-user/selectors';
import { productToBeInstalled } from 'calypso/state/marketplace/purchase-flow/actions';
import { errorNotice } from 'calypso/state/notices/actions';
import { getProductsList } from 'calypso/state/products-list/selectors';
import { isUserPaid } from 'calypso/state/purchases/selectors';
import getCurrentQueryArguments from 'calypso/state/selectors/get-current-query-arguments';
import getProductionSiteForWpcomStaging from 'calypso/state/selectors/get-production-site-for-wpcom-staging';
import isSiteAutomatedTransfer from 'calypso/state/selectors/is-site-automated-transfer';
import isSiteWpcomStaging from 'calypso/state/selectors/is-site-wpcom-staging';
import isSiteWPForTeams from 'calypso/state/selectors/is-site-wpforteams';
import isVipSite from 'calypso/state/selectors/is-vip-site';
import siteHasFeature from 'calypso/state/selectors/site-has-feature';
import { useSiteGlobalStylesStatus } from 'calypso/state/sites/hooks/use-site-global-styles-status';
import { getSiteSlug, isJetpackSite } from 'calypso/state/sites/selectors';
import {
	setThemePreviewOptions,
	themeStartActivationSync as themeStartActivationSyncAction,
} from 'calypso/state/themes/actions';
import {
	doesThemeBundleSoftwareSet,
	isThemeActive,
	isThemePremium,
	isPremiumThemeAvailable,
	isSiteEligibleForBundledSoftware,
	isWpcomTheme as isThemeWpcom,
	isWporgTheme,
	getCanonicalTheme,
	getPremiumThemePrice,
	getThemeDetailsUrl,
	getThemeRequestErrors,
	getThemeForumUrl,
	getThemeDemoUrl,
	shouldShowTryAndCustomize,
	isExternallyManagedTheme as getIsExternallyManagedTheme,
	isSiteEligibleForManagedExternalThemes as getIsSiteEligibleForManagedExternalThemes,
	isMarketplaceThemeSubscribed as getIsMarketplaceThemeSubscribed,
	isThemeActivationSyncStarted as getIsThemeActivationSyncStarted,
} from 'calypso/state/themes/selectors';
import { getIsLoadingCart } from 'calypso/state/themes/selectors/get-is-loading-cart';
import { getBackPath } from 'calypso/state/themes/themes-ui/selectors';
import { getSelectedSiteId } from 'calypso/state/ui/selectors';
import EligibilityWarningModal from '../themes/atomic-transfer-dialog';
import ThemeDownloadCard from './theme-download-card';
import ThemeFeaturesCard from './theme-features-card';
import ThemeNotFoundError from './theme-not-found-error';
import ThemeStyleVariations from './theme-style-variations';

import './style.scss';

const LivePreviewButton = ( {
	isActive,
	isAtomic,
	isExternallyManagedTheme,
	isWporg,
	showTryAndCustomize,
	siteSlug,
	stylesheet,
} ) => {
	if ( isActive ) {
		return null;
	}
	if ( showTryAndCustomize ) {
		return null;
	}
	if ( isAtomic ) {
		return null;
	}
	if ( isExternallyManagedTheme || isWporg ) {
		return null;
	}
	return (
		<Button href={ `https://${ siteSlug }/wp-admin/site-editor.php?theme_preview=${ stylesheet }` }>
			Live Preview (PoC)
		</Button>
	);
};

const noop = () => {};

class ThemeSheet extends Component {
	static displayName = 'ThemeSheet';

	static propTypes = {
		themeId: PropTypes.string,
		name: PropTypes.string,
		author: PropTypes.string,
		screenshot: PropTypes.string,
		screenshots: PropTypes.array,
		price: PropTypes.string,
		description: PropTypes.string,
		descriptionLong: PropTypes.oneOfType( [
			PropTypes.string,
			PropTypes.bool, // happens if no content: false
		] ),
		supportDocumentation: PropTypes.oneOfType( [
			PropTypes.string,
			PropTypes.bool, // happens if no content: false
		] ),
		download: PropTypes.string,
		taxonomies: PropTypes.object,
		stylesheet: PropTypes.string,
		retired: PropTypes.bool,
		// Connected props
		isLoggedIn: PropTypes.bool,
		isActive: PropTypes.bool,
		isThemePurchased: PropTypes.bool,
		isJetpack: PropTypes.bool,
		isAtomic: PropTypes.bool,
		isStandaloneJetpack: PropTypes.bool,
		siteId: PropTypes.number,
		siteSlug: PropTypes.string,
		backPath: PropTypes.string,
		isWpcomTheme: PropTypes.bool,
		softLaunched: PropTypes.bool,
		defaultOption: PropTypes.shape( {
			label: PropTypes.string,
			action: PropTypes.func,
			getUrl: PropTypes.func,
		} ),
		secondaryOption: PropTypes.shape( {
			label: PropTypes.string,
			action: PropTypes.func,
			getUrl: PropTypes.func,
		} ),
		isExternallyManagedTheme: PropTypes.bool,
		isSiteEligibleForManagedExternalThemes: PropTypes.bool,
	};

	static defaultProps = {
		section: '',
	};

	/**
	 * Disabled button checks `isLoading` to determine if a the buttons should be disabled
	 * Its assigned to state to guarantee the initial state will be the same for SSR
	 */
	state = {
		disabledButton: true,
		showUnlockStyleUpgradeModal: false,
		isAtomicTransferCompleted: false,
	};

	scrollToTop = () => {
		window.scroll( 0, 0 );
	};

	componentDidMount() {
		this.scrollToTop();

		const { syncActiveTheme, themeStartActivationSync, siteId, themeId } = this.props;
		if ( syncActiveTheme ) {
			themeStartActivationSync( siteId, themeId );
		}

		// eslint-disable-next-line react/no-did-mount-set-state
		this.setState( { disabledButton: this.isLoading() } );
	}

	componentDidUpdate( prevProps ) {
		if ( this.props.themeId !== prevProps.themeId ) {
			this.scrollToTop();
		}

		if ( this.state.disabledButton !== this.isLoading() ) {
			// eslint-disable-next-line react/no-did-update-set-state
			this.setState( { disabledButton: this.isLoading() } );
		}
	}

	isLoaded = () => {
		// We need to make sure the theme object has been loaded including full details
		// (and not just without, as would've been stored by the `<QueryThemes />` (plural!)
		// component used by the theme showcase's list view). However, these extra details
		// aren't present for non-wpcom themes.
		if ( ! this.props.isWpcomTheme ) {
			return !! this.props.name;
		}
		return !! this.props.screenshots;
	};

	isLoading = () => {
		const { isLoading, isThemeActivationSyncStarted } = this.props;
		const { isAtomicTransferCompleted } = this.state;
		return isLoading || ( isThemeActivationSyncStarted && ! isAtomicTransferCompleted );
	};

	// If a theme has been removed by a theme shop, then the theme will still exist and a8c will take over any support responsibilities.
	isRemoved = () =>
		!! this.props.taxonomies?.theme_status?.find( ( status ) => status.slug === 'removed' );

	onButtonClick = () => {
		const { defaultOption, secondaryOption, themeId } = this.props;
		const selectedStyleVariation = this.getSelectedStyleVariation();
		if ( selectedStyleVariation ) {
			this.props.setThemePreviewOptions(
				themeId,
				defaultOption,
				secondaryOption,
				selectedStyleVariation
			);
		}

		defaultOption.action && defaultOption.action( themeId );
	};

	onUnlockStyleButtonClick = () => {
		this.props.recordTracksEvent(
			'calypso_theme_sheet_global_styles_gating_modal_show',
			this.getPremiumGlobalStylesEventProps()
		);

		this.setState( { showUnlockStyleUpgradeModal: true } );
	};

	onSecondaryButtonClick = () => {
		const { secondaryOption } = this.props;
		secondaryOption && secondaryOption.action && secondaryOption.action( this.props.themeId );
	};

	onStyleVariationClick = ( variation ) => {
		this.props.recordTracksEvent( 'calypso_theme_sheet_style_variation_click', {
			theme_name: this.props.themeId,
			style_variation: variation.slug,
		} );

		if ( typeof window !== 'undefined' ) {
			const params = new URLSearchParams( window.location.search );
			if ( variation?.inline_css !== '' ) {
				params.set( 'style_variation', variation.slug );
			} else {
				params.delete( 'style_variation' );
			}

			const paramsString = params.toString().length ? `?${ params.toString() }` : '';
			page( `${ window.location.pathname }${ paramsString }` );
		}
	};

	getValidSections = () => {
		const validSections = [];
		validSections.push( '' ); // Default section

		if ( ! this.props.isPremium && this.props.supportDocumentation ) {
			validSections.push( 'setup' );
		}

		validSections.push( 'support' );
		return validSections;
	};

	validateSection = ( section ) => {
		if ( this.getValidSections().indexOf( section ) === -1 ) {
			return this.getValidSections()[ 0 ];
		}
		return section;
	};

	trackFeatureClick = ( feature ) => {
		this.props.recordTracksEvent( 'calypso_theme_sheet_feature_click', {
			theme_name: this.props.themeId,
			feature,
		} );
	};

	trackButtonClick = ( context ) => {
		this.props.recordTracksEvent( 'calypso_theme_sheet_button_click', {
			theme_name: this.props.themeId,
			button_context: context,
		} );
	};

	trackContactUsClick = () => {
		this.trackButtonClick( 'help' );
	};

	trackThemeForumClick = () => {
		this.trackButtonClick( 'theme_forum' );
	};

	trackCssClick = () => {
		this.trackButtonClick( 'css_forum' );
	};

	trackNextThemeClick = () => {
		this.trackButtonClick( 'next_theme' );
	};

	renderBar = () => {
		const { author, name, translate, softLaunched } = this.props;

		const placeholder = <span className="theme__sheet-placeholder">loading.....</span>;
		const title = name || placeholder;
		const tag = author ? translate( 'by %(author)s', { args: { author: author } } ) : placeholder;

		return (
			<div className="theme__sheet-bar">
				<h1 className="theme__sheet-bar-title">
					{ title }
					{ softLaunched && (
						<span className="theme__sheet-bar-soft-launched">{ translate( 'A8C Only' ) }</span>
					) }
				</h1>
				<span className="theme__sheet-bar-tag">{ tag }</span>
			</div>
		);
	};

	getFullLengthScreenshot() {
		if ( this.isLoaded() ) {
			// Results are being returned with photon params like `?w=…`. This makes the photon
			// module abort and return null. Strip query string.
			return this.props.screenshots[ 0 ]?.replace( /\?.*/, '' );
		}
		return null;
	}

	previewAction = ( event, type ) => {
		const { demoUrl, isExternallyManagedTheme } = this.props;
		if ( event.altKey || event.ctrlKey || event.metaKey || event.shiftKey ) {
			return;
		}

		event.preventDefault();
		this.props.recordTracksEvent( 'calypso_theme_live_demo_preview_click', {
			theme: this.props.themeId,
			type,
		} );

		if ( isExternallyManagedTheme && demoUrl ) {
			window.open( demoUrl, '_blank', 'noreferrer,noopener' );
			return;
		}

		const { preview } = this.props.options;
		this.props.setThemePreviewOptions(
			this.props.themeId,
			this.props.defaultOption,
			this.props.secondaryOption,
			this.getSelectedStyleVariation()
		);
		return preview.action( this.props.themeId );
	};

	shouldRenderForStaging() {
		// isExternallyManagedTheme determines if a theme is paid or not
		const { isExternallyManagedTheme, isWpcomStaging } = this.props;
		return isExternallyManagedTheme && isWpcomStaging;
	}

	shouldRenderPreviewButton() {
		const { isWPForTeamsSite } = this.props;
		return (
			this.isThemeAvailable() &&
			! this.isThemeCurrentOne() &&
			! isWPForTeamsSite &&
			! this.shouldRenderForStaging()
		);
	}

	shouldRenderUnlockStyleButton() {
		const { defaultOption, selectedStyleVariationSlug, shouldLimitGlobalStyles, styleVariations } =
			this.props;
		const isNonDefaultStyleVariation = ! isDefaultGlobalStylesVariationSlug(
			selectedStyleVariationSlug
		);

		return (
			shouldLimitGlobalStyles &&
			defaultOption?.key === 'activate' &&
			styleVariations.length > 0 &&
			isNonDefaultStyleVariation
		);
	}

	isThemeCurrentOne() {
		return this.props.isActive;
	}

	isThemeAvailable() {
		const { demoUrl, retired } = this.props;
		return demoUrl && ! retired;
	}

	hasWpComThemeUpsellBanner() {
		const {
			hasUnlimitedPremiumThemes,
			isBundledSoftwareSet,
			isExternallyManagedTheme,
			isJetpack,
			isPremium,
			isVip,
			retired,
		} = this.props;

		// Show theme upsell banner on Simple sites.
		return (
			( ! isJetpack && isPremium && ! hasUnlimitedPremiumThemes && ! isVip && ! retired ) ||
			isBundledSoftwareSet ||
			isExternallyManagedTheme
		);
	}

	hasWpOrgThemeUpsellBanner() {
		const { canUserUploadThemes, isAtomic, isJetpack, isWpcomTheme, siteId } = this.props;

		// Show theme upsell banner on Jetpack sites.
		return ! isAtomic && ! isWpcomTheme && ( ! siteId || ( ! isJetpack && ! canUserUploadThemes ) );
	}

	hasThemeUpsellBannerAtomic() {
		const { canUserUploadThemes, isAtomic, isPremium, hasUnlimitedPremiumThemes } = this.props;

		// Show theme upsell banner on Atomic sites.
		return isAtomic && isPremium && ! canUserUploadThemes && ! hasUnlimitedPremiumThemes;
	}

	// Render "Open Live Demo" pseudo-button for mobiles.
	// This is a legacy hack that shows the button under the preview screenshot for mobiles
	// but not for desktop (becomes hidden behind the screenshot).
	renderPreviewButton() {
		return (
			<div className="theme__sheet-preview-link">
				<span className="theme__sheet-preview-link-text">
					{ this.props.translate( 'Open live demo', {
						context: 'Individual theme live preview button',
					} ) }
				</span>
			</div>
		);
	}

	renderScreenshot() {
		const { isWpcomTheme, name: themeName, demoUrl, translate } = this.props;
		const screenshotFull = isWpcomTheme ? this.getFullLengthScreenshot() : this.props.screenshot;
		const width = 735;
		// Photon may return null, allow fallbacks
		const photonSrc = screenshotFull && photon( screenshotFull, { width } );
		const img = screenshotFull && (
			<img
				alt={
					// translators: %s is the theme name. Eg Twenty Twenty.
					translate( 'Screenshot of the %(themeName)s theme', {
						args: { themeName },
					} )
				}
				className="theme__sheet-img"
				src={ photonSrc || screenshotFull }
				srcSet={ photonSrc && `${ photon( screenshotFull, { width, zoom: 2 } ) } 2x` }
			/>
		);

		if ( this.isThemeAvailable() && ! this.shouldRenderForStaging() ) {
			return (
				<a
					className="theme__sheet-screenshot is-active"
					href={ demoUrl }
					onClick={ ( e ) => {
						this.previewAction( e, 'screenshot' );
					} }
					rel="noopener noreferrer"
				>
					{ this.shouldRenderPreviewButton() && this.renderPreviewButton() }
					{ img }
				</a>
			);
		}

		return <div className="theme__sheet-screenshot">{ img }</div>;
	}

	renderWebPreview = () => {
		const { locale, stylesheet, styleVariations, themeId } = this.props;
		const baseStyleVariation = styleVariations.find( ( style ) =>
			isDefaultGlobalStylesVariationSlug( style.slug )
		);
		const baseStyleVariationInlineCss = baseStyleVariation?.inline_css || '';
		const selectedStyleVariationInlineCss = this.getSelectedStyleVariation()?.inline_css || '';
		const url = getDesignPreviewUrl(
			{ slug: themeId, recipe: { stylesheet } },
			{ language: locale }
		);

		return (
			<div className="theme__sheet-web-preview">
				<ThemeWebPreview
					url={ url }
					inlineCss={ baseStyleVariationInlineCss + selectedStyleVariationInlineCss }
					isShowFrameBorder={ false }
					isShowDeviceSwitcher={ false }
				/>
			</div>
		);
	};

	renderSectionNav = ( currentSection ) => {
		const { siteSlug, themeId, demoUrl, translate, locale, isLoggedIn } = this.props;
		const filterStrings = {
			'': translate( 'Overview', { context: 'Filter label for theme content' } ),
			setup: translate( 'Setup', { context: 'Filter label for theme content' } ),
			support: translate( 'Support', { context: 'Filter label for theme content' } ),
		};
		const sitePart = siteSlug ? `/${ siteSlug }` : '';

		const nav = (
			<NavTabs label="Details">
				{ this.getValidSections().map( ( section ) => (
					<NavItem
						key={ section }
						path={ localizeThemesPath(
							`/theme/${ themeId }${ section ? '/' + section : '' }${ sitePart }`,
							locale,
							! isLoggedIn
						) }
						selected={ section === currentSection }
					>
						{ filterStrings[ section ] }
					</NavItem>
				) ) }
				{ this.shouldRenderPreviewButton() ? (
					<NavItem
						path={ demoUrl }
						onClick={ ( e ) => {
							this.previewAction( e, 'link' );
						} }
						className="theme__sheet-preview-nav-item"
					>
						{ translate( 'Open live demo', {
							context: 'Individual theme live preview button',
						} ) }
					</NavItem>
				) : null }
			</NavTabs>
		);

		return (
			<SectionNav
				className="theme__sheet-section-nav"
				selectedText={ filterStrings[ currentSection ] }
			>
				{ this.isLoaded() && nav }
			</SectionNav>
		);
	};

	renderSectionContent = () => {
		const { isPremium, isWpcomTheme, supportDocumentation } = this.props;

		return (
			<div className="theme__sheet-content">
				{ config.isEnabled( 'jitms' ) && this.props.siteSlug && (
					<AsyncLoad
						require="calypso/blocks/jitm"
						placeholder={ null }
						messagePath="calypso:theme:admin_notices"
					/>
				) }
				{ this.isLoaded() && (
					<>
						{ this.renderOverviewTab() }
						{ ! isPremium && supportDocumentation && this.renderSetupTab() }
						{ this.renderSupportTab() }
						{ isWpcomTheme && this.renderNextTheme() }
					</>
				) }
			</div>
		);
	};

	renderHeader = () => {
		const {
			author,
			isWPForTeamsSite,
			name,
			retired,
			softLaunched,
			translate,
			siteSlug,
			stylesheet,
			isAtomic,
			isActive,
			showTryAndCustomize,
			isExternallyManagedTheme,
			isWporg,
			isLoggedIn,
		} = this.props;
		const placeholder = <span className="theme__sheet-placeholder">loading.....</span>;
		const title = name || placeholder;
		const tag = author ? translate( 'by %(author)s', { args: { author: author } } ) : placeholder;
		const shouldRenderButton =
			! retired &&
			! isWPForTeamsSite &&
			! this.shouldRenderForStaging() &&
			( ! this.hasWpOrgThemeUpsellBanner() || ! isLoggedIn );

		return (
			<div className="theme__sheet-header">
				<div className="theme__sheet-main">
					<div className="theme__sheet-main-info">
						<h1 className="theme__sheet-main-info-title">
							{ title }
							{ softLaunched && (
								<span className="theme__sheet-bar-soft-launched">{ translate( 'A8C Only' ) }</span>
							) }
						</h1>
						<span className="theme__sheet-main-info-tag">{ tag }</span>
					</div>
					<div className="theme__sheet-main-actions">
						{ config.isEnabled( 'themes/block-theme-previews-poc' ) && (
							<LivePreviewButton
								isActive={ isActive }
								isAtomic={ isAtomic }
								isExternallyManagedTheme={ isExternallyManagedTheme }
								isWporg={ isWporg }
								showTryAndCustomize={ showTryAndCustomize }
								siteSlug={ siteSlug }
								stylesheet={ stylesheet }
							></LivePreviewButton>
						) }
						{ shouldRenderButton &&
							( this.shouldRenderUnlockStyleButton()
								? this.renderUnlockStyleButton()
								: this.renderButton() ) }
						{ this.shouldRenderPreviewButton() && (
							<Button
								onClick={ ( e ) => {
									this.previewAction( e, 'link' );
								} }
							>
								{ translate( 'Open live demo', {
									context: 'Individual theme live preview button',
								} ) }
							</Button>
						) }
					</div>
				</div>
				{ this.renderStyleVariations() }
			</div>
		);
	};

	renderStyleVariations = () => {
		const { styleVariations } = this.props;

		const splitPremiumVariations =
			! this.props.isExternallyManagedTheme &&
			! this.props.isThemePurchased &&
			! this.props.isBundledSoftwareSet &&
			! this.props.isPremium;

		return (
			styleVariations.length > 0 && (
				<ThemeStyleVariations
					description={ this.getStyleVariationDescription() }
					splitPremiumVariations={ splitPremiumVariations }
					selectedVariation={ this.getSelectedStyleVariation() }
					variations={ styleVariations }
					onClick={ this.onStyleVariationClick }
				/>
			)
		);
	};

	renderDescription = () => {
		if ( this.props.descriptionLong ) {
			// eslint-disable-next-line react/no-danger
			return <div dangerouslySetInnerHTML={ { __html: this.props.descriptionLong } } />;
		}
		// description doesn't contain any formatting, so we don't need to dangerouslySetInnerHTML
		return <div>{ this.props.description }</div>;
	};

	renderStagingPaidThemeNotice = () => {
		if ( ! this.shouldRenderForStaging() ) {
			return null;
		}
		const { translate, productionSiteSlug, themeId } = this.props;

		let url = '';
		if ( productionSiteSlug ) {
			url = `/theme/${ themeId }/${ productionSiteSlug }`;
		}

		return (
			<Banner
				disableHref={ url === '' }
				icon="notice"
				href={ url }
				title={ translate( 'Paid themes cannot be purchased on staging sites' ) }
				description={ translate( 'Subscribe to this premium theme on your production site.' ) }
			/>
		);
	};

	renderNextTheme = () => {
		const { next, siteSlug, translate, locale, isLoggedIn } = this.props;
		const sitePart = siteSlug ? `/${ siteSlug }` : '';

		const nextThemeHref = localizeThemesPath(
			`/theme/${ next }${ sitePart }`,
			locale,
			! isLoggedIn
		);

		return (
			<div onClick={ this.trackNextThemeClick } role="presentation">
				<SectionHeader href={ nextThemeHref } label={ translate( 'Next theme' ) } />
			</div>
		);
	};

	renderOverviewTab = () => {
		const { download, isWpcomTheme, siteSlug, taxonomies, isPremium } = this.props;

		return (
			<div>
				<Card className="theme__sheet-content">{ this.renderDescription() }</Card>
				<div className="theme__sheet-features">
					<ThemeFeaturesCard
						taxonomies={ taxonomies }
						siteSlug={ siteSlug }
						isWpcomTheme={ isWpcomTheme }
						onClick={ this.trackFeatureClick }
					/>
				</div>
				{ download && ! isPremium && <ThemeDownloadCard href={ download } /> }
			</div>
		);
	};

	renderSetupTab = () => {
		/* eslint-disable react/no-danger */
		return (
			<div>
				<Card className="theme__sheet-content">
					<div dangerouslySetInnerHTML={ { __html: this.props.supportDocumentation } } />
				</Card>
			</div>
		);
		/* eslint-enable react/no-danger */
	};

	renderSupportContactUsCard = ( buttonCount ) => {
		return (
			<Card className="theme__sheet-card-support">
				<Gridicon icon="help-outline" size={ 48 } />
				<div className="theme__sheet-card-support-details">
					{ this.props.translate( 'Need extra help?' ) }
					<small>{ this.props.translate( 'Get in touch with our support team' ) }</small>
				</div>
				<Button
					primary={ buttonCount === 1 }
					href="/help/contact/"
					onClick={ this.trackContactUsClick }
				>
					{ this.props.translate( 'Contact us' ) }
				</Button>
			</Card>
		);
	};

	renderSupportThemeForumCard = ( buttonCount ) => {
		if ( ! this.props.forumUrl ) {
			return null;
		}

		const description = this.props.isWporg
			? this.props.translate( 'Get help from the theme author and WordPress.org community' )
			: this.props.translate( 'Get help from volunteers and staff' );

		return (
			<Card className="theme__sheet-card-support">
				<Gridicon icon="comment" size={ 48 } />
				<div className="theme__sheet-card-support-details">
					{ this.props.translate( 'Have a question about this theme?' ) }
					<small>{ description }</small>
				</div>
				<Button
					primary={ buttonCount === 1 }
					href={ localizeUrl( this.props.forumUrl ) }
					onClick={ this.trackThemeForumClick }
				>
					{ this.props.translate( 'Visit forum' ) }
				</Button>
			</Card>
		);
	};

	renderSupportTab = () => {
		const {
			author,
			isCurrentUserPaid,
			isStandaloneJetpack,
			forumUrl,
			isWpcomTheme,
			isLoggedIn,
			translate,
		} = this.props;
		let buttonCount = 1;
		let renderedTab = null;

		if ( isLoggedIn ) {
			renderedTab = (
				<div>
					{ isCurrentUserPaid &&
						( isWpcomTheme || author === 'Automattic' ) &&
						! isStandaloneJetpack &&
						this.renderSupportContactUsCard( buttonCount++ ) }
					{ forumUrl && this.renderSupportThemeForumCard( buttonCount++ ) }
				</div>
			);

			// No card has been rendered
			if ( buttonCount === 1 ) {
				renderedTab = (
					<Card className="theme__sheet-card-support">
						<Gridicon icon="notice-outline" size={ 48 } />
						<div className="theme__sheet-card-support-details">
							{ translate(
								'Help and support for this theme is not offered by WordPress.com. {{InlineSupportLink/}}',
								{
									components: {
										InlineSupportLink: (
											<InlineSupportLink supportContext="themes-unsupported" showIcon={ false } />
										),
									},
								}
							) }
							<small>
								{ translate( 'Contact the theme developer directly for help with this theme.' ) }
							</small>
						</div>
					</Card>
				);
			}
		} else {
			// Logged out
			renderedTab = (
				<Card className="theme__sheet-card-support">
					<Gridicon icon="help" size={ 48 } />
					<div className="theme__sheet-card-support-details">
						{ translate( 'Have a question about this theme?' ) }
						<small>
							{ translate( 'Pick this design and start a site with us, we can help!', {
								context: 'Logged out theme support message',
							} ) }
						</small>
					</div>
				</Card>
			);
		}

		return renderedTab;
	};

	getDefaultOptionLabel = () => {
		const {
			defaultOption,
			isActive,
			isLoggedIn,
			isPremium,
			isThemePurchased,
			translate,
			isExternallyManagedTheme,
			isSiteEligibleForManagedExternalThemes,
			isMarketplaceThemeSubscribed,
			isThemeActivationSyncStarted,
		} = this.props;
		const { isAtomicTransferCompleted } = this.state;
		if ( isActive ) {
			// Customize site
			return (
				<span className="theme__sheet-customize-button">
					<Gridicon icon="external" />
					{ translate( 'Customize site' ) }
				</span>
			);
		} else if ( isLoggedIn ) {
			if ( isPremium && ! isThemePurchased && ! isExternallyManagedTheme ) {
				// upgrade plan
				return translate( 'Upgrade to activate', {
					comment:
						'label prompting user to upgrade the WordPress.com plan to activate a certain theme',
				} );
			} else if (
				isExternallyManagedTheme &&
				! isMarketplaceThemeSubscribed &&
				! isSiteEligibleForManagedExternalThemes
			) {
				return translate( 'Upgrade to subscribe' );
			} else if (
				isExternallyManagedTheme &&
				! isMarketplaceThemeSubscribed &&
				isSiteEligibleForManagedExternalThemes
			) {
				return translate( 'Subscribe to activate' );
			} else if ( isThemeActivationSyncStarted && ! isAtomicTransferCompleted ) {
				return (
					<span className="theme__sheet-customize-button spin">
						<Gridicon icon="sync" />
						{ translate( 'Activate this design' ) }
					</span>
				);
			}
			// else: activate
			return translate( 'Activate this design' );
		}
		return defaultOption.label;
	};

	renderRetired = () => {
		const { translate, locale, isLoggedIn } = this.props;
		return (
			<div className="theme__sheet-content">
				<Card className="theme__retired-theme-message">
					<Gridicon icon="cross-circle" size={ 48 } />
					<div className="theme__retired-theme-message-details">
						<div className="theme__retired-theme-message-details-title">
							{ this.props.translate( 'This theme is retired' ) }
							<InlineSupportLink supportContext="themes-retired" showText={ false } />
						</div>
						<div>
							{ this.props.translate(
								'We invite you to try out a newer theme; start by browsing our WordPress theme directory.'
							) }
						</div>
					</div>
					<Button primary={ true } href={ localizeThemesPath( '/themes/', locale, ! isLoggedIn ) }>
						{ translate( 'See all themes' ) }
					</Button>
				</Card>

				{ this.isRemoved() && (
					<Card>
						<p>
							{ this.props.translate(
								'This theme has been renamed to reflect that support for it is now provided directly by WordPress.com. The theme will continue to work as before.'
							) }
						</p>
					</Card>
				) }
				<div className="theme__sheet-footer-line">
					<Gridicon icon="my-sites" />
				</div>
			</div>
		);
	};

	renderButton = () => {
		const { getUrl, key } = this.props.defaultOption;
		const label = this.getDefaultOptionLabel();
		const placeholder = <span className="theme__sheet-button-placeholder">loading......</span>;
		const { isActive, isExternallyManagedTheme, isLoggedIn } = this.props;

		return (
			<Button
				className="theme__sheet-primary-button"
				href={
					getUrl && ( key === 'customize' || ! isExternallyManagedTheme || ! isLoggedIn )
						? this.appendSelectedStyleVariationToUrl( getUrl( this.props.themeId ) )
						: null
				}
				onClick={ () => {
					this.props.recordTracksEvent( 'calypso_theme_sheet_primary_button_click', {
						theme: this.props.themeId,
						...( key && { action: key } ),
					} );

					this.onButtonClick();
				} }
				primary
				disabled={ this.state.disabledButton }
				target={ isActive ? '_blank' : null }
			>
				{ this.isLoaded() ? label : placeholder }
			</Button>
		);
	};

	renderUnlockStyleButton = () => {
		return (
			<Button
				className="theme__sheet-primary-button"
				primary
				disabled={ this.isLoading() }
				onClick={ this.onUnlockStyleButtonClick }
			>
				{ this.getDefaultOptionLabel() }
			</Button>
		);
	};

	appendSelectedStyleVariationToUrl = ( url ) => {
		const { selectedStyleVariationSlug } = this.props;
		if ( ! selectedStyleVariationSlug ) {
			return url;
		}

		const [ base, query ] = url.split( '?' );
		const params = new URLSearchParams( query );

		params.set( 'style_variation', selectedStyleVariationSlug );
		return `${ base }${ params.toString().length ? `?${ params.toString() }` : '' }`;
	};

	getSelectedStyleVariation = () => {
		const { selectedStyleVariationSlug, styleVariations } = this.props;
		return styleVariations.find( ( variation ) => variation.slug === selectedStyleVariationSlug );
	};

	goBack = () => {
		const { backPath, locale, isLoggedIn, themeId } = this.props;
		this.props.recordTracksEvent( 'calypso_theme_sheet_back_click', { theme_name: themeId } );
		page( localizeThemesPath( backPath, locale, ! isLoggedIn ) );
	};

	getBannerUpsellTitle = () => {
		const {
			isBundledSoftwareSet,
			isExternallyManagedTheme,
			translate,
			isSiteEligibleForManagedExternalThemes,
			isMarketplaceThemeSubscribed,
		} = this.props;

		if ( isBundledSoftwareSet && ! isExternallyManagedTheme ) {
			return translate( 'Access this WooCommerce theme with a Business plan!' );
		} else if ( isExternallyManagedTheme ) {
			if ( ! isMarketplaceThemeSubscribed && ! isSiteEligibleForManagedExternalThemes ) {
				return translate( 'Upgrade to a Business plan and subscribe to this theme!' );
			}
			return translate( 'Subscribe to this premium theme!' );
		}

		return translate( 'Access this theme for FREE with a Premium or Business plan!' );
	};

	getBannerUpsellDescription = () => {
		const {
			isBundledSoftwareSet,
			isExternallyManagedTheme,
			translate,
			isSiteEligibleForManagedExternalThemes,
			isMarketplaceThemeSubscribed,
		} = this.props;

		if ( isBundledSoftwareSet && ! isExternallyManagedTheme ) {
			return translate(
				'This theme comes bundled with the WooCommerce plugin. Upgrade to a Business plan to select this theme and unlock all its features.'
			);
		} else if ( isExternallyManagedTheme ) {
			if ( ! isMarketplaceThemeSubscribed && ! isSiteEligibleForManagedExternalThemes ) {
				return translate(
					'Unlock this theme by upgrading to a Business plan and subscribing to this premium theme.'
				);
			}
			return translate( 'Subscribe to this premium theme and unlock all its features.' );
		}

		return translate(
			'Instantly unlock all premium themes, more storage space, advanced customization, video support, and more when you upgrade.'
		);
	};

	getPremiumGlobalStylesEventProps = () => {
		const { selectedStyleVariationSlug, themeId } = this.props;
		return {
			theme_name: themeId,
			style_variation: selectedStyleVariationSlug ?? DEFAULT_GLOBAL_STYLES_VARIATION_SLUG,
		};
	};

	onPremiumGlobalStylesUpgradeModalCheckout = () => {
		this.props.recordTracksEvent(
			'calypso_theme_sheet_global_styles_gating_modal_checkout_button_click',
			this.getPremiumGlobalStylesEventProps()
		);

		const { globalStylesOnPersonalExperiment } = this.props;
		const plan = globalStylesOnPersonalExperiment ? 'personal' : 'premium';

		const params = new URLSearchParams();
		params.append( 'redirect_to', window.location.href.replace( window.location.origin, '' ) );

		this.setState( { showUnlockStyleUpgradeModal: false } );
		page( `/checkout/${ this.props.siteSlug || '' }/${ plan }?${ params.toString() }` );
	};

	onPremiumGlobalStylesUpgradeModalTryStyle = () => {
		this.props.recordTracksEvent(
			'calypso_theme_sheet_global_styles_gating_modal_try_button_click',
			this.getPremiumGlobalStylesEventProps()
		);

		this.setState( { showUnlockStyleUpgradeModal: false } );
		this.onButtonClick();
	};

	onPremiumGlobalStylesUpgradeModalClose = () => {
		this.props.recordTracksEvent(
			'calypso_theme_sheet_global_styles_gating_modal_close_button_click',
			this.getPremiumGlobalStylesEventProps()
		);

		this.setState( { showUnlockStyleUpgradeModal: false } );
	};

	onAtomicThemeActive = () => {
		if ( ! this.state.isAtomicTransferCompleted ) {
			this.setState( {
				isAtomicTransferCompleted: true,
			} );

			const { isAtomic, siteSlug, themeId } = this.props;
			if ( ! isAtomic ) {
				const newSiteSlug = siteSlug.replace( /\b.wordpress.com/, '.wpcomstaging.com' );
				return page( `/theme/${ themeId }/${ newSiteSlug }` );
			}
		}
	};

	onAtomicThemeActiveFailure = ( message ) => {
		this.props.errorNotice( message );
	};

	getStyleVariationDescription = () => {
		const { defaultOption, isActive, isWpcomTheme, themeId, shouldLimitGlobalStyles, translate } =
			this.props;

		if ( isActive && defaultOption.getUrl ) {
			return translate( 'Open the {{a}}site editor{{/a}} to change your site’s style.', {
				components: {
					a: (
						<a href={ defaultOption.getUrl( themeId ) } target="_blank" rel="noopener noreferrer" />
					),
				},
			} );
		}

		if ( ! shouldLimitGlobalStyles || isWpcomTheme ) {
			return;
		}

		return translate( 'Additional styles require the Business plan or higher.' );
	};

	renderSheet = () => {
		const section = this.validateSection( this.props.section );
		const {
			themeId,
			siteId,
			siteSlug,
			retired,
			styleVariations,
			isBundledSoftwareSet,
			translate,
			isLoggedIn,
			isPremium,
			isThemePurchased,
			isSiteBundleEligible,
			isSiteEligibleForManagedExternalThemes,
			isMarketplaceThemeSubscribed,
			isExternallyManagedTheme,
			isThemeActivationSyncStarted,
		} = this.props;

		const analyticsPath = `/theme/${ themeId }${ section ? '/' + section : '' }${
			siteId ? '/:site' : ''
		}`;
		const analyticsPageTitle = `Themes > Details Sheet${
			section ? ' > ' + titlecase( section ) : ''
		}${ siteId ? ' > Site' : '' }`;

		let plansUrl = '/plans';

		if ( ! isLoggedIn ) {
			plansUrl = localizeUrl( 'https://wordpress.com/pricing' );
		} else if ( siteSlug ) {
			const redirectTo = `/theme/${ themeId }${ section ? '/' + section : '' }/${ siteSlug }`;
			const plan = isExternallyManagedTheme || isBundledSoftwareSet ? PLAN_BUSINESS : PLAN_PREMIUM;

			const feature =
				PLAN_PREMIUM === plan ? FEATURE_PREMIUM_THEMES_V2 : FEATURE_UPLOAD_THEMES_PLUGINS;

			plansUrl =
				plansUrl +
				`/${ siteSlug }/?plan=${ plan }&feature=${ feature }&redirect_to=${ redirectTo }`;
		}

		const launchPricing = () => window.open( plansUrl, '_blank' );

		const { canonicalUrl, description, name: themeName, seo_title, seo_description } = this.props;

		const title = seo_title
			? seo_title
			: translate( '%(themeName)s Theme', {
					args: { themeName },
			  } );

		const metas = [
			{ property: 'og:title', content: title },
			{ property: 'og:url', content: canonicalUrl },
			{ property: 'og:image', content: this.props.screenshot },
			{ property: 'og:type', content: 'website' },
			{ property: 'og:site_name', content: 'WordPress.com' },
		];

		if ( seo_description || description ) {
			metas.push( {
				name: 'description',
				property: 'og:description',
				content: decodeEntities( seo_description || description ),
			} );
		}

		if ( this.props.retired ) {
			metas.push( {
				name: 'robots',
				content: 'noindex',
			} );
		}

		let pageUpsellBanner;
		let previewUpsellBanner;

		// Show theme upsell banner on Simple sites.
		const hasWpComThemeUpsellBanner =
			this.hasWpComThemeUpsellBanner() && ! this.shouldRenderForStaging();
		// Show theme upsell banner on Jetpack sites.
		const hasWpOrgThemeUpsellBanner =
			this.hasWpOrgThemeUpsellBanner() && ! this.shouldRenderForStaging();
		// Show theme upsell banner on Atomic sites.
		const hasThemeUpsellBannerAtomic =
			this.hasThemeUpsellBannerAtomic() && ! this.shouldRenderForStaging();

		const hasUpsellBanner =
			hasWpComThemeUpsellBanner || hasWpOrgThemeUpsellBanner || hasThemeUpsellBannerAtomic;

		let onClick = null;

		if ( isExternallyManagedTheme && isLoggedIn ) {
			onClick = this.onButtonClick;
		} else if ( ! isLoggedIn ) {
			onClick = launchPricing;
		}

		const upsellNudgeClasses = classNames( 'theme__page-upsell-banner', {
			'theme__page-upsell-disabled': this.state.disabledButton,
		} );

		if ( hasWpComThemeUpsellBanner ) {
			const forceDisplay =
				( isPremium && ! isThemePurchased ) ||
				( isBundledSoftwareSet && ! isSiteBundleEligible ) ||
				( isExternallyManagedTheme &&
					( ! isMarketplaceThemeSubscribed || ! isSiteEligibleForManagedExternalThemes ) );

			const upsellNudgePlan =
				isExternallyManagedTheme || isBundledSoftwareSet ? PLAN_BUSINESS : PLAN_PREMIUM;
			pageUpsellBanner = (
				<UpsellNudge
					plan={ upsellNudgePlan }
					className={ upsellNudgeClasses }
					title={ this.getBannerUpsellTitle() }
					description={ preventWidows( this.getBannerUpsellDescription() ) }
					event="themes_plan_particular_free_with_plan"
					feature={ WPCOM_FEATURES_PREMIUM_THEMES }
					forceHref={ onClick === null }
					disableHref={ onClick !== null }
					onClick={ null === onClick ? noop : onClick }
					href={ plansUrl }
					showIcon={ true }
					forceDisplay={ forceDisplay }
					displayAsLink={ onClick !== null }
				/>
			);
		}

		if ( hasWpOrgThemeUpsellBanner || hasThemeUpsellBannerAtomic ) {
			const themeInstallationURL = `/marketplace/theme/${ themeId }/install/${ siteSlug }`;
			pageUpsellBanner = (
				<UpsellNudge
					plan={ PLAN_BUSINESS }
					className="theme__page-upsell-banner"
					onClick={ () => this.props.setProductToBeInstalled( themeId, siteSlug ) }
					title={ translate( 'Access this third-party theme with the Business plan!' ) }
					description={ preventWidows(
						translate(
							'Instantly unlock thousands of different themes and install your own when you upgrade to the Business plan.'
						)
					) }
					forceHref
					feature={ FEATURE_UPLOAD_THEMES }
					forceDisplay
					href={
						siteId
							? `/checkout/${ siteSlug }/business?redirect_to=${ themeInstallationURL }`
							: localizeUrl( 'https://wordpress.com/start/business' )
					}
					showIcon
					event="theme_upsell_plan_click"
					tracksClickName="calypso_theme_upsell_plan_click"
					tracksClickProperties={ { theme_id: themeId, theme_name: themeName } }
				/>
			);
		}

		if ( hasUpsellBanner ) {
			previewUpsellBanner = cloneElement( pageUpsellBanner, {
				className: 'theme__preview-upsell-banner',
			} );
		}

		const isRemoved = this.isRemoved();

		const className = classNames( 'theme__sheet', {
			'is-with-upsell-banner': hasUpsellBanner,
		} );
		const columnsClassName = classNames( 'theme__sheet-columns', {
			'is-removed': isRemoved,
		} );

		return (
			<Main className={ className }>
				<QueryCanonicalTheme themeId={ this.props.themeId } siteId={ siteId } />
				<QueryProductsList />
				<QueryUserPurchases />
				{
					siteId && (
						<QuerySitePurchases siteId={ siteId } />
					) /* TODO: Make QuerySitePurchases handle falsey siteId */
				}
				<QuerySitePlans siteId={ siteId } />
				<DocumentHead title={ title } meta={ metas } />
				<PageViewTracker
					path={ analyticsPath }
					title={ analyticsPageTitle }
					properties={ { is_logged_in: isLoggedIn } }
				/>
				<AsyncLoad require="calypso/components/global-notices" placeholder={ null } id="notices" />
				{
					siteId && (
						<QueryActiveTheme siteId={ siteId } />
					) /* TODO: Make QueryActiveTheme handle falsey siteId */
				}
				<ThanksModal source="details" themeId={ this.props.themeId } />
				<AutoLoadingHomepageModal source="details" />
				<div className="theme__sheet-action-bar-container">
					<HeaderCake
						className="theme__sheet-action-bar"
						backText={ translate( 'Back to themes' ) }
						onClick={ this.goBack }
						alwaysShowBackText
					/>
				</div>
				<div className={ columnsClassName }>
					<div className="theme__sheet-column-header">
						{ pageUpsellBanner }
						{ this.renderStagingPaidThemeNotice() }
						{ this.renderHeader() }
					</div>
					<div className="theme__sheet-column-left">
						{ ! retired && this.renderSectionContent( section ) }
						{ retired && this.renderRetired() }
					</div>
					{ ! isRemoved && (
						<div className="theme__sheet-column-right">
							{ styleVariations.length ? this.renderWebPreview() : this.renderScreenshot() }
						</div>
					) }
				</div>
				<ThemePreview belowToolbar={ previewUpsellBanner } />
				<PremiumGlobalStylesUpgradeModal
					checkout={ this.onPremiumGlobalStylesUpgradeModalCheckout }
					tryStyle={ this.onPremiumGlobalStylesUpgradeModalTryStyle }
					closeModal={ this.onPremiumGlobalStylesUpgradeModalClose }
					isOpen={ this.state.showUnlockStyleUpgradeModal }
				/>
				<PerformanceTrackerStop />
				{ isThemeActivationSyncStarted && (
					<SyncActiveTheme
						siteId={ siteId }
						themeId={ themeId }
						onAtomicThemeActive={ this.onAtomicThemeActive }
						onFailure={ this.onAtomicThemeActiveFailure }
					/>
				) }
				<EligibilityWarningModal />
			</Main>
		);
	};

	render() {
		if ( this.props.error ) {
			return <ThemeNotFoundError />;
		}

		return this.renderSheet();
	}
}

const withSiteGlobalStylesStatus = createHigherOrderComponent(
	( Wrapped ) => ( props ) => {
		const { siteId } = props;
<<<<<<< HEAD
		const { shouldLimitGlobalStyles } = useSiteGlobalStylesStatus( siteId || -1 );
		const [ , experiment ] = useExperiment( 'calypso_global_styles_personal' );
		return (
			<Wrapped
				{ ...props }
				shouldLimitGlobalStyles={ shouldLimitGlobalStyles }
				globalStylesOnPersonalExperiment={ experiment?.variationName === 'treatment' }
			/>
		);
=======
		const { shouldLimitGlobalStyles } = useSiteGlobalStylesStatus( siteId );
		return <Wrapped { ...props } shouldLimitGlobalStyles={ shouldLimitGlobalStyles } />;
>>>>>>> 4bed13fb
	},
	'withSiteGlobalStylesStatus'
);

const ConnectedThemeSheet = connectOptions( ThemeSheet );

const ThemeSheetWithOptions = ( props ) => {
	const {
		siteId,
		isActive,
		isLoggedIn,
		isPremium,
		isThemePurchased,
		isStandaloneJetpack,
		demoUrl,
		showTryAndCustomize,
		isBundledSoftwareSet,
		isExternallyManagedTheme,
		isSiteEligibleForManagedExternalThemes,
		isMarketplaceThemeSubscribed,
	} = props;

	let defaultOption;
	let secondaryOption = 'tryandcustomize';
	const needsJetpackPlanUpgrade = isStandaloneJetpack && isPremium && ! isThemePurchased;

	if ( ! showTryAndCustomize ) {
		secondaryOption = null;
	}

	if ( ! isLoggedIn ) {
		defaultOption = 'signup';
		secondaryOption = null;
	} else if ( isActive ) {
		defaultOption = 'customize';
	} else if ( needsJetpackPlanUpgrade ) {
		defaultOption = 'upgradePlan';
	} else if ( isExternallyManagedTheme && ! isSiteEligibleForManagedExternalThemes ) {
		defaultOption = 'upgradePlanForExternallyManagedThemes';
	} else if (
		isExternallyManagedTheme &&
		isSiteEligibleForManagedExternalThemes &&
		! isMarketplaceThemeSubscribed
	) {
		defaultOption = 'subscribe';
	} else if ( isPremium && ! isThemePurchased && ! isBundledSoftwareSet ) {
		defaultOption = 'purchase';
	} else if ( isPremium && ! isThemePurchased && isBundledSoftwareSet ) {
		defaultOption = 'upgradePlanForBundledThemes';
	} else {
		defaultOption = 'activate';
	}

	return (
		<ConnectedThemeSheet
			{ ...props }
			demo_uri={ demoUrl }
			siteId={ siteId }
			defaultOption={ defaultOption }
			secondaryOption={ secondaryOption }
			source="showcase-sheet"
		/>
	);
};

export default connect(
	( state, { id } ) => {
		const themeId = id;
		const siteId = getSelectedSiteId( state );
		const siteSlug = getSiteSlug( state, siteId );
		const isWpcomTheme = isThemeWpcom( state, themeId );
		const backPath = getBackPath( state );
		const isCurrentUserPaid = isUserPaid( state );
		const theme = getCanonicalTheme( state, siteId, themeId );
		const error = theme
			? false
			: getThemeRequestErrors( state, themeId, 'wpcom' ) ||
			  getThemeRequestErrors( state, themeId, siteId );
		const englishUrl = 'https://wordpress.com' + getThemeDetailsUrl( state, themeId );

		const isAtomic = isSiteAutomatedTransfer( state, siteId );
		const isWpcomStaging = isSiteWpcomStaging( state, siteId );
		const productionSite = getProductionSiteForWpcomStaging( state, siteId );
		const productionSiteSlug = getSiteSlug( state, productionSite?.ID );
		const isJetpack = isJetpackSite( state, siteId );
		const isStandaloneJetpack = isJetpack && ! isAtomic;

		const isExternallyManagedTheme = getIsExternallyManagedTheme( state, theme?.id );
		const isLoading =
			getIsLoadingCart( state ) ||
			( isExternallyManagedTheme && Object.values( getProductsList( state ) ).length === 0 );

		const isMarketplaceThemeSubscribed =
			isExternallyManagedTheme && getIsMarketplaceThemeSubscribed( state, theme?.id, siteId );

		return {
			...theme,
			themeId,
			price: getPremiumThemePrice( state, themeId, siteId ),
			error,
			siteId,
			siteSlug,
			backPath,
			isCurrentUserPaid,
			isWpcomTheme,
			isWporg: isWporgTheme( state, themeId ),
			isWpcomStaging,
			productionSiteSlug,
			isLoggedIn: isUserLoggedIn( state ),
			isActive: isThemeActive( state, themeId, siteId ),
			isJetpack,
			isAtomic,
			isStandaloneJetpack,
			isVip: isVipSite( state, siteId ),
			isPremium: isThemePremium( state, themeId ),
			isThemePurchased: isPremiumThemeAvailable( state, themeId, siteId ),
			isBundledSoftwareSet: doesThemeBundleSoftwareSet( state, themeId ),
			isSiteBundleEligible: isSiteEligibleForBundledSoftware( state, siteId ),
			forumUrl: getThemeForumUrl( state, themeId, siteId ),
			hasUnlimitedPremiumThemes: siteHasFeature( state, siteId, WPCOM_FEATURES_PREMIUM_THEMES ),
			showTryAndCustomize: shouldShowTryAndCustomize( state, themeId, siteId ),
			canUserUploadThemes: siteHasFeature( state, siteId, FEATURE_UPLOAD_THEMES ),
			// Remove the trailing slash because the page URL doesn't have one either.
			canonicalUrl: localizeUrl( englishUrl, getLocaleSlug(), false ).replace( /\/$/, '' ),
			demoUrl: getThemeDemoUrl( state, themeId, siteId ),
			isWPForTeamsSite: isSiteWPForTeams( state, siteId ),
			softLaunched: theme?.soft_launched,
			styleVariations: theme?.style_variations || [],
			selectedStyleVariationSlug: getCurrentQueryArguments( state )?.style_variation,
			isExternallyManagedTheme,
			isSiteEligibleForManagedExternalThemes: getIsSiteEligibleForManagedExternalThemes(
				state,
				siteId
			),
			isLoading,
			isMarketplaceThemeSubscribed,
			isThemeActivationSyncStarted: getIsThemeActivationSyncStarted( state, siteId, themeId ),
		};
	},
	{
		setThemePreviewOptions,
		recordTracksEvent,
		themeStartActivationSync: themeStartActivationSyncAction,
		errorNotice,
		setProductToBeInstalled: productToBeInstalled,
	}
)( withSiteGlobalStylesStatus( localize( ThemeSheetWithOptions ) ) );<|MERGE_RESOLUTION|>--- conflicted
+++ resolved
@@ -44,7 +44,6 @@
 import NavItem from 'calypso/components/section-nav/item';
 import NavTabs from 'calypso/components/section-nav/tabs';
 import PageViewTracker from 'calypso/lib/analytics/page-view-tracker';
-import { useExperiment } from 'calypso/lib/explat';
 import { decodeEntities, preventWidows } from 'calypso/lib/formatting';
 import { PerformanceTrackerStop } from 'calypso/lib/performance-tracking';
 import AutoLoadingHomepageModal from 'calypso/my-sites/themes/auto-loading-homepage-modal';
@@ -1456,20 +1455,16 @@
 const withSiteGlobalStylesStatus = createHigherOrderComponent(
 	( Wrapped ) => ( props ) => {
 		const { siteId } = props;
-<<<<<<< HEAD
-		const { shouldLimitGlobalStyles } = useSiteGlobalStylesStatus( siteId || -1 );
-		const [ , experiment ] = useExperiment( 'calypso_global_styles_personal' );
+		const { shouldLimitGlobalStyles, globalStylesInPersonalPlan } =
+			useSiteGlobalStylesStatus( siteId );
+
 		return (
 			<Wrapped
 				{ ...props }
 				shouldLimitGlobalStyles={ shouldLimitGlobalStyles }
-				globalStylesOnPersonalExperiment={ experiment?.variationName === 'treatment' }
+				globalStylesInPersonalPlan={ globalStylesInPersonalPlan }
 			/>
 		);
-=======
-		const { shouldLimitGlobalStyles } = useSiteGlobalStylesStatus( siteId );
-		return <Wrapped { ...props } shouldLimitGlobalStyles={ shouldLimitGlobalStyles } />;
->>>>>>> 4bed13fb
 	},
 	'withSiteGlobalStylesStatus'
 );
