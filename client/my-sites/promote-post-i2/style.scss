--- conflicted
+++ resolved
@@ -15,7 +15,6 @@
 	background-color: transparent;
 }
 
-<<<<<<< HEAD
 body.is-section-promote-post {
 	.layout__content {
 		position: relative;
@@ -67,10 +66,7 @@
 	}
 }
 
-.promote-post {
-=======
 .promote-post-i2 {
->>>>>>> 143f6ca9
 	@media (min-width: 481px) {
 		.section-nav-tab {
 			margin-right: 16px;
