@import "@automattic/color-studio/dist/color-variables";
@import "@automattic/components/src/styles/typography";

@mixin promote-post-i2-font {
	color: $studio-gray-60;
	font-family: $font-sf-pro-text;
	font-weight: 400;
	font-size: 0.875rem;
	font-style: normal;
	letter-spacing: -0.15px;
	line-height: 1.43;
}

.notouch .promote-post-i2 .section-nav-tab__link:hover {
	background-color: transparent;
}

body.is-section-promote-post-i2 {
	.layout__content {
		position: relative;
		margin: 0;
		padding: calc(32px + 24px) 0 32px var(--sidebar-width-max);

		.main {
			margin: 0;

			&.is-wide-layout {
				max-width: 100%; // 1040px

				.section-nav-tabs__list {
					margin: 0 64px;
					max-width: 1040px;
					width: 100%;
				}

				.promote-post-i2__search-bar-wrapper,
				.posts-list__table,
<<<<<<< HEAD
				.campaigns-list__table {
=======
				.campaigns-list__table,
				.posts-list__loading-container,
				.campaigns-list__loading-container {
>>>>>>> 033fcffc
					margin: 0 64px;
					max-width: 1040px;
					width: calc(100% - 128px);
				}
			}

			.advertising__page-header {
				// Without a banner
				.formatted-header__title {
					color: $studio-gray-100;
					font-family: $font-sf-pro-display;
					font-style: normal;
					font-weight: 500;
					font-size: 1.5rem;
					letter-spacing: 0.36px;
					line-height: 1.33;
				}

				// With a banner
				&_has-banner .formatted-header__title {
					font-family: $font-sf-pro-text;
					font-size: 0.875rem;
					letter-spacing: -0.15px;
					line-height: 1.43;
				}
			}
		}
	}
}

.promote-post-i2 {
	@media (min-width: 481px) {
		.section-nav-tab {
			margin-right: 16px;

			&__link {
				padding: 16px 0;

				.section-nav-tab__text {
					@include promote-post-i2-font;
					color: $studio-gray-100;

					.count {
						background: $studio-gray-0;
						border: none;
						border-radius: 2px;
						color: $studio-gray-80;
						font-family: $font-sf-pro-text;
						font-weight: 500;
						font-size: 0.875rem;
						line-height: 1.67;
						padding: 0 8px;
					}
				}
			}
		}
	}

	.section-nav {
		box-shadow: inset 0 -1px 0 rgba(0, 0, 0, 0.05);
	}

	.search {
		border: 1px solid #ddd;
		border-radius: 4px;

		&.is-open .search__open-icon {
			fill: $studio-gray-30;
		}
	}

	&__search-bar-wrapper {
		.form-text-input.search__input {
			@include promote-post-i2-font;
			// border-radius: 4px;
			height: calc(100% - 4px) !important;
			margin: 2px 2px 2px 0;
		}

		.search__icon-navigation {
			margin: 2px 0 2px 2px;
		}
	}

	.select-dropdown__header {
		border-color: $studio-gray-30 !important;
		border-radius: 4px;
	}
}

.promote-post-i2__loading-container {
	text-align: center;
}

.promote-post-i2__header-container {
	display: flex;
	flex-direction: row;
	align-items: center;

	.promote-post-i2__heading {
		flex: 1;
	}
}

.promote-post-i2__footer {
	text-align: center;
	margin: 24px 0;

	a {
		color: var(--studio-gray-60);
		text-decoration: underline;
	}
}

.promote-post-i2__empty-content {
	.empty-content__title {
		font-size: $font-body-large;
		font-weight: bold;
	}

	.empty-content__line {
		font-weight: normal;
		font-size: $font-body;
	}
}

.is-mobile-app-view {
	.advertising__page-header,
	.promote-post-i2 .posts-list-banner__container,
	.promote-post-i2 .section-nav,
	.promote-post-i2 .post-item__link {
		display: none;
	}
	.layout.has-no-masterbar.is-group-sites.is-section-promote-post-i2 .layout__content {
		padding-top: 0;
	}

	.layout__primary .main {
		padding-bottom: 0;
	}
}<|MERGE_RESOLUTION|>--- conflicted
+++ resolved
@@ -35,13 +35,9 @@
 
 				.promote-post-i2__search-bar-wrapper,
 				.posts-list__table,
-<<<<<<< HEAD
-				.campaigns-list__table {
-=======
 				.campaigns-list__table,
 				.posts-list__loading-container,
 				.campaigns-list__loading-container {
->>>>>>> 033fcffc
 					margin: 0 64px;
 					max-width: 1040px;
 					width: calc(100% - 128px);
