import page from 'page';
import { makeLayout, render as clientRender } from 'calypso/controller';
import { getSiteFragment } from 'calypso/lib/route';
import { navigation, sites, siteSelection } from 'calypso/my-sites/controller';
<<<<<<< HEAD
import { promotedPosts, redirectToPrimarySite, campaignDetails } from './controller';
=======
import getPrimarySiteSlug from 'calypso/state/selectors/get-primary-site-slug';
import { promoteWidget, promotedPosts } from './controller';
import { getAdvertisingDashboardPath } from './utils';

export const redirectToPrimarySite = ( context, next ) => {
	const siteFragment = context.params.site || getSiteFragment( context.path );

	if ( siteFragment ) {
		return next();
	}

	const state = context.store.getState();
	const primarySiteSlug = getPrimarySiteSlug( state );
	if ( primarySiteSlug !== null ) {
		page( getAdvertisingDashboardPath( `/${ primarySiteSlug }` ) );
	} else {
		siteSelection( context, next );
		page( getAdvertisingDashboardPath( '' ) );
	}
};
>>>>>>> 2dfbefa2

export default () => {
	page(
		getAdvertisingDashboardPath( '/' ),
		redirectToPrimarySite,
		sites,
		makeLayout,
		clientRender
	);

	page(
		getAdvertisingDashboardPath( '/:site?/promote/:item?' ),
		redirectToPrimarySite,
		siteSelection,
		navigation,
		promoteWidget,
		makeLayout,
		clientRender
	);

	page(
		getAdvertisingDashboardPath( '/:site?/:tab?' ),
		redirectToPrimarySite,
		siteSelection,
		navigation,
		promotedPosts,
		makeLayout,
		clientRender
	);

	page(
<<<<<<< HEAD
		'/advertising/:site?/campaigns/:campaignId',
		redirectToPrimarySite,
		campaignDetails,
		navigation,
=======
		getAdvertisingDashboardPath( '/:site?/:tab?/promote/:item?' ),
		redirectToPrimarySite,
		siteSelection,
		navigation,
		promoteWidget,
>>>>>>> 2dfbefa2
		makeLayout,
		clientRender
	);
};<|MERGE_RESOLUTION|>--- conflicted
+++ resolved
@@ -2,11 +2,8 @@
 import { makeLayout, render as clientRender } from 'calypso/controller';
 import { getSiteFragment } from 'calypso/lib/route';
 import { navigation, sites, siteSelection } from 'calypso/my-sites/controller';
-<<<<<<< HEAD
-import { promotedPosts, redirectToPrimarySite, campaignDetails } from './controller';
-=======
 import getPrimarySiteSlug from 'calypso/state/selectors/get-primary-site-slug';
-import { promoteWidget, promotedPosts } from './controller';
+import { promoteWidget, promotedPosts, campaignDetails } from './controller';
 import { getAdvertisingDashboardPath } from './utils';
 
 export const redirectToPrimarySite = ( context, next ) => {
@@ -25,7 +22,6 @@
 		page( getAdvertisingDashboardPath( '' ) );
 	}
 };
->>>>>>> 2dfbefa2
 
 export default () => {
 	page(
@@ -57,18 +53,20 @@
 	);
 
 	page(
-<<<<<<< HEAD
 		'/advertising/:site?/campaigns/:campaignId',
 		redirectToPrimarySite,
 		campaignDetails,
 		navigation,
-=======
+		makeLayout,
+		clientRender
+	);
+
+	page(
 		getAdvertisingDashboardPath( '/:site?/:tab?/promote/:item?' ),
 		redirectToPrimarySite,
 		siteSelection,
 		navigation,
 		promoteWidget,
->>>>>>> 2dfbefa2
 		makeLayout,
 		clientRender
 	);
