--- conflicted
+++ resolved
@@ -267,12 +267,7 @@
 	);
 
 	return (
-<<<<<<< HEAD
-		<Main wideLayout className="promote-post">
-			{ /* TODO: Do not forget removing the "Redesign page" sign */ }
-=======
 		<Main wideLayout className="promote-post-i2">
->>>>>>> 143f6ca9
 			<DocumentHead title={ translate( 'Advertising - Redesign page!' ) } />
 
 			<div className="promote-post__top-bar">
