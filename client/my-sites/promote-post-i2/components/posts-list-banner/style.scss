--- conflicted
+++ resolved
@@ -2,6 +2,36 @@
 @import "@wordpress/base-styles/breakpoints";
 
 .promote-post-i2 {
+	&__top-bar {
+		align-items: center;
+		display: flex;
+		font-family: $font-sf-pro-text;
+		justify-content: space-between;
+		margin: 0 64px 16px 64px;
+
+		@media (min-width: 661px) {
+			.formatted-header.is-left-align,
+			.formatted-header.is-right-align,
+			.formatted-header__title {
+				margin: 0;
+			}
+		}
+
+		.posts-list-banner__learn-more {
+			border: 1px solid var(--studio-gray-10);
+			padding: 13px 16px;
+
+			.inline-support-link__nowrap {
+				color: var(--studio-gray-80);
+			}
+		}
+	}
+
+	.posts-list-banner__learn-more {
+		margin-top: 0;
+		margin-right: 8px;
+	}
+
 	.posts-list-banner__container {
 		display: none;
 
@@ -23,31 +53,6 @@
 				padding: 0;
 			}
 		}
-<<<<<<< HEAD
-=======
-	}
-
-	.posts-list-banner__learn-more {
-		margin-top: 0;
-		margin-right: 8px;
-	}
-
-	.posts-list-banner__container {
-		align-items: center;
-		border: none;
-		border-radius: 0;
-		background-color: #ecf3f9;
-		color: var(--color-text);
-		display: flex;
-		font-family: $font-sf-pro-text;
-		font-style: normal;
-		font-weight: 500;
-		height: 396px;
-		justify-content: space-between;
-		letter-spacing: -0.01em;
-		margin-bottom: 0;
-		padding: 0;
->>>>>>> 8266b2eb
 
 		.posts-list-banner__title {
 			margin-bottom: 1rem;
