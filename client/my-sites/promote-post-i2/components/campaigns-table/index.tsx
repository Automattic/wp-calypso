--- conflicted
+++ resolved
@@ -11,11 +11,7 @@
 	const { campaigns } = props;
 	return (
 		<div>
-<<<<<<< HEAD
-			<table className="campaigns-list__table">
-=======
 			<table className="promote-post-i2__table">
->>>>>>> 143f6ca9
 				<thead>
 					<tr>
 						<th key="campaign">Campaign</th>
