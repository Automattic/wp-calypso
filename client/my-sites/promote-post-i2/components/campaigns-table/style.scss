--- conflicted
+++ resolved
@@ -22,11 +22,7 @@
 	}
 }
 
-<<<<<<< HEAD
-.campaigns-list__table {
-=======
 .promote-post-i2__table {
->>>>>>> 143f6ca9
 	th {
 		font-family: $font-sf-pro-text;
 		font-style: normal;
