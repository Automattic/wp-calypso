--- conflicted
+++ resolved
@@ -89,7 +89,6 @@
 				</div>
 				<div className="post-item__post-data-row post-item__post-data-row-mobile">
 					<div className="post-item__stats-mobile">
-<<<<<<< HEAD
 						{ post.type !== 'product' || ! isRunningInWooStore
 							? sprintf(
 									// translators: %s is number of post's views
@@ -97,13 +96,7 @@
 									formatNumber( viewCount, true )
 							  )
 							: post.price ?? '$0.00' }
-=======
-						{ sprintf(
-							// translators: %s is number of post's visitors
-							_n( '%s visitor', '%s visitors', viewCount ),
-							formatNumber( viewCount, true )
-						) }
->>>>>>> 5f8b0304
+
 						{ mobileStatsSeparator }
 						{ post.type !== 'product' || ! isRunningInWooStore
 							? // translators: %s is number of post's likes
