import config from '@automattic/calypso-config';
import { safeImageUrl } from '@automattic/calypso-url';
import './style.scss';
import { Button } from '@wordpress/components';
import { __ } from '@wordpress/i18n';
import page from 'page';
import { useState } from 'react';
<<<<<<< HEAD
import { useDispatch, useSelector } from 'react-redux';
import { recordDSPEntryPoint } from 'calypso/lib/promote-post';
=======
>>>>>>> f2f27031
import resizeImageUrl from 'calypso/lib/resize-image-url';
import PostRelativeTimeStatus from 'calypso/my-sites/post-relative-time-status';
import { getPostType } from 'calypso/my-sites/promote-post/utils';
<<<<<<< HEAD
import { getSelectedSiteSlug } from 'calypso/state/ui/selectors';
import { getAdvertisingDashboardPath } from '../../utils';
=======
import useOpenPromoteWidget from '../../hooks/use-open-promote-widget';
>>>>>>> f2f27031

export type BlazablePost = {
	ID: number;
	author: string;
	date: string;
	date_gtm: string;
	modified: string;
	modified_gmt: string;
	status: string;
	guid: string;
	title: string;
	type: string;
	comment_count: number;
	like_count: number;
	view_count: number;
	URL: string; // todo
	featured_image: string;
	post_thumbnail: string;
};

type Props = {
	post: BlazablePost;
};

export default function PostItem( { post }: Props ) {
	const [ loading ] = useState( false );
<<<<<<< HEAD
	const dispatch = useDispatch();
	const keyValue = 'post-' + post.ID;
	const { openModal } = useRouteModal( 'blazepress-widget', keyValue );
	const selectedSiteSlug = useSelector( getSelectedSiteSlug );

	const onClickPromote = async () => {
		if ( config.isEnabled( 'is_running_in_jetpack_site' ) ) {
			page( getAdvertisingDashboardPath( `/${ selectedSiteSlug }/posts/promote/${ keyValue }` ) );
		} else {
			openModal();
		}
		dispatch( recordDSPEntryPoint( 'promoted_posts-post_item' ) );
	};
=======

	const onClickPromote = useOpenPromoteWidget( {
		keyValue: 'post-' + post.ID,
		entrypoint: 'promoted_posts-post_item',
	} );
>>>>>>> f2f27031

	const safeUrl = safeImageUrl( post.featured_image );
	const featuredImage = safeUrl && resizeImageUrl( safeUrl, { h: 80 }, 0 );

	return (
		<tr className="post-item__row">
			<td className="post-item__post-data">
				{ featuredImage && (
					<div
						className="post-item__post-thumbnail-wrapper"
						style={ { backgroundImage: `url(${ featuredImage })` } }
					/>
				) }
				{ ! featuredImage && (
					<div className="post-item__post-thumbnail-wrapper post-item__post-thumbnail-wrapper_no-image">
						<svg // "No image found" icon
							width="20"
							height="20"
							viewBox="0 0 20 20"
							fill="none"
							xmlns="http://www.w3.org/2000/svg"
						>
							<path
								fillRule="evenodd"
								clipRule="evenodd"
								d="M17.5576 5.4415L16.4996 4.38344L15.4415 5.4415L14.5576 4.55762L15.6157 3.49956L14.5576 2.4415L15.4415 1.55762L16.4996
								2.61568L17.5576 1.55762L18.4415 2.4415L17.3834 3.49956L18.4415 4.55762L17.5576 5.4415ZM17.5 15.8333V6.85506C17.1831 6.94936 16.8475 7 16.5 7C16.4159 7 16.3326 6.99704
								16.25 6.99121V11.1306L13.769 8.71854C13.5264 8.48271 13.1402 8.48271 12.8976 8.71854L9.92167 11.6119L7.48278 10.0311C7.26548 9.89025 6.98384 9.89799 6.77461 10.0506L3.75
								12.256L3.75 4.16667C3.75 3.93655 3.93655 3.75 4.16667 3.75L13.0088 3.75C13.003 3.66742 13 3.58406 13 3.5C13 3.15251 13.0506 2.81685 13.1449 2.5L4.16667 2.5C3.24619 2.5 2.5
								3.24619 2.5 4.16667L2.5 15.8333C2.5 16.7538 3.24619 17.5 4.16667 17.5H15.8333C16.7538 17.5 17.5 16.7538 17.5 15.8333ZM3.75 13.803V15.8333C3.75 16.0635 3.93655 16.25
								4.16667 16.25H15.8333C16.0635 16.25 16.25 16.0635 16.25 15.8333V12.836L16.231 12.8555L13.3333 10.0384L10.4357 12.8555C10.2266 13.0588 9.90474 13.0905 9.66005
								12.9319L7.16369 11.3139L3.75 13.803Z"
								fill="#8C8F94"
							/>
						</svg>
					</div>
				) }
				<div className="post-item__post-title">{ post?.title || __( 'Untitled' ) }</div>
			</td>

			<td className="post-item__post-type">{ getPostType( post.type ) }</td>
			<td className="post-item__post-publish-date">
				<PostRelativeTimeStatus // TODO: adjust publish date according to Figma
					showPublishedStatus={ false }
					post={ post }
					showGridIcon={ false }
				/>
			</td>

			{ /* TODO: put the number of visitors and likes */ }
			<td className="post-item__post-views">{ post?.view_count ?? 0 }</td>
			<td className="post-item__post-likes">{ post?.like_count }</td>
			<td className="post-item__post-comments">{ post.comment_count }</td>
			<td className="post-item__post-link">
				<a href={ post.URL } className="post-item__title-view">
					{ __( 'View' ) }
				</a>
			</td>
			<td className="post-item__post-promote">
				<Button
					className="post-item__post-promote-button"
					isBusy={ loading }
					disabled={ loading }
					onClick={ onClickPromote }
				>
					{ __( 'Promote' ) }
				</Button>
			</td>
		</tr>
	);
}<|MERGE_RESOLUTION|>--- conflicted
+++ resolved
@@ -1,24 +1,12 @@
-import config from '@automattic/calypso-config';
 import { safeImageUrl } from '@automattic/calypso-url';
 import './style.scss';
 import { Button } from '@wordpress/components';
 import { __ } from '@wordpress/i18n';
-import page from 'page';
 import { useState } from 'react';
-<<<<<<< HEAD
-import { useDispatch, useSelector } from 'react-redux';
-import { recordDSPEntryPoint } from 'calypso/lib/promote-post';
-=======
->>>>>>> f2f27031
 import resizeImageUrl from 'calypso/lib/resize-image-url';
 import PostRelativeTimeStatus from 'calypso/my-sites/post-relative-time-status';
 import { getPostType } from 'calypso/my-sites/promote-post/utils';
-<<<<<<< HEAD
-import { getSelectedSiteSlug } from 'calypso/state/ui/selectors';
-import { getAdvertisingDashboardPath } from '../../utils';
-=======
 import useOpenPromoteWidget from '../../hooks/use-open-promote-widget';
->>>>>>> f2f27031
 
 export type BlazablePost = {
 	ID: number;
@@ -45,27 +33,11 @@
 
 export default function PostItem( { post }: Props ) {
 	const [ loading ] = useState( false );
-<<<<<<< HEAD
-	const dispatch = useDispatch();
-	const keyValue = 'post-' + post.ID;
-	const { openModal } = useRouteModal( 'blazepress-widget', keyValue );
-	const selectedSiteSlug = useSelector( getSelectedSiteSlug );
-
-	const onClickPromote = async () => {
-		if ( config.isEnabled( 'is_running_in_jetpack_site' ) ) {
-			page( getAdvertisingDashboardPath( `/${ selectedSiteSlug }/posts/promote/${ keyValue }` ) );
-		} else {
-			openModal();
-		}
-		dispatch( recordDSPEntryPoint( 'promoted_posts-post_item' ) );
-	};
-=======
 
 	const onClickPromote = useOpenPromoteWidget( {
 		keyValue: 'post-' + post.ID,
 		entrypoint: 'promoted_posts-post_item',
 	} );
->>>>>>> f2f27031
 
 	const safeUrl = safeImageUrl( post.featured_image );
 	const featuredImage = safeUrl && resizeImageUrl( safeUrl, { h: 80 }, 0 );
