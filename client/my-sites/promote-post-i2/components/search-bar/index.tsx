import config from '@automattic/calypso-config';
import Search, { SearchIcon } from '@automattic/search';
import { useMediaQuery } from '@wordpress/compose';
import { translate } from 'i18n-calypso';
import React, { useEffect } from 'react';
import './style.scss';
import SelectDropdown from 'calypso/components/select-dropdown';
import CampaignsFilter, { CampaignsFilterType } from '../campaigns-filter';
import WooItemsFilter from '../posts-woo-filter';

export type SearchOptions = {
	search?: string;
	filter?: {
		status?: string;
		postType?: string;
	};
	order?: {
		orderBy: string;
		order: string;
	};
};

interface Props {
	mode: 'campaigns' | 'posts';
	handleSetSearch: ( search: SearchOptions ) => void;
	postType?: string;
	handleFilterPostTypeChange?: ( type: string ) => void;
}

type DropdownOption = {
	label: string;
	value: string;
};

const SORT_OPTIONS_BY_TITLE = 'post_title';
const SORT_OPTIONS_LAST_PUBLISHED = 'date';
const SORT_OPTIONS_RECENTLY_UPDATED = 'modified';
const SORT_OPTIONS_MOST_LIKED = 'like_count';
const SORT_OPTIONS_MOST_COMMENTED = 'comment_count';
const SORT_OPTIONS_MOST_VIEWED = 'monthly_view_count';

export const SORT_OPTIONS_DEFAULT = {
	orderBy: SORT_OPTIONS_RECENTLY_UPDATED,
	order: 'desc',
};
const FILTER_OPTIONS_DEFAULT = {
	status: '',
	postType: '',
};

export default function SearchBar( props: Props ) {
	const { mode, handleSetSearch, postType, handleFilterPostTypeChange } = props;
	const isWooStore = config.isEnabled( 'is_running_in_woo_site' );

	const sortOptions: Array< DropdownOption > = [
		{
			label: translate( 'By title' ),
			value: SORT_OPTIONS_BY_TITLE,
		},
		{
			label: translate( 'Last published' ),
			value: SORT_OPTIONS_LAST_PUBLISHED,
		},
		{
			label: translate( 'Recently updated' ),
			value: SORT_OPTIONS_RECENTLY_UPDATED,
		},
		{
			label: translate( 'Most liked' ),
			value: SORT_OPTIONS_MOST_LIKED,
		},
		{
			label: translate( 'Most commented' ),
			value: SORT_OPTIONS_MOST_COMMENTED,
		},
		{
			label: translate( 'Most viewed' ),
			value: SORT_OPTIONS_MOST_VIEWED,
		},
	];

	const postTypeOptions: Array< DropdownOption > = [
		{
			label: translate( 'All' ),
			value: '',
		},
		{
			label: translate( 'Posts' ),
			value: 'post',
		},
		{
			label: translate( 'Pages' ),
			value: 'page',
		},
		{
			label: translate( 'Products' ),
			value: 'product',
		},
	];

	const wooPostTypeOptions = [
		{
			value: 'product',
			label: translate( 'Products' ),
		},
		{
<<<<<<< HEAD
			value: 'post',
			label: translate( 'Posts' ),
		},
		{
			value: 'page',
			label: translate( 'Page' ),
=======
			value: 'post,page',
			label: translate( 'Posts & Pages' ),
>>>>>>> 5f8b0304
		},
	];

	const [ searchInput, setSearchInput ] = React.useState< string | undefined >( '' );
	const [ sortOption, setSortOption ] = React.useState( SORT_OPTIONS_DEFAULT );
	const [ filterOption, setFilterOption ] = React.useState( FILTER_OPTIONS_DEFAULT );
	const isDesktop = useMediaQuery( '(min-width: 1055px)' );

	useEffect( () => {
		handleSetSearch( {
			search: '',
			order: SORT_OPTIONS_DEFAULT,
			filter: { ...FILTER_OPTIONS_DEFAULT, postType: postType || '' },
		} );
	}, [] );

	const onChangeStatus = ( status: string ) => {
		const newFilter = {
			...filterOption,
			status,
		};

		setFilterOption( newFilter );
		handleSetSearch( {
			search: searchInput || '',
			filter: newFilter,
		} );
	};

	const onChangeSearch = ( search: string ) => {
		setSearchInput( search );
		handleSetSearch( {
			search: search,
			order: sortOption,
			filter: filterOption,
		} );
	};

	const onChangePostTypeFilter = ( option: string ) => {
		const newFilter = {
			...filterOption,
			postType: option,
		};

		if ( handleFilterPostTypeChange ) {
			handleFilterPostTypeChange( option );
		}

		setFilterOption( newFilter );
		handleSetSearch( {
			search: searchInput || '',
			order: sortOption,
			filter: newFilter,
		} );
	};

	const onChangeOrderOption = ( sort: DropdownOption ) => {
		const newOrder = {
			orderBy: sort.value,
			order: sort.value === 'post_title' ? 'asc' : 'desc',
		};

		setSortOption( newOrder );
		handleSetSearch( {
			search: searchInput || '',
			order: newOrder,
			filter: filterOption,
		} );
	};

	const getSortLabel = () => {
		const selectedOption = sortOptions.find( ( item ) => item.value === sortOption.orderBy )?.label;

		return selectedOption
			? // translators: sortOption is something like Last published, Recently updated, etc.
			  translate( 'Sort: %(sortOption)s', {
					args: { sortOption: selectedOption },
			  } )
			: undefined;
	};

	const getPostTypeFilterLabel = () => {
		const options = isWooStore ? wooPostTypeOptions : postTypeOptions;

		const selectedOption = options.find( ( item ) => item.value === postType )?.label;

		return selectedOption
			? // translators: filterOption is something like All, Posts and Pages
			  translate( 'Post type: %(filterOption)s', {
					args: { filterOption: selectedOption },
			  } )
			: undefined;
	};

	return (
		<div className="promote-post-i2__search-bar-wrapper">
			<Search
				searchIcon={ <SearchIcon /> }
				className="promote-post-i2__search-bar-search"
				defaultValue={ searchInput }
				disableAutocorrect={ true }
				value={ searchInput }
				placeholder={ translate( 'Search…' ) }
				delaySearch={ true }
				delayTimeout={ 500 }
				isReskinned
				onSearch={ ( inputValue: string ) => {
					if ( inputValue !== null ) {
						onChangeSearch( inputValue );
					}
				} }
			/>

			<div className="promote-post-i2__search-bar-options">
				{ mode === 'posts' && (
					<>
						{ isWooStore && isDesktop && (
							<WooItemsFilter
								handleChangeFilter={ onChangePostTypeFilter }
								postType={ postType || '' }
							/>
						) }

						{ ( ! isWooStore || ! isDesktop ) && (
							<SelectDropdown
								className="promote-post-i2__search-bar-dropdown post-type"
								onSelect={ ( option: DropdownOption ) => onChangePostTypeFilter( option.value ) }
								options={ isWooStore ? wooPostTypeOptions : postTypeOptions }
								initialSelected={ postType }
								selectedText={ getPostTypeFilterLabel() }
							/>
						) }
						<SelectDropdown
							className="promote-post-i2__search-bar-dropdown order-by"
							onSelect={ onChangeOrderOption }
							options={ sortOptions }
							initialSelected={ sortOption.orderBy }
							selectedText={ getSortLabel() }
						/>
					</>
				) }

				{ mode === 'campaigns' && (
					<CampaignsFilter
						handleChangeFilter={ onChangeStatus }
						campaignsFilter={ filterOption.status as CampaignsFilterType }
					/>
				) }
			</div>
		</div>
	);
}<|MERGE_RESOLUTION|>--- conflicted
+++ resolved
@@ -104,17 +104,8 @@
 			label: translate( 'Products' ),
 		},
 		{
-<<<<<<< HEAD
-			value: 'post',
-			label: translate( 'Posts' ),
-		},
-		{
-			value: 'page',
-			label: translate( 'Page' ),
-=======
 			value: 'post,page',
 			label: translate( 'Posts & Pages' ),
->>>>>>> 5f8b0304
 		},
 	];
 
