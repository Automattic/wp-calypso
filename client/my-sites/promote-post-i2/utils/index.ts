import config from '@automattic/calypso-config';
import { __, sprintf } from '@wordpress/i18n';
import moment from 'moment';
import {
	Campaign,
	CampaignStats,
} from 'calypso/data/promote-post/use-promote-post-campaigns-query';
import {
	PagedBlazeContentData,
	PagedBlazeSearchResponse,
} from 'calypso/my-sites/promote-post-i2/main';

export const campaignStatus = {
	SCHEDULED: 'scheduled',
	CREATED: 'created',
	REJECTED: 'rejected',
	APPROVED: 'approved',
	ACTIVE: 'active',
	CANCELED: 'canceled',
	FINISHED: 'finished',
	PROCESSING: 'processing',
};

export const getPostType = ( type: string ) => {
	switch ( type ) {
		case 'post': {
			return __( 'Post' );
		}
		case 'page': {
			return __( 'Page' );
		}
		case 'product': {
			return __( 'Product' );
		}
		default:
			return type;
	}
};

export const getCampaignStatusBadgeColor = ( status: string ) => {
	switch ( status ) {
		case campaignStatus.SCHEDULED: {
			return 'info-blue';
		}
		case campaignStatus.CREATED: {
			return 'warning';
		}
		case campaignStatus.REJECTED: {
			return 'error';
		}
		case campaignStatus.APPROVED: {
			return 'info-blue';
		}
		case campaignStatus.ACTIVE: {
			return 'info-green';
		}
		case campaignStatus.CANCELED: {
			return 'error';
		}
		case campaignStatus.FINISHED: {
			return 'info-blue';
		}
		default:
			return 'warning';
	}
};

export const isCampaignFinished = ( status: string ) => {
	return [ campaignStatus.CANCELED, campaignStatus.ACTIVE, campaignStatus.FINISHED ].includes(
		status
	);
};

export const getCampaignStatus = ( status: string ) => {
	switch ( status ) {
		case campaignStatus.SCHEDULED: {
			return __( 'Scheduled' );
		}
		case campaignStatus.CREATED: {
			return __( 'In moderation' );
		}
		case campaignStatus.REJECTED: {
			return __( 'Rejected' );
		}
		case campaignStatus.APPROVED: {
			return __( 'Approved' );
		}
		case campaignStatus.ACTIVE: {
			return __( 'Active' );
		}
		case campaignStatus.CANCELED: {
			return __( 'Canceled' );
		}
		case campaignStatus.FINISHED: {
			return __( 'Finished' );
		}
		case campaignStatus.PROCESSING: {
			return __( 'Creating' );
		}
		default:
			return status;
	}
};

export const normalizeCampaignStatus = ( campaign: Campaign ): string => {
	// This is a transactional status, so we just alter this in calypso
	if (
		campaign.status === campaignStatus.ACTIVE &&
		moment().isBefore( campaign.start_date, 'day' )
	) {
		return campaignStatus.SCHEDULED;
	}

	return campaign.status;
};

export const getCampaignDurationDays = ( start_date: string, end_date: string ) => {
	const dateStart = new Date( start_date );
	const dateEnd = new Date( end_date );
	const diffTime = Math.abs( dateEnd.getTime() - dateStart.getTime() );
	return Math.round( diffTime / ( 1000 * 60 * 60 * 24 ) );
};

export const getCampaignOverallSpending = (
	spent_budget_cents: number,
	budget_cents: number,
	start_date: string,
	end_date: string
) => {
	if ( ! spent_budget_cents ) {
		return '-';
	}
	const campaignDays = getCampaignDurationDays( start_date, end_date );
	const spentBudgetCents =
		spent_budget_cents > budget_cents * campaignDays
			? budget_cents * campaignDays
			: spent_budget_cents;

	const totalBudgetUsed = ( spentBudgetCents / 100 ).toFixed( 2 );
	let daysRun = moment().diff( moment( start_date ), 'days' );
	daysRun = daysRun > campaignDays ? campaignDays : daysRun;

	const daysText = daysRun === 1 ? 'day' : 'days';

	if ( daysRun > 0 ) {
		/* translators: %1$s: Amount, %2$s: Days. Singular or plural: Day(s) eg: $3 over 2 days */
		return sprintf( __( '$%1$s over %2$s %3$s' ), totalBudgetUsed, daysRun, daysText );
	}

	/* translators: %1$s: Amount, eg: $3 today */
	return sprintf( __( '$%1$s today' ), totalBudgetUsed );
};

export const getCampaignClickthroughRate = ( clicks_total: number, impressions_total: number ) => {
	const clickthroughRate = ( clicks_total * 100 ) / impressions_total || 0;
	return clickthroughRate.toLocaleString( undefined, {
		useGrouping: true,
		minimumFractionDigits: 0,
		maximumFractionDigits: 2,
	} );
};

export const getCampaignDurationFormatted = ( start_date: string, end_date: string ) => {
	const campaignDays = getCampaignDurationDays( start_date, end_date );

	let durationFormatted;
	if ( campaignDays === 0 ) {
		durationFormatted = '-';
	} else {
		const dateStartFormatted = moment.utc( start_date ).format( 'MMM D' );
		const dateEndFormatted = moment.utc( end_date ).format( 'MMM D' );
		durationFormatted = `${ dateStartFormatted } - ${ dateEndFormatted } (${ campaignDays } ${ __(
			'days'
		) })`;
	}

	return durationFormatted;
};

export const getCampaignBudgetData = (
	budget_cents: number,
	start_date: string,
	end_date: string,
	spent_budget_cents: number
) => {
	const campaignDays = getCampaignDurationDays( start_date, end_date );

	const spentBudgetCents =
		spent_budget_cents > budget_cents * campaignDays
			? budget_cents * campaignDays
			: spent_budget_cents;

	const totalBudget = ( budget_cents * campaignDays ) / 100;
	const totalBudgetUsed = spentBudgetCents / 100;
	const totalBudgetLeft = totalBudget - totalBudgetUsed;
	return {
		totalBudget,
		totalBudgetUsed,
		totalBudgetLeft,
		campaignDays,
	};
};

export const formatCents = ( amount: number ) => {
	return amount.toLocaleString( undefined, {
		useGrouping: true,
		minimumFractionDigits: amount % 1 !== 0 ? 2 : 0,
		maximumFractionDigits: 2,
	} );
};

export const getCampaignEstimatedImpressions = ( displayDeliveryEstimate: string ) => {
	if ( ! displayDeliveryEstimate ) {
		return '-';
	}
	const [ minEstimate, maxEstimate ] = displayDeliveryEstimate.split( ':' );
	return `${ ( +minEstimate ).toLocaleString() } - ${ ( +maxEstimate ).toLocaleString() }`;
};

export const formatNumber = ( number: number ) => {
	if ( ! number ) {
		return '-';
	}
	return number.toLocaleString();
};

export const canCancelCampaign = ( status: string ) => {
	return [ campaignStatus.SCHEDULED, campaignStatus.CREATED, campaignStatus.ACTIVE ].includes(
		status
	);
};

export const unifyCampaigns = ( campaigns: Campaign[], campaignsStats: CampaignStats[] ) => {
	return campaigns.map( ( campaign ) => {
		const campaignStats = campaignsStats.find(
			( cs: CampaignStats ) => cs.campaign_id === campaign.campaign_id
		);
		return {
			...campaign,
			campaign_stats_loading: ! campaignsStats.length,
			...( campaignStats ? campaignStats : {} ),
		};
	} );
};

<<<<<<< HEAD
=======
export const getPagedBlazeSearchData = (
	mode: 'campaigns' | 'posts',
	campaignsData?: PagedBlazeSearchResponse
): PagedBlazeContentData => {
	const lastPage = campaignsData?.pages?.[ campaignsData?.pages?.length - 1 ];
	if ( lastPage ) {
		const { has_more_pages, total_items } = lastPage;

		const foundContent = campaignsData?.pages
			?.map( ( page: any ) => page[ mode ] )
			?.flat() as Campaign[];

		return {
			has_more_pages,
			total_items,
			items: foundContent,
		};
	}
	return {
		has_more_pages: false,
		total_items: 0,
		items: [],
	};
};

>>>>>>> f2f27031
/**
 * Update the path by adding the advertising section URL prefix
 *
 * @param {string} path partial URL
 * @returns pathname concatenated with the advertising configured path prefix
 */
export function getAdvertisingDashboardPath( path: string ) {
	const pathPrefix = config( 'advertising_dashboard_path_prefix' ) || '/advertising';
	return `${ pathPrefix }${ path }`;
}<|MERGE_RESOLUTION|>--- conflicted
+++ resolved
@@ -243,8 +243,6 @@
 	} );
 };
 
-<<<<<<< HEAD
-=======
 export const getPagedBlazeSearchData = (
 	mode: 'campaigns' | 'posts',
 	campaignsData?: PagedBlazeSearchResponse
@@ -270,7 +268,6 @@
 	};
 };
 
->>>>>>> f2f27031
 /**
  * Update the path by adding the advertising section URL prefix
  *
