--- conflicted
+++ resolved
@@ -24,7 +24,6 @@
   >
     <div
       className="gsuite-purchase-cta__header-description"
-<<<<<<< HEAD
     >
       <h2
         className="gsuite-purchase-cta__header-description-title"
@@ -74,8 +73,6 @@
   >
     <div
       className="gsuite-features__grid"
-=======
->>>>>>> 5e8a3ae9
     >
       <h2
         className="gsuite-purchase-cta__header-description-title"
@@ -142,69 +139,54 @@
           className="gsuite-features__feature-image"
         >
           <img
-<<<<<<< HEAD
             alt="Gmail Logo"
             src="/calypso/images/g-suite/logo_gmail_48dp.svg"
-=======
+          />
+        </div>
+        <div
+          className="gsuite-features__feature-block"
+        >
+          <h5
+            className="gsuite-features__feature-header"
+          >
+            A custom @test.com email address
+          </h5>
+          <p>
+            Professional ad-free email that works with most email clients.
+          </p>
+        </div>
+      </div>
+      <div
+        className="gsuite-features__feature"
+      >
+        <div
+          className="gsuite-features__feature-image"
+        >
+          <img
             alt="Google Docs Logo"
             src="/calypso/images/g-suite/logo_docs_48dp.svg"
->>>>>>> 5e8a3ae9
-          />
-        </div>
-        <div
-          className="gsuite-features__feature-block"
-        >
-          <h5
-            className="gsuite-features__feature-header"
-          >
-<<<<<<< HEAD
-            A custom @test.com email address
-          </h5>
-          <p>
-            Professional ad-free email that works with most email clients.
-=======
+          />
+        </div>
+        <div
+          className="gsuite-features__feature-block"
+        >
+          <h5
+            className="gsuite-features__feature-header"
+          >
             Docs, spreadsheets and more
           </h5>
           <p>
             Collaborate in real-time with documents, spreadsheets and slides.
->>>>>>> 5e8a3ae9
-          </p>
-        </div>
-      </div>
-      <div
-        className="gsuite-features__feature"
-      >
-        <div
-          className="gsuite-features__feature-image"
-        >
-          <img
-<<<<<<< HEAD
-            alt="Google Docs Logo"
-            src="/calypso/images/g-suite/logo_docs_48dp.svg"
-          />
-        </div>
-        <div
-          className="gsuite-features__feature-block"
-        >
-          <h5
-            className="gsuite-features__feature-header"
-          >
-            Docs, spreadsheets and more
-          </h5>
-          <p>
-            Collaborate in real-time with documents, spreadsheets and slides.
-          </p>
-        </div>
-      </div>
-      <div
-        className="gsuite-features__feature"
-      >
-        <div
-          className="gsuite-features__feature-image"
-        >
-          <img
-=======
->>>>>>> 5e8a3ae9
+          </p>
+        </div>
+      </div>
+      <div
+        className="gsuite-features__feature"
+      >
+        <div
+          className="gsuite-features__feature-image"
+        >
+          <img
             alt="Google Drive Logo"
             src="/calypso/images/g-suite/logo_drive_48dp.svg"
           />
