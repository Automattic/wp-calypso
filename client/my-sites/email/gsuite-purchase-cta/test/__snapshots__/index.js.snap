// Jest Snapshot v1, https://goo.gl/fbAQLP

exports[`GSuitePurchaseCta it renders GSuitePurchaseCta 1`] = `
<EmailVerificationGate
  noticeStatus="is-info"
  noticeText="You must verify your email to purchase G Suite."
>
  <QueryProductsList />
  <div
    className="card is-compact"
  >
    <header>
      <h3
        className="gsuite-purchase-cta__product-logo"
      >
        <strong>
          G Suite
        </strong>
      </h3>
    </header>
  </div>
  <div
    className="card gsuite-purchase-cta__header is-compact"
  >
    <div
      className="gsuite-purchase-cta__header-description"
    >
      <h2
        className="gsuite-purchase-cta__header-description-title"
      >
        Professional email and so much more.
      </h2>
      <p
        className="gsuite-purchase-cta__header-description-sub-title"
      >
        We've partnered with Google to offer you email, storage, docs, calendars, and more integrated with your site.
      </p>
      <div>
        <div
          className="gsuite-price"
        >
          <h4
            className="gsuite-price__price-per-user"
          >
            <span>
              <strong>
                $72
              </strong>
               per user / year
            </span>
          </h4>
        </div>
        <button
          className="button gsuite-purchase-cta__get-gsuite-button is-primary"
          onClick={[Function]}
          type="button"
        >
          Add G Suite
        </button>
      </div>
<<<<<<< HEAD
=======
    </div>
    <div
      className="gsuite-purchase-cta__header-image"
    >
      <img
        alt="G Suite Logo"
        src="/calypso/images/g-suite/g-suite.svg"
      />
    </div>
  </div>
  <div
    className="card gsuite-purchase-cta__info is-compact"
  >
    <div
      className="gsuite-features__grid"
    >
      <h2
        className="gsuite-purchase-cta__header-description-title"
      >
        Professional email and so much more.
      </h2>
      <p
        className="gsuite-purchase-cta__header-description-sub-title"
      >
        We've partnered with Google to offer you email, storage, docs, calendars, and more integrated with your site.
      </p>
      <GSuitePurchaseCtaSkuInfo
        buttonText="Add G Suite"
        currencyCode="USD"
        onButtonClick={[Function]}
        showButton={true}
        showMonthlyPrice={false}
        skuCost={72}
      />
>>>>>>> 371e8f60
    </div>
    <div
      className="gsuite-purchase-cta__header-image"
    >
      <img
        alt="G Suite Logo"
        src="/calypso/images/g-suite/g-suite.svg"
      />
    </div>
  </div>
  <div
    className="card gsuite-purchase-cta__info is-compact"
  >
    <div
      className="gsuite-features__grid"
    >
      <div
        className="gsuite-features__feature"
      >
        <div
          className="gsuite-features__feature-image"
        >
          <img
            alt="Gmail Logo"
            src="/calypso/images/g-suite/logo_gmail_48dp.svg"
          />
        </div>
        <div
          className="gsuite-features__feature-block"
        >
          <h5
            className="gsuite-features__feature-header"
          >
            A custom @test.com email address
          </h5>
          <p>
            Professional ad-free email that works with most email clients.
          </p>
        </div>
      </div>
      <div
        className="gsuite-features__feature"
      >
        <div
          className="gsuite-features__feature-image"
        >
          <img
            alt="Gmail Logo"
            src="/calypso/images/g-suite/logo_gmail_48dp.svg"
          />
        </div>
        <div
          className="gsuite-features__feature-block"
        >
          <h5
            className="gsuite-features__feature-header"
          >
            A custom @test.com email address
          </h5>
          <p>
            Professional ad-free email that works with most email clients.
          </p>
        </div>
      </div>
      <div
        className="gsuite-features__feature"
      >
        <div
          className="gsuite-features__feature-image"
        >
          <img
            alt="Google Docs Logo"
            src="/calypso/images/g-suite/logo_docs_48dp.svg"
          />
        </div>
        <div
          className="gsuite-features__feature-block"
        >
          <h5
            className="gsuite-features__feature-header"
          >
            Docs, spreadsheets and more
          </h5>
          <p>
            Collaborate in real-time with documents, spreadsheets and slides.
          </p>
        </div>
      </div>
      <div
        className="gsuite-features__feature"
      >
        <div
          className="gsuite-features__feature-image"
        >
          <img
            alt="Google Drive Logo"
            src="/calypso/images/g-suite/logo_drive_48dp.svg"
          />
        </div>
        <div
          className="gsuite-features__feature-block"
        >
          <h5
            className="gsuite-features__feature-header"
          >
            Keep all your files secure
          </h5>
          <p>
            Get 30GB of storage for all your files synced across devices.
          </p>
        </div>
      </div>
      <div
        className="gsuite-features__feature"
      >
        <div
          className="gsuite-features__feature-image"
        >
          <img
            alt="Google Hangouts Logo"
            src="/calypso/images/g-suite/logo_hangouts_48dp.svg"
          />
        </div>
        <div
          className="gsuite-features__feature-block"
        >
          <h5
            className="gsuite-features__feature-header"
          >
            Connect with your team
          </h5>
          <p>
            Use text chats, voice calls, or video calls, with built in screen sharing.
          </p>
        </div>
      </div>
    </div>
    <div
      className="gsuite-learn-more"
    >
      <p>
        <strong>
          No setup or software required.
        </strong>
         
        <a
          className="gsuite-learn-more__link"
          href="https://en.support.wordpress.com/adding-g-suite-to-your-site"
          rel="noopener noreferrer"
          target="_blank"
        >
          Learn more about integrating G Suite with your site.
        </a>
      </p>
    </div>
  </div>
</EmailVerificationGate>
`;<|MERGE_RESOLUTION|>--- conflicted
+++ resolved
@@ -58,8 +58,6 @@
           Add G Suite
         </button>
       </div>
-<<<<<<< HEAD
-=======
     </div>
     <div
       className="gsuite-purchase-cta__header-image"
@@ -94,7 +92,6 @@
         showMonthlyPrice={false}
         skuCost={72}
       />
->>>>>>> 371e8f60
     </div>
     <div
       className="gsuite-purchase-cta__header-image"
