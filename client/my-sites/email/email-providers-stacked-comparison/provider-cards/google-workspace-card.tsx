import {
	GOOGLE_WORKSPACE_BUSINESS_STARTER_YEARLY,
	GOOGLE_WORKSPACE_BUSINESS_STARTER_MONTHLY,
} from '@automattic/calypso-products';
import { withShoppingCart } from '@automattic/shopping-cart';
import { translate } from 'i18n-calypso';
import React, { FunctionComponent, useState } from 'react';
import { connect } from 'react-redux';
import googleWorkspaceIcon from 'calypso/assets/images/email-providers/google-workspace/icon.svg';
import { hasDiscount } from 'calypso/components/gsuite/gsuite-price';
import InfoPopover from 'calypso/components/info-popover';
<<<<<<< HEAD
import {
	canCurrentUserAddEmail,
	getSelectedDomain,
	getCurrentUserCannotAddEmailReason,
} from 'calypso/lib/domains';
import { getGoogleMailServiceFamily } from 'calypso/lib/gsuite';
import { GOOGLE_PROVIDER_NAME } from 'calypso/lib/gsuite/constants';
import { getItemsForCart } from 'calypso/lib/gsuite/new-users';
import { formatPrice } from 'calypso/lib/gsuite/utils/format-price';
import withCartKey from 'calypso/my-sites/checkout/with-cart-key';
import EmailProvidersStackedCard from 'calypso/my-sites/email/email-providers-stacked-comparison/email-provider-stacked-card';
=======
import { IncompleteRequestCartProduct } from 'calypso/lib/cart-values/cart-items';
import { canCurrentUserAddEmail, getSelectedDomain } from 'calypso/lib/domains';
import { getGoogleMailServiceFamily } from 'calypso/lib/gsuite';
import { GOOGLE_PROVIDER_NAME } from 'calypso/lib/gsuite/constants';
import {
	areAllUsersValid,
	getItemsForCart,
	GSuiteNewUser,
	newUsers,
} from 'calypso/lib/gsuite/new-users';
import { formatPrice } from 'calypso/lib/gsuite/utils/format-price';
import withCartKey from 'calypso/my-sites/checkout/with-cart-key';
import EmailProvidersStackedCard from 'calypso/my-sites/email/email-providers-stacked-comparison/email-provider-stacked-card';
import PriceBadge from 'calypso/my-sites/email/email-providers-stacked-comparison/provider-cards/price-badge';
import PriceWithInterval from 'calypso/my-sites/email/email-providers-stacked-comparison/provider-cards/price-with-interval';
import {
	EmailProvidersStackedCardProps,
	ProviderCard,
} from 'calypso/my-sites/email/email-providers-stacked-comparison/provider-cards/provider-card-props';
>>>>>>> ecccd393
import { FullWidthButton } from 'calypso/my-sites/marketplace/components';
import { getCurrentUserCurrencyCode } from 'calypso/state/currency-code/selectors';
import { getProductBySlug, getProductsList } from 'calypso/state/products-list/selectors';
import { getDomainsBySiteId } from 'calypso/state/sites/domains/selectors';
import { getSelectedSite } from 'calypso/state/ui/selectors';
<<<<<<< HEAD
import {
	EmailProviderGenericForm,
	GENERIC_EMAIL_FORM_ALTERNATIVE_EMAIL_FIELD,
	GENERIC_EMAIL_FORM_EMAIL_FIELD,
	GENERIC_EMAIL_FORM_FULL_NAME_FIELD,
	GENERIC_EMAIL_FORM_IS_ADMIN_FIELD,
	newUser,
} from '../email-provider-stacked-card/email-provider-generic-form';
import {
	addToCartAndCheckout,
	PriceBadge,
	PriceWithInterval,
	recordTracksEventAddToCartClick,
	IntervalLength,
} from './utils';
import type { GenericNewUser } from '../email-provider-stacked-card/email-provider-generic-form';
import type {
	EmailProvidersStackedCardProps,
	ProviderCard,
} from 'calypso/my-sites/email/email-providers-stacked-comparison/provider-cards/provider-card-props';
=======
import { addToCartAndCheckout, recordTracksEventAddToCartClick, IntervalLength } from './utils';
>>>>>>> ecccd393

import './google-workspace-card.scss';

// eslint-disable-next-line @typescript-eslint/no-empty-function
const noop = () => {};

const identityMap = ( item: any ) => item;

const getGoogleFeatures = () => {
	return [
		translate( 'Send and receive from your custom domain' ),
		translate( '30GB storage' ),
		translate( 'Email, calendars, and contacts' ),
		translate( 'Video calls, docs, spreadsheets, and more' ),
		translate( 'Work from anywhere on any device – even offline' ),
	];
};

const googleWorkspaceCardInformation: ProviderCard = {
	detailsExpanded: false,
	expandButtonLabel: translate( 'Select' ),
	onExpandedChange: noop,
	providerKey: 'google',
	showExpandButton: true,
	description: translate(
		'Professional email integrated with Google Meet and other productivity tools from Google.'
	),
	logo: { path: googleWorkspaceIcon, className: 'google-workspace-icon' },
	productName: getGoogleMailServiceFamily(),
	features: getGoogleFeatures(),
};

const GoogleWorkspaceCard: FunctionComponent< EmailProvidersStackedCardProps > = ( props ) => {
	const {
		currencyCode = '',
		detailsExpanded,
		domain,
		gSuiteProductMonthly,
		gSuiteProductYearly,
		onExpandedChange,
		selectedDomainName,
		intervalLength,
	} = props;
	const googleWorkspace: ProviderCard = { ...googleWorkspaceCardInformation };
	googleWorkspace.detailsExpanded = detailsExpanded;

	const gSuiteProduct =
		intervalLength === IntervalLength.MONTHLY ? gSuiteProductMonthly : gSuiteProductYearly;

	const productIsDiscounted = hasDiscount( gSuiteProduct );

	const priceWithInterval = (
		<PriceWithInterval
<<<<<<< HEAD
			className={ 'google-workspace-card' }
=======
>>>>>>> ecccd393
			intervalLength={ intervalLength }
			cost={ gSuiteProduct?.cost ?? 0 }
			currencyCode={ currencyCode ?? '' }
			hasDiscount={ productIsDiscounted }
<<<<<<< HEAD
=======
			sale={ gSuiteProduct?.sale_cost ?? null }
>>>>>>> ecccd393
		/>
	);

	const standardPriceForIntervalLength = formatPrice( gSuiteProduct?.cost, currencyCode ?? '' );
	const salePriceForIntervalLength = formatPrice( gSuiteProduct?.sale_cost, currencyCode ?? '' );

<<<<<<< HEAD
	const additionalPriceInformation = productIsDiscounted ? (
=======
	const discount = productIsDiscounted ? (
>>>>>>> ecccd393
		<div className="google-workspace-card__discount-with-renewal">
			{ translate(
				'%(discount)d% off{{span}}, %(discountedPrice)s billed today, renews at %(standardPrice)s{{/span}}',
				{
					args: {
						discount: gSuiteProduct.sale_coupon.discount,
						discountedPrice: salePriceForIntervalLength,
						standardPrice: standardPriceForIntervalLength,
					},
					comment:
						'%(discount)d is a numeric discount percentage, e.g. 40; ' +
						'%(discountedPrice)s is a formatted, discounted price that the user will pay today, e.g. $3; ' +
						'%(standardPrice)s is a formatted price, e.g. $5',
					components: {
						span: <span />,
					},
				}
			) }

			<InfoPopover position="right" showOnHover>
				{ translate(
					'This discount is only available the first time you purchase a %(googleMailService)s account, any additional mailboxes purchased after that will be at the regular price.',
					{
						args: {
							googleMailService: googleWorkspace.productName,
						},
						comment: '%(googleMailService)s can be either "G Suite" or "Google Workspace"',
					}
				) }
			</InfoPopover>
		</div>
	) : null;

	googleWorkspace.priceBadge = (
		<PriceBadge
<<<<<<< HEAD
			additionalPriceInformationComponent={ additionalPriceInformation }
=======
			additionalPriceInformationComponent={ discount }
>>>>>>> ecccd393
			priceComponent={ priceWithInterval }
			className={ 'google-workspace-card' }
		/>
	);

<<<<<<< HEAD
	const [ genericUsers, setGenericUsers ] = useState( [ newUser( selectedDomainName ) ] );
=======
	const [ googleUsers, setGoogleUsers ] = useState( newUsers( selectedDomainName ) );
>>>>>>> ecccd393
	const [ addingToCart, setAddingToCart ] = useState( false );
	const [ validForm, setValidForm ] = useState( false );

	const onConfirmNewMailboxes = () => {
		const {
			comparisonContext,
			domain,
			gSuiteProductMonthly,
			gSuiteProductYearly,
			hasCartDomain,
			productsList,
			selectedSite,
			shoppingCartManager,
			source,
		} = props;

<<<<<<< HEAD
		const product =
			intervalLength === IntervalLength.MONTHLY ? gSuiteProductMonthly : gSuiteProductYearly;

=======
		const gSuiteProduct =
			intervalLength === IntervalLength.MONTHLY ? gSuiteProductMonthly : gSuiteProductYearly;

		const usersAreValid = areAllUsersValid( googleUsers );
>>>>>>> ecccd393
		const userCanAddEmail = hasCartDomain || canCurrentUserAddEmail( domain );
		const userCannotAddEmailReason = userCanAddEmail
			? null
			: getCurrentUserCannotAddEmailReason( domain );

		if ( ! validForm || ! userCanAddEmail ) {
			return;
		}

		const domains: { name: string }[] = domain ? [ domain ] : [];

		recordTracksEventAddToCartClick(
			comparisonContext,
			genericUsers?.map( ( user: GenericNewUser ) => user.uuid ),
			validForm,
			GOOGLE_PROVIDER_NAME,
			source,
			userCanAddEmail,
			userCannotAddEmailReason
		);

		setAddingToCart( true );
<<<<<<< HEAD
		const cartItems: any = getItemsForCart( domains, product.product_slug, genericUsers );

=======

		const cartItems: IncompleteRequestCartProduct[] = getItemsForCart(
			domains,
			gSuiteProduct.productSlug,
			googleUsers
		);

>>>>>>> ecccd393
		addToCartAndCheckout(
			shoppingCartManager,
			cartItems[ 0 ],
			productsList,
			setAddingToCart,
			selectedSite?.slug ?? ''
		);
	};

	const onGoogleFormReturnKeyPress = noop;

	const domainList = domain ? [ domain ] : [];

	googleWorkspace.onExpandedChange = onExpandedChange;
<<<<<<< HEAD

	googleWorkspace.formFields = (
		<EmailProviderGenericForm
			extraValidation={ identityMap }
			domains={ domainList }
			onUsersChange={ setGenericUsers }
			selectedDomainName={ selectedDomainName }
			users={ genericUsers }
			onReturnKeyPress={ onGoogleFormReturnKeyPress }
			showAddAnotherMailboxButton={ false }
			setValidForm={ setValidForm }
			hiddenFields={ [
				GENERIC_EMAIL_FORM_EMAIL_FIELD,
				GENERIC_EMAIL_FORM_FULL_NAME_FIELD,
				GENERIC_EMAIL_FORM_IS_ADMIN_FIELD,
				GENERIC_EMAIL_FORM_ALTERNATIVE_EMAIL_FIELD,
			] }
		>
			<FullWidthButton
				className="google-workspace-card__continue"
				primary
				busy={ addingToCart }
				onClick={ onConfirmNewMailboxes }
=======
	googleWorkspace.formFields = (
		<FormFieldset className="google-workspace-card__form-fieldset">
			<GSuiteNewUserList
				extraValidation={ identityMap }
				domains={ domainList }
				onUsersChange={ setGoogleUsers }
				selectedDomainName={ selectedDomainName }
				users={ googleUsers }
				onReturnKeyPress={ onGoogleFormReturnKeyPress }
				showAddAnotherMailboxButton={ false }
>>>>>>> ecccd393
			>
				{ translate( 'Create your mailbox' ) }
			</FullWidthButton>
		</EmailProviderGenericForm>
	);

	return <EmailProvidersStackedCard { ...googleWorkspace } />;
};

export default connect( ( state, ownProps: EmailProvidersStackedCardProps ) => {
	const selectedSite = getSelectedSite( state );
	const domains = getDomainsBySiteId( state, selectedSite?.ID );
	const domain = getSelectedDomain( {
		domains,
		selectedDomainName: ownProps.selectedDomainName,
	} );
	const resolvedDomainName = domain ? domain.name : ownProps.selectedDomainName;

	const hasCartDomain = Boolean( ownProps.cartDomainName );

	return {
		currencyCode: getCurrentUserCurrencyCode( state ),
		domain,
		domainName: resolvedDomainName,
		hasCartDomain,
		productsList: getProductsList( state ),
		selectedSite,
		gSuiteProductYearly: getProductBySlug( state, GOOGLE_WORKSPACE_BUSINESS_STARTER_YEARLY ),
		gSuiteProductMonthly: getProductBySlug( state, GOOGLE_WORKSPACE_BUSINESS_STARTER_MONTHLY ),
	};
} )( withCartKey( withShoppingCart( GoogleWorkspaceCard ) ) );<|MERGE_RESOLUTION|>--- conflicted
+++ resolved
@@ -7,21 +7,10 @@
 import React, { FunctionComponent, useState } from 'react';
 import { connect } from 'react-redux';
 import googleWorkspaceIcon from 'calypso/assets/images/email-providers/google-workspace/icon.svg';
+import FormFieldset from 'calypso/components/forms/form-fieldset';
+import GSuiteNewUserList from 'calypso/components/gsuite/gsuite-new-user-list';
 import { hasDiscount } from 'calypso/components/gsuite/gsuite-price';
 import InfoPopover from 'calypso/components/info-popover';
-<<<<<<< HEAD
-import {
-	canCurrentUserAddEmail,
-	getSelectedDomain,
-	getCurrentUserCannotAddEmailReason,
-} from 'calypso/lib/domains';
-import { getGoogleMailServiceFamily } from 'calypso/lib/gsuite';
-import { GOOGLE_PROVIDER_NAME } from 'calypso/lib/gsuite/constants';
-import { getItemsForCart } from 'calypso/lib/gsuite/new-users';
-import { formatPrice } from 'calypso/lib/gsuite/utils/format-price';
-import withCartKey from 'calypso/my-sites/checkout/with-cart-key';
-import EmailProvidersStackedCard from 'calypso/my-sites/email/email-providers-stacked-comparison/email-provider-stacked-card';
-=======
 import { IncompleteRequestCartProduct } from 'calypso/lib/cart-values/cart-items';
 import { canCurrentUserAddEmail, getSelectedDomain } from 'calypso/lib/domains';
 import { getGoogleMailServiceFamily } from 'calypso/lib/gsuite';
@@ -41,36 +30,12 @@
 	EmailProvidersStackedCardProps,
 	ProviderCard,
 } from 'calypso/my-sites/email/email-providers-stacked-comparison/provider-cards/provider-card-props';
->>>>>>> ecccd393
 import { FullWidthButton } from 'calypso/my-sites/marketplace/components';
 import { getCurrentUserCurrencyCode } from 'calypso/state/currency-code/selectors';
 import { getProductBySlug, getProductsList } from 'calypso/state/products-list/selectors';
 import { getDomainsBySiteId } from 'calypso/state/sites/domains/selectors';
 import { getSelectedSite } from 'calypso/state/ui/selectors';
-<<<<<<< HEAD
-import {
-	EmailProviderGenericForm,
-	GENERIC_EMAIL_FORM_ALTERNATIVE_EMAIL_FIELD,
-	GENERIC_EMAIL_FORM_EMAIL_FIELD,
-	GENERIC_EMAIL_FORM_FULL_NAME_FIELD,
-	GENERIC_EMAIL_FORM_IS_ADMIN_FIELD,
-	newUser,
-} from '../email-provider-stacked-card/email-provider-generic-form';
-import {
-	addToCartAndCheckout,
-	PriceBadge,
-	PriceWithInterval,
-	recordTracksEventAddToCartClick,
-	IntervalLength,
-} from './utils';
-import type { GenericNewUser } from '../email-provider-stacked-card/email-provider-generic-form';
-import type {
-	EmailProvidersStackedCardProps,
-	ProviderCard,
-} from 'calypso/my-sites/email/email-providers-stacked-comparison/provider-cards/provider-card-props';
-=======
 import { addToCartAndCheckout, recordTracksEventAddToCartClick, IntervalLength } from './utils';
->>>>>>> ecccd393
 
 import './google-workspace-card.scss';
 
@@ -124,29 +89,18 @@
 
 	const priceWithInterval = (
 		<PriceWithInterval
-<<<<<<< HEAD
-			className={ 'google-workspace-card' }
-=======
->>>>>>> ecccd393
 			intervalLength={ intervalLength }
 			cost={ gSuiteProduct?.cost ?? 0 }
 			currencyCode={ currencyCode ?? '' }
 			hasDiscount={ productIsDiscounted }
-<<<<<<< HEAD
-=======
 			sale={ gSuiteProduct?.sale_cost ?? null }
->>>>>>> ecccd393
 		/>
 	);
 
 	const standardPriceForIntervalLength = formatPrice( gSuiteProduct?.cost, currencyCode ?? '' );
 	const salePriceForIntervalLength = formatPrice( gSuiteProduct?.sale_cost, currencyCode ?? '' );
 
-<<<<<<< HEAD
-	const additionalPriceInformation = productIsDiscounted ? (
-=======
 	const discount = productIsDiscounted ? (
->>>>>>> ecccd393
 		<div className="google-workspace-card__discount-with-renewal">
 			{ translate(
 				'%(discount)d% off{{span}}, %(discountedPrice)s billed today, renews at %(standardPrice)s{{/span}}',
@@ -182,25 +136,16 @@
 
 	googleWorkspace.priceBadge = (
 		<PriceBadge
-<<<<<<< HEAD
-			additionalPriceInformationComponent={ additionalPriceInformation }
-=======
 			additionalPriceInformationComponent={ discount }
->>>>>>> ecccd393
 			priceComponent={ priceWithInterval }
 			className={ 'google-workspace-card' }
 		/>
 	);
 
-<<<<<<< HEAD
-	const [ genericUsers, setGenericUsers ] = useState( [ newUser( selectedDomainName ) ] );
-=======
 	const [ googleUsers, setGoogleUsers ] = useState( newUsers( selectedDomainName ) );
->>>>>>> ecccd393
 	const [ addingToCart, setAddingToCart ] = useState( false );
-	const [ validForm, setValidForm ] = useState( false );
-
-	const onConfirmNewMailboxes = () => {
+
+	const onGoogleConfirmNewMailboxes = () => {
 		const {
 			comparisonContext,
 			domain,
@@ -213,42 +158,29 @@
 			source,
 		} = props;
 
-<<<<<<< HEAD
-		const product =
-			intervalLength === IntervalLength.MONTHLY ? gSuiteProductMonthly : gSuiteProductYearly;
-
-=======
 		const gSuiteProduct =
 			intervalLength === IntervalLength.MONTHLY ? gSuiteProductMonthly : gSuiteProductYearly;
 
 		const usersAreValid = areAllUsersValid( googleUsers );
->>>>>>> ecccd393
 		const userCanAddEmail = hasCartDomain || canCurrentUserAddEmail( domain );
-		const userCannotAddEmailReason = userCanAddEmail
-			? null
-			: getCurrentUserCannotAddEmailReason( domain );
-
-		if ( ! validForm || ! userCanAddEmail ) {
-			return;
-		}
-
-		const domains: { name: string }[] = domain ? [ domain ] : [];
 
 		recordTracksEventAddToCartClick(
 			comparisonContext,
-			genericUsers?.map( ( user: GenericNewUser ) => user.uuid ),
-			validForm,
+			googleUsers?.map( ( user: GSuiteNewUser ) => user.uuid ),
+			usersAreValid,
 			GOOGLE_PROVIDER_NAME,
 			source,
 			userCanAddEmail,
-			userCannotAddEmailReason
+			null
 		);
 
+		if ( ! usersAreValid || ! userCanAddEmail ) {
+			return;
+		}
+
+		const domains: { name: string }[] = domain ? [ domain ] : [];
+
 		setAddingToCart( true );
-<<<<<<< HEAD
-		const cartItems: any = getItemsForCart( domains, product.product_slug, genericUsers );
-
-=======
 
 		const cartItems: IncompleteRequestCartProduct[] = getItemsForCart(
 			domains,
@@ -256,7 +188,6 @@
 			googleUsers
 		);
 
->>>>>>> ecccd393
 		addToCartAndCheckout(
 			shoppingCartManager,
 			cartItems[ 0 ],
@@ -271,31 +202,6 @@
 	const domainList = domain ? [ domain ] : [];
 
 	googleWorkspace.onExpandedChange = onExpandedChange;
-<<<<<<< HEAD
-
-	googleWorkspace.formFields = (
-		<EmailProviderGenericForm
-			extraValidation={ identityMap }
-			domains={ domainList }
-			onUsersChange={ setGenericUsers }
-			selectedDomainName={ selectedDomainName }
-			users={ genericUsers }
-			onReturnKeyPress={ onGoogleFormReturnKeyPress }
-			showAddAnotherMailboxButton={ false }
-			setValidForm={ setValidForm }
-			hiddenFields={ [
-				GENERIC_EMAIL_FORM_EMAIL_FIELD,
-				GENERIC_EMAIL_FORM_FULL_NAME_FIELD,
-				GENERIC_EMAIL_FORM_IS_ADMIN_FIELD,
-				GENERIC_EMAIL_FORM_ALTERNATIVE_EMAIL_FIELD,
-			] }
-		>
-			<FullWidthButton
-				className="google-workspace-card__continue"
-				primary
-				busy={ addingToCart }
-				onClick={ onConfirmNewMailboxes }
-=======
 	googleWorkspace.formFields = (
 		<FormFieldset className="google-workspace-card__form-fieldset">
 			<GSuiteNewUserList
@@ -306,11 +212,17 @@
 				users={ googleUsers }
 				onReturnKeyPress={ onGoogleFormReturnKeyPress }
 				showAddAnotherMailboxButton={ false }
->>>>>>> ecccd393
 			>
-				{ translate( 'Create your mailbox' ) }
-			</FullWidthButton>
-		</EmailProviderGenericForm>
+				<FullWidthButton
+					className="google-workspace-card__continue"
+					primary
+					busy={ addingToCart }
+					onClick={ onGoogleConfirmNewMailboxes }
+				>
+					{ translate( 'Create your mailbox' ) }
+				</FullWidthButton>
+			</GSuiteNewUserList>
+		</FormFieldset>
 	);
 
 	return <EmailProvidersStackedCard { ...googleWorkspace } />;
