import {
	GOOGLE_WORKSPACE_BUSINESS_STARTER_YEARLY,
	GOOGLE_WORKSPACE_BUSINESS_STARTER_MONTHLY,
} from '@automattic/calypso-products';
import { withShoppingCart } from '@automattic/shopping-cart';
import { translate } from 'i18n-calypso';
import React, { FunctionComponent, useState } from 'react';
import { connect } from 'react-redux';
import googleWorkspaceIcon from 'calypso/assets/images/email-providers/google-workspace/icon.svg';
import { hasDiscount } from 'calypso/components/gsuite/gsuite-price';
import InfoPopover from 'calypso/components/info-popover';
import { IncompleteRequestCartProduct } from 'calypso/lib/cart-values/cart-items';
<<<<<<< HEAD
import {
	canCurrentUserAddEmail,
	getSelectedDomain,
	getCurrentUserCannotAddEmailReason,
} from 'calypso/lib/domains';
import { getGoogleMailServiceFamily } from 'calypso/lib/gsuite';
import { GOOGLE_PROVIDER_NAME } from 'calypso/lib/gsuite/constants';
import { getItemsForCart } from 'calypso/lib/gsuite/new-users';
=======
import { canCurrentUserAddEmail, getSelectedDomain } from 'calypso/lib/domains';
import { getGoogleMailServiceFamily } from 'calypso/lib/gsuite';
import { GOOGLE_PROVIDER_NAME } from 'calypso/lib/gsuite/constants';
import {
	areAllUsersValid,
	getItemsForCart,
	GSuiteNewUser,
	newUsers,
} from 'calypso/lib/gsuite/new-users';
>>>>>>> 576515bf
import { formatPrice } from 'calypso/lib/gsuite/utils/format-price';
import withCartKey from 'calypso/my-sites/checkout/with-cart-key';
import EmailProvidersStackedCard from 'calypso/my-sites/email/email-providers-stacked-comparison/email-provider-stacked-card';
import PriceBadge from 'calypso/my-sites/email/email-providers-stacked-comparison/provider-cards/price-badge';
import PriceWithInterval from 'calypso/my-sites/email/email-providers-stacked-comparison/provider-cards/price-with-interval';
<<<<<<< HEAD
=======
import {
	EmailProvidersStackedCardProps,
	ProviderCard,
} from 'calypso/my-sites/email/email-providers-stacked-comparison/provider-cards/provider-card-props';
>>>>>>> 576515bf
import { FullWidthButton } from 'calypso/my-sites/marketplace/components';
import { getCurrentUserCurrencyCode } from 'calypso/state/currency-code/selectors';
import { getProductBySlug, getProductsList } from 'calypso/state/products-list/selectors';
import { getDomainsBySiteId } from 'calypso/state/sites/domains/selectors';
import { getSelectedSite } from 'calypso/state/ui/selectors';
<<<<<<< HEAD
import {
	EmailProviderGenericForm,
	GENERIC_EMAIL_FORM_ALTERNATIVE_EMAIL_FIELD,
	GENERIC_EMAIL_FORM_EMAIL_FIELD,
	GENERIC_EMAIL_FORM_FULL_NAME_FIELD,
	GENERIC_EMAIL_FORM_IS_ADMIN_FIELD,
	newUser,
} from '../email-provider-stacked-card/email-provider-generic-form';
import { addToCartAndCheckout, recordTracksEventAddToCartClick, IntervalLength } from './utils';
import type { GenericNewUser } from '../email-provider-stacked-card/email-provider-generic-form';
import type {
	EmailProvidersStackedCardProps,
	ProviderCard,
} from 'calypso/my-sites/email/email-providers-stacked-comparison/provider-cards/provider-card-props';
=======
import { addToCartAndCheckout, recordTracksEventAddToCartClick, IntervalLength } from './utils';
>>>>>>> 576515bf

import './google-workspace-card.scss';

// eslint-disable-next-line @typescript-eslint/no-empty-function
const noop = () => {};

const identityMap = ( item: any ) => item;

const getGoogleFeatures = () => {
	return [
		translate( 'Send and receive from your custom domain' ),
		translate( '30GB storage' ),
		translate( 'Email, calendars, and contacts' ),
		translate( 'Video calls, docs, spreadsheets, and more' ),
		translate( 'Work from anywhere on any device – even offline' ),
	];
};

const googleWorkspaceCardInformation: ProviderCard = {
	detailsExpanded: false,
	expandButtonLabel: translate( 'Select' ),
	onExpandedChange: noop,
	providerKey: 'google',
	showExpandButton: true,
	description: translate(
		'Professional email integrated with Google Meet and other productivity tools from Google.'
	),
	logo: { path: googleWorkspaceIcon, className: 'google-workspace-icon' },
	productName: getGoogleMailServiceFamily(),
	features: getGoogleFeatures(),
};

const GoogleWorkspaceCard: FunctionComponent< EmailProvidersStackedCardProps > = ( props ) => {
	const {
		currencyCode = '',
		detailsExpanded,
		domain,
		gSuiteProductMonthly,
		gSuiteProductYearly,
		onExpandedChange,
		selectedDomainName,
		intervalLength,
	} = props;
	const googleWorkspace: ProviderCard = { ...googleWorkspaceCardInformation };
	googleWorkspace.detailsExpanded = detailsExpanded;

	const gSuiteProduct =
		intervalLength === IntervalLength.MONTHLY ? gSuiteProductMonthly : gSuiteProductYearly;

	const productIsDiscounted = hasDiscount( gSuiteProduct );

	const priceWithInterval = (
		<PriceWithInterval
			intervalLength={ intervalLength }
			cost={ gSuiteProduct?.cost ?? 0 }
			currencyCode={ currencyCode ?? '' }
			hasDiscount={ productIsDiscounted }
			sale={ gSuiteProduct?.sale_cost ?? null }
		/>
	);

	const standardPriceForIntervalLength = formatPrice( gSuiteProduct?.cost, currencyCode ?? '' );
	const salePriceForIntervalLength = formatPrice( gSuiteProduct?.sale_cost, currencyCode ?? '' );

	const discount = productIsDiscounted ? (
		<div className="google-workspace-card__discount-with-renewal">
			{ translate(
				'%(discount)d% off{{span}}, %(discountedPrice)s billed today, renews at %(standardPrice)s{{/span}}',
				{
					args: {
						discount: gSuiteProduct.sale_coupon.discount,
						discountedPrice: salePriceForIntervalLength,
						standardPrice: standardPriceForIntervalLength,
					},
					comment:
						'%(discount)d is a numeric discount percentage, e.g. 40; ' +
						'%(discountedPrice)s is a formatted, discounted price that the user will pay today, e.g. $3; ' +
						'%(standardPrice)s is a formatted price, e.g. $5',
					components: {
						span: <span />,
					},
				}
			) }

			<InfoPopover position="right" showOnHover>
				{ translate(
					'This discount is only available the first time you purchase a %(googleMailService)s account, any additional mailboxes purchased after that will be at the regular price.',
					{
						args: {
							googleMailService: googleWorkspace.productName,
						},
						comment: '%(googleMailService)s can be either "G Suite" or "Google Workspace"',
					}
				) }
			</InfoPopover>
		</div>
	) : null;

	googleWorkspace.priceBadge = (
		<PriceBadge
			additionalPriceInformationComponent={ discount }
			priceComponent={ priceWithInterval }
			className={ 'google-workspace-card' }
		/>
	);

<<<<<<< HEAD
	const [ genericUsers, setGenericUsers ] = useState( [ newUser( selectedDomainName ) ] );
=======
	const [ googleUsers, setGoogleUsers ] = useState( newUsers( selectedDomainName ) );
>>>>>>> 576515bf
	const [ addingToCart, setAddingToCart ] = useState( false );
	const [ validForm, setValidForm ] = useState( false );

	const onConfirmNewMailboxes = () => {
		const {
			comparisonContext,
			domain,
			gSuiteProductMonthly,
			gSuiteProductYearly,
			hasCartDomain,
			productsList,
			selectedSite,
			shoppingCartManager,
			source,
		} = props;

		const gSuiteProduct =
			intervalLength === IntervalLength.MONTHLY ? gSuiteProductMonthly : gSuiteProductYearly;

<<<<<<< HEAD
=======
		const usersAreValid = areAllUsersValid( googleUsers );
>>>>>>> 576515bf
		const userCanAddEmail = hasCartDomain || canCurrentUserAddEmail( domain );
		const userCannotAddEmailReason = userCanAddEmail
			? null
			: getCurrentUserCannotAddEmailReason( domain );

		if ( ! validForm || ! userCanAddEmail ) {
			return;
		}

		const domains: { name: string }[] = domain ? [ domain ] : [];

		recordTracksEventAddToCartClick(
			comparisonContext,
			genericUsers?.map( ( user: GenericNewUser ) => user.uuid ),
			validForm,
			GOOGLE_PROVIDER_NAME,
			source,
			userCanAddEmail,
			userCannotAddEmailReason
		);

		setAddingToCart( true );

		const cartItems: IncompleteRequestCartProduct[] = getItemsForCart(
			domains,
			gSuiteProduct.productSlug,
<<<<<<< HEAD
			genericUsers
=======
			googleUsers
>>>>>>> 576515bf
		);

		addToCartAndCheckout(
			shoppingCartManager,
			cartItems[ 0 ],
			productsList,
			setAddingToCart,
			selectedSite?.slug ?? ''
		);
	};

	const onGoogleFormReturnKeyPress = noop;

	const domainList = domain ? [ domain ] : [];

	googleWorkspace.onExpandedChange = onExpandedChange;
<<<<<<< HEAD

	googleWorkspace.formFields = (
		<EmailProviderGenericForm
			extraValidation={ identityMap }
			domains={ domainList }
			onUsersChange={ setGenericUsers }
			selectedDomainName={ selectedDomainName }
			users={ genericUsers }
			onReturnKeyPress={ onGoogleFormReturnKeyPress }
			showAddAnotherMailboxButton={ true }
			setValidForm={ setValidForm }
			hiddenFields={ [
				GENERIC_EMAIL_FORM_EMAIL_FIELD,
				GENERIC_EMAIL_FORM_FULL_NAME_FIELD,
				GENERIC_EMAIL_FORM_IS_ADMIN_FIELD,
				GENERIC_EMAIL_FORM_ALTERNATIVE_EMAIL_FIELD,
			] }
		>
			<FullWidthButton
				className="google-workspace-card__continue"
				primary
				busy={ addingToCart }
				onClick={ onConfirmNewMailboxes }
=======
	googleWorkspace.formFields = (
		<FormFieldset className="google-workspace-card__form-fieldset">
			<GSuiteNewUserList
				extraValidation={ identityMap }
				domains={ domainList }
				onUsersChange={ setGoogleUsers }
				selectedDomainName={ selectedDomainName }
				users={ googleUsers }
				onReturnKeyPress={ onGoogleFormReturnKeyPress }
				showAddAnotherMailboxButton={ false }
>>>>>>> 576515bf
			>
				{ translate( 'Create your mailbox' ) }
			</FullWidthButton>
		</EmailProviderGenericForm>
	);

	return <EmailProvidersStackedCard { ...googleWorkspace } />;
};

export default connect( ( state, ownProps: EmailProvidersStackedCardProps ) => {
	const selectedSite = getSelectedSite( state );
	const domains = getDomainsBySiteId( state, selectedSite?.ID );
	const domain = getSelectedDomain( {
		domains,
		selectedDomainName: ownProps.selectedDomainName,
	} );
	const resolvedDomainName = domain ? domain.name : ownProps.selectedDomainName;

	const hasCartDomain = Boolean( ownProps.cartDomainName );

	return {
		currencyCode: getCurrentUserCurrencyCode( state ),
		domain,
		domainName: resolvedDomainName,
		hasCartDomain,
		productsList: getProductsList( state ),
		selectedSite,
		gSuiteProductYearly: getProductBySlug( state, GOOGLE_WORKSPACE_BUSINESS_STARTER_YEARLY ),
		gSuiteProductMonthly: getProductBySlug( state, GOOGLE_WORKSPACE_BUSINESS_STARTER_MONTHLY ),
	};
} )( withCartKey( withShoppingCart( GoogleWorkspaceCard ) ) );<|MERGE_RESOLUTION|>--- conflicted
+++ resolved
@@ -10,7 +10,6 @@
 import { hasDiscount } from 'calypso/components/gsuite/gsuite-price';
 import InfoPopover from 'calypso/components/info-popover';
 import { IncompleteRequestCartProduct } from 'calypso/lib/cart-values/cart-items';
-<<<<<<< HEAD
 import {
 	canCurrentUserAddEmail,
 	getSelectedDomain,
@@ -19,35 +18,16 @@
 import { getGoogleMailServiceFamily } from 'calypso/lib/gsuite';
 import { GOOGLE_PROVIDER_NAME } from 'calypso/lib/gsuite/constants';
 import { getItemsForCart } from 'calypso/lib/gsuite/new-users';
-=======
-import { canCurrentUserAddEmail, getSelectedDomain } from 'calypso/lib/domains';
-import { getGoogleMailServiceFamily } from 'calypso/lib/gsuite';
-import { GOOGLE_PROVIDER_NAME } from 'calypso/lib/gsuite/constants';
-import {
-	areAllUsersValid,
-	getItemsForCart,
-	GSuiteNewUser,
-	newUsers,
-} from 'calypso/lib/gsuite/new-users';
->>>>>>> 576515bf
 import { formatPrice } from 'calypso/lib/gsuite/utils/format-price';
 import withCartKey from 'calypso/my-sites/checkout/with-cart-key';
 import EmailProvidersStackedCard from 'calypso/my-sites/email/email-providers-stacked-comparison/email-provider-stacked-card';
 import PriceBadge from 'calypso/my-sites/email/email-providers-stacked-comparison/provider-cards/price-badge';
 import PriceWithInterval from 'calypso/my-sites/email/email-providers-stacked-comparison/provider-cards/price-with-interval';
-<<<<<<< HEAD
-=======
-import {
-	EmailProvidersStackedCardProps,
-	ProviderCard,
-} from 'calypso/my-sites/email/email-providers-stacked-comparison/provider-cards/provider-card-props';
->>>>>>> 576515bf
 import { FullWidthButton } from 'calypso/my-sites/marketplace/components';
 import { getCurrentUserCurrencyCode } from 'calypso/state/currency-code/selectors';
 import { getProductBySlug, getProductsList } from 'calypso/state/products-list/selectors';
 import { getDomainsBySiteId } from 'calypso/state/sites/domains/selectors';
 import { getSelectedSite } from 'calypso/state/ui/selectors';
-<<<<<<< HEAD
 import {
 	EmailProviderGenericForm,
 	GENERIC_EMAIL_FORM_ALTERNATIVE_EMAIL_FIELD,
@@ -62,9 +42,6 @@
 	EmailProvidersStackedCardProps,
 	ProviderCard,
 } from 'calypso/my-sites/email/email-providers-stacked-comparison/provider-cards/provider-card-props';
-=======
-import { addToCartAndCheckout, recordTracksEventAddToCartClick, IntervalLength } from './utils';
->>>>>>> 576515bf
 
 import './google-workspace-card.scss';
 
@@ -171,34 +148,14 @@
 		/>
 	);
 
-<<<<<<< HEAD
 	const [ genericUsers, setGenericUsers ] = useState( [ newUser( selectedDomainName ) ] );
-=======
-	const [ googleUsers, setGoogleUsers ] = useState( newUsers( selectedDomainName ) );
->>>>>>> 576515bf
 	const [ addingToCart, setAddingToCart ] = useState( false );
 	const [ validForm, setValidForm ] = useState( false );
 
 	const onConfirmNewMailboxes = () => {
-		const {
-			comparisonContext,
-			domain,
-			gSuiteProductMonthly,
-			gSuiteProductYearly,
-			hasCartDomain,
-			productsList,
-			selectedSite,
-			shoppingCartManager,
-			source,
-		} = props;
-
 		const gSuiteProduct =
 			intervalLength === IntervalLength.MONTHLY ? gSuiteProductMonthly : gSuiteProductYearly;
 
-<<<<<<< HEAD
-=======
-		const usersAreValid = areAllUsersValid( googleUsers );
->>>>>>> 576515bf
 		const userCanAddEmail = hasCartDomain || canCurrentUserAddEmail( domain );
 		const userCannotAddEmailReason = userCanAddEmail
 			? null
@@ -225,11 +182,7 @@
 		const cartItems: IncompleteRequestCartProduct[] = getItemsForCart(
 			domains,
 			gSuiteProduct.productSlug,
-<<<<<<< HEAD
 			genericUsers
-=======
-			googleUsers
->>>>>>> 576515bf
 		);
 
 		addToCartAndCheckout(
@@ -246,8 +199,6 @@
 	const domainList = domain ? [ domain ] : [];
 
 	googleWorkspace.onExpandedChange = onExpandedChange;
-<<<<<<< HEAD
-
 	googleWorkspace.formFields = (
 		<EmailProviderGenericForm
 			extraValidation={ identityMap }
@@ -270,18 +221,6 @@
 				primary
 				busy={ addingToCart }
 				onClick={ onConfirmNewMailboxes }
-=======
-	googleWorkspace.formFields = (
-		<FormFieldset className="google-workspace-card__form-fieldset">
-			<GSuiteNewUserList
-				extraValidation={ identityMap }
-				domains={ domainList }
-				onUsersChange={ setGoogleUsers }
-				selectedDomainName={ selectedDomainName }
-				users={ googleUsers }
-				onReturnKeyPress={ onGoogleFormReturnKeyPress }
-				showAddAnotherMailboxButton={ false }
->>>>>>> 576515bf
 			>
 				{ translate( 'Create your mailbox' ) }
 			</FullWidthButton>
