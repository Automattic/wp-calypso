--- conflicted
+++ resolved
@@ -18,7 +18,6 @@
 
 .google-workspace-icon {
 	max-width: 36px;
-<<<<<<< HEAD
 }
 
 .google-workspace-card__price-badge {
@@ -35,6 +34,3 @@
 	}
 }
 
-=======
-}
->>>>>>> ecccd393
