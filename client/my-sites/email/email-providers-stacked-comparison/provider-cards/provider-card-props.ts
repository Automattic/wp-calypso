import { ReactElement } from 'react';
import { IntervalLength } from './utils';
import type { Site } from 'calypso/my-sites/scan/types';
import type { TranslateResult } from 'i18n-calypso';

export interface ProviderCard {
	additionalPriceInformation?: TranslateResult;
	badge?: ReactElement;
	billingPeriod?: TranslateResult;
	description: TranslateResult;
	detailsExpanded?: boolean;
	discount?: ReactElement | null;
	footerBadge?: ReactElement | null;
	expandButtonLabel: TranslateResult;
	features: TranslateResult[];
	formFields?: ReactElement;
	logo?: ReactElement | { path: string; className?: string };
	onExpandedChange?: ( providerKey: string, expanded: boolean ) => void;
	priceBadge?: ReactElement | TranslateResult;
	productName: TranslateResult;
	providerKey: string;
	showExpandButton?: boolean;
}

export type EmailProvidersStackedCardProps = {
	comparisonContext: string;
	cart?: any;
	cartDomainName?: string;
	selectedSite?: Site | null;
	currencyCode?: string | null;
	currentRoute?: string;
	detailsExpanded: boolean;
	domain?: any;
	domainName?: string;
	domainsWithForwards?: any[];
	gSuiteProductMonthly?: any;
	gSuiteProductYearly?: any;
	hasCartDomain?: boolean;
	isGSuiteSupported?: boolean;
	productsList?: string[];
	requestingSiteDomains?: boolean;
	selectedDomainName: string;
	shoppingCartManager?: any;
	source: string;
	intervalLength: IntervalLength;
	titanMailMonthlyProduct?: any;
<<<<<<< HEAD
	titanMailAnnuallyProduct?: any;
	onExpandedChange?: ( providerKey: string, expanded: boolean ) => void;
=======
	titanMailYearlyProduct?: any;
	onExpandedChange?: ( providerKey: string, expand: boolean ) => void;
};

type ValueError = {
	value: string;
	error: string;
};

export type Mailbox = {
	uuid: string;
	domain: ValueError;
	mailbox: ValueError;
	password: ValueError;
>>>>>>> ecccd393
};<|MERGE_RESOLUTION|>--- conflicted
+++ resolved
@@ -44,10 +44,6 @@
 	source: string;
 	intervalLength: IntervalLength;
 	titanMailMonthlyProduct?: any;
-<<<<<<< HEAD
-	titanMailAnnuallyProduct?: any;
-	onExpandedChange?: ( providerKey: string, expanded: boolean ) => void;
-=======
 	titanMailYearlyProduct?: any;
 	onExpandedChange?: ( providerKey: string, expand: boolean ) => void;
 };
@@ -62,5 +58,4 @@
 	domain: ValueError;
 	mailbox: ValueError;
 	password: ValueError;
->>>>>>> ecccd393
 };