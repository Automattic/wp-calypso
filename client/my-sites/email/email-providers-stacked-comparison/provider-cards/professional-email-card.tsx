--- conflicted
+++ resolved
@@ -4,7 +4,6 @@
 import { withShoppingCart } from '@automattic/shopping-cart';
 import classNames from 'classnames';
 import { translate } from 'i18n-calypso';
-<<<<<<< HEAD
 import page from 'page';
 import React, { FunctionComponent, useState } from 'react';
 import { connect } from 'react-redux';
@@ -29,10 +28,6 @@
 import withCartKey from 'calypso/my-sites/checkout/with-cart-key';
 import EmailProvidersStackedCard from 'calypso/my-sites/email/email-providers-stacked-comparison/email-provider-stacked-card';
 import {
-	EmailProvidersStackedCardProps,
-	ProviderCard,
-} from 'calypso/my-sites/email/email-providers-stacked-comparison/provider-cards/provider-card-props';
-import {
 	PASSWORD_RESET_TITAN_FIELD,
 	FULL_NAME_TITAN_FIELD,
 } from 'calypso/my-sites/email/titan-new-mailbox';
@@ -42,12 +37,7 @@
 import { getProductBySlug, getProductsList } from 'calypso/state/products-list/selectors';
 import { getDomainsBySiteId } from 'calypso/state/sites/domains/selectors';
 import { getSelectedSite } from 'calypso/state/ui/selectors';
-=======
-import React from 'react';
-import poweredByTitanLogo from 'calypso/assets/images/email-providers/titan/powered-by-titan.svg';
-import { getTitanProductName } from 'calypso/lib/titan';
-import type { ProviderCard } from 'calypso/my-sites/email/email-providers-stacked-comparison';
->>>>>>> 6a55fc48
+import { EmailProvidersStackedCardProps, ProviderCard } from './provider-card-props';
 
 import './professional-email-card.scss';
 
@@ -136,7 +126,7 @@
 	const optionalFields = [ PASSWORD_RESET_TITAN_FIELD, FULL_NAME_TITAN_FIELD ];
 
 	const onTitanConfirmNewMailboxes = () => {
-		const { comparisonContext, domain, domainName, hasCartDomain, source } = props;
+		const { comparisonContext, domain, hasCartDomain, source } = props;
 
 		const validatedTitanMailboxes = validateTitanMailboxes( titanMailbox, optionalFields );
 
@@ -165,10 +155,10 @@
 			return;
 		}
 
-		const { productsList, selectedSite, shoppingCartManager } = props;
+		const { productsList, selectedDomainName, selectedSite, shoppingCartManager } = props;
 
 		const cartItem = titanMailMonthly( {
-			domain: domainName,
+			domain: selectedDomainName,
 			quantity: validatedTitanMailboxes.length,
 			extra: {
 				email_users: validatedTitanMailboxes.map( transformMailboxForCart ),
@@ -255,7 +245,7 @@
 	return {
 		currencyCode: getCurrentUserCurrencyCode( state ),
 		domain,
-		domainName: resolvedDomainName,
+		selectedDomainName: resolvedDomainName,
 		hasCartDomain,
 		productsList: getProductsList( state ),
 		selectedSite,
