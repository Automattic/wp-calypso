--- conflicted
+++ resolved
@@ -19,18 +19,13 @@
 	}
 }
 
-<<<<<<< HEAD
 .professional-email-card__price-badge {
 	.promo-card__price {
 		.price__cost {
-			span.professional-email-card__term {
+			.professional-email-card__term {
 				font-size: 0.875rem;
 				color: var( --studio-gray-80 );
 			}
 		}
 	}
-=======
-.professional-email-card__discount {
-	margin-bottom: 12px;
->>>>>>> 40f09eb6
 }