--- conflicted
+++ resolved
@@ -79,13 +79,6 @@
 				img {
 					max-height: 14px;
 				}
-			}
-		}
-
-		@include breakpoint-deprecated( '<1040px' ) {
-			&,
-			&.no-gsuite {
-				width: 100%;
 			}
 		}
 	}
@@ -174,14 +167,8 @@
 	}
 }
 
-<<<<<<< HEAD
-.email-provider-stacked-card__provider-additional-price-information {
-	color: var( --studio-gray-60 );
-	margin-left: 4px;
-=======
 .email-provider-stacked-card__title-price-badge {
 	width: $width-right-panel-card;
->>>>>>> badfd54b
 }
 
 .email-provider-stacked-card__provider-form-and-right-panel {
@@ -211,10 +198,6 @@
 		margin-top: 1em;
 		line-height: 1.5;
 		padding-right: 20px;
-
-		@include break-small {
-			flex-direction: column-reverse;
-		}
 
 		@include break-xlarge {
 			flex-direction: row;
