--- conflicted
+++ resolved
@@ -57,12 +57,8 @@
 
 	const translate = useTranslate();
 
-<<<<<<< HEAD
-	const [ intervalLength, setIntervalLength ] = useState( IntervalLength.MONTHLY );
-=======
 	const [ intervalLength, setIntervalLengthPure ] = useState( IntervalLength.ANNUALLY );
 
->>>>>>> 2d0fdfce
 	const [ detailsExpanded, setDetailsExpanded ] = useState( {
 		titan: true,
 		google: false,
