import {
	GOOGLE_WORKSPACE_BUSINESS_STARTER_YEARLY,
	TITAN_MAIL_MONTHLY_SLUG,
} from '@automattic/calypso-products';
import { Domain } from '@automattic/data-stores/dist/types/site';
import { withShoppingCart } from '@automattic/shopping-cart';
import { useTranslate } from 'i18n-calypso';
import React, { FunctionComponent } from 'react';
import { connect } from 'react-redux';
import QueryProductsList from 'calypso/components/data/query-products-list';
import QuerySiteDomains from 'calypso/components/data/query-site-domains';
import Main from 'calypso/components/main';
import { getSelectedDomain } from 'calypso/lib/domains';
import { hasGSuiteSupportedDomain } from 'calypso/lib/gsuite';
import withCartKey from 'calypso/my-sites/checkout/with-cart-key';
import GoogleWorkspaceCard from 'calypso/my-sites/email/email-providers-stacked-comparison/provider-cards/google-workspace-card';
import ProfessionalEmailCard from 'calypso/my-sites/email/email-providers-stacked-comparison/provider-cards/professional-email-card';
import { errorNotice } from 'calypso/state/notices/actions';
import { NoticeOptions } from 'calypso/state/notices/types';
import { getProductBySlug } from 'calypso/state/products-list/selectors';
import canUserPurchaseGSuite from 'calypso/state/selectors/can-user-purchase-gsuite';
import { getDomainsWithForwards } from 'calypso/state/selectors/get-email-forwards';
import { fetchSiteDomains } from 'calypso/state/sites/domains/actions';
import { getDomainsBySiteId, isRequestingSiteDomains } from 'calypso/state/sites/domains/selectors';
import { getSelectedSite } from 'calypso/state/ui/selectors';
<<<<<<< HEAD
import type { Site } from './provider-cards/provider-card-props';
=======
import ProfessionalEmailCard from './provider-cards/professional-email-card';
import type { ProviderCard } from './provider-cards/provider-card-props';
import type { Site } from 'calypso/reader/list-manage/types';
>>>>>>> 48d658eb

import './style.scss';

type EmailProvidersStackedComparisonProps = {
	cartDomainName?: string;
	comparisonContext: string;
	currencyCode?: string;
	currentRoute?: string;
	domain?: any;
	domainName?: string;
	domainsWithForwards?: Domain[];
	hasCartDomain?: boolean;
	isGSuiteSupported?: boolean;
	productsList?: string[];
	requestingSiteDomains?: boolean;
	shoppingCartManager?: any;
	selectedSite?: Site | null;
	selectedDomainName: string;
	source: string;
	titanMailMonthlyProduct?: any;
	gSuiteAnnualProduct?: any;
};

const EmailProvidersStackedComparison: FunctionComponent< EmailProvidersStackedComparisonProps > = (
	props
) => {
	const translate = useTranslate();
	const professionalEmailCardProps: ProviderCard = ProfessionalEmailCard;
	const { comparisonContext, isGSuiteSupported, selectedDomainName, selectedSite, source } = props;

	professionalEmailCardProps.formFields = <p>Placeholder</p>;
	return (
		<Main wideLayout>
			<QueryProductsList />

			{ selectedSite && <QuerySiteDomains siteId={ selectedSite.ID } /> }

			<h1 className="email-providers-stacked-comparison__header wp-brand-font">
				{ translate( 'Pick an email solution' ) }
			</h1>

			<ProfessionalEmailCard
				comparisonContext={ comparisonContext }
				selectedDomainName={ selectedDomainName }
				source={ source }
				{ ...professionalEmailCardProps }
			/>
<<<<<<< HEAD

			{ isGSuiteSupported && (
				<GoogleWorkspaceCard
					comparisonContext={ comparisonContext }
					selectedDomainName={ selectedDomainName }
					source={ source }
				/>
			) }
=======
			{ isGSuiteSupported && <> Google Workspace Component Placeholder </> }
>>>>>>> 48d658eb
		</Main>
	);
};

export default connect(
	( state, ownProps: EmailProvidersStackedComparisonProps ) => {
		const selectedSite = getSelectedSite( state );
		const domains = getDomainsBySiteId( state, selectedSite?.ID );
		const domain = getSelectedDomain( {
			domains,
			selectedDomainName: ownProps.selectedDomainName,
		} );

		const resolvedDomainName = domain ? domain.name : ownProps.selectedDomainName;
		const domainName = ownProps.cartDomainName ?? resolvedDomainName;
		const hasCartDomain = Boolean( ownProps.cartDomainName );

		const isGSuiteSupported =
			canUserPurchaseGSuite( state ) &&
			( hasCartDomain || ( domain && hasGSuiteSupportedDomain( [ domain ] ) ) );

		return {
			comparisonContext: ownProps.comparisonContext,
			domain,
			selectedDomainName: domainName,
			domainsWithForwards: getDomainsWithForwards( state, domains ),
			gSuiteAnnualProduct: getProductBySlug( state, GOOGLE_WORKSPACE_BUSINESS_STARTER_YEARLY ),
			hasCartDomain,
			isGSuiteSupported,
			requestingSiteDomains: isRequestingSiteDomains( state, domainName ),
			selectedSite,
			titanMailMonthlyProduct: getProductBySlug( state, TITAN_MAIL_MONTHLY_SLUG ),
		};
	},
	( dispatch ) => {
		return {
			errorNotice: ( text: string, options: NoticeOptions ) =>
				dispatch( errorNotice( text, options ) ),
			getSiteDomains: ( siteId: number ) => dispatch( fetchSiteDomains( siteId ) ),
		};
	}
)( withCartKey( withShoppingCart( EmailProvidersStackedComparison ) ) );<|MERGE_RESOLUTION|>--- conflicted
+++ resolved
@@ -23,13 +23,8 @@
 import { fetchSiteDomains } from 'calypso/state/sites/domains/actions';
 import { getDomainsBySiteId, isRequestingSiteDomains } from 'calypso/state/sites/domains/selectors';
 import { getSelectedSite } from 'calypso/state/ui/selectors';
-<<<<<<< HEAD
-import type { Site } from './provider-cards/provider-card-props';
-=======
-import ProfessionalEmailCard from './provider-cards/professional-email-card';
 import type { ProviderCard } from './provider-cards/provider-card-props';
 import type { Site } from 'calypso/reader/list-manage/types';
->>>>>>> 48d658eb
 
 import './style.scss';
 
@@ -75,9 +70,7 @@
 				comparisonContext={ comparisonContext }
 				selectedDomainName={ selectedDomainName }
 				source={ source }
-				{ ...professionalEmailCardProps }
 			/>
-<<<<<<< HEAD
 
 			{ isGSuiteSupported && (
 				<GoogleWorkspaceCard
@@ -86,9 +79,6 @@
 					source={ source }
 				/>
 			) }
-=======
-			{ isGSuiteSupported && <> Google Workspace Component Placeholder </> }
->>>>>>> 48d658eb
 		</Main>
 	);
 };
