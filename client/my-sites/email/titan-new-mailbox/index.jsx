import { ToggleControl } from '@wordpress/components';
import classNames from 'classnames';
import { useTranslate, useRtl } from 'i18n-calypso';
import PropTypes from 'prop-types';
import { useState } from 'react';
import { useSelector } from 'react-redux';
import FormFieldset from 'calypso/components/forms/form-fieldset';
import FormInputValidation from 'calypso/components/forms/form-input-validation';
import FormLabel from 'calypso/components/forms/form-label';
import FormPasswordInput from 'calypso/components/forms/form-password-input';
import FormTextInput from 'calypso/components/forms/form-text-input';
import FormTextInputWithAffixes from 'calypso/components/forms/form-text-input-with-affixes';
import { getSelectedDomain } from 'calypso/lib/domains';
import { getMailboxPropTypeShape } from 'calypso/lib/titan/new-mailbox';
import { getDomainsBySiteId } from 'calypso/state/sites/domains/selectors';

import './style.scss';

const noop = () => {};

const TitanNewMailbox = ( {
	onMailboxValueChange,
	onReturnKeyPress = noop,
	mailbox: {
		alternativeEmail: { value: alternativeEmail, error: alternativeEmailError },
		domain: { error: domainError },
		isAdmin: { value: isAdmin, error: isAdminError },
		mailbox: { value: mailbox, error: mailboxError },
		name: { value: name, error: nameError },
		password: { value: password, error: passwordError },
	},
	selectedDomainName,
	showAllErrors = false,
	showLabels = true,
	siteId,
} ) => {
	const translate = useTranslate();
	const isRtl = useRtl();

	const domainsForSite = useSelector( ( state ) => getDomainsBySiteId( state, siteId ) );
	const selectedDomain = useSelector( () =>
		getSelectedDomain( { domains: domainsForSite, selectedDomainName: selectedDomainName } )
	);

	const hasBeenValidated =
		[ alternativeEmail, mailbox, name, password ].some( ( value ) => '' !== value ) ||
		[
			alternativeEmailError,
			domainError,
			isAdminError,
			mailboxError,
			nameError,
			passwordError,
		].some( ( error ) => null !== error );

	const [ alternativeEmailFieldTouched, setAlternativeEmailFieldTouched ] = useState( false );
	const [ mailboxFieldTouched, setMailboxFieldTouched ] = useState( false );
	const [ nameFieldTouched, setNameFieldTouched ] = useState( false );
	const [ passwordFieldTouched, setPasswordFieldTouched ] = useState( false );

	const hasAlternativeEmailError =
		( alternativeEmailFieldTouched || showAllErrors ) && null !== alternativeEmailError;
	const hasMailboxError = ( mailboxFieldTouched || showAllErrors ) && null !== mailboxError;
	const hasNameError = ( nameFieldTouched || showAllErrors ) && null !== nameError;
	const hasPasswordError = ( passwordFieldTouched || showAllErrors ) && null !== passwordError;

	const showIsAdminToggle = false;

	return (
		<>
			<div
				className={ classNames( 'titan-new-mailbox', {
					'show-labels': showLabels,
				} ) }
			>
				<div className="titan-new-mailbox__name-and-remove">
					<FormFieldset>
						<FormLabel>
							{ showLabels && translate( 'Full name' ) }
							<FormTextInput
								placeholder={ translate( 'Full name' ) }
								value={ name }
								required
								isError={ hasNameError }
								onChange={ ( event ) => {
									onMailboxValueChange( 'name', event.target.value, mailboxFieldTouched );
								} }
								onBlur={ () => {
									setNameFieldTouched( hasBeenValidated );
								} }
								onKeyUp={ onReturnKeyPress }
<<<<<<< HEAD
								suffix={ `@${ selectedDomain?.name }` }
=======
>>>>>>> fd5680ca
							/>
						</FormLabel>
						{ hasNameError && <FormInputValidation text={ nameError } isError /> }
					</FormFieldset>
				</div>
				<FormFieldset>
					<FormLabel>
						{ showLabels && translate( 'Email address' ) }
						<FormTextInputWithAffixes
							placeholder={ translate( 'Email address' ) }
							value={ mailbox }
							isError={ hasMailboxError }
							onChange={ ( event ) => {
								onMailboxValueChange( 'mailbox', event.target.value.toLowerCase() );
							} }
							onBlur={ () => {
								setMailboxFieldTouched( hasBeenValidated );
							} }
							onKeyUp={ onReturnKeyPress }
<<<<<<< HEAD
							suffix={ `@${ selectedDomain?.name }` }
=======
							prefix={ isRtl ? `\u200e@${ domain }\u202c` : null }
							suffix={ isRtl ? null : `\u200e@${ domain }\u202c` }
>>>>>>> fd5680ca
						/>
					</FormLabel>
					{ hasMailboxError && <FormInputValidation text={ mailboxError } isError /> }
				</FormFieldset>
				<FormFieldset>
					<FormLabel>
						{ showLabels && translate( 'Password' ) }
						<FormPasswordInput
							autoCapitalize="off"
							autoCorrect="off"
							placeholder={ translate( 'Password' ) }
							value={ password }
							maxLength={ 100 }
							isError={ hasPasswordError }
							onChange={ ( event ) => {
								onMailboxValueChange( 'password', event.target.value );
							} }
							onBlur={ () => {
								setPasswordFieldTouched( hasBeenValidated );
							} }
							onKeyUp={ onReturnKeyPress }
						/>
					</FormLabel>
					{ hasPasswordError && <FormInputValidation text={ passwordError } isError /> }
				</FormFieldset>

				{ showIsAdminToggle && (
					<FormFieldset>
						<ToggleControl
							checked={ isAdmin }
							onChange={ ( newValue ) => {
								onMailboxValueChange( 'isAdmin', newValue );
							} }
							help={ translate( 'Should this user have control panel access?' ) }
							label={ translate( 'Is admin?' ) }
						/>
					</FormFieldset>
				) }

				<FormFieldset>
					<FormLabel>
						{ showLabels &&
							translate( 'Password reset email address', {
								comment: 'This is the email address we will send password reset emails to',
							} ) }
						<FormTextInput
							placeholder={
								showLabels
									? translate( 'Email address' )
									: translate( 'Password reset email address', {
											comment: 'This is the email address we will send password reset emails to',
									  } )
							}
							value={ alternativeEmail }
							isError={ hasAlternativeEmailError }
							onChange={ ( event ) => {
								onMailboxValueChange( 'alternativeEmail', event.target.value );
							} }
							onBlur={ () => {
								setAlternativeEmailFieldTouched( hasBeenValidated );
							} }
							onKeyUp={ onReturnKeyPress }
						/>
					</FormLabel>
					{ hasAlternativeEmailError && (
						<FormInputValidation text={ alternativeEmailError } isError />
					) }
				</FormFieldset>
			</div>
		</>
	);
};

TitanNewMailbox.propTypes = {
	onMailboxValueChange: PropTypes.func.isRequired,
	onReturnKeyPress: PropTypes.func.isRequired,
	mailbox: getMailboxPropTypeShape(),
	showAllErrors: PropTypes.bool,
	showLabels: PropTypes.bool.isRequired,
};

export default TitanNewMailbox;<|MERGE_RESOLUTION|>--- conflicted
+++ resolved
@@ -89,10 +89,7 @@
 									setNameFieldTouched( hasBeenValidated );
 								} }
 								onKeyUp={ onReturnKeyPress }
-<<<<<<< HEAD
-								suffix={ `@${ selectedDomain?.name }` }
-=======
->>>>>>> fd5680ca
+                suffix={ `@${ selectedDomain?.name }` }
 							/>
 						</FormLabel>
 						{ hasNameError && <FormInputValidation text={ nameError } isError /> }
@@ -112,12 +109,8 @@
 								setMailboxFieldTouched( hasBeenValidated );
 							} }
 							onKeyUp={ onReturnKeyPress }
-<<<<<<< HEAD
-							suffix={ `@${ selectedDomain?.name }` }
-=======
-							prefix={ isRtl ? `\u200e@${ domain }\u202c` : null }
-							suffix={ isRtl ? null : `\u200e@${ domain }\u202c` }
->>>>>>> fd5680ca
+							prefix={ isRtl ? `\u200e@${ selectedDomain?.name }\u202c` : null }
+							suffix={ isRtl ? null : `\u200e@${ selectedDomain?.name }\u202c` }
 						/>
 					</FormLabel>
 					{ hasMailboxError && <FormInputValidation text={ mailboxError } isError /> }
