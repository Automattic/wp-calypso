import { Button } from '@automattic/components';
import { ToggleControl } from '@wordpress/components';
import classNames from 'classnames';
import { useTranslate } from 'i18n-calypso';
<<<<<<< HEAD
import { ToggleControl } from '@wordpress/components';

/**
 * Internal dependencies
 */
=======
import PropTypes from 'prop-types';
import React, { useState } from 'react';
>>>>>>> a2d678e8
import FormFieldset from 'calypso/components/forms/form-fieldset';
import FormInputValidation from 'calypso/components/forms/form-input-validation';
import FormLabel from 'calypso/components/forms/form-label';
import FormPasswordInput from 'calypso/components/forms/form-password-input';
import FormTextInput from 'calypso/components/forms/form-text-input';
import FormTextInputWithAffixes from 'calypso/components/forms/form-text-input-with-affixes';
import { getMailboxPropTypeShape } from 'calypso/lib/titan/new-mailbox';

import './style.scss';

const noop = () => {};

const TitanNewMailbox = ( {
	onMailboxValueChange,
	onReturnKeyPress = noop,
	mailbox: {
		alternativeEmail: { value: alternativeEmail, error: alternativeEmailError },
		domain: { value: domain, error: domainError },
		isAdmin: { value: isAdmin, error: isAdminError },
		mailbox: { value: mailbox, error: mailboxError },
		name: { value: name, error: nameError },
		password: { value: password, error: passwordError },
	},
	showAllErrors = false,
	showLabels = true,
} ) => {
	const translate = useTranslate();

	const hasBeenValidated =
		[ alternativeEmail, mailbox, name, password ].some( ( value ) => '' !== value ) ||
		[
			alternativeEmailError,
			domainError,
			isAdminError,
			mailboxError,
			nameError,
			passwordError,
		].some( ( error ) => null !== error );

	const [ alternativeEmailFieldTouched, setAlternativeEmailFieldTouched ] = useState( false );
	const [ mailboxFieldTouched, setMailboxFieldTouched ] = useState( false );
	const [ nameFieldTouched, setNameFieldTouched ] = useState( false );
	const [ passwordFieldTouched, setPasswordFieldTouched ] = useState( false );

	const hasAlternativeEmailError =
		( alternativeEmailFieldTouched || showAllErrors ) && null !== alternativeEmailError;
	const hasMailboxError = ( mailboxFieldTouched || showAllErrors ) && null !== mailboxError;
	const hasNameError = ( nameFieldTouched || showAllErrors ) && null !== nameError;
	const hasPasswordError = ( passwordFieldTouched || showAllErrors ) && null !== passwordError;

	const showIsAdminToggle = false;

	return (
		<>
			<div
				className={ classNames( 'titan-new-mailbox', {
					'show-labels': showLabels,
				} ) }
			>
				<div className="titan-new-mailbox__name-and-remove">
					<FormFieldset>
						<FormLabel>
							{ showLabels && translate( 'Full name' ) }
							<FormTextInput
								placeholder={ translate( 'Full name' ) }
								value={ name }
								required
								isError={ hasNameError }
								onChange={ ( event ) => {
									onMailboxValueChange( 'name', event.target.value, mailboxFieldTouched );
								} }
								onBlur={ () => {
									setNameFieldTouched( hasBeenValidated );
								} }
								onKeyUp={ onReturnKeyPress }
								suffix={ `@${ domain }` }
							/>
						</FormLabel>
						{ hasNameError && <FormInputValidation text={ nameError } isError /> }
					</FormFieldset>
				</div>
				<FormFieldset>
					<FormLabel>
						{ showLabels && translate( 'Email address' ) }
						<FormTextInputWithAffixes
							placeholder={ translate( 'Email address' ) }
							value={ mailbox }
							isError={ hasMailboxError }
							onChange={ ( event ) => {
								onMailboxValueChange( 'mailbox', event.target.value.toLowerCase() );
							} }
							onBlur={ () => {
								setMailboxFieldTouched( hasBeenValidated );
							} }
							onKeyUp={ onReturnKeyPress }
							suffix={ `@${ domain }` }
						/>
					</FormLabel>
					{ hasMailboxError && <FormInputValidation text={ mailboxError } isError /> }
				</FormFieldset>
				<FormFieldset>
					<FormLabel>
						{ showLabels && translate( 'Password' ) }
						<FormPasswordInput
							autoCapitalize="off"
							autoCorrect="off"
							placeholder={ translate( 'Password' ) }
							value={ password }
							maxLength={ 100 }
							isError={ hasPasswordError }
							onChange={ ( event ) => {
								onMailboxValueChange( 'password', event.target.value );
							} }
							onBlur={ () => {
								setPasswordFieldTouched( hasBeenValidated );
							} }
							onKeyUp={ onReturnKeyPress }
						/>
					</FormLabel>
					{ hasPasswordError && <FormInputValidation text={ passwordError } isError /> }
				</FormFieldset>

				{ showIsAdminToggle && (
					<FormFieldset>
						<ToggleControl
							checked={ isAdmin }
							onChange={ ( newValue ) => {
								onMailboxValueChange( 'isAdmin', newValue );
							} }
							help={ translate( 'Should this user have control panel access?' ) }
							label={ translate( 'Is admin?' ) }
						/>
					</FormFieldset>
				) }

				<FormFieldset>
					<FormLabel>
						{ showLabels &&
							translate( 'Password reset email address', {
								comment: 'This is the email address we will send password reset emails to',
							} ) }
						<FormTextInput
							placeholder={
								showLabels
									? translate( 'Email address' )
									: translate( 'Password reset email address', {
											comment: 'This is the email address we will send password reset emails to',
									  } )
							}
							value={ alternativeEmail }
							isError={ hasAlternativeEmailError }
							onChange={ ( event ) => {
								onMailboxValueChange( 'alternativeEmail', event.target.value );
							} }
							onBlur={ () => {
								setAlternativeEmailFieldTouched( hasBeenValidated );
							} }
							onKeyUp={ onReturnKeyPress }
						/>
					</FormLabel>
					{ hasAlternativeEmailError && (
						<FormInputValidation text={ alternativeEmailError } isError />
					) }
				</FormFieldset>
			</div>
		</>
	);
};

TitanNewMailbox.propTypes = {
	onMailboxValueChange: PropTypes.func.isRequired,
	onReturnKeyPress: PropTypes.func.isRequired,
	mailbox: getMailboxPropTypeShape(),
	showAllErrors: PropTypes.bool,
	showLabels: PropTypes.bool.isRequired,
};

export default TitanNewMailbox;<|MERGE_RESOLUTION|>--- conflicted
+++ resolved
@@ -1,17 +1,8 @@
-import { Button } from '@automattic/components';
 import { ToggleControl } from '@wordpress/components';
 import classNames from 'classnames';
 import { useTranslate } from 'i18n-calypso';
-<<<<<<< HEAD
-import { ToggleControl } from '@wordpress/components';
-
-/**
- * Internal dependencies
- */
-=======
 import PropTypes from 'prop-types';
 import React, { useState } from 'react';
->>>>>>> a2d678e8
 import FormFieldset from 'calypso/components/forms/form-fieldset';
 import FormInputValidation from 'calypso/components/forms/form-input-validation';
 import FormLabel from 'calypso/components/forms/form-label';
