--- conflicted
+++ resolved
@@ -26,11 +26,8 @@
 	legendContainer?: React.RefObject< HTMLDivElement >;
 	solidFill?: boolean;
 	period?: string;
-<<<<<<< HEAD
 	timeRange: TimeRange;
-=======
 	isLoading?: boolean;
->>>>>>> 1529cb43
 }
 
 export function formatChartHour( date: Date ): string {
@@ -74,11 +71,8 @@
 	options: propOptions,
 	solidFill = false,
 	period,
-<<<<<<< HEAD
 	timeRange,
-=======
 	isLoading = false,
->>>>>>> 1529cb43
 }: UplotChartProps ) => {
 	const translate = useTranslate();
 	const uplot = useRef< uPlot | null >( null );
