import { ConfettiAnimation } from '@automattic/components';
import { ThemeProvider, Global, css } from '@emotion/react';
import { useTranslate } from 'i18n-calypso';
import { useEffect, useState } from 'react';
import { useSelector, useDispatch } from 'react-redux';
import { ThankYou } from 'calypso/components/thank-you';
import PageViewTracker from 'calypso/lib/analytics/page-view-tracker';
import MarketplaceProgressBar from 'calypso/my-sites/marketplace/components/progressbar';
import theme from 'calypso/my-sites/marketplace/theme';
import { requestAdminMenu } from 'calypso/state/admin-menu/actions';
import { transferStates } from 'calypso/state/automated-transfer/constants';
import { getAutomatedTransferStatus } from 'calypso/state/automated-transfer/selectors';
import { isRequesting } from 'calypso/state/plugins/installed/selectors';
import isSiteAutomatedTransfer from 'calypso/state/selectors/is-site-automated-transfer';
import { isJetpackSite } from 'calypso/state/sites/selectors';
import { getSelectedSiteId } from 'calypso/state/ui/selectors';
import { MarketplaceGoBackSection } from './marketplace-go-back-section';
import { usePageTexts } from './use-page-texts';
import { usePluginsThankYouData } from './use-plugins-thank-you-data';
import { useThankYouFoooter } from './use-thank-you-footer';
import { useThankYouSteps } from './use-thank-you-steps';
import { useThemesThankYouData } from './use-themes-thank-you-data';

import './style.scss';

const MarketplaceThankYou = ( {
	pluginSlugs,
	themeSlugs,
}: {
	pluginSlugs: Array< string >;
	themeSlugs: Array< string >;
} ) => {
	const dispatch = useDispatch();
	const translate = useTranslate();
	const siteId = useSelector( getSelectedSiteId );
	const isRequestingPlugins = useSelector( ( state ) => isRequesting( state, siteId ) );

<<<<<<< HEAD
	const defaultThankYouFooter = useThankYouFoooter( pluginSlugs, themeSlugs );

	const [ pluginsSection, allPluginsFetched, pluginsGoBackSection, pluginsProgressbarSteps ] =
		usePluginsThankYouData( pluginSlugs );
	const [ themesSection, allThemesFetched, themesGoBackSection, themesProgressbarSteps ] =
=======
	const [ pluginsSection, allPluginsFetched, pluginsGoBackSection, pluginTitle, pluginSubtitle ] =
		usePluginsThankYouData( pluginSlugs );
	const [ themesSection, allThemesFetched, themesGoBackSection, themeTitle, themeSubtitle ] =
>>>>>>> dcc72c7a
		useThemesThankYouData( themeSlugs );
	const [ hasPlugins, hasThemes ] = [ pluginSlugs, themeSlugs ].map(
		( slugs ) => slugs.length !== 0
	);

	const defaultThankYouFooter = useThankYouFoooter( pluginSlugs, themeSlugs );
	const [ title, subtitle ] = usePageTexts( {
		pluginSlugs,
		themeSlugs,
		pluginTitle,
		pluginSubtitle,
		themeTitle,
		themeSubtitle,
	} );

	const areAllProductsFetched = allPluginsFetched && allThemesFetched;

	const transferStatus = useSelector( ( state ) => getAutomatedTransferStatus( state, siteId ) );
	const isJetpack = useSelector( ( state ) => isJetpackSite( state, siteId ) );
	const isAtomic = useSelector( ( state ) => isSiteAutomatedTransfer( state, siteId ) );
	const isJetpackSelfHosted = isJetpack && ! isAtomic;

	const [ currentStep, setCurrentStep ] = useState( 0 );
	const [ showProgressBar, setShowProgressBar ] = useState(
		! new URLSearchParams( document.location.search ).has( 'hide-progress-bar' )
	);

	// Site is already Atomic (or just transferred).
	// Poll the plugin installation status.
	useEffect( () => {
		if ( ! siteId || ( ! isJetpackSelfHosted && transferStatus !== transferStates.COMPLETE ) ) {
			return;
		}

		// Update the menu after the plugin has been installed, since that might change some menu items.
		if ( areAllProductsFetched ) {
			dispatch( requestAdminMenu( siteId ) );
			return;
		}
	}, [
		isRequestingPlugins,
		areAllProductsFetched,
		dispatch,
		siteId,
		transferStatus,
		isJetpackSelfHosted,
	] );

	// Set progressbar (currentStep) depending on transfer/plugin status.
	useEffect( () => {
		// We don't want to show the progress bar again when it is hidden.
		if ( ! showProgressBar ) {
			return;
		}

		setShowProgressBar( ! areAllProductsFetched );

		// Sites already transferred to Atomic or self-hosted Jetpack sites no longer need to change the current step.
		if ( isJetpack ) {
			return;
		}

		if ( transferStatus === transferStates.ACTIVE ) {
			setCurrentStep( 0 );
		} else if ( transferStatus === transferStates.PROVISIONED ) {
			setCurrentStep( 1 );
		} else if ( transferStatus === transferStates.RELOCATING ) {
			setCurrentStep( 2 );
		} else if ( transferStatus === transferStates.COMPLETE ) {
			setCurrentStep( 3 );
		}
	}, [ transferStatus, areAllProductsFetched, showProgressBar, isJetpack ] );

	const { steps, additionalSteps } = useThankYouSteps( {
		pluginSlugs,
		themeSlugs,
		pluginsProgressbarSteps,
		themesProgressbarSteps,
	} );

	const sections = [
		...( hasThemes ? [ themesSection ] : [] ),
		...( hasPlugins ? [ pluginsSection ] : [] ),
		defaultThankYouFooter,
	];

	return (
		<ThemeProvider theme={ theme }>
			<PageViewTracker path="/marketplace/thank-you/:site" title="Marketplace > Thank you" />
			{ /* Using Global to override Global masterbar height */ }
			<Global
				styles={ css`
					body.is-section-marketplace {
						--masterbar-height: 72px;
					}
				` }
			/>
			<MarketplaceGoBackSection
				pluginSlugs={ pluginSlugs }
				pluginsGoBackSection={ pluginsGoBackSection }
				themeSlugs={ themeSlugs }
				themesGoBackSection={ themesGoBackSection }
				areAllProductsFetched={ areAllProductsFetched }
			/>
			{ showProgressBar && (
				// eslint-disable-next-line wpcalypso/jsx-classname-namespace
				<div className="marketplace-plugin-install__root">
					<MarketplaceProgressBar
						steps={ steps }
						currentStep={ currentStep }
						additionalSteps={ additionalSteps }
					/>
				</div>
			) }
			{ ! showProgressBar && (
				<div className="marketplace-thank-you__container">
					<ConfettiAnimation delay={ 1000 } />
					<ThankYou
						containerClassName="marketplace-thank-you"
						sections={ sections }
						showSupportSection={ false }
						thankYouTitle={ title }
						thankYouSubtitle={ subtitle }
						headerBackgroundColor="#fff"
						headerTextColor="#000"
					/>
				</div>
			) }
		</ThemeProvider>
	);
};

export default MarketplaceThankYou;<|MERGE_RESOLUTION|>--- conflicted
+++ resolved
@@ -1,6 +1,5 @@
 import { ConfettiAnimation } from '@automattic/components';
 import { ThemeProvider, Global, css } from '@emotion/react';
-import { useTranslate } from 'i18n-calypso';
 import { useEffect, useState } from 'react';
 import { useSelector, useDispatch } from 'react-redux';
 import { ThankYou } from 'calypso/components/thank-you';
@@ -31,27 +30,32 @@
 	themeSlugs: Array< string >;
 } ) => {
 	const dispatch = useDispatch();
-	const translate = useTranslate();
 	const siteId = useSelector( getSelectedSiteId );
 	const isRequestingPlugins = useSelector( ( state ) => isRequesting( state, siteId ) );
 
-<<<<<<< HEAD
 	const defaultThankYouFooter = useThankYouFoooter( pluginSlugs, themeSlugs );
 
-	const [ pluginsSection, allPluginsFetched, pluginsGoBackSection, pluginsProgressbarSteps ] =
-		usePluginsThankYouData( pluginSlugs );
-	const [ themesSection, allThemesFetched, themesGoBackSection, themesProgressbarSteps ] =
-=======
-	const [ pluginsSection, allPluginsFetched, pluginsGoBackSection, pluginTitle, pluginSubtitle ] =
-		usePluginsThankYouData( pluginSlugs );
-	const [ themesSection, allThemesFetched, themesGoBackSection, themeTitle, themeSubtitle ] =
->>>>>>> dcc72c7a
-		useThemesThankYouData( themeSlugs );
+	const [
+		pluginsSection,
+		allPluginsFetched,
+		pluginsGoBackSection,
+		pluginTitle,
+		pluginSubtitle,
+		pluginsProgressbarSteps,
+	] = usePluginsThankYouData( pluginSlugs );
+	const [
+		themesSection,
+		allThemesFetched,
+		themesGoBackSection,
+		themeTitle,
+		themeSubtitle,
+		themesProgressbarSteps,
+	] = useThemesThankYouData( themeSlugs );
+
 	const [ hasPlugins, hasThemes ] = [ pluginSlugs, themeSlugs ].map(
 		( slugs ) => slugs.length !== 0
 	);
 
-	const defaultThankYouFooter = useThankYouFoooter( pluginSlugs, themeSlugs );
 	const [ title, subtitle ] = usePageTexts( {
 		pluginSlugs,
 		themeSlugs,
