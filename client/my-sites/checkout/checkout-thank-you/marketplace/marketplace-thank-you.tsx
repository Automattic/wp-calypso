--- conflicted
+++ resolved
@@ -1,11 +1,6 @@
 import { ConfettiAnimation } from '@automattic/components';
 import { ThemeProvider, Global, css } from '@emotion/react';
-<<<<<<< HEAD
-import { useEffect, useState } from 'react';
-=======
-import { useTranslate } from 'i18n-calypso';
-import { useEffect, useMemo } from 'react';
->>>>>>> cfa1d339
+import { useEffect } from 'react';
 import { useSelector, useDispatch } from 'react-redux';
 import { ThankYou } from 'calypso/components/thank-you';
 import PageViewTracker from 'calypso/lib/analytics/page-view-tracker';
@@ -39,22 +34,16 @@
 	const siteId = useSelector( getSelectedSiteId );
 	const isRequestingPlugins = useSelector( ( state ) => isRequesting( state, siteId ) );
 
-<<<<<<< HEAD
 	const defaultThankYouFooter = useThankYouFoooter( pluginSlugs, themeSlugs );
 
-=======
->>>>>>> cfa1d339
 	const [
 		pluginsSection,
 		allPluginsFetched,
 		pluginsGoBackSection,
 		pluginTitle,
 		pluginSubtitle,
-<<<<<<< HEAD
 		pluginsProgressbarSteps,
-=======
 		isAtomicNeededForPlugins,
->>>>>>> cfa1d339
 	] = usePluginsThankYouData( pluginSlugs );
 	const [
 		themesSection,
@@ -62,11 +51,8 @@
 		themesGoBackSection,
 		themeTitle,
 		themeSubtitle,
-<<<<<<< HEAD
 		themesProgressbarSteps,
-=======
 		isAtomicNeededForThemes,
->>>>>>> cfa1d339
 	] = useThemesThankYouData( themeSlugs );
 
 	const [ hasPlugins, hasThemes ] = [ pluginSlugs, themeSlugs ].map(
