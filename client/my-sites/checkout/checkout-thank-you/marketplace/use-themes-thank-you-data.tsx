import { useTranslate } from 'i18n-calypso';
import page from 'page';
import { useMemo } from 'react';
import { useSelector } from 'react-redux';
import { useQueryThemes } from 'calypso/components/data/query-theme';
import { ThankYouData, ThankYouSectionProps } from 'calypso/components/thank-you/types';
import { isJetpackSite } from 'calypso/state/sites/selectors';
import { getThemes } from 'calypso/state/themes/selectors';
<<<<<<< HEAD
import { getSelectedSiteId, getSelectedSiteSlug } from 'calypso/state/ui/selectors';
import { ThankYouThemeSection } from './marketplace-thank-you-theme-section';
import MasterbarStyled from './masterbar-styled';

export function useThemesThankYouData( themeSlugs: string[] ): ThankYouData {
=======
import { hasExternallyManagedThemes as getHasExternallyManagedThemes } from 'calypso/state/themes/selectors/is-externally-managed-theme';
import { getSelectedSiteSlug } from 'calypso/state/ui/selectors';
import { ThankYouThemeSection } from './marketplace-thank-you-theme-section';
import MasterbarStyled from './masterbar-styled';

export function useThemesThankYouData(
	themeSlugs: string[]
): [ ThankYouSectionProps, boolean, JSX.Element, string, string, boolean ] {
>>>>>>> cfa1d339
	const translate = useTranslate();
	const siteId = useSelector( getSelectedSiteId );
	const siteSlug = useSelector( getSelectedSiteSlug );

	// texts
	const title = translate( 'Congrats on your new theme!' );
	const subtitle = translate(
		"Your new theme is a reflection of your unique style and personality, and we're thrilled to see it come to life."
	);

	const dotComThemes = useSelector( ( state ) => getThemes( state, 'wpcom', themeSlugs ) );
	const dotOrgThemes = useSelector( ( state ) => getThemes( state, 'wporg', themeSlugs ) );
	const themesList = useMemo(
		() => themeSlugs.map( ( slug, index ) => dotComThemes[ index ] || dotOrgThemes[ index ] ),
		[ dotComThemes, dotOrgThemes, themeSlugs ]
	);
	const allThemesFetched = themesList.every( ( theme ) => !! theme );

	const isJetpack = useSelector( ( state ) => isJetpackSite( state, siteId ) );

	useQueryThemes( 'wpcom', themeSlugs );
	useQueryThemes( 'wporg', themeSlugs );

	const themesSection: ThankYouSectionProps = {
		sectionKey: 'theme_information',
		nextSteps: themesList.map( ( theme ) => ( {
			stepKey: `theme_information_${ theme?.id }`,
			stepSection: <ThankYouThemeSection theme={ theme } />,
		} ) ),
	};

	const goBackSection = (
		<MasterbarStyled
			onClick={ () => page( `/themes/${ siteSlug }` ) }
			backText={ translate( 'Back to themes' ) }
			canGoBack={ allThemesFetched }
			showContact={ allThemesFetched }
		/>
	);

<<<<<<< HEAD
	const thankyouSteps = useMemo(
		() =>
			isJetpack
				? [ translate( 'Installing theme' ) ]
				: [
						translate( 'Activating the theme feature' ), // Transferring to Atomic
						translate( 'Setting up theme installation' ), // Transferring to Atomic
						translate( 'Installing theme' ), // Transferring to Atomic
						translate( 'Activating theme' ),
				  ],
		// We intentionally don't set `isJetpack` as dependency to keep the same steps after the Atomic transfer.
		// eslint-disable-next-line react-hooks/exhaustive-deps
		[ translate ]
	);

	return [ themesSection, allThemesFetched, goBackSection, title, subtitle, thankyouSteps ];
=======
	// DotOrg and Externay managed themes
	// needs an atomic site to be installed.
	const hasDotOrgThemes = dotOrgThemes.some( ( theme: any ) => !! theme );
	const hasExternallyManagedThemes = useSelector( ( state ) =>
		getHasExternallyManagedThemes( state, themeSlugs )
	);
	const isAtomicNeeded = hasDotOrgThemes || hasExternallyManagedThemes;

	return [ themesSection, allThemesFetched, goBackSection, title, subtitle, isAtomicNeeded ];
>>>>>>> cfa1d339
}<|MERGE_RESOLUTION|>--- conflicted
+++ resolved
@@ -6,22 +6,12 @@
 import { ThankYouData, ThankYouSectionProps } from 'calypso/components/thank-you/types';
 import { isJetpackSite } from 'calypso/state/sites/selectors';
 import { getThemes } from 'calypso/state/themes/selectors';
-<<<<<<< HEAD
+import { hasExternallyManagedThemes as getHasExternallyManagedThemes } from 'calypso/state/themes/selectors/is-externally-managed-theme';
 import { getSelectedSiteId, getSelectedSiteSlug } from 'calypso/state/ui/selectors';
 import { ThankYouThemeSection } from './marketplace-thank-you-theme-section';
 import MasterbarStyled from './masterbar-styled';
 
 export function useThemesThankYouData( themeSlugs: string[] ): ThankYouData {
-=======
-import { hasExternallyManagedThemes as getHasExternallyManagedThemes } from 'calypso/state/themes/selectors/is-externally-managed-theme';
-import { getSelectedSiteSlug } from 'calypso/state/ui/selectors';
-import { ThankYouThemeSection } from './marketplace-thank-you-theme-section';
-import MasterbarStyled from './masterbar-styled';
-
-export function useThemesThankYouData(
-	themeSlugs: string[]
-): [ ThankYouSectionProps, boolean, JSX.Element, string, string, boolean ] {
->>>>>>> cfa1d339
 	const translate = useTranslate();
 	const siteId = useSelector( getSelectedSiteId );
 	const siteSlug = useSelector( getSelectedSiteSlug );
@@ -62,7 +52,6 @@
 		/>
 	);
 
-<<<<<<< HEAD
 	const thankyouSteps = useMemo(
 		() =>
 			isJetpack
@@ -78,8 +67,6 @@
 		[ translate ]
 	);
 
-	return [ themesSection, allThemesFetched, goBackSection, title, subtitle, thankyouSteps ];
-=======
 	// DotOrg and Externay managed themes
 	// needs an atomic site to be installed.
 	const hasDotOrgThemes = dotOrgThemes.some( ( theme: any ) => !! theme );
@@ -88,6 +75,13 @@
 	);
 	const isAtomicNeeded = hasDotOrgThemes || hasExternallyManagedThemes;
 
-	return [ themesSection, allThemesFetched, goBackSection, title, subtitle, isAtomicNeeded ];
->>>>>>> cfa1d339
+	return [
+		themesSection,
+		allThemesFetched,
+		goBackSection,
+		title,
+		subtitle,
+		thankyouSteps,
+		isAtomicNeeded,
+	];
 }