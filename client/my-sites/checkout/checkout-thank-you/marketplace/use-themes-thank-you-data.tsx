import { useTranslate } from 'i18n-calypso';
import page from 'page';
import { useMemo } from 'react';
import { useSelector } from 'react-redux';
import { useQueryThemes } from 'calypso/components/data/query-theme';
import { ThankYouData, ThankYouSectionProps } from 'calypso/components/thank-you/types';
import { isJetpackSite } from 'calypso/state/sites/selectors';
import { getThemes } from 'calypso/state/themes/selectors';
import { getSelectedSiteId, getSelectedSiteSlug } from 'calypso/state/ui/selectors';
import { ThankYouThemeSection } from './marketplace-thank-you-theme-section';
import MasterbarStyled from './masterbar-styled';

<<<<<<< HEAD
export function useThemesThankYouData( themeSlugs: string[] ): ThankYouData {
=======
export function useThemesThankYouData(
	themeSlugs: string[]
): [ ThankYouSectionProps, boolean, JSX.Element, string, string ] {
>>>>>>> dcc72c7a
	const translate = useTranslate();
	const siteId = useSelector( getSelectedSiteId );
	const siteSlug = useSelector( getSelectedSiteSlug );

	// texts
	const title = translate( 'Congrats on your new theme!' );
	const subtitle = translate(
		"Your new theme is a reflection of your unique style and personality, and we're thrilled to see it come to life."
	);

	const dotComThemes = useSelector( ( state ) => getThemes( state, 'wpcom', themeSlugs ) );
	const dotOrgThemes = useSelector( ( state ) => getThemes( state, 'wporg', themeSlugs ) );
	const themesList = useMemo(
		() => themeSlugs.map( ( slug, index ) => dotComThemes[ index ] || dotOrgThemes[ index ] ),
		[ dotComThemes, dotOrgThemes, themeSlugs ]
	);
	const allThemesFetched = themesList.every( ( theme ) => !! theme );

	const isJetpack = useSelector( ( state ) => isJetpackSite( state, siteId ) );

	useQueryThemes( 'wpcom', themeSlugs );
	useQueryThemes( 'wporg', themeSlugs );

	const themesSection: ThankYouSectionProps = {
		sectionKey: 'theme_information',
		nextSteps: themesList.map( ( theme ) => ( {
			stepKey: `theme_information_${ theme?.id }`,
			stepSection: <ThankYouThemeSection theme={ theme } />,
		} ) ),
	};

	const goBackSection = (
		<MasterbarStyled
			onClick={ () => page( `/themes/${ siteSlug }` ) }
			backText={ translate( 'Back to themes' ) }
			canGoBack={ allThemesFetched }
			showContact={ allThemesFetched }
		/>
	);

<<<<<<< HEAD
	const thankyouSteps = useMemo(
		() =>
			isJetpack
				? [ translate( 'Installing theme' ) ]
				: [
						translate( 'Activating the theme feature' ), // Transferring to Atomic
						translate( 'Setting up theme installation' ), // Transferring to Atomic
						translate( 'Installing theme' ), // Transferring to Atomic
						translate( 'Activating theme' ),
				  ],
		// We intentionally don't set `isJetpack` as dependency to keep the same steps after the Atomic transfer.
		// eslint-disable-next-line react-hooks/exhaustive-deps
		[ translate ]
	);

	return [ themesSection, allThemesFetched, goBackSection, thankyouSteps ];
=======
	return [ themesSection, allThemesFetched, goBackSection, title, subtitle ];
>>>>>>> dcc72c7a
}<|MERGE_RESOLUTION|>--- conflicted
+++ resolved
@@ -10,13 +10,7 @@
 import { ThankYouThemeSection } from './marketplace-thank-you-theme-section';
 import MasterbarStyled from './masterbar-styled';
 
-<<<<<<< HEAD
 export function useThemesThankYouData( themeSlugs: string[] ): ThankYouData {
-=======
-export function useThemesThankYouData(
-	themeSlugs: string[]
-): [ ThankYouSectionProps, boolean, JSX.Element, string, string ] {
->>>>>>> dcc72c7a
 	const translate = useTranslate();
 	const siteId = useSelector( getSelectedSiteId );
 	const siteSlug = useSelector( getSelectedSiteSlug );
@@ -57,7 +51,6 @@
 		/>
 	);
 
-<<<<<<< HEAD
 	const thankyouSteps = useMemo(
 		() =>
 			isJetpack
@@ -73,8 +66,5 @@
 		[ translate ]
 	);
 
-	return [ themesSection, allThemesFetched, goBackSection, thankyouSteps ];
-=======
-	return [ themesSection, allThemesFetched, goBackSection, title, subtitle ];
->>>>>>> dcc72c7a
+	return [ themesSection, allThemesFetched, goBackSection, title, subtitle, thankyouSteps ];
 }