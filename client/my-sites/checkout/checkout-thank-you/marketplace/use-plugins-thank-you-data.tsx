import { useTranslate } from 'i18n-calypso';
import page from 'page';
import { useEffect, useMemo } from 'react';
import { useSelector, useDispatch } from 'react-redux';
import { ThankYouData, ThankYouSectionProps } from 'calypso/components/thank-you/types';
import { useWPCOMPlugins } from 'calypso/data/marketplace/use-wpcom-plugins-query';
import { waitFor } from 'calypso/my-sites/marketplace/util';
import { fetchAutomatedTransferStatus } from 'calypso/state/automated-transfer/actions';
import { transferStates } from 'calypso/state/automated-transfer/constants';
import {
	getAutomatedTransferStatus,
	isFetchingAutomatedTransferStatus,
} from 'calypso/state/automated-transfer/selectors';
import { pluginInstallationStateChange } from 'calypso/state/marketplace/purchase-flow/actions';
import { MARKETPLACE_ASYNC_PROCESS_STATUS } from 'calypso/state/marketplace/types';
import { fetchSitePlugins } from 'calypso/state/plugins/installed/actions';
import { getPluginsOnSite, isRequesting } from 'calypso/state/plugins/installed/selectors';
import { fetchPluginData as wporgFetchPluginData } from 'calypso/state/plugins/wporg/actions';
import { areFetched, areFetching, getPlugins } from 'calypso/state/plugins/wporg/selectors';
import isSiteAutomatedTransfer from 'calypso/state/selectors/is-site-automated-transfer';
import { isJetpackSite } from 'calypso/state/sites/selectors';
import { getSelectedSiteId, getSelectedSiteSlug } from 'calypso/state/ui/selectors';
import { ThankYouPluginSection } from './marketplace-thank-you-plugin-section';
import MasterbarStyled from './masterbar-styled';

<<<<<<< HEAD
export function usePluginsThankYouData( pluginSlugs: string[] ): ThankYouData {
=======
export function usePluginsThankYouData(
	pluginSlugs: string[]
): [ ThankYouSectionProps, boolean, JSX.Element, string, string ] {
>>>>>>> dcc72c7a
	const dispatch = useDispatch();
	const translate = useTranslate();
	const siteId = useSelector( getSelectedSiteId );
	const siteSlug = useSelector( getSelectedSiteSlug );

	// texts
	const title = translate( "Congrats on your site's new superpowers!" );
	const subtitle = translate(
		"Now you're really getting the most out of WordPress. Dig in and explore more of our favorite plugins."
	);

	// retrieve WPCom plugin data
	const wpComPluginsDataResults = useWPCOMPlugins( pluginSlugs );
	const wpComPluginsData: Array< any > = wpComPluginsDataResults.map(
		( wpComPluginData ) => wpComPluginData.data
	);
	const softwareSlugs = wpComPluginsData.map( ( wpComPluginData, i ) =>
		wpComPluginData ? wpComPluginData.software_slug || wpComPluginData.org_slug : pluginSlugs[ i ]
	);

	const isRequestingPlugins = useSelector( ( state ) => isRequesting( state, siteId ) );
	const pluginsOnSite: [] = useSelector( ( state ) =>
		getPluginsOnSite( state, siteId, softwareSlugs )
	);
	const wporgPlugins = useSelector(
		( state ) => getPlugins( state, pluginSlugs ),
		( newPluginsValue: Array< Plugin >, oldPluginsValue: Array< Plugin > ) =>
			oldPluginsValue.length === newPluginsValue.length &&
			oldPluginsValue.every( ( oldPluginValue, i ) => {
				return (
					oldPluginValue?.slug === newPluginsValue[ i ]?.slug &&
					Boolean( oldPluginValue ) === Boolean( newPluginsValue[ i ] )
				);
			} )
	);
	const areWporgPluginsFetched: Array< boolean > = useSelector(
		( state ) => areFetched( state, pluginSlugs ),
		( newValues: Array< boolean >, oldValues: Array< boolean > ) =>
			newValues.every( ( newValue, i ) => newValue === oldValues[ i ] )
	);
	const areWporgPluginsFetching: Array< boolean > = useSelector( ( state ) =>
		areFetching( state, pluginSlugs )
	);
	const areAllWporgPluginsFetched = areWporgPluginsFetched.every( Boolean );
	const isFetchingTransferStatus = useSelector( ( state ) =>
		isFetchingAutomatedTransferStatus( state, siteId )
	);

	const allPluginsFetched = pluginsOnSite.every( ( pluginOnSite ) => !! pluginOnSite );

	const transferStatus = useSelector( ( state ) => getAutomatedTransferStatus( state, siteId ) );
	const isJetpack = useSelector( ( state ) => isJetpackSite( state, siteId ) );
	const isAtomic = useSelector( ( state ) => isSiteAutomatedTransfer( state, siteId ) );
	const isJetpackSelfHosted = isJetpack && ! isAtomic;

	// Consolidate the plugin information from the .org and .com sources in a single list
	const pluginsInformationList = useMemo( () => {
		return pluginsOnSite.reduce(
			( pluginsList: Array< any >, pluginOnSite: Plugin, index: number ) => {
				pluginsList.push( {
					...pluginOnSite,
					...wpComPluginsData[ index ],
					...wporgPlugins[ index ],
				} );

				return pluginsList;
			},
			[]
		);
	}, [ pluginsOnSite, wpComPluginsData, wporgPlugins ] );

	useEffect( () => {
		dispatch(
			pluginInstallationStateChange(
				MARKETPLACE_ASYNC_PROCESS_STATUS.COMPLETED,
				'deauthorize plugin installation URL'
			)
		);
	}, [ dispatch ] );

	// retrieve wporg plugin data if not available
	useEffect( () => {
		if ( ! areAllWporgPluginsFetched ) {
			areWporgPluginsFetched.forEach( ( isPluginFetched, index ) => {
				const isPluginFeching = areWporgPluginsFetching[ index ];
				if ( ! isPluginFetched && ! isPluginFeching ) {
					dispatch( wporgFetchPluginData( pluginSlugs[ index ] ) );
				}
			} );
		}

		// We don't want it to run at every change of areWporgPluginsFetching,
		// we only rerun when areWporgPluginsFetched changes
		// eslint-disable-next-line react-hooks/exhaustive-deps
	}, [ areAllWporgPluginsFetched, areWporgPluginsFetched, pluginSlugs, dispatch, wporgPlugins ] );

	// Site is transferring to Atomic.
	// Poll the transfer status.
	useEffect( () => {
		if (
			! siteId ||
			transferStatus === transferStates.COMPLETE ||
			isJetpackSelfHosted ||
			pluginSlugs.length === 0
		) {
			return;
		}
		if ( ! isFetchingTransferStatus ) {
			waitFor( 2 ).then( () => dispatch( fetchAutomatedTransferStatus( siteId ) ) );
		}
	}, [
		siteId,
		dispatch,
		transferStatus,
		isFetchingTransferStatus,
		isJetpackSelfHosted,
		pluginSlugs,
	] );

	// Site is already Atomic (or just transferred).
	// Poll the plugin installation status.
	useEffect( () => {
		if (
			! siteId ||
			( ! isJetpackSelfHosted && transferStatus !== transferStates.COMPLETE ) ||
			allPluginsFetched ||
			pluginSlugs.length === 0
		) {
			return;
		}

		if ( ! isRequestingPlugins ) {
			waitFor( 1 ).then( () => dispatch( fetchSitePlugins( siteId ) ) );
		}
	}, [
		isRequestingPlugins,
		dispatch,
		siteId,
		transferStatus,
		isJetpackSelfHosted,
		allPluginsFetched,
		pluginSlugs,
	] );

	const pluginsSection: ThankYouSectionProps = {
		sectionKey: 'plugin_information',
		nextSteps: pluginsInformationList.map( ( plugin: any ) => ( {
			stepKey: `plugin_information_${ plugin.slug }`,
			stepSection: <ThankYouPluginSection plugin={ plugin } />,
		} ) ),
	};

	const goBackSection = (
		<MasterbarStyled
			onClick={ () => page( `/plugins/${ siteSlug }` ) }
			backText={ translate( 'Back to plugins' ) }
			canGoBack={ allPluginsFetched }
			showContact={ allPluginsFetched }
		/>
	);

<<<<<<< HEAD
	const thankyouSteps = useMemo(
		() =>
			isJetpack
				? [ translate( 'Installing plugin' ) ]
				: [
						translate( 'Activating the plugin feature' ), // Transferring to Atomic
						translate( 'Setting up plugin installation' ), // Transferring to Atomic
						translate( 'Installing plugin' ), // Transferring to Atomic
						translate( 'Activating plugin' ),
				  ],
		// We intentionally don't set `isJetpack` as dependency to keep the same steps after the Atomic transfer.
		// eslint-disable-next-line react-hooks/exhaustive-deps
		[ translate ]
	);

	return [ pluginsSection, allPluginsFetched, goBackSection, thankyouSteps ];
=======
	return [ pluginsSection, allPluginsFetched, goBackSection, title, subtitle ];
>>>>>>> dcc72c7a
}

type Plugin = {
	slug: string;
	fetched: boolean;
	wporg: boolean;
	icon: string;
};<|MERGE_RESOLUTION|>--- conflicted
+++ resolved
@@ -23,13 +23,7 @@
 import { ThankYouPluginSection } from './marketplace-thank-you-plugin-section';
 import MasterbarStyled from './masterbar-styled';
 
-<<<<<<< HEAD
 export function usePluginsThankYouData( pluginSlugs: string[] ): ThankYouData {
-=======
-export function usePluginsThankYouData(
-	pluginSlugs: string[]
-): [ ThankYouSectionProps, boolean, JSX.Element, string, string ] {
->>>>>>> dcc72c7a
 	const dispatch = useDispatch();
 	const translate = useTranslate();
 	const siteId = useSelector( getSelectedSiteId );
@@ -191,7 +185,6 @@
 		/>
 	);
 
-<<<<<<< HEAD
 	const thankyouSteps = useMemo(
 		() =>
 			isJetpack
@@ -207,10 +200,7 @@
 		[ translate ]
 	);
 
-	return [ pluginsSection, allPluginsFetched, goBackSection, thankyouSteps ];
-=======
-	return [ pluginsSection, allPluginsFetched, goBackSection, title, subtitle ];
->>>>>>> dcc72c7a
+	return [ pluginsSection, allPluginsFetched, goBackSection, title, subtitle, thankyouSteps ];
 }
 
 type Plugin = {
