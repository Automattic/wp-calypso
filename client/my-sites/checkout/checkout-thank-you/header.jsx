--- conflicted
+++ resolved
@@ -601,13 +601,9 @@
 							<Product
 								siteSlug={ selectedSite?.slug }
 								primaryPurchase={ primaryPurchase }
-<<<<<<< HEAD
-								siteID={ selectedSite.ID }
-=======
 								siteID={ selectedSite?.ID }
 								purchases={ this.props.purchases }
 								isBulkDomainTransfer={ this.isBulkDomainTransfer() }
->>>>>>> a48b1c9d
 							/>
 						) }
 						{ this.props.children }
