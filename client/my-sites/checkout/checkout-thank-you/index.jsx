/** @format */
/**
 * External dependencies
 */
import { connect } from 'react-redux';
import { localize } from 'i18n-calypso';
import { find, get, identity } from 'lodash';
import page from 'page';
import PropTypes from 'prop-types';
import React from 'react';
import moment from 'moment';

/**
 * Internal dependencies
 */
import { abtest } from 'lib/abtest';
import { themeActivated } from 'state/themes/actions';
import analytics from 'lib/analytics';
import WordPressLogo from 'components/wordpress-logo';
import Card from 'components/card';
import ChargebackDetails from './chargeback-details';
import CheckoutThankYouFeaturesHeader from './features-header';
import CheckoutThankYouHeader from './header';
import DomainMappingDetails from './domain-mapping-details';
import DomainRegistrationDetails from './domain-registration-details';
import { fetchReceipt } from 'state/receipts/actions';
import { fetchSitePlans, refreshSitePlans } from 'state/sites/plans/actions';
import { getPlansBySite, getSitePlanSlug } from 'state/sites/plans/selectors';
import { getReceiptById } from 'state/receipts/selectors';
import {
	getCurrentUser,
	getCurrentUserDate,
	isCurrentUserEmailVerified,
} from 'state/current-user/selectors';
import GoogleAppsDetails from './google-apps-details';
import GuidedTransferDetails from './guided-transfer-details';
import HappinessSupport from 'components/happiness-support';
import HeaderCake from 'components/header-cake';
import PlanThankYouCard from 'blocks/plan-thank-you-card';
import JetpackThankYouCard from './jetpack-thank-you-card';
import AtomicStoreThankYouCard from './atomic-store-thank-you-card';
import {
	isChargeback,
	isDelayedDomainTransfer,
	isDomainMapping,
	isDomainProduct,
	isDomainRedemption,
	isDomainRegistration,
	isDomainTransfer,
	isDotComPlan,
	isEcommerce,
	isGoogleApps,
	isGuidedTransfer,
	isJetpackPlan,
	isPlan,
	isPersonal,
	isPremium,
	isBusiness,
	isSiteRedirect,
	isTheme,
} from 'lib/products-values';
import JetpackPlanDetails from './jetpack-plan-details';
import Main from 'components/main';
import PersonalPlanDetails from './personal-plan-details';
import PremiumPlanDetails from './premium-plan-details';
import BusinessPlanDetails from './business-plan-details';
import EcommercePlanDetails from './ecommerce-plan-details';
import FailedPurchaseDetails from './failed-purchase-details';
import TransferPending from './transfer-pending';
import PurchaseDetail from 'components/purchase-detail';
import {
	getFeatureByKey,
	isJetpackBusinessPlan,
	isWpComBusinessPlan,
	shouldFetchSitePlans,
} from 'lib/plans';
import RebrandCitiesThankYou from './rebrand-cities-thank-you';
import SiteRedirectDetails from './site-redirect-details';
import Notice from 'components/notice';
<<<<<<< HEAD
import ThankYouCard from 'components/thank-you-card';
import { domainManagementList, domainManagementTransferInPrecheck } from 'my-sites/domains/paths';
import { emailManagement } from 'my-sites/email/paths';
=======
import {
	domainManagementEmail,
	domainManagementList,
	domainManagementTransferInPrecheck,
} from 'my-sites/domains/paths';
>>>>>>> cd117955
import config from 'config';
import { getSelectedSiteId } from 'state/ui/selectors';
import { isRebrandCitiesSiteUrl } from 'lib/rebrand-cities';
import { fetchAtomicTransfer } from 'state/atomic-transfer/actions';
import { transferStates } from 'state/atomic-transfer/constants';
import getAtomicTransfer from 'state/selectors/get-atomic-transfer';
import isFetchingTransfer from 'state/selectors/is-fetching-atomic-transfer';
import { recordStartTransferClickInThankYou } from 'state/domains/actions';
import PageViewTracker from 'lib/analytics/page-view-tracker';

/**
 * Style dependencies
 */
import './style.scss';

function getPurchases( props ) {
	return [
		...get( props, 'receipt.data.purchases', [] ),
		...get( props, 'gsuiteReceipt.data.purchases', [] ),
	];
}

function getFailedPurchases( props ) {
	return ( props.receipt.data && props.receipt.data.failedPurchases ) || [];
}

function findPurchaseAndDomain( purchases, predicate ) {
	const purchase = find( purchases, predicate );

	return [ purchase, purchase.meta ];
}

export class CheckoutThankYou extends React.Component {
	static propTypes = {
		domainOnlySiteFlow: PropTypes.bool.isRequired,
		failedPurchases: PropTypes.array,
		isFetchingTransfer: PropTypes.bool,
		receiptId: PropTypes.number,
		gsuiteReceiptId: PropTypes.number,
		selectedFeature: PropTypes.string,
		selectedSite: PropTypes.oneOfType( [ PropTypes.bool, PropTypes.object ] ),
		transferComplete: PropTypes.bool,
	};

	static defaultProps = {
		fetchAtomicTransfer: identity,
	};

	componentDidMount() {
		this.redirectIfThemePurchased();
		this.redirectIfDomainOnly( this.props );

		const {
			gsuiteReceipt,
			gsuiteReceiptId,
			receipt,
			receiptId,
			selectedSite,
			sitePlans,
		} = this.props;

		if ( selectedSite && ! this.props.isFetchingTransfer ) {
			this.props.fetchAtomicTransfer( selectedSite );
		}

		if ( selectedSite && receipt.hasLoadedFromServer && this.hasPlanOrDomainProduct() ) {
			this.props.refreshSitePlans( selectedSite );
		} else if ( shouldFetchSitePlans( sitePlans, selectedSite ) ) {
			this.props.fetchSitePlans( selectedSite );
		}

		if ( receiptId && ! receipt.hasLoadedFromServer && ! receipt.isRequesting ) {
			this.props.fetchReceipt( receiptId );
		}

		if (
			gsuiteReceiptId &&
			gsuiteReceipt &&
			! gsuiteReceipt.hasLoadedFromServer &&
			! gsuiteReceipt.isRequesting
		) {
			this.props.fetchReceipt( gsuiteReceiptId );
		}

		analytics.tracks.recordEvent( 'calypso_checkout_thank_you_view' );

		window.scrollTo( 0, 0 );
	}

	UNSAFE_componentWillReceiveProps( nextProps ) {
		this.redirectIfThemePurchased();
		this.redirectIfDomainOnly( nextProps );

		if (
			! this.props.receipt.hasLoadedFromServer &&
			nextProps.receipt.hasLoadedFromServer &&
			this.hasPlanOrDomainProduct( nextProps ) &&
			this.props.selectedSite
		) {
			this.props.refreshSitePlans( this.props.selectedSite );
		}
	}

	hasPlanOrDomainProduct = ( props = this.props ) => {
		return getPurchases( props ).some(
			purchase => isPlan( purchase ) || isDomainProduct( purchase )
		);
	};

	renderConfirmationNotice = () => {
		if ( ! this.props.user || ! this.props.user.email || this.props.user.email_verified ) {
			return null;
		}

		return (
			<Notice
				className="checkout-thank-you__verification-notice"
				showDismiss={ false }
				status="is-warning"
			>
				{ this.props.translate(
					'We’ve sent a message to {{strong}}%(email)s{{/strong}}. ' +
						'Please check your email to confirm your address.',
					{
						args: { email: this.props.user.email },
						components: {
							strong: <strong className="checkout-thank-you__verification-notice-email" />,
						},
					}
				) }
			</Notice>
		);
	};

	renderVerifiedEmailRequired = ( props = this.props ) => {
		const { isEmailVerified } = props;

		if ( isEmailVerified ) {
			return null;
		}

		return (
			<Notice
				className="checkout-thank-you__verified-required"
				showDismiss={ false }
				status="is-error"
			>
				{ this.props.translate(
					'You’re almost there! Take one moment to check your email and ' +
						'verify your address to complete set up of your eCommerce store'
				) }
			</Notice>
		);
	};

	isDataLoaded = () => {
		if ( this.isGenericReceipt() ) {
			return true;
		}

		return (
			( ! this.props.selectedSite || this.props.sitePlans.hasLoadedFromServer ) &&
			this.props.receipt.hasLoadedFromServer &&
			( ! this.props.gsuiteReceipt || this.props.gsuiteReceipt.hasLoadedFromServer )
		);
	};

	isGenericReceipt = () => {
		return ! this.props.receiptId;
	};

	redirectIfThemePurchased = () => {
		const purchases = getPurchases( this.props );

		if (
			this.props.receipt.hasLoadedFromServer &&
			purchases.length > 0 &&
			purchases.every( isTheme )
		) {
			const themeId = purchases[ 0 ].meta;
			this.props.activatedTheme( 'premium/' + themeId, this.props.selectedSite.ID );

			page.redirect( '/themes/' + this.props.selectedSite.slug );
		}
	};

	redirectIfDomainOnly = props => {
		if ( props.domainOnlySiteFlow && get( props, 'receipt.hasLoadedFromServer', false ) ) {
			const purchases = getPurchases( props );
			const failedPurchases = getFailedPurchases( props );
			if ( purchases.length > 0 && ! failedPurchases.length ) {
				const domainName = find( purchases, isDomainRegistration ).meta;
				page( domainManagementList( domainName ) );
			}
		}
	};

	goBack = () => {
		if ( this.isDataLoaded() && ! this.isGenericReceipt() ) {
			const purchases = getPurchases( this.props );
			const site = this.props.selectedSite.slug;

			if ( ! site && getFailedPurchases( this.props ).length > 0 ) {
				return page( '/start/domain-first' );
			}

			if ( purchases.some( isPlan ) ) {
				return page( `/plans/my-plan/${ site }` );
			} else if (
				purchases.some( isDomainProduct ) ||
				purchases.some( isDomainTransfer ) ||
				purchases.some( isDomainRedemption ) ||
				purchases.some( isSiteRedirect )
			) {
				return page( domainManagementList( this.props.selectedSite.slug ) );
			} else if ( purchases.some( isGoogleApps ) ) {
				const purchase = find( purchases, isGoogleApps );

				return page( emailManagement( this.props.selectedSite.slug, purchase.meta ) );
			}
		}

		return page( `/stats/insights/${ this.props.selectedSite.slug }` );
	};

	isEligibleForLiveChat = () => {
		return isJetpackBusinessPlan( this.props.planSlug );
	};

	isNewUser = () => {
		return moment( this.props.userDate ).isAfter( moment().subtract( 2, 'hours' ) );
	};

	getAnalyticsProperties = () => {
		const { gsuiteReceiptId, receiptId, selectedFeature: feature, selectedSite } = this.props;
		const site = get( selectedSite, 'slug' );

		if ( gsuiteReceiptId ) {
			return {
				path: '/checkout/thank-you/:site/:receipt_id/with-gsuite/:gsuite_receipt_id',
				properties: { gsuite_receipt_id: gsuiteReceiptId, receipt_id: receiptId, site },
			};
		}
		if ( feature && receiptId ) {
			return {
				path: '/checkout/thank-you/features/:feature/:site/:receipt_id',
				properties: { feature, receipt_id: receiptId, site },
			};
		}
		if ( feature && ! receiptId ) {
			return {
				path: '/checkout/thank-you/features/:feature/:site',
				properties: { feature, site },
			};
		}
		if ( receiptId && selectedSite ) {
			return {
				path: '/checkout/thank-you/:site/:receipt_id',
				properties: { receipt_id: receiptId, site },
			};
		}
		if ( receiptId && ! selectedSite ) {
			return {
				path: '/checkout/thank-you/no-site/:receipt_id',
				properties: { receipt_id: receiptId },
			};
		}
		if ( selectedSite ) {
			return {
				path: '/checkout/thank-you/:site',
				properties: { site },
			};
		}
		return { path: '/checkout/thank-you/no-site', properties: {} };
	};

	render() {
		const { translate } = this.props;
		let purchases = [];
		let failedPurchases = [];
		let wasJetpackPlanPurchased = false;
		let wasDotcomPlanPurchased = false;
		let wasEcommercePlanPurchased = false;
		let delayedTransferPurchase = false;

		if ( this.isDataLoaded() && ! this.isGenericReceipt() ) {
			purchases = getPurchases( this.props );
			failedPurchases = getFailedPurchases( this.props );
			wasJetpackPlanPurchased = purchases.some( isJetpackPlan );
			wasDotcomPlanPurchased = purchases.some( isDotComPlan );
			wasEcommercePlanPurchased = purchases.some( isEcommerce );
			delayedTransferPurchase = find( purchases, isDelayedDomainTransfer );
		}

		// this placeholder is using just wp logo here because two possible states do not share a common layout
		if (
			! purchases.length &&
			! failedPurchases.length &&
			! this.isGenericReceipt() &&
			! this.props.selectedSite
		) {
			// disabled because we use global loader icon
			/* eslint-disable wpcalypso/jsx-classname-namespace */
			return <WordPressLogo className="wpcom-site__logo" />;
			/* eslint-enable wpcalypso/jsx-classname-namespace */
		}

		// Rebrand Cities thanks page

		if (
			this.props.selectedSite &&
			isRebrandCitiesSiteUrl( this.props.selectedSite.slug ) &&
			isWpComBusinessPlan( this.props.selectedSite.plan.product_slug )
		) {
			return (
				<RebrandCitiesThankYou
					receipt={ this.props.receipt }
					analyticsProperties={ this.getAnalyticsProperties() }
				/>
			);
		}

		if ( wasEcommercePlanPurchased ) {
			if ( ! this.props.transferComplete ) {
				return (
					<TransferPending orderId={ this.props.receiptId } siteId={ this.props.selectedSite.ID } />
				);
			}

			return (
				<Main className="checkout-thank-you">
					<PageViewTracker { ...this.getAnalyticsProperties() } title="Checkout Thank You" />
					{ this.renderConfirmationNotice() }
					{ this.renderVerifiedEmailRequired() }
					<AtomicStoreThankYouCard siteId={ this.props.selectedSite.ID } />
				</Main>
			);
		} else if ( wasDotcomPlanPurchased && ( delayedTransferPurchase || this.isNewUser() ) ) {
			let planProps = {};
			if ( delayedTransferPurchase ) {
				planProps = {
					action: (
						// eslint-disable-next-line
						<a className="thank-you-card__button" onClick={ this.startTransfer }>
							{ translate( 'Start Domain Transfer' ) }
						</a>
					),
					description: translate( "Now let's get your domain transferred." ),
				};
			}

			// streamlined paid NUX thanks page
			return (
				<Main className="checkout-thank-you">
					<PageViewTracker { ...this.getAnalyticsProperties() } title="Checkout Thank You" />
					{ this.renderConfirmationNotice() }
					<PlanThankYouCard siteId={ this.props.selectedSite.ID } { ...planProps } />
				</Main>
			);
		} else if ( wasJetpackPlanPurchased && config.isEnabled( 'plans/jetpack-config-v2' ) ) {
			return (
				<Main className="checkout-thank-you">
					<PageViewTracker { ...this.getAnalyticsProperties() } title="Checkout Thank You" />
					{ this.renderConfirmationNotice() }
					<JetpackThankYouCard siteId={ this.props.selectedSite.ID } />
				</Main>
			);
		}

		if ( this.props.domainOnlySiteFlow && purchases.length > 0 && ! failedPurchases.length ) {
			return null;
		}

		const goBackText = this.props.selectedSite
			? translate( 'Back to my site' )
			: translate( 'Register Domain' );

		// standard thanks page
		return (
			<Main className="checkout-thank-you">
				<PageViewTracker { ...this.getAnalyticsProperties() } title="Checkout Thank You" />
				<HeaderCake onClick={ this.goBack } isCompact backText={ goBackText } />

				<Card className="checkout-thank-you__content">{ this.productRelatedMessages() }</Card>

				<Card className="checkout-thank-you__footer">
					<HappinessSupport
						isJetpack={ wasJetpackPlanPurchased }
						liveChatButtonEventName="calypso_plans_autoconfig_chat_initiated"
						showLiveChatButton={ this.isEligibleForLiveChat() }
					/>
				</Card>
			</Main>
		);
	}

	startTransfer = event => {
		event.preventDefault();

		const { selectedSite } = this.props;
		const purchases = getPurchases( this.props );
		const delayedTransferPurchase = find( purchases, isDelayedDomainTransfer );

		this.props.recordStartTransferClickInThankYou( delayedTransferPurchase.meta );

		page( domainManagementTransferInPrecheck( selectedSite.slug, delayedTransferPurchase.meta ) );
	};

	/**
	 * Retrieves the component (and any corresponding data) that should be displayed according to the type of purchase
	 * just performed by the user.
	 *
	 * @returns {*[]} an array of varying size with the component instance,
	 * then an optional purchase object possibly followed by a domain name
	 */
	getComponentAndPrimaryPurchaseAndDomain = () => {
		if ( this.isDataLoaded() && ! this.isGenericReceipt() ) {
			const purchases = getPurchases( this.props ),
				failedPurchases = getFailedPurchases( this.props );

			if ( failedPurchases.length > 0 ) {
				return [ FailedPurchaseDetails ];
			} else if ( purchases.some( isJetpackPlan ) ) {
				return [ JetpackPlanDetails, find( purchases, isJetpackPlan ) ];
			} else if ( purchases.some( isPersonal ) ) {
				return [ PersonalPlanDetails, find( purchases, isPersonal ) ];
			} else if ( purchases.some( isPremium ) ) {
				return [ PremiumPlanDetails, find( purchases, isPremium ) ];
			} else if ( purchases.some( isBusiness ) ) {
				return [ BusinessPlanDetails, find( purchases, isBusiness ) ];
			} else if ( purchases.some( isEcommerce ) ) {
				return [ EcommercePlanDetails, find( purchases, isEcommerce ) ];
			} else if ( purchases.some( isDomainRegistration ) ) {
				return [
					DomainRegistrationDetails,
					...findPurchaseAndDomain( purchases, isDomainRegistration ),
				];
			} else if (
				purchases.some( isGoogleApps ) &&
				abtest( 'gSuitePostCheckoutNotice' ) === 'original'
			) {
				return [ GoogleAppsDetails, ...findPurchaseAndDomain( purchases, isGoogleApps ) ];
			} else if ( purchases.some( isDomainMapping ) ) {
				return [ DomainMappingDetails, ...findPurchaseAndDomain( purchases, isDomainMapping ) ];
			} else if ( purchases.some( isSiteRedirect ) ) {
				return [ SiteRedirectDetails, ...findPurchaseAndDomain( purchases, isSiteRedirect ) ];
			} else if ( purchases.some( isDomainTransfer ) ) {
				return [ false, ...findPurchaseAndDomain( purchases, isDomainTransfer ) ];
			} else if ( purchases.some( isChargeback ) ) {
				return [ ChargebackDetails, find( purchases, isChargeback ) ];
			} else if ( purchases.some( isGuidedTransfer ) ) {
				return [ GuidedTransferDetails, find( purchases, isGuidedTransfer ) ];
			}
		}

		return [];
	};

	productRelatedMessages = () => {
		const { selectedSite, sitePlans } = this.props;
		const purchases = getPurchases( this.props );
		const failedPurchases = getFailedPurchases( this.props );
		const hasFailedPurchases = failedPurchases.length > 0;
		const [
			ComponentClass,
			primaryPurchase,
			domain,
		] = this.getComponentAndPrimaryPurchaseAndDomain();
		const registrarSupportUrl =
			! ComponentClass || this.isGenericReceipt() || hasFailedPurchases
				? null
				: get( primaryPurchase, 'registrarSupportUrl', null );
		const isRootDomainWithUs = get( primaryPurchase, 'isRootDomainWithUs', false );

		if ( ! this.isDataLoaded() ) {
			return (
				<div>
					<CheckoutThankYouHeader isDataLoaded={ false } selectedSite={ selectedSite } />

					<CheckoutThankYouFeaturesHeader isDataLoaded={ false } />

					<div className="checkout-thank-you__purchase-details-list">
						<PurchaseDetail isPlaceholder />
						<PurchaseDetail isPlaceholder />
						<PurchaseDetail isPlaceholder />
					</div>
				</div>
			);
		}

		return (
			<div>
				{ purchases.some( isGoogleApps ) && abtest( 'gSuitePostCheckoutNotice' ) === 'enhanced' && (
					<GoogleAppsDetails isRequired />
				) }
				<CheckoutThankYouHeader
					isDataLoaded={ this.isDataLoaded() }
					primaryPurchase={ primaryPurchase }
					selectedSite={ selectedSite }
					hasFailedPurchases={ hasFailedPurchases }
				/>

				{ primaryPurchase && (
					<CheckoutThankYouFeaturesHeader
						isDataLoaded={ this.isDataLoaded() }
						isGenericReceipt={ this.isGenericReceipt() }
						purchases={ purchases }
						hasFailedPurchases={ hasFailedPurchases }
					/>
				) }

				{ ComponentClass && (
					<div className="checkout-thank-you__purchase-details-list">
						<ComponentClass
							domain={ domain }
							purchases={ purchases }
							failedPurchases={ failedPurchases }
							isRootDomainWithUs={ isRootDomainWithUs }
							registrarSupportUrl={ registrarSupportUrl }
							selectedSite={ selectedSite }
							selectedFeature={ getFeatureByKey( this.props.selectedFeature ) }
							sitePlans={ sitePlans }
						/>
					</div>
				) }
			</div>
		);
	};
}

export default connect(
	( state, props ) => {
		const siteId = getSelectedSiteId( state );
		const planSlug = getSitePlanSlug( state, siteId );

		return {
			isFetchingTransfer: isFetchingTransfer( state, siteId ),
			planSlug,
			receipt: getReceiptById( state, props.receiptId ),
			gsuiteReceipt: props.gsuiteReceiptId ? getReceiptById( state, props.gsuiteReceiptId ) : null,
			sitePlans: getPlansBySite( state, props.selectedSite ),
			user: getCurrentUser( state ),
			userDate: getCurrentUserDate( state ),
			transferComplete:
				transferStates.COMPLETED ===
				get( getAtomicTransfer( state, siteId ), 'status', transferStates.PENDING ),
			isEmailVerified: isCurrentUserEmailVerified( state ),
		};
	},
	dispatch => {
		return {
			activatedTheme( meta, site ) {
				dispatch( themeActivated( meta, site, 'calypstore', true ) );
			},
			fetchReceipt( receiptId ) {
				dispatch( fetchReceipt( receiptId ) );
			},
			fetchSitePlans( site ) {
				dispatch( fetchSitePlans( site.ID ) );
			},
			refreshSitePlans( site ) {
				dispatch( refreshSitePlans( site.ID ) );
			},
			recordStartTransferClickInThankYou( domain ) {
				dispatch( recordStartTransferClickInThankYou( domain ) );
			},
			fetchAtomicTransfer( site ) {
				dispatch( fetchAtomicTransfer( site.ID ) );
			},
		};
	}
)( localize( CheckoutThankYou ) );<|MERGE_RESOLUTION|>--- conflicted
+++ resolved
@@ -77,17 +77,8 @@
 import RebrandCitiesThankYou from './rebrand-cities-thank-you';
 import SiteRedirectDetails from './site-redirect-details';
 import Notice from 'components/notice';
-<<<<<<< HEAD
-import ThankYouCard from 'components/thank-you-card';
 import { domainManagementList, domainManagementTransferInPrecheck } from 'my-sites/domains/paths';
 import { emailManagement } from 'my-sites/email/paths';
-=======
-import {
-	domainManagementEmail,
-	domainManagementList,
-	domainManagementTransferInPrecheck,
-} from 'my-sites/domains/paths';
->>>>>>> cd117955
 import config from 'config';
 import { getSelectedSiteId } from 'state/ui/selectors';
 import { isRebrandCitiesSiteUrl } from 'lib/rebrand-cities';
@@ -422,7 +413,13 @@
 					<PageViewTracker { ...this.getAnalyticsProperties() } title="Checkout Thank You" />
 					{ this.renderConfirmationNotice() }
 					{ this.renderVerifiedEmailRequired() }
-					<AtomicStoreThankYouCard siteId={ this.props.selectedSite.ID } />
+					<AtomicStore
+            
+            
+            
+            
+            
+            siteId={ this.props.selectedSite.ID } />
 				</Main>
 			);
 		} else if ( wasDotcomPlanPurchased && ( delayedTransferPurchase || this.isNewUser() ) ) {
