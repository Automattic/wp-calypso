--- conflicted
+++ resolved
@@ -58,11 +58,7 @@
 
 	const siteSlug = useSelector( ( state ) => getSiteSlug( state, destinationSiteId ) );
 
-<<<<<<< HEAD
-	redirectTo = filterAllowedRedirect(
-=======
 	const finalRedirect = filterAllowedRedirect(
->>>>>>> c2afad72
 		redirectTo ?? '',
 		siteSlug ?? '',
 		productConfirmationInfo.buttonUrl
@@ -115,11 +111,7 @@
 									} )
 								)
 							}
-<<<<<<< HEAD
-							href={ redirectTo }
-=======
 							href={ finalRedirect }
->>>>>>> c2afad72
 						>
 							{ translate( 'Go to Dashboard' ) }
 						</Button>
