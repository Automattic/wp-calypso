.checkout-thank-you {
	box-sizing: border-box;
	position: static;
	text-align: center;
	width: 100%;

	@include breakpoint( '<660px' ) {
		background: transparent;
		padding: 14px;
	}

	&.main {
		max-width: 960px;
	}
}

.checkout-thank-you__content {
	padding: 0;
}

.checkout-thank-you__domain-registration-details-compact .purchase-detail {
	border-radius: 0;
	margin: 0 auto;

	.purchase-detail__required-notice {
		display: none;
	}

	&:first-child {
		border-bottom: none;
		border-radius: 3px 3px 0 0;
		margin-top: 16px;

		.purchase-detail__required-notice {
			display: block;
		}
	}

	&:last-child {
		border-bottom: 1px solid $gray-lighten-30;
		border-radius: 0 0 3px 3px;
	}
}

.checkout-thank-you__domain-mapping-details,
.checkout-thank-you__failed-purchases-details {
	.purchase-detail__icon {
		top: 30%;
	}

	.purchase-detail__text {
		text-align: left;
	}
}

.checkout-thank-you__domain-mapping-details-nameservers,
.checkout-thank-you__failed-purchases-details-list {
	border-left: solid 5px lighten( $gray, 25% );
	list-style: none;
	margin-left: 0;
	padding-left: 15px;
	text-align: left;
}

.checkout-thank-you__features-header {
	color: $gray-darken-20;
	font-size: 24px;
	font-weight: 300;
	line-height: 32px;
	margin: 48px 48px 24px;

	@include breakpoint( '>660px' ) {
		box-shadow: none;
		margin-bottom: 0;
	}

	&.is-placeholder {
		@include placeholder( 23% );

		margin-left: auto;
		margin-right: auto;
		width: 20%;
	}
}

.checkout-thank-you__purchase-details-list {
	text-align: center;

	@include breakpoint( '>660px' ) {
		margin: 0 24px;
		padding-bottom: 48px;
	}
}

// Header subcomponent styles
.checkout-thank-you__header {
	position: relative;
	color: var( --color-text-subtle );
	padding: 12px 24px 48px;
	text-align: center;

	@include breakpoint( '>660px' ) {
		padding-bottom: 72px;
	}
}
.checkout-thank-you__header::before {
	content: '';
	position: absolute;
	top: -1px;
	left: 0;
	width: 100%;
	border-top: 1px solid #fff;
}

.checkout-thank-you__header-content {
	margin: 0 auto;
	max-width: 700px;
}

.checkout-thank-you__header-icon {
	display: block;
	margin: 0 auto;
	position: relative;
	width: 132px;
	height: 132px;
}

.checkout-thank-you__header-copy {
	width: 100%;
}

.checkout-thank-you__header-heading,
.checkout-thank-you__header-text {
	clear: none;
}

.checkout-thank-you__header-button {
	margin: 2em 0;
}

.checkout-thank-you__header-heading {
	font-size: 24px;
	font-weight: 400;
	margin: 24px 0 8px;
}

.checkout-thank-you__header-text {
	font-size: 18px;
	font-weight: 300;
}

.checkout-thank-you__header.is-placeholder {
	@include breakpoint( '<660px' ) {
		padding-top: 170px;
	}

	@include breakpoint( '>660px' ) {
		padding-left: 190px;
	}

	.checkout-thank-you__header-icon {
		display: none;
	}

	.checkout-thank-you__header-heading,
	.checkout-thank-you__header-text {
		@include placeholder( 23% );

		display: block;

		@include breakpoint( '<660px' ) {
			margin: 0 auto;
		}
	}

	.checkout-thank-you__header-heading {
		width: 50%;

		@include breakpoint( '<660px' ) {
<<<<<<< HEAD
=======

>>>>>>> 39f2a89a
		}
	}

	.checkout-thank-you__header-text {
		line-height: 2em;
		margin-bottom: 8px;
		margin-top: 15px;
		width: 90%;

		@include breakpoint( '>660px' ) {
			margin-bottom: 18px;
			margin-top: 18px;
		}
	}
}

// Footer Subcomponent styles
.checkout-thank-you__footer {
	font-size: 16px;
	padding: 32px 20px;
	text-align: left;

	@include breakpoint( '>660px' ) {
		padding: 60px 24px;
	}

	.happiness-support {
		margin-left: auto;
		margin-right: auto;
		max-width: 634px;
	}
}

.checkout-thank-you__verification-notice,
.checkout-thank-you__verified-required {
	width: 100%;
	max-width: 500px;
	text-align: left;
	margin: 0 auto;
}
.checkout-thank-you__verified-required {
	margin-top: 30px;
}
.checkout-thank-you__verification-notice-email {
	word-break: break-word;
}

.checkout-thank-you .checkout-thank-you__gsuite-support-link {
	color: inherit;
	text-decoration: underline;
}

// Jetpack thank you styles
.checkout-thank-you__jetpack {
	max-width: 500px;
	margin: 0 auto;

	&.is-errored .thank-you-card__description {
		margin-bottom: 0;
	}
}

.checkout-thank-you__jetpack-plugins {
	margin: 0 auto;
}

.checkout-thank-you__jetpack .button.thank-you-card__button {
	font-weight: inherit;
}

.checkout-thank-you__jetpack-error-card {
	text-align: left;
}

.checkout-thank-you__jetpack-error-heading {
	font-size: 21px;
	font-weight: 300;
	line-height: 32px;
	margin-top: 0;
}

.checkout-thank-you__jetpack-error-explanation {
	color: var( --color-text-subtle );
	font-size: 14px;
	font-style: italic;
	font-weight: 400;
}

.checkout-thank-you__jetpack-description-in-actions a {
	color: inherit;
	text-decoration: underline;
}

.checkout-thank-you__jetpack-action-buttons {
	display: flex;
}

.checkout-thank-you__jetpack {
	.thank-you-card__action .button {
		max-width: 45%;
	}

	.plan-thank-you-card {
		&.is-personal-plan,
		&.is-premium-plan,
		&.is-business-plan {
			.thank-you-card {
				color: $gray-dark;
				background-color: $white;
				box-shadow: 0 0 0 1px transparentize( $gray-lighten-20, 0.5 ), 0 1px 2px $gray-lighten-30;
			}
		}
	}

	.thank-you-card__header {
		color: $gray-dark;
		background-color: $white;
		box-shadow: 0 0 0 1px transparentize( $gray-lighten-20, 0.5 );
	}

	.thank-you-card__price {
		color: $gray-darken-30;
	}

	.thank-you-card__description {
		width: 340px;
	}
}<|MERGE_RESOLUTION|>--- conflicted
+++ resolved
@@ -175,13 +175,6 @@
 
 	.checkout-thank-you__header-heading {
 		width: 50%;
-
-		@include breakpoint( '<660px' ) {
-<<<<<<< HEAD
-=======
-
->>>>>>> 39f2a89a
-		}
 	}
 
 	.checkout-thank-you__header-text {
