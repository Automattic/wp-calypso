/**
 * External dependencies
 */
import React, { useEffect, useCallback } from 'react';
import { useSelector, useDispatch } from 'react-redux';
import debugFactory from 'debug';
import wp from 'lib/wp';
import { CheckoutErrorBoundary } from '@automattic/composite-checkout';
import { useTranslate } from 'i18n-calypso';
import { isArray } from 'lodash';

/**
 * Internal Dependencies
 */
import CheckoutContainer from './checkout/checkout-container';
import DuplicateProductNoticeContent from './checkout/duplicate-product-notice-content';
import CompositeCheckout from './composite-checkout/composite-checkout';
import { fetchStripeConfiguration } from './composite-checkout/payment-method-helpers';
import { getPlanByPathSlug } from 'lib/plans';
import { GROUP_JETPACK } from 'lib/plans/constants';
import { isJetpackBackup } from 'lib/products-values';
import { StripeHookProvider } from 'lib/stripe';
import config from 'config';
import { getCurrentUserLocale, getCurrentUserCountryCode } from 'state/current-user/selectors';
import { isJetpackSite, getSiteProducts } from 'state/sites/selectors';
import isSiteAutomatedTransfer from 'state/selectors/is-site-automated-transfer';
import { logToLogstash } from 'state/logstash/actions';
import { isPlanIncludingSiteBackup } from 'state/sites/products/conflicts';
<<<<<<< HEAD
=======
import { abtest } from 'lib/abtest';
>>>>>>> 85a0e451

const debug = debugFactory( 'calypso:checkout-system-decider' );
const wpcom = wp.undocumented();

// Decide if we should use CompositeCheckout or CheckoutContainer
export default function CheckoutSystemDecider( {
	product,
	purchaseId,
	selectedFeature,
	couponCode,
	isComingFromSignup,
	isComingFromGutenboarding,
	isGutenboardingCreate,
	isComingFromUpsell,
	plan,
	selectedSite,
	reduxStore,
	redirectTo,
	upgradeIntent,
	clearTransaction,
	cart,
} ) {
	const siteId = selectedSite?.ID;
	const jetpackPlan = getPlanByPathSlug( product, GROUP_JETPACK );

	const isJetpack = useSelector( ( state ) => isJetpackSite( state, siteId ) );
	const isAtomic = useSelector( ( state ) => isSiteAutomatedTransfer( state, siteId ) );
	const countryCode = useSelector( ( state ) => getCurrentUserCountryCode( state ) );
	const locale = useSelector( ( state ) => getCurrentUserLocale( state ) );
	const isIncludingSiteBackup = useSelector( ( state ) =>
		jetpackPlan ? isPlanIncludingSiteBackup( state, siteId, jetpackPlan.getStoreSlug() ) : null
	);
	const products = useSelector( ( state ) => getSiteProducts( state, siteId ) );
	const reduxDispatch = useDispatch();
	const translate = useTranslate();

	let duplicateBackupNotice;

	if ( isIncludingSiteBackup && selectedSite ) {
		const backupProduct = isArray( products ) && products.find( isJetpackBackup );

		duplicateBackupNotice = backupProduct && (
			<DuplicateProductNoticeContent product={ backupProduct } selectedSite={ selectedSite } />
		);
	}

	const checkoutVariant = getCheckoutVariant(
		cart,
		countryCode,
		locale,
		product,
		purchaseId,
		isJetpack,
		isAtomic
	);

	useEffect( () => {
		if ( product ) {
			reduxDispatch(
				logToLogstash( {
					feature: 'calypso_client',
					message: 'CheckoutSystemDecider saw productSlug to add',
					severity: config( 'env_id' ) === 'production' ? 'error' : 'debug',
					extra: {
						productSlug: product,
					},
				} )
			);
		}
	}, [ reduxDispatch, product ] );

	useEffect( () => {
		if ( 'disallowed-product' === checkoutVariant ) {
			reduxDispatch(
				logToLogstash( {
					feature: 'calypso_client',
					message: 'CheckoutSystemDecider unsupported product for composite checkout',
					severity: config( 'env_id' ) === 'production' ? 'error' : 'debug',
					extra: {
						productSlug: product,
					},
				} )
			);
		}
	}, [ reduxDispatch, checkoutVariant, product ] );

	const logCheckoutError = useCallback(
		( error ) => {
			reduxDispatch(
				logToLogstash( {
					feature: 'calypso_client',
					message: 'composite checkout load error',
					severity: config( 'env_id' ) === 'production' ? 'error' : 'debug',
					extra: {
						env: config( 'env_id' ),
						type: 'checkout_system_decider',
						message: String( error ),
					},
				} )
			);
		},
		[ reduxDispatch ]
	);

	if ( ! cart || ! cart.currency ) {
		debug( 'not deciding yet; cart has not loaded' );
		return null; // TODO: replace with loading page
	}

	if ( 'composite-checkout' === checkoutVariant ) {
		return (
			<CheckoutErrorBoundary
				errorMessage={ translate( 'Sorry, there was an error loading this page.' ) }
				onError={ logCheckoutError }
			>
				<StripeHookProvider fetchStripeConfiguration={ fetchStripeConfigurationWpcom }>
					<CompositeCheckout
						siteSlug={ selectedSite?.slug }
						siteId={ selectedSite?.ID }
						product={ product }
						purchaseId={ purchaseId }
						couponCode={ couponCode }
						redirectTo={ redirectTo }
						feature={ selectedFeature }
						plan={ plan }
						cart={ cart }
						isComingFromUpsell={ isComingFromUpsell }
						infoMessage={ duplicateBackupNotice }
					/>
				</StripeHookProvider>
			</CheckoutErrorBoundary>
		);
	}

	return (
		<CheckoutContainer
			product={ product }
			purchaseId={ purchaseId }
			selectedFeature={ selectedFeature }
			couponCode={ couponCode }
			isComingFromSignup={ isComingFromSignup }
			isComingFromGutenboarding={ isComingFromGutenboarding }
			isGutenboardingCreate={ isGutenboardingCreate }
			isComingFromUpsell={ isComingFromUpsell }
			plan={ plan }
			selectedSite={ selectedSite }
			reduxStore={ reduxStore }
			redirectTo={ redirectTo }
			upgradeIntent={ upgradeIntent }
			clearTransaction={ clearTransaction }
<<<<<<< HEAD
			isWhiteGloveOffer={ isWhiteGloveOffer }
=======
>>>>>>> 85a0e451
			infoMessage={ duplicateBackupNotice }
		/>
	);
}

function getCheckoutVariant(
	cart,
	countryCode,
	locale,
	productSlug,
	purchaseId,
	isJetpack,
	isAtomic
) {
	if ( config.isEnabled( 'old-checkout-force' ) ) {
		debug( 'shouldShowCompositeCheckout false because old-checkout-force flag is set' );
		return 'old-checkout';
	}

	if ( config.isEnabled( 'composite-checkout-force' ) ) {
		debug( 'shouldShowCompositeCheckout true because force config is enabled' );
		return 'composite-checkout';
	}

	// Disable for Brazil and India
	if ( countryCode?.toLowerCase() === 'br' || countryCode?.toLowerCase() === 'in' ) {
		debug(
			'shouldShowCompositeCheckout false because country is not allowed',
			countryCode?.toLowerCase()
		);
		return 'disallowed-geo';
	}

	// Disable if this is a jetpack site
	if ( isJetpack && ! isAtomic ) {
		debug( 'shouldShowCompositeCheckout false because jetpack site' );
		return 'jetpack-site';
	}
	// Disable for jetpack plans
	if ( cart.products?.find( ( product ) => product.product_slug.includes( 'jetpack' ) ) ) {
		debug( 'shouldShowCompositeCheckout false because cart contains jetpack' );
		return 'jetpack-product';
	}

	// If the URL is adding a product, only allow things already supported.
	// Calypso uses special slugs that aren't real product slugs when adding
	// products via URL, so we list those slugs here. Renewals use actual slugs,
	// so they do not need to go through this check.
	const isRenewal = !! purchaseId;
	const pseudoSlugsToAllow = [
		'blogger',
		'blogger-2-years',
		'business',
		'business-2-years',
		'concierge-session',
		'ecommerce',
		'ecommerce-2-years',
		'personal',
		'personal-2-years',
		'premium',
		'premium-2-years',
	];
	const slugPrefixesToAllow = [ 'domain-mapping:', 'theme:' ];
	if (
		! isRenewal &&
		productSlug &&
		! pseudoSlugsToAllow.find( ( slug ) => productSlug === slug ) &&
		! slugPrefixesToAllow.find( ( slugPrefix ) => productSlug.startsWith( slugPrefix ) )
	) {
		debug(
			'shouldShowCompositeCheckout false because product does not match list of allowed products',
			productSlug
		);
		return 'disallowed-product';
	}

	// Removes users from initial AB test
	if (
		cart.currency === 'USD' &&
		countryCode?.toLowerCase() === 'us' &&
		locale?.toLowerCase().startsWith( 'en' )
	) {
		debug( 'shouldShowCompositeCheckout true' );
		return 'composite-checkout';
	}
	// Add remaining users to new AB test with 10% holdout
	if ( abtest( 'showCompositeCheckoutI18N' ) !== 'composite' ) {
		debug( 'shouldShowCompositeCheckout false because user is in abtest control variant' );
		return 'control-variant';
	}

	debug( 'shouldShowCompositeCheckout true' );
	return 'composite-checkout';
}

function fetchStripeConfigurationWpcom( args ) {
	return fetchStripeConfiguration( args, wpcom );
}<|MERGE_RESOLUTION|>--- conflicted
+++ resolved
@@ -26,10 +26,7 @@
 import isSiteAutomatedTransfer from 'state/selectors/is-site-automated-transfer';
 import { logToLogstash } from 'state/logstash/actions';
 import { isPlanIncludingSiteBackup } from 'state/sites/products/conflicts';
-<<<<<<< HEAD
-=======
 import { abtest } from 'lib/abtest';
->>>>>>> 85a0e451
 
 const debug = debugFactory( 'calypso:checkout-system-decider' );
 const wpcom = wp.undocumented();
@@ -180,10 +177,6 @@
 			redirectTo={ redirectTo }
 			upgradeIntent={ upgradeIntent }
 			clearTransaction={ clearTransaction }
-<<<<<<< HEAD
-			isWhiteGloveOffer={ isWhiteGloveOffer }
-=======
->>>>>>> 85a0e451
 			infoMessage={ duplicateBackupNotice }
 		/>
 	);
