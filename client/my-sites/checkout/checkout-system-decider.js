--- conflicted
+++ resolved
@@ -155,7 +155,6 @@
 		}
 
 		return (
-<<<<<<< HEAD
 			<>
 				<CheckoutErrorBoundary
 					errorMessage={ translate( 'Sorry, there was an error loading this page.' ) }
@@ -175,35 +174,12 @@
 							isComingFromUpsell={ isComingFromUpsell }
 							isLoggedOutCart={ isLoggedOutCart }
 							getCart={ isLoggedOutCart ? () => Promise.resolve( cart ) : null }
+							infoMessage={ duplicateBackupNotice }
 						/>
 					</StripeHookProvider>
 				</CheckoutErrorBoundary>
 				{ isLoggedOutCart && <Recaptcha /> }
 			</>
-=======
-			<CheckoutErrorBoundary
-				errorMessage={ translate( 'Sorry, there was an error loading this page.' ) }
-				onError={ logCheckoutError }
-			>
-				<StripeHookProvider fetchStripeConfiguration={ fetchStripeConfigurationWpcom }>
-					<CompositeCheckout
-						siteSlug={ siteSlug }
-						siteId={ selectedSite?.ID }
-						product={ product }
-						purchaseId={ purchaseId }
-						couponCode={ couponCode }
-						redirectTo={ redirectTo }
-						feature={ selectedFeature }
-						plan={ plan }
-						cart={ cart }
-						isComingFromUpsell={ isComingFromUpsell }
-						isLoggedOutCart={ isLoggedOutCart }
-						getCart={ isLoggedOutCart ? () => Promise.resolve( cart ) : null }
-						infoMessage={ duplicateBackupNotice }
-					/>
-				</StripeHookProvider>
-			</CheckoutErrorBoundary>
->>>>>>> 9acdd03d
 		);
 	}
 
