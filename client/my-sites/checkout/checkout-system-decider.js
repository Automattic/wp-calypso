/**
 * External dependencies
 */
import React, { useEffect, useCallback } from 'react';
import { useSelector, useDispatch } from 'react-redux';
import debugFactory from 'debug';
import wp from 'lib/wp';
import { CheckoutErrorBoundary } from '@automattic/composite-checkout';
import { useTranslate } from 'i18n-calypso';
import cookie from 'cookie';
import { isArray } from 'lodash';

/**
 * Internal Dependencies
 */
import CheckoutContainer from './checkout/checkout-container';
import DuplicateProductNoticeContent from './checkout/duplicate-product-notice-content';
import CompositeCheckout from './composite-checkout/composite-checkout';
import { fetchStripeConfiguration } from './composite-checkout/payment-method-helpers';
import { getPlanByPathSlug } from 'lib/plans';
import { GROUP_JETPACK } from 'lib/plans/constants';
import { isJetpackBackup } from 'lib/products-values';
import { StripeHookProvider } from 'lib/stripe';
import config from 'config';
import { getCurrentUserCountryCode } from 'state/current-user/selectors';
import getCurrentLocaleSlug from 'state/selectors/get-current-locale-slug';
import { isJetpackSite, getSiteProducts } from 'state/sites/selectors';
import isSiteAutomatedTransfer from 'state/selectors/is-site-automated-transfer';
import { logToLogstash } from 'state/logstash/actions';
import { isPlanIncludingSiteBackup } from 'state/sites/products/conflicts';
import { abtest } from 'lib/abtest';
import Recaptcha from 'signup/recaptcha';

const debug = debugFactory( 'calypso:checkout-system-decider' );
const wpcom = wp.undocumented();

function getGeoLocationFromCookie() {
	const cookies = cookie.parse( document.cookie );

	return cookies.country_code;
}

// Decide if we should use CompositeCheckout or CheckoutContainer
export default function CheckoutSystemDecider( {
	product,
	purchaseId,
	selectedFeature,
	couponCode,
	isComingFromSignup,
	isComingFromGutenboarding,
	isGutenboardingCreate,
	isComingFromUpsell,
	plan,
	selectedSite,
	reduxStore,
	redirectTo,
	upgradeIntent,
	clearTransaction,
	cart,
	isLoggedOutCart,
	isNoSiteCart,
} ) {
	const siteId = selectedSite?.ID;
	const jetpackPlan = getPlanByPathSlug( product, GROUP_JETPACK );

	const isJetpack = useSelector( ( state ) => isJetpackSite( state, siteId ) );
	const isAtomic = useSelector( ( state ) => isSiteAutomatedTransfer( state, siteId ) );
	const countryCode =
		useSelector( ( state ) => getCurrentUserCountryCode( state ) ) || getGeoLocationFromCookie();
	const locale = useSelector( ( state ) => getCurrentLocaleSlug( state ) );
	const isIncludingSiteBackup = useSelector( ( state ) =>
		jetpackPlan ? isPlanIncludingSiteBackup( state, siteId, jetpackPlan.getStoreSlug() ) : null
	);
	const products = useSelector( ( state ) => getSiteProducts( state, siteId ) );
	const reduxDispatch = useDispatch();
	const translate = useTranslate();

	let duplicateBackupNotice;

	if ( isIncludingSiteBackup && selectedSite ) {
		const backupProduct = isArray( products ) && products.find( isJetpackBackup );

		duplicateBackupNotice = backupProduct && (
			<DuplicateProductNoticeContent product={ backupProduct } selectedSite={ selectedSite } />
		);
	}

	const checkoutVariant = getCheckoutVariant(
		cart,
		countryCode,
		locale,
		product,
		purchaseId,
		isJetpack,
		isAtomic
	);

	useEffect( () => {
		if ( product ) {
			reduxDispatch(
				logToLogstash( {
					feature: 'calypso_client',
					message: 'CheckoutSystemDecider saw productSlug to add',
					severity: config( 'env_id' ) === 'production' ? 'error' : 'debug',
					extra: {
						productSlug: product,
					},
				} )
			);
		}
	}, [ reduxDispatch, product ] );

	useEffect( () => {
		if ( 'disallowed-product' === checkoutVariant ) {
			reduxDispatch(
				logToLogstash( {
					feature: 'calypso_client',
					message: 'CheckoutSystemDecider unsupported product for composite checkout',
					severity: config( 'env_id' ) === 'production' ? 'error' : 'debug',
					extra: {
						productSlug: product,
					},
				} )
			);
		}
	}, [ reduxDispatch, checkoutVariant, product ] );

	const logCheckoutError = useCallback(
		( error ) => {
			reduxDispatch(
				logToLogstash( {
					feature: 'calypso_client',
					message: 'composite checkout load error',
					severity: config( 'env_id' ) === 'production' ? 'error' : 'debug',
					extra: {
						env: config( 'env_id' ),
						type: 'checkout_system_decider',
						message: String( error ),
					},
				} )
			);
		},
		[ reduxDispatch ]
	);

	if ( ! cart || ! cart.currency ) {
		debug( 'not deciding yet; cart has not loaded' );
		return null; // TODO: replace with loading page
	}

	if ( 'composite-checkout' === checkoutVariant ) {
		let siteSlug = selectedSite?.slug;

		if ( ! siteSlug ) {
			siteSlug = 'no-site';

			if ( isLoggedOutCart || isNoSiteCart ) {
				siteSlug = 'no-user';
			}
		}

		return (
			<>
				<CheckoutErrorBoundary
					errorMessage={ translate( 'Sorry, there was an error loading this page.' ) }
					onError={ logCheckoutError }
				>
					<StripeHookProvider fetchStripeConfiguration={ fetchStripeConfigurationWpcom }>
						<CompositeCheckout
							siteSlug={ siteSlug }
							siteId={ selectedSite?.ID }
							product={ product }
							purchaseId={ purchaseId }
							couponCode={ couponCode }
							redirectTo={ redirectTo }
							feature={ selectedFeature }
							plan={ plan }
							cart={ cart }
							isComingFromUpsell={ isComingFromUpsell }
							isLoggedOutCart={ isLoggedOutCart }
<<<<<<< HEAD
							isNoSiteCart={ isNoSiteCart }
							getCart={ isLoggedOutCart || isNoSiteCart ? () => Promise.resolve( cart ) : null }
=======
							getCart={ isLoggedOutCart ? () => Promise.resolve( cart ) : null }
							infoMessage={ duplicateBackupNotice }
>>>>>>> ba599ba1
						/>
					</StripeHookProvider>
				</CheckoutErrorBoundary>
				{ isLoggedOutCart && <Recaptcha /> }
			</>
		);
	}

	return (
		<CheckoutContainer
			product={ product }
			purchaseId={ purchaseId }
			selectedFeature={ selectedFeature }
			couponCode={ couponCode }
			isComingFromSignup={ isComingFromSignup }
			isComingFromGutenboarding={ isComingFromGutenboarding }
			isGutenboardingCreate={ isGutenboardingCreate }
			isComingFromUpsell={ isComingFromUpsell }
			plan={ plan }
			selectedSite={ selectedSite }
			reduxStore={ reduxStore }
			redirectTo={ redirectTo }
			upgradeIntent={ upgradeIntent }
			clearTransaction={ clearTransaction }
			infoMessage={ duplicateBackupNotice }
		/>
	);
}

function getCheckoutVariant(
	cart,
	countryCode,
	locale,
	productSlug,
	purchaseId,
	isJetpack,
	isAtomic
) {
	if ( config.isEnabled( 'old-checkout-force' ) ) {
		debug( 'shouldShowCompositeCheckout false because old-checkout-force flag is set' );
		return 'old-checkout';
	}

	if ( config.isEnabled( 'composite-checkout-force' ) ) {
		debug( 'shouldShowCompositeCheckout true because force config is enabled' );
		return 'composite-checkout';
	}

	// Disable for Brazil and India
	if ( countryCode?.toLowerCase() === 'br' || countryCode?.toLowerCase() === 'in' ) {
		debug(
			'shouldShowCompositeCheckout false because country is not allowed',
			countryCode?.toLowerCase()
		);
		return 'disallowed-geo';
	}

	// Disable if this is a jetpack site
	if ( isJetpack && ! isAtomic ) {
		debug( 'shouldShowCompositeCheckout false because jetpack site' );
		return 'jetpack-site';
	}
	// Disable for jetpack plans
	if ( cart.products?.find( ( product ) => product.product_slug.includes( 'jetpack' ) ) ) {
		debug( 'shouldShowCompositeCheckout false because cart contains jetpack' );
		return 'jetpack-product';
	}

	// If the URL is adding a product, only allow things already supported.
	// Calypso uses special slugs that aren't real product slugs when adding
	// products via URL, so we list those slugs here. Renewals use actual slugs,
	// so they do not need to go through this check.
	const isRenewal = !! purchaseId;
	const pseudoSlugsToAllow = [
		'blogger',
		'blogger-2-years',
		'business',
		'business-2-years',
		'concierge-session',
		'ecommerce',
		'ecommerce-2-years',
		'personal',
		'personal-2-years',
		'premium',
		'premium-2-years',
	];
	const slugPrefixesToAllow = [ 'domain-mapping:', 'theme:' ];
	if (
		! isRenewal &&
		productSlug &&
		! pseudoSlugsToAllow.find( ( slug ) => productSlug === slug ) &&
		! slugPrefixesToAllow.find( ( slugPrefix ) => productSlug.startsWith( slugPrefix ) )
	) {
		debug(
			'shouldShowCompositeCheckout false because product does not match list of allowed products',
			productSlug
		);
		return 'disallowed-product';
	}

	// Removes users from initial AB test
	if (
		cart.currency === 'USD' &&
		countryCode?.toLowerCase() === 'us' &&
		locale?.toLowerCase().startsWith( 'en' )
	) {
		debug( 'shouldShowCompositeCheckout true' );
		return 'composite-checkout';
	}
	// Add remaining users to new AB test with 10% holdout
	if ( abtest( 'showCompositeCheckoutI18N' ) !== 'composite' ) {
		debug( 'shouldShowCompositeCheckout false because user is in abtest control variant' );
		return 'control-variant';
	}

	debug( 'shouldShowCompositeCheckout true' );
	return 'composite-checkout';
}

function fetchStripeConfigurationWpcom( args ) {
	return fetchStripeConfiguration( args, wpcom );
}<|MERGE_RESOLUTION|>--- conflicted
+++ resolved
@@ -178,13 +178,9 @@
 							cart={ cart }
 							isComingFromUpsell={ isComingFromUpsell }
 							isLoggedOutCart={ isLoggedOutCart }
-<<<<<<< HEAD
 							isNoSiteCart={ isNoSiteCart }
 							getCart={ isLoggedOutCart || isNoSiteCart ? () => Promise.resolve( cart ) : null }
-=======
-							getCart={ isLoggedOutCart ? () => Promise.resolve( cart ) : null }
 							infoMessage={ duplicateBackupNotice }
->>>>>>> ba599ba1
 						/>
 					</StripeHookProvider>
 				</CheckoutErrorBoundary>
