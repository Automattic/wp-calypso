/**
 * External dependencies
 */
import React, { useEffect, useCallback } from 'react';
import { useSelector, useDispatch } from 'react-redux';
import debugFactory from 'debug';
import wp from 'lib/wp';
import { CheckoutErrorBoundary } from '@automattic/composite-checkout';
import { useTranslate } from 'i18n-calypso';
import cookie from 'cookie';

/**
 * Internal Dependencies
 */
import CheckoutContainer from './checkout/checkout-container';
import CompositeCheckout from './composite-checkout/composite-checkout';
import { fetchStripeConfiguration } from './composite-checkout/payment-method-helpers';
import { StripeHookProvider } from 'lib/stripe';
import config from 'config';
import { getCurrentUserCountryCode } from 'state/current-user/selectors';
import getCurrentLocaleSlug from 'state/selectors/get-current-locale-slug';
import { isJetpackSite } from 'state/sites/selectors';
import isSiteAutomatedTransfer from 'state/selectors/is-site-automated-transfer';
import { logToLogstash } from 'state/logstash/actions';
import { abtest } from 'lib/abtest';

const debug = debugFactory( 'calypso:checkout-system-decider' );
const wpcom = wp.undocumented();

function getGeoLocationFromCookie() {
	const cookies = cookie.parse( document.cookie );

	return cookies.country_code;
}

// Decide if we should use CompositeCheckout or CheckoutContainer
export default function CheckoutSystemDecider( {
	product,
	purchaseId,
	selectedFeature,
	couponCode,
	isComingFromSignup,
	isComingFromGutenboarding,
	isGutenboardingCreate,
	isComingFromUpsell,
	plan,
	selectedSite,
	reduxStore,
	redirectTo,
	upgradeIntent,
	clearTransaction,
	cart,
<<<<<<< HEAD
	isWhiteGloveOffer,
	isLoggedOutCart,
=======
>>>>>>> b60d4a17
} ) {
	const isJetpack = useSelector( ( state ) => isJetpackSite( state, selectedSite?.ID ) );
	const isAtomic = useSelector( ( state ) => isSiteAutomatedTransfer( state, selectedSite?.ID ) );
	const countryCode =
		useSelector( ( state ) => getCurrentUserCountryCode( state ) ) || getGeoLocationFromCookie();
	const locale = useSelector( ( state ) => getCurrentLocaleSlug( state ) );
	const reduxDispatch = useDispatch();
	const checkoutVariant = getCheckoutVariant(
		cart,
		countryCode,
		locale,
		product,
		purchaseId,
		isJetpack,
		isAtomic
	);
	const translate = useTranslate();

	useEffect( () => {
		if ( product ) {
			reduxDispatch(
				logToLogstash( {
					feature: 'calypso_client',
					message: 'CheckoutSystemDecider saw productSlug to add',
					severity: config( 'env_id' ) === 'production' ? 'error' : 'debug',
					extra: {
						productSlug: product,
					},
				} )
			);
		}
	}, [ reduxDispatch, product ] );

	useEffect( () => {
		if ( 'disallowed-product' === checkoutVariant ) {
			reduxDispatch(
				logToLogstash( {
					feature: 'calypso_client',
					message: 'CheckoutSystemDecider unsupported product for composite checkout',
					severity: config( 'env_id' ) === 'production' ? 'error' : 'debug',
					extra: {
						productSlug: product,
					},
				} )
			);
		}
	}, [ reduxDispatch, checkoutVariant, product ] );

	const logCheckoutError = useCallback(
		( error ) => {
			reduxDispatch(
				logToLogstash( {
					feature: 'calypso_client',
					message: 'composite checkout load error',
					severity: config( 'env_id' ) === 'production' ? 'error' : 'debug',
					extra: {
						env: config( 'env_id' ),
						type: 'checkout_system_decider',
						message: String( error ),
					},
				} )
			);
		},
		[ reduxDispatch ]
	);

	if ( ! cart || ! cart.currency ) {
		debug( 'not deciding yet; cart has not loaded' );
		return null; // TODO: replace with loading page
	}

	if ( 'composite-checkout' === checkoutVariant ) {
		let siteSlug = selectedSite?.slug;

		if ( ! siteSlug ) {
			siteSlug = isLoggedOutCart ? 'no-user' : 'no-site';
		}

		return (
			<CheckoutErrorBoundary
				errorMessage={ translate( 'Sorry, there was an error loading this page.' ) }
				onError={ logCheckoutError }
			>
				<StripeHookProvider fetchStripeConfiguration={ fetchStripeConfigurationWpcom }>
					<CompositeCheckout
						siteSlug={ siteSlug }
						siteId={ selectedSite?.ID }
						product={ product }
						purchaseId={ purchaseId }
						couponCode={ couponCode }
						redirectTo={ redirectTo }
						feature={ selectedFeature }
						plan={ plan }
						cart={ cart }
						isComingFromUpsell={ isComingFromUpsell }
						isLoggedOutCart={ isLoggedOutCart }
						getCart={ isLoggedOutCart ? () => Promise.resolve( cart ) : null }
					/>
				</StripeHookProvider>
			</CheckoutErrorBoundary>
		);
	}

	return (
		<CheckoutContainer
			product={ product }
			purchaseId={ purchaseId }
			selectedFeature={ selectedFeature }
			couponCode={ couponCode }
			isComingFromSignup={ isComingFromSignup }
			isComingFromGutenboarding={ isComingFromGutenboarding }
			isGutenboardingCreate={ isGutenboardingCreate }
			isComingFromUpsell={ isComingFromUpsell }
			plan={ plan }
			selectedSite={ selectedSite }
			reduxStore={ reduxStore }
			redirectTo={ redirectTo }
			upgradeIntent={ upgradeIntent }
			clearTransaction={ clearTransaction }
		/>
	);
}

function getCheckoutVariant(
	cart,
	countryCode,
	locale,
	productSlug,
	purchaseId,
	isJetpack,
	isAtomic
) {
	if ( config.isEnabled( 'old-checkout-force' ) ) {
		debug( 'shouldShowCompositeCheckout false because old-checkout-force flag is set' );
		return 'old-checkout';
	}

	if ( config.isEnabled( 'composite-checkout-force' ) ) {
		debug( 'shouldShowCompositeCheckout true because force config is enabled' );
		return 'composite-checkout';
	}

	// Disable for Brazil and India
	if ( countryCode?.toLowerCase() === 'br' || countryCode?.toLowerCase() === 'in' ) {
		debug(
			'shouldShowCompositeCheckout false because country is not allowed',
			countryCode?.toLowerCase()
		);
		return 'disallowed-geo';
	}

	// Disable if this is a jetpack site
	if ( isJetpack && ! isAtomic ) {
		debug( 'shouldShowCompositeCheckout false because jetpack site' );
		return 'jetpack-site';
	}
	// Disable for jetpack plans
	if ( cart.products?.find( ( product ) => product.product_slug.includes( 'jetpack' ) ) ) {
		debug( 'shouldShowCompositeCheckout false because cart contains jetpack' );
		return 'jetpack-product';
	}

	// If the URL is adding a product, only allow things already supported.
	// Calypso uses special slugs that aren't real product slugs when adding
	// products via URL, so we list those slugs here. Renewals use actual slugs,
	// so they do not need to go through this check.
	const isRenewal = !! purchaseId;
	const pseudoSlugsToAllow = [
		'blogger',
		'blogger-2-years',
		'business',
		'business-2-years',
		'concierge-session',
		'ecommerce',
		'ecommerce-2-years',
		'personal',
		'personal-2-years',
		'premium',
		'premium-2-years',
	];
	const slugPrefixesToAllow = [ 'domain-mapping:', 'theme:' ];
	if (
		! isRenewal &&
		productSlug &&
		! pseudoSlugsToAllow.find( ( slug ) => productSlug === slug ) &&
		! slugPrefixesToAllow.find( ( slugPrefix ) => productSlug.startsWith( slugPrefix ) )
	) {
		debug(
			'shouldShowCompositeCheckout false because product does not match list of allowed products',
			productSlug
		);
		return 'disallowed-product';
	}

	// Removes users from initial AB test
	if (
		cart.currency === 'USD' &&
		countryCode?.toLowerCase() === 'us' &&
		locale?.toLowerCase().startsWith( 'en' )
	) {
		debug( 'shouldShowCompositeCheckout true' );
		return 'composite-checkout';
	}
	// Add remaining users to new AB test with 10% holdout
	if ( abtest( 'showCompositeCheckoutI18N' ) !== 'composite' ) {
		debug( 'shouldShowCompositeCheckout false because user is in abtest control variant' );
		return 'control-variant';
	}

	debug( 'shouldShowCompositeCheckout true' );
	return 'composite-checkout';
}

function fetchStripeConfigurationWpcom( args ) {
	return fetchStripeConfiguration( args, wpcom );
}<|MERGE_RESOLUTION|>--- conflicted
+++ resolved
@@ -50,11 +50,7 @@
 	upgradeIntent,
 	clearTransaction,
 	cart,
-<<<<<<< HEAD
-	isWhiteGloveOffer,
 	isLoggedOutCart,
-=======
->>>>>>> b60d4a17
 } ) {
 	const isJetpack = useSelector( ( state ) => isJetpackSite( state, selectedSite?.ID ) );
 	const isAtomic = useSelector( ( state ) => isSiteAutomatedTransfer( state, selectedSite?.ID ) );
