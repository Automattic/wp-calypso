--- conflicted
+++ resolved
@@ -148,7 +148,6 @@
 		}
 
 		return (
-<<<<<<< HEAD
 			<>
 				<CheckoutErrorBoundary
 					errorMessage={ translate( 'Sorry, there was an error loading this page.' ) }
@@ -165,37 +164,14 @@
 							feature={ selectedFeature }
 							plan={ plan }
 							cart={ cart }
-							isWhiteGloveOffer={ isWhiteGloveOffer }
 							isComingFromUpsell={ isComingFromUpsell }
 							isLoggedOutCart={ isLoggedOutCart }
+							getCart={ isLoggedOutCart ? () => Promise.resolve( cart ) : null }
 						/>
 					</StripeHookProvider>
 				</CheckoutErrorBoundary>
 				<div id="g-recaptcha"></div>
 			</>
-=======
-			<CheckoutErrorBoundary
-				errorMessage={ translate( 'Sorry, there was an error loading this page.' ) }
-				onError={ logCheckoutError }
-			>
-				<StripeHookProvider fetchStripeConfiguration={ fetchStripeConfigurationWpcom }>
-					<CompositeCheckout
-						siteSlug={ siteSlug }
-						siteId={ selectedSite?.ID }
-						product={ product }
-						purchaseId={ purchaseId }
-						couponCode={ couponCode }
-						redirectTo={ redirectTo }
-						feature={ selectedFeature }
-						plan={ plan }
-						cart={ cart }
-						isComingFromUpsell={ isComingFromUpsell }
-						isLoggedOutCart={ isLoggedOutCart }
-						getCart={ isLoggedOutCart ? () => Promise.resolve( cart ) : null }
-					/>
-				</StripeHookProvider>
-			</CheckoutErrorBoundary>
->>>>>>> 336af6a1
 		);
 	}
 
