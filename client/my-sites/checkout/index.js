import { isEnabled } from '@automattic/calypso-config';
import page from 'page';
import {
	makeLayout,
	redirectLoggedOut,
	render as clientRender,
	setLocaleMiddleware,
} from 'calypso/controller';
import { getLanguageRouteParam } from 'calypso/lib/i18n-utils';
import { recordSiftScienceUser } from 'calypso/lib/siftscience';
import { loggedInSiteSelection, noSite, siteSelection } from 'calypso/my-sites/controller';
import {
	checkout,
	checkoutPending,
	checkoutSiteless,
	checkoutThankYou,
	licensingThankYouManualActivation,
	licensingThankYouManualActivationInstructions,
	licensingThankYouManualActivationLicenseKey,
	licensingThankYouAutoActivation,
	licensingThankYouAutoActivationCompleted,
	jetpackCheckoutThankYou,
	redirectJetpackLegacyPlans,
	redirectToSupportSession,
	upsellNudge,
	upsellRedirect,
} from './controller';

export default function () {
	page( '/checkout*', recordSiftScienceUser );

<<<<<<< HEAD
	page(
		'/checkout/jetpack/schedule-happiness-appointment',
		noSite,
		jetpackCheckoutThankYou,
		makeLayout,
		clientRender
	);

	page(
		`/checkout/jetpack/:productSlug/${ getLanguageRouteParam() }`,
		setLocaleMiddleware(),
		noSite,
		checkoutSiteless,
		makeLayout,
		clientRender
	);

	page(
		'/checkout/jetpack/thank-you-completed/no-site/:product',
		noSite,
		jetpackCheckoutThankYouCompleted,
		makeLayout,
		clientRender
	);
	page(
		'/checkout/jetpack/thank-you/no-site/:product',
		noSite,
		jetpackCheckoutThankYou,
		makeLayout,
		clientRender
	);
=======
	page( '/checkout/jetpack/:productSlug', noSite, checkoutSiteless, makeLayout, clientRender );

>>>>>>> 9ac5b255
	page(
		'/checkout/jetpack/thank-you/licensing-auto-activate/:product',
		noSite,
		licensingThankYouAutoActivation,
		makeLayout,
		clientRender
	);

	page(
		'/checkout/jetpack/thank-you/licensing-auto-activate-completed/:product',
		noSite,
		licensingThankYouAutoActivationCompleted,
		makeLayout,
		clientRender
	);

	page(
		'/checkout/jetpack/thank-you/licensing-manual-activate/:product',
		noSite,
		licensingThankYouManualActivation,
		makeLayout,
		clientRender
	);

	page(
		'/checkout/jetpack/thank-you/licensing-manual-activate-instructions/:product',
		noSite,
		licensingThankYouManualActivationInstructions,
		makeLayout,
		clientRender
	);

	page(
		'/checkout/jetpack/thank-you/licensing-manual-activate-license-key/:product',
		noSite,
		licensingThankYouManualActivationLicenseKey,
		makeLayout,
		clientRender
	);

<<<<<<< HEAD
	page(
		`/checkout/jetpack/:siteSlug/:productSlug/${ getLanguageRouteParam() }`,
		setLocaleMiddleware(),
		checkout,
		makeLayout,
		clientRender
	);
=======
	page( '/checkout/jetpack/:siteSlug/:productSlug', checkout, makeLayout, clientRender );
>>>>>>> 9ac5b255

	page(
		'/checkout/jetpack/thank-you/:site/:product',
		loggedInSiteSelection,
		jetpackCheckoutThankYou,
		makeLayout,
		clientRender
	);

	page(
		'/checkout/thank-you/no-site/pending/:orderId',
		redirectLoggedOut,
		siteSelection,
		checkoutPending,
		makeLayout,
		clientRender
	);

	page(
		'/checkout/thank-you/no-site/:receiptId?',
		redirectLoggedOut,
		noSite,
		checkoutThankYou,
		makeLayout,
		clientRender
	);

	page(
		'/checkout/thank-you/:site/pending/:orderId',
		redirectLoggedOut,
		siteSelection,
		checkoutPending,
		makeLayout,
		clientRender
	);

	page(
		'/checkout/thank-you/:site/:receiptId?',
		redirectLoggedOut,
		siteSelection,
		checkoutThankYou,
		makeLayout,
		clientRender
	);

	page(
		'/checkout/thank-you/:site/:receiptId/with-gsuite/:gsuiteReceiptId',
		redirectLoggedOut,
		siteSelection,
		checkoutThankYou,
		makeLayout,
		clientRender
	);

	page(
		'/checkout/thank-you/features/:feature/:site/:receiptId?',
		redirectLoggedOut,
		siteSelection,
		checkoutThankYou,
		makeLayout,
		clientRender
	);

	page( '/checkout/no-site/:lang?', noSite, checkout, makeLayout, clientRender );

	page(
		'/checkout/features/:feature/:domain/:plan_name?',
		redirectLoggedOut,
		siteSelection,
		checkout,
		makeLayout,
		clientRender
	);

	if ( isEnabled( 'upsell/concierge-session' ) ) {
		// For backwards compatibility, retaining the old URL structure.
		page( '/checkout/:site/add-support-session/:receiptId?', redirectToSupportSession );

		page(
			'/checkout/offer-support-session/:site?',
			redirectLoggedOut,
			siteSelection,
			upsellNudge,
			makeLayout,
			clientRender
		);

		page(
			'/checkout/offer-support-session/:receiptId/:site',
			redirectLoggedOut,
			siteSelection,
			upsellNudge,
			makeLayout,
			clientRender
		);

		page(
			'/checkout/offer-quickstart-session/:site?',
			loggedInSiteSelection,
			upsellNudge,
			makeLayout,
			clientRender
		);

		page(
			'/checkout/offer-quickstart-session/:receiptId/:site',
			redirectLoggedOut,
			siteSelection,
			upsellNudge,
			makeLayout,
			clientRender
		);
	}

	page(
		'/checkout/offer-professional-email/:domain/:receiptId/:site',
		redirectLoggedOut,
		siteSelection,
		upsellNudge,
		makeLayout,
		clientRender
	);

	page(
		'/checkout/offer/:upsellType/:upsellMeta/:receiptId/:site',
		redirectLoggedOut,
		siteSelection,
		upsellRedirect,
		makeLayout,
		clientRender
	);

	page(
		`/checkout/:domainOrProduct/${ getLanguageRouteParam() }`,
		setLocaleMiddleware(),
		redirectLoggedOut,
		siteSelection,
		redirectJetpackLegacyPlans,
		checkout,
		makeLayout,
		clientRender
	);

	page(
		`/checkout/:product/:domainOrProduct/${ getLanguageRouteParam() }`,
		setLocaleMiddleware(),
		redirectLoggedOut,
		siteSelection,
		redirectJetpackLegacyPlans,
		checkout,
		makeLayout,
		clientRender
	);

	// Visiting /renew without a domain is invalid and should be redirected to /me/purchases
	page( '/checkout/:product/renew/:purchaseId', '/me/purchases' );

	page(
		'/checkout/:product/renew/:purchaseId/:domain',
		redirectLoggedOut,
		siteSelection,
		checkout,
		makeLayout,
		clientRender
	);

	page(
		'/checkout/:site/with-gsuite/:domain/:receiptId?',
		redirectLoggedOut,
		siteSelection,
		makeLayout,
		clientRender
	);

	// Visiting /checkout without a plan or product should be redirected to /plans
	page( '/checkout', '/plans' );

	page(
		'/checkout/:site/offer-plan-upgrade/:upgradeItem/:receiptId?',
		redirectLoggedOut,
		siteSelection,
		upsellNudge,
		makeLayout,
		clientRender
	);

	page(
		'/checkout/:site/offer-annual-upgrade/:upgradeItem/:receiptId?',
		redirectLoggedOut,
		siteSelection,
		upsellNudge,
		makeLayout,
		clientRender
	);

	page( '/checkout*', redirectLoggedOut );
}<|MERGE_RESOLUTION|>--- conflicted
+++ resolved
@@ -29,7 +29,6 @@
 export default function () {
 	page( '/checkout*', recordSiftScienceUser );
 
-<<<<<<< HEAD
 	page(
 		'/checkout/jetpack/schedule-happiness-appointment',
 		noSite,
@@ -61,10 +60,7 @@
 		makeLayout,
 		clientRender
 	);
-=======
-	page( '/checkout/jetpack/:productSlug', noSite, checkoutSiteless, makeLayout, clientRender );
-
->>>>>>> 9ac5b255
+
 	page(
 		'/checkout/jetpack/thank-you/licensing-auto-activate/:product',
 		noSite,
@@ -105,7 +101,6 @@
 		clientRender
 	);
 
-<<<<<<< HEAD
 	page(
 		`/checkout/jetpack/:siteSlug/:productSlug/${ getLanguageRouteParam() }`,
 		setLocaleMiddleware(),
@@ -113,9 +108,6 @@
 		makeLayout,
 		clientRender
 	);
-=======
-	page( '/checkout/jetpack/:siteSlug/:productSlug', checkout, makeLayout, clientRender );
->>>>>>> 9ac5b255
 
 	page(
 		'/checkout/jetpack/thank-you/:site/:product',
