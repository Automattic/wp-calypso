--- conflicted
+++ resolved
@@ -76,11 +76,7 @@
 				redirectTo={ context.query.redirect_to }
 				upgradeIntent={ context.query.intent }
 				clearTransaction={ false }
-<<<<<<< HEAD
-				isWhiteGloveOffer={ 'white-glove' === context.query.type }
 				isLoggedOutCart={ isLoggedOutCart }
-=======
->>>>>>> b60d4a17
 			/>
 		</CartData>
 	);
