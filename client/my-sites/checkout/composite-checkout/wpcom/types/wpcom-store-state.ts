--- conflicted
+++ resolved
@@ -868,11 +868,8 @@
 
 export type WpcomStoreState = {
 	siteId: string;
-<<<<<<< HEAD
 	siteSlug: string;
-=======
 	recaptchaClientId: number;
->>>>>>> 3d2e182c
 	transactionResult: object;
 	contactDetails: ManagedContactDetails;
 };
@@ -953,11 +950,8 @@
 ): WpcomStoreState {
 	return {
 		siteId: '',
-<<<<<<< HEAD
 		siteSlug: '',
-=======
 		recaptchaClientId: -1,
->>>>>>> 3d2e182c
 		transactionResult: {},
 		contactDetails,
 	};
