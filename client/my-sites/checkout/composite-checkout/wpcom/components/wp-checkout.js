--- conflicted
+++ resolved
@@ -100,11 +100,7 @@
 	subtotal,
 	isCartPendingUpdate,
 	showErrorMessageBriefly,
-<<<<<<< HEAD
-	isWhiteGloveOffer,
 	isLoggedOutCart,
-=======
->>>>>>> b81f3887
 } ) {
 	const translate = useTranslate();
 	const couponFieldStateProps = useCouponFieldState( submitCoupon );
