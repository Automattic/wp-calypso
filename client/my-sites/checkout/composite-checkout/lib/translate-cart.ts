--- conflicted
+++ resolved
@@ -24,10 +24,7 @@
 	WPCOMPaymentMethodClass,
 } from '../types/backend/payment-method';
 import { isPlan, isDomainTransferProduct, isDomainProduct } from 'calypso/lib/products-values';
-<<<<<<< HEAD
-=======
 import { isRenewal } from 'calypso/lib/cart-values/cart-items';
->>>>>>> 888d735e
 
 /**
  * Translate a cart object as returned by the WPCOM cart endpoint to
