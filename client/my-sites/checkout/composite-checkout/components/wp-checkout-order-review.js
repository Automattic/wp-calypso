--- conflicted
+++ resolved
@@ -15,16 +15,10 @@
 import Coupon from './coupon';
 import { WPOrderReviewLineItems, WPOrderReviewSection } from './wp-order-review-line-items';
 import { isLineItemADomain } from '../hooks/has-domains';
-<<<<<<< HEAD
-import { isWpComPlan, getBillingMonthsForPlan } from 'calypso/lib/plans';
+import { isWpComPlan, getBillingMonthsForPlan, isWpComFreePlan } from 'calypso/lib/plans';
+import { isMonthly } from 'calypso/lib/plans/constants';
+import { getCurrentPlan } from 'calypso/state/sites/plans/selectors';
 import { isTreatmentInMonthlyPricingTest } from 'calypso/state/marketing/selectors';
-=======
-import { isWpComPlan, getBillingMonthsForPlan, isWpComFreePlan } from 'calypso/lib/plans';
-import { getABTestVariation } from 'calypso/lib/abtest';
-import { isMonthly } from 'calypso/lib/plans/constants';
-import { useSelector } from 'react-redux';
-import { getCurrentPlan } from 'calypso/state/sites/plans/selectors';
->>>>>>> d1d9cef0
 
 export default function WPCheckoutOrderReview( {
 	className,
@@ -65,14 +59,7 @@
 		currentPlanProductSlug &&
 		( isWpComFreePlan( currentPlanProductSlug ) || isMonthly( currentPlanProductSlug ) );
 	const isMonthlyPricingTest =
-<<<<<<< HEAD
-		useSelector( isTreatmentInMonthlyPricingTest ) && hasDotcomPlan && ! hasRenewal;
-=======
-		hasDotcomPlan &&
-		! hasRenewal &&
-		hasFreeOrMonthlySubscription &&
-		'treatment' === getABTestVariation( 'monthlyPricing' );
->>>>>>> d1d9cef0
+		useSelector( isTreatmentInMonthlyPricingTest ) && hasDotcomPlan && ! hasRenewal && hasFreeOrMonthlySubscription;
 	const itemsForMonthlyPricing =
 		isMonthlyPricingTest && items.map( ( item ) => overrideItemSublabel( item, translate ) );
 
