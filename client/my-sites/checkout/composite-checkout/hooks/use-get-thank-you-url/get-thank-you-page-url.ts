/**
 * External dependencies
 */
import { format as formatUrl, parse as parseUrl } from 'url'; // eslint-disable-line no-restricted-imports
import debugFactory from 'debug';
import type { ResponseCart } from '@automattic/shopping-cart';

const debug = debugFactory( 'calypso:composite-checkout:get-thank-you-page-url' );

/**
 * Internal dependencies
 */
import { isExternal } from 'calypso/lib/url';
import config from 'calypso/config';
import {
	hasRenewalItem,
	getAllCartItems,
	getRenewalItems,
	hasConciergeSession,
	hasJetpackPlan,
	hasBloggerPlan,
	hasPersonalPlan,
	hasPremiumPlan,
	hasBusinessPlan,
	hasEcommercePlan,
	hasMonthlyCartItem,
} from 'calypso/lib/cart-values/cart-items';
import { managePurchase } from 'calypso/me/purchases/paths';
import { isValidFeatureKey } from 'calypso/lib/plans/features-list';
import { JETPACK_PRODUCTS_LIST } from 'calypso/lib/products-values/constants';
import { JETPACK_RESET_PLANS } from 'calypso/lib/plans/constants';
import { persistSignupDestination, retrieveSignupDestination } from 'calypso/signup/storageUtils';
import { abtest } from 'calypso/lib/abtest';

type SaveUrlToCookie = ( url: string ) => void;
type GetUrlFromCookie = () => string | undefined;

export default function getThankYouPageUrl( {
	siteSlug,
	adminUrl,
	redirectTo,
	receiptId,
	orderId,
	purchaseId,
	feature,
	cart,
	isJetpackNotAtomic,
	productAliasFromUrl,
	getUrlFromCookie = retrieveSignupDestination,
	saveUrlToCookie = persistSignupDestination,
	isEligibleForSignupDestinationResult,
	hideNudge,
	isInEditor,
}: {
	siteSlug: string | undefined;
	adminUrl: string | undefined;
	redirectTo: string | undefined;
	receiptId: number | undefined;
	orderId: number | undefined;
	purchaseId: number | undefined;
	feature: string | undefined;
	cart: ResponseCart | undefined;
	isJetpackNotAtomic: boolean;
	productAliasFromUrl: string | undefined;
	getUrlFromCookie?: GetUrlFromCookie;
	saveUrlToCookie?: SaveUrlToCookie;
	isEligibleForSignupDestinationResult: boolean;
	hideNudge: boolean;
	isInEditor?: boolean;
} ): string {
	debug( 'starting getThankYouPageUrl' );

	// If we're given an explicit `redirectTo` query arg, make sure it's either internal
	// (i.e. on WordPress.com), or a Jetpack or WP.com site's block editor (in wp-admin).
	// This is required for Jetpack's (and WP.com's) paid blocks Upgrade Nudge.
	if ( redirectTo && ! isExternal( redirectTo ) ) {
		debug( 'has external redirectTo, so returning that', redirectTo );
		return redirectTo;
	}
	if ( redirectTo ) {
		const { protocol, hostname, port, pathname, query } = parseUrl( redirectTo, true, true );

		// We cannot simply compare `hostname` to `siteSlug`, since the latter
		// might contain a path in the case of Jetpack subdirectory installs.
		if ( adminUrl && redirectTo.startsWith( `${ adminUrl }post.php?` ) ) {
			const sanitizedRedirectTo = formatUrl( {
				protocol,
				hostname,
				port,
				pathname,
				query: {
					post: parseInt( String( query.post ), 10 ),
					action: 'edit',
					plan_upgraded: 1,
				},
			} );
			debug( 'returning sanitized internal redirectTo', redirectTo );
			return sanitizedRedirectTo;
		}
		debug( 'ignorning redirectTo', redirectTo );
	}

	// Note: this function is called early on for redirect-type payment methods, when the receipt isn't set yet.
	// The `:receiptId` string is filled in by our pending page after the PayPal checkout
	const pendingOrReceiptId = getPendingOrReceiptId( receiptId, orderId, purchaseId );
	debug( 'pendingOrReceiptId is', pendingOrReceiptId );

	const fallbackUrl = getFallbackDestination( {
		pendingOrReceiptId,
		siteSlug,
		feature,
		cart,
		isJetpackNotAtomic,
		productAliasFromUrl,
	} );
	debug( 'fallbackUrl is', fallbackUrl );

	saveUrlToCookieIfEcomm( saveUrlToCookie, cart, fallbackUrl );

	// If the user is making a purchase/upgrading within the editor,
	// we want to return them back to the editor after the purchase is successful.
	if ( isInEditor && ! hasEcommercePlan( cart ) ) {
		saveUrlToCookie( window?.location.href );
	}

	modifyCookieUrlIfAtomic( getUrlFromCookie, saveUrlToCookie, siteSlug );

	// Fetch the thank-you page url from a cookie if it is set
	const urlFromCookie = getUrlFromCookie();
	debug( 'cookie url is', urlFromCookie );

	if ( cart && hasRenewalItem( cart ) ) {
		const renewalItem = getRenewalItems( cart )[ 0 ];
		const managePurchaseUrl = managePurchase(
			renewalItem.extra.purchaseDomain,
			renewalItem.extra.purchaseId
		);
		debug(
			'renewal item in cart',
			renewalItem,
			'so returning managePurchaseUrl',
			managePurchaseUrl
		);
		return managePurchaseUrl;
	}

	// If cart is empty, then send the user to a generic page (not post-purchase related).
	// For example, this case arises when a Skip button is clicked on a concierge upsell
	// nudge opened by a direct link to /offer-support-session.
	const isCartEmpty = cart && getAllCartItems( cart ).length === 0;
	if ( ':receiptId' === pendingOrReceiptId && isCartEmpty ) {
		const emptyCartUrl = urlFromCookie || fallbackUrl;
		debug( 'cart is empty or receipt ID is pending, so returning', emptyCartUrl );
		return emptyCartUrl;
	}

	// Domain only flow
	if ( cart?.create_new_blog ) {
		const newBlogUrl = urlFromCookie || fallbackUrl;
		const newBlogReceiptUrl = `${ newBlogUrl }/${ pendingOrReceiptId }`;
		debug( 'new blog created, so returning', newBlogReceiptUrl );
		return newBlogReceiptUrl;
	}

	const redirectPathForConciergeUpsell = getRedirectUrlForConciergeNudge( {
		pendingOrReceiptId,
		orderId,
		cart,
		siteSlug,
		hideNudge,
	} );
	if ( redirectPathForConciergeUpsell ) {
		debug( 'redirect for concierge exists, so returning', redirectPathForConciergeUpsell );
		return redirectPathForConciergeUpsell;
	}

	// Display mode is used to show purchase specific messaging, for e.g. the Schedule Session button
	// when purchasing a concierge session.
	const displayModeParam = getDisplayModeParamFromCart( cart );
	if ( isEligibleForSignupDestinationResult && urlFromCookie ) {
		debug( 'is eligible for signup destination', urlFromCookie );
		return getUrlWithQueryParam( urlFromCookie, displayModeParam );
	}
	debug( 'returning fallback url', fallbackUrl );
	return getUrlWithQueryParam( fallbackUrl, displayModeParam );
}

function getPendingOrReceiptId(
	receiptId: number | undefined,
	orderId: number | undefined,
	purchaseId: number | undefined
): string {
	if ( receiptId ) {
		return String( receiptId );
	}
	if ( orderId ) {
		return `pending/${ orderId }`;
	}
	if ( purchaseId ) {
		return String( purchaseId );
	}
	return ':receiptId';
}

function getFallbackDestination( {
	pendingOrReceiptId,
	siteSlug,
	feature,
	cart,
	isJetpackNotAtomic,
	productAliasFromUrl,
}: {
	pendingOrReceiptId: string;
	siteSlug: string | undefined;
	feature: string | undefined;
	cart: ResponseCart | undefined;
	isJetpackNotAtomic: boolean;
	productAliasFromUrl: string | undefined;
} ): string {
	const isCartEmpty = cart ? getAllCartItems( cart ).length === 0 : true;
	const isReceiptEmpty = ':receiptId' === pendingOrReceiptId;

	// We will show the Thank You page if there's a site slug and either one of the following is true:
	// - has a receipt number
	// - does not have a receipt number but has an item in cart(as in the case of paying with a redirect payment type)
	if ( siteSlug && ( ! isReceiptEmpty || ! isCartEmpty ) ) {
		// If we just purchased a Jetpack product or a Jetpack plan (either Jetpack Security or Jetpack Complete),
		// redirect to the my plans page. The product being purchased can come from the `product` prop or from the
		// cart so we need to check both places.
		const productsWithCustomThankYou = [ ...JETPACK_PRODUCTS_LIST, ...JETPACK_RESET_PLANS ];

		// Check the cart (since our Thank You modal doesn't support multiple products, we only take the first
		// one found).
		const productFromCart = cart?.products?.find( ( { product_slug } ) =>
			productsWithCustomThankYou.includes( product_slug )
		)?.product_slug;

		const purchasedProduct =
			productFromCart ||
			productsWithCustomThankYou.find(
				( productWithCustom ) => productWithCustom === productAliasFromUrl
			);
		if ( isJetpackNotAtomic && purchasedProduct ) {
			debug( 'the site is jetpack and bought a jetpack product', siteSlug, purchasedProduct );
			return `/plans/my-plan/${ siteSlug }?thank-you=true&product=${ purchasedProduct }`;
		}

		// If we just purchased a legacy Jetpack plan, redirect to the Jetpack onboarding plugin install flow.
		if ( isJetpackNotAtomic ) {
			debug( 'the site is jetpack and has no jetpack product' );
			return `/plans/my-plan/${ siteSlug }?thank-you=true&install=all`;
		}

		const siteWithReceiptOrCartUrl =
			feature && isValidFeatureKey( feature )
				? `/checkout/thank-you/features/${ feature }/${ siteSlug }/${ pendingOrReceiptId }`
				: `/checkout/thank-you/${ siteSlug }/${ pendingOrReceiptId }`;
		debug( 'site with receipt or cart; feature is', feature );
		return siteWithReceiptOrCartUrl;
	}

	if ( siteSlug ) {
		debug( 'just site slug', siteSlug );
		return `/checkout/thank-you/${ siteSlug }`;
	}
	debug( 'fallback is just root' );
	return '/';
}

function maybeShowPlanBumpOffer( {
	pendingOrReceiptId,
	cart,
	siteSlug,
	orderId,
}: {
	pendingOrReceiptId: string;
	orderId: number | undefined;
	cart: ResponseCart | undefined;
	siteSlug: string | undefined;
} ): string | undefined {
	if ( orderId ) {
		return;
	}
<<<<<<< HEAD
	if ( hasPremiumPlan( cart ) && ! isTransactionResultEmpty && ! didPurchaseFail ) {
		const upgradeItem = hasMonthlyCartItem( cart ) ? 'business-monthly' : 'business';
		return `/checkout/${ siteSlug }/offer-plan-upgrade/${ upgradeItem }/${ pendingOrReceiptId }`;
=======
	if ( hasPremiumPlan( cart ) ) {
		return `/checkout/${ siteSlug }/offer-plan-upgrade/business/${ pendingOrReceiptId }`;
>>>>>>> d1c3df44
	}
	return;
}

function getRedirectUrlForConciergeNudge( {
	pendingOrReceiptId,
	orderId,
	cart,
	siteSlug,
	hideNudge,
}: {
	pendingOrReceiptId: string;
	orderId: number | undefined;
	cart: ResponseCart | undefined;
	siteSlug: string | undefined;
	hideNudge: boolean;
} ): string | undefined {
	if ( hideNudge ) {
		return;
	}

	// If the user has upgraded a plan from seeing our upsell(we find this by checking the previous route is /offer-plan-upgrade),
	// then skip this section so that we do not show further upsells.
	if (
		config.isEnabled( 'upsell/concierge-session' ) &&
		cart &&
		! hasConciergeSession( cart ) &&
		! hasJetpackPlan( cart ) &&
		( hasBloggerPlan( cart ) ||
			hasPersonalPlan( cart ) ||
			hasPremiumPlan( cart ) ||
			hasBusinessPlan( cart ) )
	) {
		// A user just purchased one of the qualifying plans
		// Show them the concierge session upsell page

		const upgradePath = maybeShowPlanBumpOffer( {
			pendingOrReceiptId,
			cart,
			orderId,
			siteSlug,
		} );
		if ( upgradePath ) {
			return upgradePath;
		}

		// The conciergeUpsellDial test is used when we need to quickly dial back the volume of concierge sessions
		// being offered and so sold, to be inline with HE availability.
		// To dial back, uncomment the condition below and modify the test config.
		if ( 'offer' === abtest( 'conciergeUpsellDial' ) ) {
			return getQuickstartUrl( { pendingOrReceiptId, siteSlug, orderId } );
		}
	}

	return;
}

function getQuickstartUrl( {
	pendingOrReceiptId,
	siteSlug,
	orderId,
}: {
	pendingOrReceiptId: string;
	siteSlug: string | undefined;
	orderId: number | undefined;
} ): string | undefined {
	if ( orderId ) {
		return;
	}
	return `/checkout/offer-quickstart-session/${ pendingOrReceiptId }/${ siteSlug }`;
}

function getDisplayModeParamFromCart( cart: ResponseCart | undefined ): Record< string, string > {
	if ( cart && hasConciergeSession( cart ) ) {
		return { d: 'concierge' };
	}
	return {};
}

function getUrlWithQueryParam( url: string, queryParams: Record< string, string > ): string {
	const { protocol, hostname, port, pathname, query } = parseUrl( url, true );

	return formatUrl( {
		protocol,
		hostname,
		port,
		pathname,
		query: {
			...query,
			...queryParams,
		},
	} );
}

/**
 * If there is an ecommerce plan in cart, then irrespective of the signup flow destination, the final destination
 * will always be "Thank You" page for the eCommerce plan. This is because the ecommerce store setup happens in this page.
 * If the user purchases additional products via upsell nudges, the original saved receipt ID will be used to
 * display the Thank You page for the eCommerce plan purchase.
 *
 * @param {Function} saveUrlToCookie The function that performs the saving
 * @param {object} cart The cart object
 * @param {string} destinationUrl The url to save
 */
function saveUrlToCookieIfEcomm(
	saveUrlToCookie: SaveUrlToCookie,
	cart: ResponseCart | undefined,
	destinationUrl: string
): void {
	if ( cart && hasEcommercePlan( cart ) ) {
		saveUrlToCookie( destinationUrl );
	}
}

function modifyUrlIfAtomic( siteSlug: string | undefined, url: string ): string {
	// If atomic site, then replace wordpress.com with wpcomstaging.com
	if ( siteSlug?.includes( '.wpcomstaging.com' ) ) {
		return url.replace( /\b.wordpress.com/, '.wpcomstaging.com' );
	}
	return url;
}

function modifyCookieUrlIfAtomic(
	getUrlFromCookie: GetUrlFromCookie,
	saveUrlToCookie: SaveUrlToCookie,
	siteSlug: string | undefined
): void {
	const urlFromCookie = getUrlFromCookie();
	if ( ! urlFromCookie ) {
		return;
	}
	const updatedUrl = modifyUrlIfAtomic( siteSlug, urlFromCookie );

	if ( updatedUrl !== urlFromCookie ) {
		saveUrlToCookie( updatedUrl );
	}
}<|MERGE_RESOLUTION|>--- conflicted
+++ resolved
@@ -281,14 +281,9 @@
 	if ( orderId ) {
 		return;
 	}
-<<<<<<< HEAD
 	if ( hasPremiumPlan( cart ) && ! isTransactionResultEmpty && ! didPurchaseFail ) {
 		const upgradeItem = hasMonthlyCartItem( cart ) ? 'business-monthly' : 'business';
 		return `/checkout/${ siteSlug }/offer-plan-upgrade/${ upgradeItem }/${ pendingOrReceiptId }`;
-=======
-	if ( hasPremiumPlan( cart ) ) {
-		return `/checkout/${ siteSlug }/offer-plan-upgrade/business/${ pendingOrReceiptId }`;
->>>>>>> d1c3df44
 	}
 	return;
 }
