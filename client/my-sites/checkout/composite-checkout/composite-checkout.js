/**
 * External dependencies
 */
import page from 'page';
import wp from 'lib/wp';
import React, { useEffect, useState, useCallback, useMemo, useRef } from 'react';
import { useTranslate } from 'i18n-calypso';
import PropTypes from 'prop-types';
import debugFactory from 'debug';
import { useSelector, useDispatch, useStore } from 'react-redux';
import {
	WPCheckout,
	useWpcomStore,
	useShoppingCart,
	FormFieldAnnotation,
	areDomainsInLineItems,
	emptyManagedContactDetails,
	applyContactDetailsRequiredMask,
	domainRequiredContactDetails,
	taxRequiredContactDetails,
} from 'my-sites/checkout/composite-checkout/wpcom';
import { CheckoutProvider, defaultRegistry } from '@automattic/composite-checkout';

/**
 * Internal dependencies
 */
import { getProductsList, isProductsListFetching } from 'state/products-list/selectors';
import {
	useStoredCards,
	useIsApplePayAvailable,
	filterAppropriatePaymentMethods,
} from './payment-method-helpers';
import usePrepareProductsForCart, {
	useFetchProductsIfNotLoaded,
} from './use-prepare-product-for-cart';
import notices from 'notices';
import { isJetpackSite } from 'state/sites/selectors';
import isAtomicSite from 'state/selectors/is-site-automated-transfer';
import getContactDetailsCache from 'state/selectors/get-contact-details-cache';
import {
	requestContactDetailsCache,
	updateContactDetailsCache,
} from 'state/domains/management/actions';
import { FormCountrySelect } from 'components/forms/form-country-select';
import RegistrantExtraInfoForm from 'components/domains/registrant-extra-info';
import getCountries from 'state/selectors/get-countries';
import { getCurrentUserCountryCode } from 'state/current-user/selectors';
import { fetchPaymentCountries } from 'state/countries/actions';
import { StateSelect } from 'my-sites/domains/components/form';
import ManagedContactDetailsFormFields from 'components/domains/contact-details-form-fields/managed-contact-details-form-fields';
import { getPlan } from 'lib/plans';
import { getTopLevelOfTld } from 'lib/domains';
import PageViewTracker from 'lib/analytics/page-view-tracker';
import { useStripe } from 'lib/stripe';
import CheckoutTerms from '../checkout/checkout-terms.jsx';
import useShowStripeLoadingErrors from './use-show-stripe-loading-errors';
import useCreatePaymentMethods from './use-create-payment-methods';
import {
	applePayProcessor,
	freePurchaseProcessor,
	stripeCardProcessor,
	fullCreditsProcessor,
	existingCardProcessor,
	payPalProcessor,
	genericRedirectProcessor,
} from './payment-method-processors';
import { useGetThankYouUrl } from './use-get-thank-you-url';
import createAnalyticsEventHandler from './record-analytics';
import { fillInSingleCartItemAttributes } from 'lib/cart-values';
import {
	hasGoogleApps,
	hasDomainRegistration,
	hasTransferProduct,
	hasRenewalItem,
	getRenewalItems,
	hasPlan,
} from 'lib/cart-values/cart-items';
import QueryContactDetailsCache from 'components/data/query-contact-details-cache';
import QuerySitePlans from 'components/data/query-site-plans';
import QueryPlans from 'components/data/query-plans';
import QueryProducts from 'components/data/query-products-list';
import { clearPurchases } from 'state/purchases/actions';
import { fetchReceiptCompleted } from 'state/receipts/actions';
import { requestSite } from 'state/sites/actions';
import { fetchSitesAndUser } from 'lib/signup/step-actions/fetch-sites-and-user';
import { getDomainNameFromReceiptOrCart } from 'lib/domains/cart-utils';
import { AUTO_RENEWAL } from 'lib/url/support';
import { useLocalizedMoment } from 'components/localized-moment';
import isDomainOnlySite from 'state/selectors/is-domain-only-site';
import { retrieveSignupDestination, clearSignupDestinationCookie } from 'signup/utils';
import { useWpcomProductVariants } from './wpcom/hooks/product-variants';
import { CartProvider } from './cart-provider';

const debug = debugFactory( 'calypso:composite-checkout:composite-checkout' );

const { select, dispatch, registerStore } = defaultRegistry;

const wpcom = wp.undocumented();

// Aliasing wpcom functions explicitly bound to wpcom is required here;
// otherwise we get `this is not defined` errors.
const wpcomGetCart = ( ...args ) => wpcom.getCart( ...args );
const wpcomSetCart = ( ...args ) => wpcom.setCart( ...args );
const wpcomGetStoredCards = ( ...args ) => wpcom.getStoredCards( ...args );

export default function CompositeCheckout( {
	siteSlug,
	siteId,
	product,
	getCart,
	setCart,
	getStoredCards,
	allowedPaymentMethods,
	onlyLoadPaymentMethods,
	overrideCountryList,
	redirectTo,
	feature,
	plan,
	purchaseId,
	cart,
	couponCode: couponCodeFromUrl,
	isComingFromUpsell,
	isLoggedOutCart,
	infoMessage,
} ) {
	const translate = useTranslate();
	const isJetpackNotAtomic = useSelector(
		( state ) => isJetpackSite( state, siteId ) && ! isAtomicSite( state, siteId )
	);
	const { stripe, stripeConfiguration, isStripeLoading, stripeLoadingError } = useStripe();
	const isLoadingCartSynchronizer =
		cart && ( ! cart.hasLoadedFromServer || cart.hasPendingServerUpdates );
	const hideNudge = isComingFromUpsell;
	const reduxDispatch = useDispatch();
	const recordEvent = useCallback( createAnalyticsEventHandler( reduxDispatch ), [
		reduxDispatch,
	] );

	const showErrorMessage = useCallback(
		( error ) => {
			debug( 'error', error );
			const message = error && error.toString ? error.toString() : error;
			notices.error( message || translate( 'An error occurred during your purchase.' ) );
		},
		[ translate ]
	);

	const showErrorMessageBriefly = useCallback(
		( error ) => {
			debug( 'error', error );
			const message = error && error.toString ? error.toString() : error;
			notices.error( message || translate( 'An error occurred during your purchase.' ), {
				duration: 5000,
			} );
		},
		[ translate ]
	);

	const showInfoMessage = useCallback( ( message ) => {
		debug( 'info', message );
		notices.info( message );
	}, [] );

	const showSuccessMessage = useCallback( ( message ) => {
		debug( 'success', message );
		notices.success( message );
	}, [] );

	const showAddCouponSuccessMessage = ( couponCode ) => {
		showSuccessMessage(
			translate( "The '%(couponCode)s' coupon was successfully applied to your shopping cart.", {
				args: { couponCode },
			} )
		);
	};

	useShowStripeLoadingErrors( showErrorMessage, stripeLoadingError );

	const countriesList = useCountryList( overrideCountryList || [] );

	const { productsForCart, canInitializeCart } = usePrepareProductsForCart( {
		siteId,
		product,
		purchaseId,
		isJetpackNotAtomic,
	} );

	useFetchProductsIfNotLoaded();
	const isFetchingProducts = useSelector( ( state ) => isProductsListFetching( state ) );

	const {
		items,
		tax,
		couponItem,
		total,
		credits,
		removeItem,
		submitCoupon,
		removeCoupon,
		updateLocation,
		couponStatus,
		changeItemVariant,
		errors,
		subtotal,
		isLoading: isLoadingCart,
		isPendingUpdate: isCartPendingUpdate,
		allowedPaymentMethods: serverAllowedPaymentMethods,
		variantSelectOverride,
		responseCart,
		loadingError,
		addItem,
	} = useShoppingCart(
		siteId,
		canInitializeCart && ! isLoadingCartSynchronizer && ! isFetchingProducts,
		productsForCart,
		couponCodeFromUrl,
		setCart || wpcomSetCart,
		getCart || wpcomGetCart,
		showAddCouponSuccessMessage,
		recordEvent
	);

	const getThankYouUrl = useGetThankYouUrl( {
		siteSlug,
		redirectTo,
		purchaseId,
		feature,
		cart: responseCart,
		isJetpackNotAtomic,
		product,
		siteId,
		hideNudge,
		recordEvent,
	} );

	const moment = useLocalizedMoment();
	const isDomainOnly = useSelector( ( state ) => isDomainOnlySite( state, siteId ) );
	const reduxStore = useStore();

	const onPaymentComplete = useCallback(
		( { paymentMethodId } ) => {
			debug( 'payment completed successfully' );
			const url = getThankYouUrl();
			recordEvent( {
				type: 'PAYMENT_COMPLETE',
				payload: { url, couponItem, paymentMethodId, total, responseCart },
			} );

			const transactionResult = select( 'wpcom' ).getTransactionResult();
			const receiptId = transactionResult?.receipt_id;
			debug( 'transactionResult was', transactionResult );

			reduxDispatch( clearPurchases() );

			// Removes the destination cookie only if redirecting to the signup destination.
			// (e.g. if the destination is an upsell nudge, it does not remove the cookie).
			const destinationFromCookie = retrieveSignupDestination();
			if ( url.includes( destinationFromCookie ) ) {
				debug( 'clearing redirect url cookie' );
				clearSignupDestinationCookie();
			}

			if ( hasRenewalItem( responseCart ) && transactionResult?.purchases ) {
				debug( 'purchase had a renewal' );
				displayRenewalSuccessNotice( responseCart, transactionResult.purchases, translate, moment );
			}

			if ( receiptId && transactionResult?.purchases && transactionResult?.failed_purchases ) {
				debug( 'fetching receipt' );
				reduxDispatch( fetchReceiptCompleted( receiptId, transactionResult ) );
			}

			if ( siteId ) {
				reduxDispatch( requestSite( siteId ) );
			}

			if (
				( responseCart.create_new_blog &&
					Object.keys( transactionResult?.purchases ?? {} ).length > 0 &&
					Object.keys( transactionResult?.failed_purchases ?? {} ).length === 0 ) ||
				( isDomainOnly && hasPlan( responseCart ) && ! siteId )
			) {
				notices.info( translate( 'Almost done…' ) );

				const domainName = getDomainNameFromReceiptOrCart( transactionResult, responseCart );

				if ( domainName ) {
					debug( 'purchase needs to fetch before redirect', domainName );
					fetchSitesAndUser(
						domainName,
						() => {
							page.redirect( url );
						},
						reduxStore
					);

					return;
				}
			}

			debug( 'just redirecting to', url );
			page.redirect( url );
		},
		[
			reduxStore,
			isDomainOnly,
			moment,
			reduxDispatch,
			siteId,
			recordEvent,
			translate,
			getThankYouUrl,
			total,
			couponItem,
			responseCart,
		]
	);

	useWpcomStore(
		registerStore,
		recordEvent,
		applyContactDetailsRequiredMask(
			emptyManagedContactDetails,
			areDomainsInLineItems( items ) ? domainRequiredContactDetails : taxRequiredContactDetails
		),
		updateContactDetailsCache
	);

	useDetectedCountryCode();
	useCachedDomainContactDetails();

	useDisplayErrors( [ ...errors, loadingError ].filter( Boolean ), showErrorMessage );

	const isFullCredits = credits?.amount.value > 0 && credits?.amount.value >= subtotal.amount.value;
	const itemsForCheckout = ( items.length
		? [ ...items, tax, couponItem, ...( isFullCredits ? [] : [ credits ] ) ]
		: []
	).filter( Boolean );
	debug( 'items for checkout', itemsForCheckout );

	useRedirectIfCartEmpty(
		items,
		`/plans/${ siteSlug || '' }`,
		isLoadingCart,
		[ ...errors, loadingError ].filter( Boolean )
	);

	const { storedCards, isLoading: isLoadingStoredCards } = useStoredCards(
		getStoredCards || wpcomGetStoredCards,
		recordEvent,
		isLoggedOutCart
	);
	const {
		canMakePayment: isApplePayAvailable,
		isLoading: isApplePayLoading,
	} = useIsApplePayAvailable( stripe, stripeConfiguration, !! stripeLoadingError, items );

	const paymentMethodObjects = useCreatePaymentMethods( {
		onlyLoadPaymentMethods,
		isStripeLoading,
		stripeLoadingError,
		stripeConfiguration,
		stripe,
		credits,
		isApplePayAvailable,
		isApplePayLoading,
		storedCards,
		siteSlug,
	} );

	// Once we pass paymentMethods into CompositeCheckout, we should try to avoid
	// changing them because it can cause awkward UX. Here we try to wait for
	// them to be all finished loading before we pass them along.
	const arePaymentMethodsLoading =
		items.length < 1 ||
		isLoadingCart ||
		isLoadingStoredCards ||
		( onlyLoadPaymentMethods
			? onlyLoadPaymentMethods.includes( 'apple-pay' ) && isApplePayLoading
			: isApplePayLoading );

	const paymentMethods = arePaymentMethodsLoading
		? []
		: filterAppropriatePaymentMethods( {
				paymentMethodObjects,
				total,
				credits,
				subtotal,
				allowedPaymentMethods,
				serverAllowedPaymentMethods,
		  } );

	const renderDomainContactFields = (
		domainNames,
		contactDetails,
		contactDetailsErrors,
		updateDomainContactFields,
		shouldShowContactDetailsValidationErrors,
		isDisabled
	) => {
		const needsOnlyGoogleAppsDetails =
			hasGoogleApps( responseCart ) &&
			! hasDomainRegistration( responseCart ) &&
			! hasTransferProduct( responseCart );
		const getIsFieldDisabled = () => isDisabled;
		const tlds = getAllTopLevelTlds( domainNames );

		return (
			<React.Fragment>
				<ManagedContactDetailsFormFields
					needsOnlyGoogleAppsDetails={ needsOnlyGoogleAppsDetails }
					contactDetails={ contactDetails }
					contactDetailsErrors={
						shouldShowContactDetailsValidationErrors ? contactDetailsErrors : {}
					}
					onContactDetailsChange={ updateDomainContactFields }
					getIsFieldDisabled={ getIsFieldDisabled }
					isLoggedOutCart={ isLoggedOutCart }
				/>
				{ tlds.includes( 'ca' ) && (
					<RegistrantExtraInfoForm
						contactDetails={ contactDetails }
						ccTldDetails={ contactDetails?.extra?.ca ?? {} }
						onContactDetailsChange={ updateDomainContactFields }
						contactDetailsValidationErrors={
							shouldShowContactDetailsValidationErrors ? contactDetailsErrors : {}
						}
						tld={ 'ca' }
						getDomainNames={ () => domainNames }
						translate={ translate }
						isManaged={ true }
					/>
				) }
				{ tlds.includes( 'uk' ) && (
					<RegistrantExtraInfoForm
						contactDetails={ contactDetails }
						ccTldDetails={ contactDetails?.extra?.uk ?? {} }
						onContactDetailsChange={ updateDomainContactFields }
						contactDetailsValidationErrors={
							shouldShowContactDetailsValidationErrors ? contactDetailsErrors : {}
						}
						tld={ 'uk' }
						getDomainNames={ () => domainNames }
						translate={ translate }
						isManaged={ true }
					/>
				) }
				{ tlds.includes( 'fr' ) && (
					<RegistrantExtraInfoForm
						contactDetails={ contactDetails }
						ccTldDetails={ contactDetails?.extra?.fr ?? {} }
						onContactDetailsChange={ updateDomainContactFields }
						contactDetailsValidationErrors={
							shouldShowContactDetailsValidationErrors ? contactDetailsErrors : {}
						}
						tld={ 'fr' }
						getDomainNames={ () => domainNames }
						translate={ translate }
						isManaged={ true }
					/>
				) }
			</React.Fragment>
		);
	};

	const getItemVariants = useWpcomProductVariants( {
		siteId,
		productSlug: getPlanProductSlugs( items )[ 0 ],
	} );

	const { analyticsPath, analyticsProps } = getAnalyticsPath(
		purchaseId,
		product,
		siteSlug,
		feature,
		plan
	);

	const products = useSelector( ( state ) => getProductsList( state ) );

	// Often products are added using just the product_slug but missing the
	// product_id; this adds it.
	const addItemWithEssentialProperties = useCallback(
		( cartItem ) => addItem( fillInSingleCartItemAttributes( cartItem, products ) ),
		[ addItem, products ]
	);

	const paymentProcessors = useMemo(
		() => ( {
			'apple-pay': applePayProcessor,
			'free-purchase': freePurchaseProcessor,
			card: stripeCardProcessor,
			alipay: ( transactionData ) =>
				genericRedirectProcessor( 'alipay', transactionData, getThankYouUrl, siteSlug ),
			p24: ( transactionData ) =>
				genericRedirectProcessor( 'p24', transactionData, getThankYouUrl, siteSlug ),
			bancontact: ( transactionData ) =>
				genericRedirectProcessor( 'bancontact', transactionData, getThankYouUrl, siteSlug ),
			giropay: ( transactionData ) =>
				genericRedirectProcessor( 'giropay', transactionData, getThankYouUrl, siteSlug ),
			wechat: ( transactionData ) =>
				genericRedirectProcessor( 'wechat', transactionData, getThankYouUrl, siteSlug ),
			ideal: ( transactionData ) =>
				genericRedirectProcessor( 'ideal', transactionData, getThankYouUrl, siteSlug ),
			sofort: ( transactionData ) =>
				genericRedirectProcessor( 'sofort', transactionData, getThankYouUrl, siteSlug ),
			eps: ( transactionData ) =>
				genericRedirectProcessor( 'eps', transactionData, getThankYouUrl, siteSlug ),
			'full-credits': fullCreditsProcessor,
			'existing-card': existingCardProcessor,
			paypal: ( transactionData ) => payPalProcessor( transactionData, getThankYouUrl, couponItem ),
		} ),
		[ couponItem, getThankYouUrl, siteSlug ]
	);

	useRecordCheckoutLoaded(
		recordEvent,
		isLoadingCart,
		isApplePayAvailable,
		isApplePayLoading,
		responseCart,
		storedCards,
		isLoadingStoredCards,
		product
	);

	return (
		<React.Fragment>
			<QuerySitePlans siteId={ siteId } />
			<QueryPlans />
			<QueryProducts />
			<QueryContactDetailsCache />
			<PageViewTracker path={ analyticsPath } title="Checkout" properties={ analyticsProps } />
			<CartProvider cart={ responseCart }>
				<CheckoutProvider
					items={ itemsForCheckout }
					total={ total }
					onPaymentComplete={ onPaymentComplete }
					showErrorMessage={ showErrorMessage }
					showInfoMessage={ showInfoMessage }
					showSuccessMessage={ showSuccessMessage }
					onEvent={ recordEvent }
					paymentMethods={ paymentMethods }
					paymentProcessors={ paymentProcessors }
					registry={ defaultRegistry }
					isLoading={
						isLoadingCart || isLoadingStoredCards || paymentMethods.length < 1 || items.length < 1
					}
					isValidating={ isCartPendingUpdate }
				>
					<WPCheckout
						removeItem={ removeItem }
						updateLocation={ updateLocation }
						submitCoupon={ submitCoupon }
						removeCoupon={ removeCoupon }
						couponStatus={ couponStatus }
						changePlanLength={ changeItemVariant }
						siteId={ siteId }
						siteUrl={ siteSlug }
						CountrySelectMenu={ CountrySelectMenu }
						countriesList={ countriesList }
						StateSelect={ StateSelect }
						renderDomainContactFields={ renderDomainContactFields }
						variantSelectOverride={ variantSelectOverride }
						getItemVariants={ getItemVariants }
						responseCart={ responseCart }
						addItemToCart={ addItemWithEssentialProperties }
						subtotal={ subtotal }
						isCartPendingUpdate={ isCartPendingUpdate }
						CheckoutTerms={ CheckoutTerms }
						showErrorMessageBriefly={ showErrorMessageBriefly }
<<<<<<< HEAD
						isLoggedOutCart={ isLoggedOutCart }
=======
						infoMessage={ infoMessage }
>>>>>>> 17601302
					/>
				</CheckoutProvider>
			</CartProvider>
		</React.Fragment>
	);
}

CompositeCheckout.propTypes = {
	siteSlug: PropTypes.string,
	siteId: PropTypes.oneOfType( [ PropTypes.string, PropTypes.number ] ),
	product: PropTypes.string,
	getCart: PropTypes.func,
	setCart: PropTypes.func,
	getStoredCards: PropTypes.func,
	allowedPaymentMethods: PropTypes.array,
	redirectTo: PropTypes.string,
	feature: PropTypes.string,
	plan: PropTypes.string,
	cart: PropTypes.object,
	transaction: PropTypes.object,
};

function useDisplayErrors( errors, displayError ) {
	useEffect( () => {
		errors.filter( isNotCouponError ).map( ( error ) => displayError( error.message ) );
	}, [ errors, displayError ] );
}

function isNotCouponError( error ) {
	const couponErrorCodes = [
		'coupon-not-found',
		'coupon-already-used',
		'coupon-no-longer-valid',
		'coupon-expired',
		'coupon-unknown-error',
	];
	return ! couponErrorCodes.includes( error.code );
}

function useRedirectIfCartEmpty( items, redirectUrl, isLoading, errors ) {
	useEffect( () => {
		if ( ! isLoading && items.length === 0 && errors.length === 0 ) {
			debug( 'cart is empty and not still loading; redirecting...' );
			page.redirect( redirectUrl );
			return;
		}
	}, [ redirectUrl, items, isLoading, errors ] );
}

function useCountryList( overrideCountryList ) {
	// Should we fetch the country list from global state?
	const shouldFetchList = overrideCountryList?.length <= 0;

	const [ countriesList, setCountriesList ] = useState( overrideCountryList );

	const reduxDispatch = useDispatch();
	const globalCountryList = useSelector( ( state ) => getCountries( state, 'payments' ) );

	// Has the global list been populated?
	const isListFetched = globalCountryList?.length > 0;

	useEffect( () => {
		if ( shouldFetchList ) {
			if ( isListFetched ) {
				setCountriesList( globalCountryList );
			} else {
				debug( 'countries list is empty; dispatching request for data' );
				reduxDispatch( fetchPaymentCountries() );
			}
		}
	}, [ shouldFetchList, isListFetched, globalCountryList, reduxDispatch ] );

	return countriesList;
}

function useRecordCheckoutLoaded(
	recordEvent,
	isLoadingCart,
	isApplePayAvailable,
	isApplePayLoading,
	responseCart,
	storedCards,
	isLoadingStoredCards,
	product
) {
	const hasRecordedCheckoutLoad = useRef( false );
	if (
		! isLoadingCart &&
		! isLoadingStoredCards &&
		! isApplePayLoading &&
		! hasRecordedCheckoutLoad.current
	) {
		debug( 'composite checkout has loaded' );
		recordEvent( {
			type: 'CHECKOUT_LOADED',
			payload: {
				saved_cards: storedCards.length,
				apple_pay_available: isApplePayAvailable,
				product_slug: product,
				is_renewal: hasRenewalItem( responseCart ),
			},
		} );
		hasRecordedCheckoutLoad.current = true;
	}
}

function CountrySelectMenu( {
	translate,
	onChange,
	isDisabled,
	isError,
	errorMessage,
	currentValue,
	countriesList,
} ) {
	const countrySelectorId = 'country-selector';
	const countrySelectorLabelId = 'country-selector-label';
	const countrySelectorDescriptionId = 'country-selector-description';

	return (
		<FormFieldAnnotation
			labelText={ translate( 'Country' ) }
			isError={ isError }
			isDisabled={ isDisabled }
			formFieldId={ countrySelectorId }
			labelId={ countrySelectorLabelId }
			descriptionId={ countrySelectorDescriptionId }
			errorDescription={ errorMessage }
		>
			<FormCountrySelect
				id={ countrySelectorId }
				countriesList={ [
					{ code: '', name: translate( 'Select Country' ) },
					{ code: null, name: '' },
					...countriesList,
				] }
				translate={ translate }
				onChange={ onChange }
				disabled={ isDisabled }
				value={ currentValue }
				aria-labelledby={ countrySelectorLabelId }
				aria-describedby={ countrySelectorDescriptionId }
			/>
		</FormFieldAnnotation>
	);
}

function useDetectedCountryCode() {
	const detectedCountryCode = useSelector( getCurrentUserCountryCode );
	const refHaveUsedDetectedCountryCode = useRef( false );

	useEffect( () => {
		// Dispatch exactly once
		if ( detectedCountryCode && ! refHaveUsedDetectedCountryCode.current ) {
			debug( 'using detected country code "' + detectedCountryCode + '"' );
			dispatch( 'wpcom' ).loadCountryCodeFromGeoIP( detectedCountryCode );
			refHaveUsedDetectedCountryCode.current = true;
		}
	}, [ detectedCountryCode ] );
}

function useCachedDomainContactDetails() {
	const reduxDispatch = useDispatch();
	const [ haveRequestedCachedDetails, setHaveRequestedCachedDetails ] = useState( false );

	useEffect( () => {
		// Dispatch exactly once
		if ( ! haveRequestedCachedDetails ) {
			debug( 'requesting cached domain contact details' );
			reduxDispatch( requestContactDetailsCache() );
			setHaveRequestedCachedDetails( true );
		}
	}, [ haveRequestedCachedDetails, reduxDispatch ] );

	const cachedContactDetails = useSelector( getContactDetailsCache );
	if ( cachedContactDetails ) {
		dispatch( 'wpcom' ).loadDomainContactDetailsFromCache( cachedContactDetails );
	}
}

function getPlanProductSlugs(
	items // : WPCOMCart
) /* : WPCOMCartItem[] */ {
	return items
		.filter( ( item ) => {
			return item.type !== 'tax' && getPlan( item.wpcom_meta.product_slug );
		} )
		.map( ( item ) => item.wpcom_meta.product_slug );
}

function getAnalyticsPath( purchaseId, product, selectedSiteSlug, selectedFeature, plan ) {
	debug( 'getAnalyticsPath', { purchaseId, product, selectedSiteSlug, selectedFeature, plan } );
	let analyticsPath = '';
	let analyticsProps = {};
	if ( purchaseId && product ) {
		analyticsPath = '/checkout/:product/renew/:purchase_id/:site';
		analyticsProps = { product, purchase_id: purchaseId, site: selectedSiteSlug };
	} else if ( selectedFeature && plan ) {
		analyticsPath = '/checkout/features/:feature/:site/:plan';
		analyticsProps = { feature: selectedFeature, plan, site: selectedSiteSlug };
	} else if ( selectedFeature && ! plan ) {
		analyticsPath = '/checkout/features/:feature/:site';
		analyticsProps = { feature: selectedFeature, site: selectedSiteSlug };
	} else if ( product && ! purchaseId ) {
		analyticsPath = '/checkout/:site/:product';
		analyticsProps = { product, site: selectedSiteSlug };
	} else if ( selectedSiteSlug ) {
		analyticsPath = '/checkout/:site';
		analyticsProps = { site: selectedSiteSlug };
	} else {
		analyticsPath = '/checkout/no-site';
	}
	return { analyticsPath, analyticsProps };
}

function getAllTopLevelTlds( domainNames ) {
	return Array.from( new Set( domainNames.map( getTopLevelOfTld ) ) ).sort();
}

function displayRenewalSuccessNotice( responseCart, purchases, translate, moment ) {
	const renewalItem = getRenewalItems( responseCart )[ 0 ];
	// group all purchases into an array
	const purchasedProducts = Object.values( purchases ?? {} ).reduce(
		( result, value ) => result.concat( value ),
		[]
	);
	// and take the first product which matches the product id of the renewalItem
	const product = purchasedProducts.find( ( item ) => {
		return String( item.product_id ) === String( renewalItem.product_id );
	} );

	if ( ! product ) {
		debug( 'no product found for renewal notice matching', renewalItem, 'in', purchasedProducts );
		return;
	}

	if ( product.will_auto_renew ) {
		debug( 'showing notice for product that will auto-renew' );
		notices.success(
			translate(
				'%(productName)s has been renewed and will now auto renew in the future. ' +
					'{{a}}Learn more{{/a}}',
				{
					args: {
						productName: renewalItem.product_name,
					},
					components: {
						a: <a href={ AUTO_RENEWAL } target="_blank" rel="noopener noreferrer" />,
					},
				}
			),
			{ persistent: true }
		);
		return;
	}

	debug( 'showing notice for product that will not auto-renew' );
	notices.success(
		translate(
			'Success! You renewed %(productName)s for %(duration)s, until %(date)s. ' +
				'We sent your receipt to %(email)s.',
			{
				args: {
					productName: renewalItem.product_name,
					duration: moment.duration( { days: renewalItem.bill_period } ).humanize(),
					date: moment( product.expiry ).format( 'LL' ),
					email: product.user_email,
				},
			}
		),
		{ persistent: true }
	);
}<|MERGE_RESOLUTION|>--- conflicted
+++ resolved
@@ -569,11 +569,8 @@
 						isCartPendingUpdate={ isCartPendingUpdate }
 						CheckoutTerms={ CheckoutTerms }
 						showErrorMessageBriefly={ showErrorMessageBriefly }
-<<<<<<< HEAD
 						isLoggedOutCart={ isLoggedOutCart }
-=======
 						infoMessage={ infoMessage }
->>>>>>> 17601302
 					/>
 				</CheckoutProvider>
 			</CartProvider>
