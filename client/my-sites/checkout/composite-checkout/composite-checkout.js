/**
 * External dependencies
 */
import page from 'page';
import wp from 'lib/wp';
import React, { useEffect, useState, useCallback, useMemo, useRef } from 'react';
import { useTranslate } from 'i18n-calypso';
import PropTypes from 'prop-types';
import debugFactory from 'debug';
import { useSelector, useDispatch, useStore } from 'react-redux';
import {
	WPCheckout,
	useWpcomStore,
	useShoppingCart,
	FormFieldAnnotation,
	areDomainsInLineItems,
	emptyManagedContactDetails,
	applyContactDetailsRequiredMask,
	domainRequiredContactDetails,
	taxRequiredContactDetails,
} from 'my-sites/checkout/composite-checkout/wpcom';
import { CheckoutProvider, defaultRegistry } from '@automattic/composite-checkout';

/**
 * Internal dependencies
 */
import { getProductsList, isProductsListFetching } from 'state/products-list/selectors';
import {
	useStoredCards,
	useIsApplePayAvailable,
	filterAppropriatePaymentMethods,
} from './payment-method-helpers';
import usePrepareProductsForCart, {
	useFetchProductsIfNotLoaded,
} from './use-prepare-product-for-cart';
import notices from 'notices';
import { isJetpackSite } from 'state/sites/selectors';
import isAtomicSite from 'state/selectors/is-site-automated-transfer';
import getContactDetailsCache from 'state/selectors/get-contact-details-cache';
import {
	requestContactDetailsCache,
	updateContactDetailsCache,
} from 'state/domains/management/actions';
import { FormCountrySelect } from 'components/forms/form-country-select';
import RegistrantExtraInfoForm from 'components/domains/registrant-extra-info';
import getCountries from 'state/selectors/get-countries';
import { getCurrentUserCountryCode } from 'state/current-user/selectors';
import { fetchPaymentCountries } from 'state/countries/actions';
import { StateSelect } from 'my-sites/domains/components/form';
import ManagedContactDetailsFormFields from 'components/domains/contact-details-form-fields/managed-contact-details-form-fields';
import { getPlan } from 'lib/plans';
import { getTopLevelOfTld } from 'lib/domains';
import PageViewTracker from 'lib/analytics/page-view-tracker';
import { useStripe } from 'lib/stripe';
import CheckoutTerms from '../checkout/checkout-terms.jsx';
import useShowStripeLoadingErrors from './use-show-stripe-loading-errors';
import useCreatePaymentMethods from './use-create-payment-methods';
import {
	applePayProcessor,
	freePurchaseProcessor,
	stripeCardProcessor,
	fullCreditsProcessor,
	existingCardProcessor,
	payPalProcessor,
	genericRedirectProcessor,
} from './payment-method-processors';
import { useGetThankYouUrl } from './use-get-thank-you-url';
import createAnalyticsEventHandler from './record-analytics';
import { fillInSingleCartItemAttributes } from 'lib/cart-values';
import {
	hasGoogleApps,
	hasDomainRegistration,
	hasTransferProduct,
	hasRenewalItem,
	getRenewalItems,
	hasPlan,
} from 'lib/cart-values/cart-items';
import QueryContactDetailsCache from 'components/data/query-contact-details-cache';
import QuerySitePlans from 'components/data/query-site-plans';
import QueryPlans from 'components/data/query-plans';
import QueryProducts from 'components/data/query-products-list';
import { clearPurchases } from 'state/purchases/actions';
import { fetchReceiptCompleted } from 'state/receipts/actions';
import { requestSite } from 'state/sites/actions';
import { fetchSitesAndUser } from 'lib/signup/step-actions/fetch-sites-and-user';
import { getDomainNameFromReceiptOrCart } from 'lib/domains/cart-utils';
import { AUTO_RENEWAL } from 'lib/url/support';
import { useLocalizedMoment } from 'components/localized-moment';
import isDomainOnlySite from 'state/selectors/is-domain-only-site';
import { retrieveSignupDestination, clearSignupDestinationCookie } from 'signup/utils';
import { useWpcomProductVariants } from './wpcom/hooks/product-variants';
import { CartProvider } from './cart-provider';

const debug = debugFactory( 'calypso:composite-checkout:composite-checkout' );

const { select, dispatch, registerStore } = defaultRegistry;

const wpcom = wp.undocumented();

// Aliasing wpcom functions explicitly bound to wpcom is required here;
// otherwise we get `this is not defined` errors.
const wpcomGetCart = ( ...args ) => wpcom.getCart( ...args );
const wpcomSetCart = ( ...args ) => wpcom.setCart( ...args );
const wpcomGetStoredCards = ( ...args ) => wpcom.getStoredCards( ...args );

export default function CompositeCheckout( {
	siteSlug,
	siteId,
	product,
	getCart,
	setCart,
	getStoredCards,
	allowedPaymentMethods,
	onlyLoadPaymentMethods,
	overrideCountryList,
	redirectTo,
	feature,
	plan,
	purchaseId,
	cart,
	couponCode: couponCodeFromUrl,
	isComingFromUpsell,
	isLoggedOutCart,
<<<<<<< HEAD
	isNoSiteCart,
=======
	infoMessage,
>>>>>>> ba599ba1
} ) {
	const translate = useTranslate();
	const isJetpackNotAtomic = useSelector(
		( state ) => isJetpackSite( state, siteId ) && ! isAtomicSite( state, siteId )
	);
	const { stripe, stripeConfiguration, isStripeLoading, stripeLoadingError } = useStripe();
	const isLoadingCartSynchronizer =
		cart && ( ! cart.hasLoadedFromServer || cart.hasPendingServerUpdates );
	const hideNudge = isComingFromUpsell;
	const createUserAndSiteBeforeTransaction = isLoggedOutCart || isNoSiteCart;
	const reduxDispatch = useDispatch();
	const recordEvent = useCallback( createAnalyticsEventHandler( reduxDispatch ), [
		reduxDispatch,
	] );

	const showErrorMessage = useCallback(
		( error ) => {
			debug( 'error', error );
			const message = error && error.toString ? error.toString() : error;
			notices.error( message || translate( 'An error occurred during your purchase.' ) );
		},
		[ translate ]
	);

	const showErrorMessageBriefly = useCallback(
		( error ) => {
			debug( 'error', error );
			const message = error && error.toString ? error.toString() : error;
			notices.error( message || translate( 'An error occurred during your purchase.' ), {
				duration: 5000,
			} );
		},
		[ translate ]
	);

	const showInfoMessage = useCallback( ( message ) => {
		debug( 'info', message );
		notices.info( message );
	}, [] );

	const showSuccessMessage = useCallback( ( message ) => {
		debug( 'success', message );
		notices.success( message );
	}, [] );

	const showAddCouponSuccessMessage = ( couponCode ) => {
		showSuccessMessage(
			translate( "The '%(couponCode)s' coupon was successfully applied to your shopping cart.", {
				args: { couponCode },
			} )
		);
	};

	useShowStripeLoadingErrors( showErrorMessage, stripeLoadingError );

	const countriesList = useCountryList( overrideCountryList || [] );

	const { productsForCart, canInitializeCart } = usePrepareProductsForCart( {
		siteId,
		product,
		purchaseId,
		isJetpackNotAtomic,
	} );

	useFetchProductsIfNotLoaded();
	const isFetchingProducts = useSelector( ( state ) => isProductsListFetching( state ) );

	const {
		items,
		tax,
		couponItem,
		total,
		credits,
		removeItem,
		submitCoupon,
		removeCoupon,
		updateLocation,
		couponStatus,
		changeItemVariant,
		errors,
		subtotal,
		isLoading: isLoadingCart,
		isPendingUpdate: isCartPendingUpdate,
		allowedPaymentMethods: serverAllowedPaymentMethods,
		variantSelectOverride,
		responseCart,
		loadingError,
		addItem,
	} = useShoppingCart(
		isLoggedOutCart ? siteSlug : siteId,
		canInitializeCart && ! isLoadingCartSynchronizer && ! isFetchingProducts,
		productsForCart,
		couponCodeFromUrl,
		setCart || wpcomSetCart,
		getCart || wpcomGetCart,
		showAddCouponSuccessMessage,
		recordEvent
	);

	const getThankYouUrl = useGetThankYouUrl( {
		siteSlug,
		redirectTo,
		purchaseId,
		feature,
		cart: responseCart,
		isJetpackNotAtomic,
		product,
		siteId,
		hideNudge,
		recordEvent,
		isLoggedOutCart,
	} );

	const moment = useLocalizedMoment();
	const isDomainOnly = useSelector( ( state ) => isDomainOnlySite( state, siteId ) );
	const reduxStore = useStore();

	const onPaymentComplete = useCallback(
		( { paymentMethodId } ) => {
			debug( 'payment completed successfully' );
			const url = getThankYouUrl();
			recordEvent( {
				type: 'PAYMENT_COMPLETE',
				payload: { url, couponItem, paymentMethodId, total, responseCart },
			} );

			const transactionResult = select( 'wpcom' ).getTransactionResult();
			const receiptId = transactionResult?.receipt_id;
			debug( 'transactionResult was', transactionResult );

			reduxDispatch( clearPurchases() );

			// Removes the destination cookie only if redirecting to the signup destination.
			// (e.g. if the destination is an upsell nudge, it does not remove the cookie).
			const destinationFromCookie = retrieveSignupDestination();
			if ( url.includes( destinationFromCookie ) ) {
				debug( 'clearing redirect url cookie' );
				clearSignupDestinationCookie();
			}

			if ( hasRenewalItem( responseCart ) && transactionResult?.purchases ) {
				debug( 'purchase had a renewal' );
				displayRenewalSuccessNotice( responseCart, transactionResult.purchases, translate, moment );
			}

			if ( receiptId && transactionResult?.purchases && transactionResult?.failed_purchases ) {
				debug( 'fetching receipt' );
				reduxDispatch( fetchReceiptCompleted( receiptId, transactionResult ) );
			}

			if ( siteId ) {
				reduxDispatch( requestSite( siteId ) );
			}

			if (
				( responseCart.create_new_blog &&
					Object.keys( transactionResult?.purchases ?? {} ).length > 0 &&
					Object.keys( transactionResult?.failed_purchases ?? {} ).length === 0 ) ||
				( isDomainOnly && hasPlan( responseCart ) && ! siteId )
			) {
				notices.info( translate( 'Almost done…' ) );

				const domainName = getDomainNameFromReceiptOrCart( transactionResult, responseCart );

				if ( domainName ) {
					debug( 'purchase needs to fetch before redirect', domainName );
					fetchSitesAndUser(
						domainName,
						() => {
							page.redirect( url );
						},
						reduxStore
					);

					return;
				}
			}

			debug( 'just redirecting to', url );

			if ( createUserAndSiteBeforeTransaction ) {
				window.localStorage.removeItem( 'shoppingCart' );
				window.localStorage.removeItem( 'siteParams' );
				window.location = url;
				return;
			}

			page.redirect( url );
		},
		[
			reduxStore,
			isDomainOnly,
			moment,
			reduxDispatch,
			siteId,
			recordEvent,
			translate,
			getThankYouUrl,
			total,
			couponItem,
			responseCart,
		]
	);

	useWpcomStore(
		registerStore,
		recordEvent,
		applyContactDetailsRequiredMask(
			emptyManagedContactDetails,
			areDomainsInLineItems( items ) ? domainRequiredContactDetails : taxRequiredContactDetails
		),
		updateContactDetailsCache
	);

	useDetectedCountryCode();
	useCachedDomainContactDetails();

	useDisplayErrors( [ ...errors, loadingError ].filter( Boolean ), showErrorMessage );

	const isFullCredits = credits?.amount.value > 0 && credits?.amount.value >= subtotal.amount.value;
	const itemsForCheckout = ( items.length
		? [ ...items, tax, couponItem, ...( isFullCredits ? [] : [ credits ] ) ]
		: []
	).filter( Boolean );
	debug( 'items for checkout', itemsForCheckout );

	let cartEmptyRedirectUrl = `/plans/${ siteSlug || '' }`;

	if ( isLoggedOutCart ) {
		const siteSlugLoggedOutCart = select( 'wpcom' )?.getSiteSlug();
		cartEmptyRedirectUrl = siteSlugLoggedOutCart ? `/plans/${ siteSlugLoggedOutCart }` : '/start';
	}

	useRedirectIfCartEmpty(
		items,
		cartEmptyRedirectUrl,
		isLoadingCart,
		[ ...errors, loadingError ].filter( Boolean ),
		isLoggedOutCart
	);

	const { storedCards, isLoading: isLoadingStoredCards } = useStoredCards(
		getStoredCards || wpcomGetStoredCards,
		recordEvent,
		isLoggedOutCart
	);

	const {
		canMakePayment: isApplePayAvailable,
		isLoading: isApplePayLoading,
	} = useIsApplePayAvailable( stripe, stripeConfiguration, !! stripeLoadingError, items );

	const paymentMethodObjects = useCreatePaymentMethods( {
		onlyLoadPaymentMethods,
		isStripeLoading,
		stripeLoadingError,
		stripeConfiguration,
		stripe,
		credits,
		isApplePayAvailable,
		isApplePayLoading,
		storedCards,
		siteSlug,
	} );

	// Once we pass paymentMethods into CompositeCheckout, we should try to avoid
	// changing them because it can cause awkward UX. Here we try to wait for
	// them to be all finished loading before we pass them along.
	const arePaymentMethodsLoading =
		items.length < 1 ||
		isLoadingCart ||
		isLoadingStoredCards ||
		( onlyLoadPaymentMethods
			? onlyLoadPaymentMethods.includes( 'apple-pay' ) && isApplePayLoading
			: isApplePayLoading );

	const paymentMethods = arePaymentMethodsLoading
		? []
		: filterAppropriatePaymentMethods( {
				paymentMethodObjects,
				total,
				credits,
				subtotal,
				allowedPaymentMethods,
				serverAllowedPaymentMethods,
		  } );

	const renderDomainContactFields = (
		domainNames,
		contactDetails,
		contactDetailsErrors,
		updateDomainContactFields,
		shouldShowContactDetailsValidationErrors,
		isDisabled
	) => {
		const needsOnlyGoogleAppsDetails =
			hasGoogleApps( responseCart ) &&
			! hasDomainRegistration( responseCart ) &&
			! hasTransferProduct( responseCart );
		const getIsFieldDisabled = () => isDisabled;
		const tlds = getAllTopLevelTlds( domainNames );

		return (
			<React.Fragment>
				<ManagedContactDetailsFormFields
					needsOnlyGoogleAppsDetails={ needsOnlyGoogleAppsDetails }
					contactDetails={ contactDetails }
					contactDetailsErrors={
						shouldShowContactDetailsValidationErrors ? contactDetailsErrors : {}
					}
					onContactDetailsChange={ updateDomainContactFields }
					getIsFieldDisabled={ getIsFieldDisabled }
					isLoggedOutCart={ isLoggedOutCart }
				/>
				{ tlds.includes( 'ca' ) && (
					<RegistrantExtraInfoForm
						contactDetails={ contactDetails }
						ccTldDetails={ contactDetails?.extra?.ca ?? {} }
						onContactDetailsChange={ updateDomainContactFields }
						contactDetailsValidationErrors={
							shouldShowContactDetailsValidationErrors ? contactDetailsErrors : {}
						}
						tld={ 'ca' }
						getDomainNames={ () => domainNames }
						translate={ translate }
						isManaged={ true }
					/>
				) }
				{ tlds.includes( 'uk' ) && (
					<RegistrantExtraInfoForm
						contactDetails={ contactDetails }
						ccTldDetails={ contactDetails?.extra?.uk ?? {} }
						onContactDetailsChange={ updateDomainContactFields }
						contactDetailsValidationErrors={
							shouldShowContactDetailsValidationErrors ? contactDetailsErrors : {}
						}
						tld={ 'uk' }
						getDomainNames={ () => domainNames }
						translate={ translate }
						isManaged={ true }
					/>
				) }
				{ tlds.includes( 'fr' ) && (
					<RegistrantExtraInfoForm
						contactDetails={ contactDetails }
						ccTldDetails={ contactDetails?.extra?.fr ?? {} }
						onContactDetailsChange={ updateDomainContactFields }
						contactDetailsValidationErrors={
							shouldShowContactDetailsValidationErrors ? contactDetailsErrors : {}
						}
						tld={ 'fr' }
						getDomainNames={ () => domainNames }
						translate={ translate }
						isManaged={ true }
					/>
				) }
			</React.Fragment>
		);
	};

	const getItemVariants = useWpcomProductVariants( {
		siteId,
		productSlug: getPlanProductSlugs( items )[ 0 ],
	} );

	const { analyticsPath, analyticsProps } = getAnalyticsPath(
		purchaseId,
		product,
		siteSlug,
		feature,
		plan
	);

	const products = useSelector( ( state ) => getProductsList( state ) );

	// Often products are added using just the product_slug but missing the
	// product_id; this adds it.
	const addItemWithEssentialProperties = useCallback(
		( cartItem ) => addItem( fillInSingleCartItemAttributes( cartItem, products ) ),
		[ addItem, products ]
	);

	const paymentProcessors = useMemo(
		() => ( {
			'apple-pay': applePayProcessor,
			'free-purchase': freePurchaseProcessor,
			card: ( transactionData ) =>
				stripeCardProcessor( transactionData, createUserAndSiteBeforeTransaction ),
			alipay: ( transactionData ) =>
				genericRedirectProcessor( 'alipay', transactionData, getThankYouUrl, siteSlug ),
			p24: ( transactionData ) =>
				genericRedirectProcessor( 'p24', transactionData, getThankYouUrl, siteSlug ),
			bancontact: ( transactionData ) =>
				genericRedirectProcessor( 'bancontact', transactionData, getThankYouUrl, siteSlug ),
			giropay: ( transactionData ) =>
				genericRedirectProcessor( 'giropay', transactionData, getThankYouUrl, siteSlug ),
			wechat: ( transactionData ) =>
				genericRedirectProcessor( 'wechat', transactionData, getThankYouUrl, siteSlug ),
			ideal: ( transactionData ) =>
				genericRedirectProcessor( 'ideal', transactionData, getThankYouUrl, siteSlug ),
			sofort: ( transactionData ) =>
				genericRedirectProcessor( 'sofort', transactionData, getThankYouUrl, siteSlug ),
			eps: ( transactionData ) =>
				genericRedirectProcessor( 'eps', transactionData, getThankYouUrl, siteSlug ),
			'full-credits': fullCreditsProcessor,
			'existing-card': existingCardProcessor,
			paypal: ( transactionData ) =>
				payPalProcessor(
					transactionData,
					getThankYouUrl,
					couponItem,
					createUserAndSiteBeforeTransaction
				),
		} ),
		[ couponItem, getThankYouUrl, siteSlug ]
	);

	useRecordCheckoutLoaded(
		recordEvent,
		isLoadingCart,
		isApplePayAvailable,
		isApplePayLoading,
		responseCart,
		storedCards,
		isLoadingStoredCards,
		product
	);

	return (
		<React.Fragment>
			<QuerySitePlans siteId={ siteId } />
			<QueryPlans />
			<QueryProducts />
			<QueryContactDetailsCache />
			<PageViewTracker path={ analyticsPath } title="Checkout" properties={ analyticsProps } />
			<CartProvider cart={ responseCart }>
				<CheckoutProvider
					items={ itemsForCheckout }
					total={ total }
					onPaymentComplete={ onPaymentComplete }
					showErrorMessage={ showErrorMessage }
					showInfoMessage={ showInfoMessage }
					showSuccessMessage={ showSuccessMessage }
					onEvent={ recordEvent }
					paymentMethods={ paymentMethods }
					paymentProcessors={ paymentProcessors }
					registry={ defaultRegistry }
					isLoading={
						isLoadingCart || isLoadingStoredCards || paymentMethods.length < 1 || items.length < 1
					}
					isValidating={ isCartPendingUpdate }
				>
					<WPCheckout
						removeItem={ removeItem }
						updateLocation={ updateLocation }
						submitCoupon={ submitCoupon }
						removeCoupon={ removeCoupon }
						couponStatus={ couponStatus }
						changePlanLength={ changeItemVariant }
						siteId={ siteId }
						siteUrl={ siteSlug }
						CountrySelectMenu={ CountrySelectMenu }
						countriesList={ countriesList }
						StateSelect={ StateSelect }
						renderDomainContactFields={ renderDomainContactFields }
						variantSelectOverride={ variantSelectOverride }
						getItemVariants={ getItemVariants }
						responseCart={ responseCart }
						addItemToCart={ addItemWithEssentialProperties }
						subtotal={ subtotal }
						isCartPendingUpdate={ isCartPendingUpdate }
						CheckoutTerms={ CheckoutTerms }
						showErrorMessageBriefly={ showErrorMessageBriefly }
						isLoggedOutCart={ isLoggedOutCart }
						infoMessage={ infoMessage }
					/>
				</CheckoutProvider>
			</CartProvider>
		</React.Fragment>
	);
}

CompositeCheckout.propTypes = {
	siteSlug: PropTypes.string,
	siteId: PropTypes.oneOfType( [ PropTypes.string, PropTypes.number ] ),
	product: PropTypes.string,
	getCart: PropTypes.func,
	setCart: PropTypes.func,
	getStoredCards: PropTypes.func,
	allowedPaymentMethods: PropTypes.array,
	redirectTo: PropTypes.string,
	feature: PropTypes.string,
	plan: PropTypes.string,
	cart: PropTypes.object,
	transaction: PropTypes.object,
};

function useDisplayErrors( errors, displayError ) {
	useEffect( () => {
		errors.filter( isNotCouponError ).map( ( error ) => displayError( error.message ) );
	}, [ errors, displayError ] );
}

function isNotCouponError( error ) {
	const couponErrorCodes = [
		'coupon-not-found',
		'coupon-already-used',
		'coupon-no-longer-valid',
		'coupon-expired',
		'coupon-unknown-error',
	];
	return ! couponErrorCodes.includes( error.code );
}

function useRedirectIfCartEmpty( items, redirectUrl, isLoading, errors, isLoggedOutCart ) {
	useEffect( () => {
		if ( ! isLoading && items.length === 0 && errors.length === 0 ) {
			debug( 'cart is empty and not still loading; redirecting...' );
			if ( isLoggedOutCart ) {
				window.localStorage.removeItem( 'siteParams' );
				window.location = redirectUrl;
				return;
			}
			page.redirect( redirectUrl );
			return;
		}
	}, [ redirectUrl, items, isLoading, errors ] );
}

function useCountryList( overrideCountryList ) {
	// Should we fetch the country list from global state?
	const shouldFetchList = overrideCountryList?.length <= 0;

	const [ countriesList, setCountriesList ] = useState( overrideCountryList );

	const reduxDispatch = useDispatch();
	const globalCountryList = useSelector( ( state ) => getCountries( state, 'payments' ) );

	// Has the global list been populated?
	const isListFetched = globalCountryList?.length > 0;

	useEffect( () => {
		if ( shouldFetchList ) {
			if ( isListFetched ) {
				setCountriesList( globalCountryList );
			} else {
				debug( 'countries list is empty; dispatching request for data' );
				reduxDispatch( fetchPaymentCountries() );
			}
		}
	}, [ shouldFetchList, isListFetched, globalCountryList, reduxDispatch ] );

	return countriesList;
}

function useRecordCheckoutLoaded(
	recordEvent,
	isLoadingCart,
	isApplePayAvailable,
	isApplePayLoading,
	responseCart,
	storedCards,
	isLoadingStoredCards,
	product
) {
	const hasRecordedCheckoutLoad = useRef( false );
	if (
		! isLoadingCart &&
		! isLoadingStoredCards &&
		! isApplePayLoading &&
		! hasRecordedCheckoutLoad.current
	) {
		debug( 'composite checkout has loaded' );
		recordEvent( {
			type: 'CHECKOUT_LOADED',
			payload: {
				saved_cards: storedCards.length,
				apple_pay_available: isApplePayAvailable,
				product_slug: product,
				is_renewal: hasRenewalItem( responseCart ),
			},
		} );
		hasRecordedCheckoutLoad.current = true;
	}
}

function CountrySelectMenu( {
	translate,
	onChange,
	isDisabled,
	isError,
	errorMessage,
	currentValue,
	countriesList,
} ) {
	const countrySelectorId = 'country-selector';
	const countrySelectorLabelId = 'country-selector-label';
	const countrySelectorDescriptionId = 'country-selector-description';

	return (
		<FormFieldAnnotation
			labelText={ translate( 'Country' ) }
			isError={ isError }
			isDisabled={ isDisabled }
			formFieldId={ countrySelectorId }
			labelId={ countrySelectorLabelId }
			descriptionId={ countrySelectorDescriptionId }
			errorDescription={ errorMessage }
		>
			<FormCountrySelect
				id={ countrySelectorId }
				countriesList={ [
					{ code: '', name: translate( 'Select Country' ) },
					{ code: null, name: '' },
					...countriesList,
				] }
				translate={ translate }
				onChange={ onChange }
				disabled={ isDisabled }
				value={ currentValue }
				aria-labelledby={ countrySelectorLabelId }
				aria-describedby={ countrySelectorDescriptionId }
			/>
		</FormFieldAnnotation>
	);
}

function useDetectedCountryCode() {
	const detectedCountryCode = useSelector( getCurrentUserCountryCode );
	const refHaveUsedDetectedCountryCode = useRef( false );

	useEffect( () => {
		// Dispatch exactly once
		if ( detectedCountryCode && ! refHaveUsedDetectedCountryCode.current ) {
			debug( 'using detected country code "' + detectedCountryCode + '"' );
			dispatch( 'wpcom' ).loadCountryCodeFromGeoIP( detectedCountryCode );
			refHaveUsedDetectedCountryCode.current = true;
		}
	}, [ detectedCountryCode ] );
}

function useCachedDomainContactDetails() {
	const reduxDispatch = useDispatch();
	const [ haveRequestedCachedDetails, setHaveRequestedCachedDetails ] = useState( false );

	useEffect( () => {
		// Dispatch exactly once
		if ( ! haveRequestedCachedDetails ) {
			debug( 'requesting cached domain contact details' );
			reduxDispatch( requestContactDetailsCache() );
			setHaveRequestedCachedDetails( true );
		}
	}, [ haveRequestedCachedDetails, reduxDispatch ] );

	const cachedContactDetails = useSelector( getContactDetailsCache );
	if ( cachedContactDetails ) {
		dispatch( 'wpcom' ).loadDomainContactDetailsFromCache( cachedContactDetails );
	}
}

function getPlanProductSlugs(
	items // : WPCOMCart
) /* : WPCOMCartItem[] */ {
	return items
		.filter( ( item ) => {
			return item.type !== 'tax' && getPlan( item.wpcom_meta.product_slug );
		} )
		.map( ( item ) => item.wpcom_meta.product_slug );
}

function getAnalyticsPath( purchaseId, product, selectedSiteSlug, selectedFeature, plan ) {
	debug( 'getAnalyticsPath', { purchaseId, product, selectedSiteSlug, selectedFeature, plan } );
	let analyticsPath = '';
	let analyticsProps = {};
	if ( purchaseId && product ) {
		analyticsPath = '/checkout/:product/renew/:purchase_id/:site';
		analyticsProps = { product, purchase_id: purchaseId, site: selectedSiteSlug };
	} else if ( selectedFeature && plan ) {
		analyticsPath = '/checkout/features/:feature/:site/:plan';
		analyticsProps = { feature: selectedFeature, plan, site: selectedSiteSlug };
	} else if ( selectedFeature && ! plan ) {
		analyticsPath = '/checkout/features/:feature/:site';
		analyticsProps = { feature: selectedFeature, site: selectedSiteSlug };
	} else if ( product && ! purchaseId ) {
		analyticsPath = '/checkout/:site/:product';
		analyticsProps = { product, site: selectedSiteSlug };
	} else if ( selectedSiteSlug ) {
		analyticsPath = '/checkout/:site';
		analyticsProps = { site: selectedSiteSlug };
	} else {
		analyticsPath = '/checkout/no-site';
	}
	return { analyticsPath, analyticsProps };
}

function getAllTopLevelTlds( domainNames ) {
	return Array.from( new Set( domainNames.map( getTopLevelOfTld ) ) ).sort();
}

function displayRenewalSuccessNotice( responseCart, purchases, translate, moment ) {
	const renewalItem = getRenewalItems( responseCart )[ 0 ];
	// group all purchases into an array
	const purchasedProducts = Object.values( purchases ?? {} ).reduce(
		( result, value ) => result.concat( value ),
		[]
	);
	// and take the first product which matches the product id of the renewalItem
	const product = purchasedProducts.find( ( item ) => {
		return String( item.product_id ) === String( renewalItem.product_id );
	} );

	if ( ! product ) {
		debug( 'no product found for renewal notice matching', renewalItem, 'in', purchasedProducts );
		return;
	}

	if ( product.will_auto_renew ) {
		debug( 'showing notice for product that will auto-renew' );
		notices.success(
			translate(
				'%(productName)s has been renewed and will now auto renew in the future. ' +
					'{{a}}Learn more{{/a}}',
				{
					args: {
						productName: renewalItem.product_name,
					},
					components: {
						a: <a href={ AUTO_RENEWAL } target="_blank" rel="noopener noreferrer" />,
					},
				}
			),
			{ persistent: true }
		);
		return;
	}

	debug( 'showing notice for product that will not auto-renew' );
	notices.success(
		translate(
			'Success! You renewed %(productName)s for %(duration)s, until %(date)s. ' +
				'We sent your receipt to %(email)s.',
			{
				args: {
					productName: renewalItem.product_name,
					duration: moment.duration( { days: renewalItem.bill_period } ).humanize(),
					date: moment( product.expiry ).format( 'LL' ),
					email: product.user_email,
				},
			}
		),
		{ persistent: true }
	);
}<|MERGE_RESOLUTION|>--- conflicted
+++ resolved
@@ -121,11 +121,8 @@
 	couponCode: couponCodeFromUrl,
 	isComingFromUpsell,
 	isLoggedOutCart,
-<<<<<<< HEAD
 	isNoSiteCart,
-=======
 	infoMessage,
->>>>>>> ba599ba1
 } ) {
 	const translate = useTranslate();
 	const isJetpackNotAtomic = useSelector(
