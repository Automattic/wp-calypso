/**
 * External dependencies
 */
import page from 'page';
import wp from 'lib/wp';
import React, { useEffect, useState, useCallback, useMemo, useRef } from 'react';
import { useTranslate } from 'i18n-calypso';
import PropTypes from 'prop-types';
import debugFactory from 'debug';
import { useSelector, useDispatch, useStore } from 'react-redux';
import {
	WPCheckout,
	useWpcomStore,
	FormFieldAnnotation,
	areDomainsInLineItems,
	emptyManagedContactDetails,
	applyContactDetailsRequiredMask,
	domainRequiredContactDetails,
	taxRequiredContactDetails,
} from 'my-sites/checkout/composite-checkout/wpcom';
import { CheckoutProvider, defaultRegistry } from '@automattic/composite-checkout';

/**
 * Internal dependencies
 */
import { getProductsList, isProductsListFetching } from 'state/products-list/selectors';
import {
	useStoredCards,
	useIsApplePayAvailable,
	filterAppropriatePaymentMethods,
} from './payment-method-helpers';
import usePrepareProductsForCart, {
	useFetchProductsIfNotLoaded,
} from './use-prepare-product-for-cart';
import notices from 'notices';
import { isJetpackSite } from 'state/sites/selectors';
import isAtomicSite from 'state/selectors/is-site-automated-transfer';
import getContactDetailsCache from 'state/selectors/get-contact-details-cache';
import {
	requestContactDetailsCache,
	updateContactDetailsCache,
} from 'state/domains/management/actions';
import { FormCountrySelect } from 'components/forms/form-country-select';
import RegistrantExtraInfoForm from 'components/domains/registrant-extra-info';
import getCountries from 'state/selectors/get-countries';
import { getCurrentUserCountryCode } from 'state/current-user/selectors';
import { fetchPaymentCountries } from 'state/countries/actions';
import { StateSelect } from 'my-sites/domains/components/form';
import ManagedContactDetailsFormFields from 'components/domains/contact-details-form-fields/managed-contact-details-form-fields';
import { getPlan } from 'lib/plans';
import { getTopLevelOfTld } from 'lib/domains';
import PageViewTracker from 'lib/analytics/page-view-tracker';
import { useStripe } from 'lib/stripe';
import CheckoutTerms from '../checkout/checkout-terms.jsx';
import useShowStripeLoadingErrors from './use-show-stripe-loading-errors';
import useCreatePaymentMethods from './use-create-payment-methods';
import {
	applePayProcessor,
	freePurchaseProcessor,
	stripeCardProcessor,
	fullCreditsProcessor,
	existingCardProcessor,
	payPalProcessor,
	genericRedirectProcessor,
} from './payment-method-processors';
import { useGetThankYouUrl } from './use-get-thank-you-url';
import createAnalyticsEventHandler from './record-analytics';
import { fillInSingleCartItemAttributes } from 'lib/cart-values';
import {
	hasGoogleApps,
	hasDomainRegistration,
	hasTransferProduct,
	hasRenewalItem,
	getRenewalItems,
	hasPlan,
} from 'lib/cart-values/cart-items';
import QueryContactDetailsCache from 'components/data/query-contact-details-cache';
import QuerySitePlans from 'components/data/query-site-plans';
import QueryPlans from 'components/data/query-plans';
import QueryProducts from 'components/data/query-products-list';
import { clearPurchases } from 'state/purchases/actions';
import { fetchReceiptCompleted } from 'state/receipts/actions';
import { requestSite } from 'state/sites/actions';
import { fetchSitesAndUser } from 'lib/signup/step-actions/fetch-sites-and-user';
import { getDomainNameFromReceiptOrCart } from 'lib/domains/cart-utils';
import { AUTO_RENEWAL } from 'lib/url/support';
import { useLocalizedMoment } from 'components/localized-moment';
import isDomainOnlySite from 'state/selectors/is-domain-only-site';
import { retrieveSignupDestination, clearSignupDestinationCookie } from 'signup/utils';
import { useWpcomProductVariants } from './wpcom/hooks/product-variants';
import { CartProvider } from './cart-provider';
import { translateResponseCartToWPCOMCart } from './wpcom/lib/translate-cart';
import useShoppingCartManager from './wpcom/hooks/use-shopping-cart-manager';
import useShowAddCouponSuccessMessage from './wpcom/hooks/use-show-add-coupon-success-message';

const debug = debugFactory( 'calypso:composite-checkout:composite-checkout' );

const { select, dispatch, registerStore } = defaultRegistry;

const wpcom = wp.undocumented();

// Aliasing wpcom functions explicitly bound to wpcom is required here;
// otherwise we get `this is not defined` errors.
const wpcomGetCart = ( ...args ) => wpcom.getCart( ...args );
const wpcomSetCart = ( ...args ) => wpcom.setCart( ...args );
const wpcomGetStoredCards = ( ...args ) => wpcom.getStoredCards( ...args );

export default function CompositeCheckout( {
	siteSlug,
	siteId,
	product,
	getCart,
	setCart,
	getStoredCards,
	allowedPaymentMethods,
	onlyLoadPaymentMethods,
	overrideCountryList,
	redirectTo,
	feature,
	plan,
	purchaseId,
	cart,
	couponCode: couponCodeFromUrl,
	isComingFromUpsell,
	isLoggedOutCart,
	isNoSiteCart,
	infoMessage,
} ) {
	const translate = useTranslate();
	const isJetpackNotAtomic = useSelector(
		( state ) => isJetpackSite( state, siteId ) && ! isAtomicSite( state, siteId )
	);
	const { stripe, stripeConfiguration, isStripeLoading, stripeLoadingError } = useStripe();
	const isLoadingCartSynchronizer =
		cart && ( ! cart.hasLoadedFromServer || cart.hasPendingServerUpdates );
	const hideNudge = isComingFromUpsell;
	const createUserAndSiteBeforeTransaction = isLoggedOutCart || isNoSiteCart;
	const transactionOptions = { createUserAndSiteBeforeTransaction };
	const reduxDispatch = useDispatch();
	const recordEvent = useCallback( createAnalyticsEventHandler( reduxDispatch ), [
		reduxDispatch,
	] );

	const showErrorMessage = useCallback(
		( error ) => {
			debug( 'error', error );
			const message = error && error.toString ? error.toString() : error;
			notices.error( message || translate( 'An error occurred during your purchase.' ) );
		},
		[ translate ]
	);

	const showErrorMessageBriefly = useCallback(
		( error ) => {
			debug( 'error', error );
			const message = error && error.toString ? error.toString() : error;
			notices.error( message || translate( 'An error occurred during your purchase.' ), {
				duration: 5000,
			} );
		},
		[ translate ]
	);

	const showInfoMessage = useCallback( ( message ) => {
		debug( 'info', message );
		notices.info( message );
	}, [] );

	const showSuccessMessage = useCallback( ( message ) => {
		debug( 'success', message );
		notices.success( message );
	}, [] );

	const showAddCouponSuccessMessage = ( couponCode ) => {
		showSuccessMessage(
			translate( "The '%(couponCode)s' coupon was successfully applied to your shopping cart.", {
				args: { couponCode },
			} )
		);
	};

	useShowStripeLoadingErrors( showErrorMessage, stripeLoadingError );

	const countriesList = useCountryList( overrideCountryList || [] );

	const { productsForCart, canInitializeCart } = usePrepareProductsForCart( {
		siteId,
		product,
		purchaseId,
		isJetpackNotAtomic,
	} );

	useFetchProductsIfNotLoaded();
	const isFetchingProducts = useSelector( ( state ) => isProductsListFetching( state ) );

	const {
		removeItem,
		couponStatus,
		submitCoupon,
		removeCoupon,
		updateLocation,
		changeItemVariant,
		isLoading: isLoadingCart,
		isPendingUpdate: isCartPendingUpdate,
		responseCart,
		loadingError,
		addItem,
<<<<<<< HEAD
	} = useShoppingCart(
		isLoggedOutCart || isNoSiteCart ? siteSlug : siteId,
		canInitializeCart && ! isLoadingCartSynchronizer && ! isFetchingProducts,
		productsForCart,
		couponCodeFromUrl,
		setCart || wpcomSetCart,
		getCart || wpcomGetCart,
		showAddCouponSuccessMessage,
		recordEvent
=======
		variantSelectOverride,
	} = useShoppingCartManager( {
		cartKey: isLoggedOutCart ? siteSlug : siteId,
		canInitializeCart: canInitializeCart && ! isLoadingCartSynchronizer && ! isFetchingProducts,
		productsToAdd: productsForCart,
		couponToAdd: couponCodeFromUrl,
		setCart: setCart || wpcomSetCart,
		getCart: getCart || wpcomGetCart,
		onEvent: recordEvent,
	} );

	const {
		items,
		tax,
		coupon: couponItem,
		total,
		credits,
		subtotal,
		allowedPaymentMethods: serverAllowedPaymentMethods,
	} = useMemo( () => translateResponseCartToWPCOMCart( responseCart ), [ responseCart ] );

	useShowAddCouponSuccessMessage(
		couponStatus === 'applied',
		couponItem?.wpcom_meta?.couponCode ?? '',
		showAddCouponSuccessMessage
>>>>>>> 70507113
	);

	const errors = responseCart.messages?.errors ?? [];

	const getThankYouUrl = useGetThankYouUrl( {
		siteSlug,
		redirectTo,
		purchaseId,
		feature,
		cart: responseCart,
		isJetpackNotAtomic,
		product,
		siteId,
		hideNudge,
		recordEvent,
		isLoggedOutCart,
	} );

	const moment = useLocalizedMoment();
	const isDomainOnly = useSelector( ( state ) => isDomainOnlySite( state, siteId ) );
	const reduxStore = useStore();

	const onPaymentComplete = useCallback(
		( { paymentMethodId } ) => {
			debug( 'payment completed successfully' );
			const url = getThankYouUrl();
			recordEvent( {
				type: 'PAYMENT_COMPLETE',
				payload: { url, couponItem, paymentMethodId, total, responseCart },
			} );

			const transactionResult = select( 'wpcom' ).getTransactionResult();
			const receiptId = transactionResult?.receipt_id;
			debug( 'transactionResult was', transactionResult );

			reduxDispatch( clearPurchases() );

			// Removes the destination cookie only if redirecting to the signup destination.
			// (e.g. if the destination is an upsell nudge, it does not remove the cookie).
			const destinationFromCookie = retrieveSignupDestination();
			if ( url.includes( destinationFromCookie ) ) {
				debug( 'clearing redirect url cookie' );
				clearSignupDestinationCookie();
			}

			if ( hasRenewalItem( responseCart ) && transactionResult?.purchases ) {
				debug( 'purchase had a renewal' );
				displayRenewalSuccessNotice( responseCart, transactionResult.purchases, translate, moment );
			}

			if ( receiptId && transactionResult?.purchases && transactionResult?.failed_purchases ) {
				debug( 'fetching receipt' );
				reduxDispatch( fetchReceiptCompleted( receiptId, transactionResult ) );
			}

			if ( siteId ) {
				reduxDispatch( requestSite( siteId ) );
			}

			if (
				( responseCart.create_new_blog &&
					Object.keys( transactionResult?.purchases ?? {} ).length > 0 &&
					Object.keys( transactionResult?.failed_purchases ?? {} ).length === 0 ) ||
				( isDomainOnly && hasPlan( responseCart ) && ! siteId )
			) {
				notices.info( translate( 'Almost done…' ) );

				const domainName = getDomainNameFromReceiptOrCart( transactionResult, responseCart );

				if ( domainName ) {
					debug( 'purchase needs to fetch before redirect', domainName );
					fetchSitesAndUser(
						domainName,
						() => {
							page.redirect( url );
						},
						reduxStore
					);

					return;
				}
			}

			debug( 'just redirecting to', url );

			if ( createUserAndSiteBeforeTransaction ) {
				window.localStorage.removeItem( 'shoppingCart' );
				window.localStorage.removeItem( 'siteParams' );

				// We use window.location instead of page.redirect() so that the cookies are detected on fresh page load.
				// Using page.redirect() will take to the log in page which we don't want.
				window.location = url;
				return;
			}

			page.redirect( url );
		},
		[
			reduxStore,
			isDomainOnly,
			moment,
			reduxDispatch,
			siteId,
			recordEvent,
			translate,
			getThankYouUrl,
			total,
			couponItem,
			responseCart,
		]
	);

	useWpcomStore(
		registerStore,
		recordEvent,
		applyContactDetailsRequiredMask(
			emptyManagedContactDetails,
			areDomainsInLineItems( items ) ? domainRequiredContactDetails : taxRequiredContactDetails
		),
		updateContactDetailsCache
	);

	useDetectedCountryCode();
	useCachedDomainContactDetails();

	useDisplayErrors( [ ...errors, loadingError ].filter( Boolean ), showErrorMessage );

	const isFullCredits = credits?.amount.value > 0 && credits?.amount.value >= subtotal.amount.value;
	const itemsForCheckout = ( items.length
		? [ ...items, tax, couponItem, ...( isFullCredits ? [] : [ credits ] ) ]
		: []
	).filter( Boolean );
	debug( 'items for checkout', itemsForCheckout );

	let cartEmptyRedirectUrl = `/plans/${ siteSlug || '' }`;

	if ( isLoggedOutCart ) {
		const siteSlugLoggedOutCart = select( 'wpcom' )?.getSiteSlug();
		cartEmptyRedirectUrl = siteSlugLoggedOutCart ? `/plans/${ siteSlugLoggedOutCart }` : '/start';
	}

	useRedirectIfCartEmpty(
		items,
		cartEmptyRedirectUrl,
		isLoadingCart,
		[ ...errors, loadingError ].filter( Boolean ),
		isLoggedOutCart
	);

	const { storedCards, isLoading: isLoadingStoredCards } = useStoredCards(
		getStoredCards || wpcomGetStoredCards,
		recordEvent,
		isLoggedOutCart
	);

	const {
		canMakePayment: isApplePayAvailable,
		isLoading: isApplePayLoading,
	} = useIsApplePayAvailable( stripe, stripeConfiguration, !! stripeLoadingError, items );

	const paymentMethodObjects = useCreatePaymentMethods( {
		onlyLoadPaymentMethods,
		isStripeLoading,
		stripeLoadingError,
		stripeConfiguration,
		stripe,
		credits,
		isApplePayAvailable,
		isApplePayLoading,
		storedCards,
		siteSlug,
	} );

	// Once we pass paymentMethods into CompositeCheckout, we should try to avoid
	// changing them because it can cause awkward UX. Here we try to wait for
	// them to be all finished loading before we pass them along.
	const arePaymentMethodsLoading =
		items.length < 1 ||
		isLoadingCart ||
		isLoadingStoredCards ||
		( onlyLoadPaymentMethods
			? onlyLoadPaymentMethods.includes( 'apple-pay' ) && isApplePayLoading
			: isApplePayLoading );

	const paymentMethods = arePaymentMethodsLoading
		? []
		: filterAppropriatePaymentMethods( {
				paymentMethodObjects,
				total,
				credits,
				subtotal,
				allowedPaymentMethods,
				serverAllowedPaymentMethods,
		  } );

	const renderDomainContactFields = (
		domainNames,
		contactDetails,
		contactDetailsErrors,
		updateDomainContactFields,
		shouldShowContactDetailsValidationErrors,
		isDisabled
	) => {
		const needsOnlyGoogleAppsDetails =
			hasGoogleApps( responseCart ) &&
			! hasDomainRegistration( responseCart ) &&
			! hasTransferProduct( responseCart );
		const getIsFieldDisabled = () => isDisabled;
		const tlds = getAllTopLevelTlds( domainNames );

		return (
			<React.Fragment>
				<ManagedContactDetailsFormFields
					needsOnlyGoogleAppsDetails={ needsOnlyGoogleAppsDetails }
					contactDetails={ contactDetails }
					contactDetailsErrors={
						shouldShowContactDetailsValidationErrors ? contactDetailsErrors : {}
					}
					onContactDetailsChange={ updateDomainContactFields }
					getIsFieldDisabled={ getIsFieldDisabled }
					isLoggedOutCart={ isLoggedOutCart }
				/>
				{ tlds.includes( 'ca' ) && (
					<RegistrantExtraInfoForm
						contactDetails={ contactDetails }
						ccTldDetails={ contactDetails?.extra?.ca ?? {} }
						onContactDetailsChange={ updateDomainContactFields }
						contactDetailsValidationErrors={
							shouldShowContactDetailsValidationErrors ? contactDetailsErrors : {}
						}
						tld={ 'ca' }
						getDomainNames={ () => domainNames }
						translate={ translate }
						isManaged={ true }
					/>
				) }
				{ tlds.includes( 'uk' ) && (
					<RegistrantExtraInfoForm
						contactDetails={ contactDetails }
						ccTldDetails={ contactDetails?.extra?.uk ?? {} }
						onContactDetailsChange={ updateDomainContactFields }
						contactDetailsValidationErrors={
							shouldShowContactDetailsValidationErrors ? contactDetailsErrors : {}
						}
						tld={ 'uk' }
						getDomainNames={ () => domainNames }
						translate={ translate }
						isManaged={ true }
					/>
				) }
				{ tlds.includes( 'fr' ) && (
					<RegistrantExtraInfoForm
						contactDetails={ contactDetails }
						ccTldDetails={ contactDetails?.extra?.fr ?? {} }
						onContactDetailsChange={ updateDomainContactFields }
						contactDetailsValidationErrors={
							shouldShowContactDetailsValidationErrors ? contactDetailsErrors : {}
						}
						tld={ 'fr' }
						getDomainNames={ () => domainNames }
						translate={ translate }
						isManaged={ true }
					/>
				) }
			</React.Fragment>
		);
	};

	const getItemVariants = useWpcomProductVariants( {
		siteId,
		productSlug: getPlanProductSlugs( items )[ 0 ],
	} );

	const { analyticsPath, analyticsProps } = getAnalyticsPath(
		purchaseId,
		product,
		siteSlug,
		feature,
		plan
	);

	const products = useSelector( ( state ) => getProductsList( state ) );

	// Often products are added using just the product_slug but missing the
	// product_id; this adds it.
	const addItemWithEssentialProperties = useCallback(
		( cartItem ) => addItem( fillInSingleCartItemAttributes( cartItem, products ) ),
		[ addItem, products ]
	);

	const paymentProcessors = useMemo(
		() => ( {
			'apple-pay': applePayProcessor,
			'free-purchase': freePurchaseProcessor,
			card: ( transactionData ) => stripeCardProcessor( transactionData, transactionOptions ),
			alipay: ( transactionData ) =>
				genericRedirectProcessor( 'alipay', transactionData, getThankYouUrl, siteSlug ),
			p24: ( transactionData ) =>
				genericRedirectProcessor( 'p24', transactionData, getThankYouUrl, siteSlug ),
			bancontact: ( transactionData ) =>
				genericRedirectProcessor( 'bancontact', transactionData, getThankYouUrl, siteSlug ),
			giropay: ( transactionData ) =>
				genericRedirectProcessor( 'giropay', transactionData, getThankYouUrl, siteSlug ),
			wechat: ( transactionData ) =>
				genericRedirectProcessor( 'wechat', transactionData, getThankYouUrl, siteSlug ),
			ideal: ( transactionData ) =>
				genericRedirectProcessor( 'ideal', transactionData, getThankYouUrl, siteSlug ),
			sofort: ( transactionData ) =>
				genericRedirectProcessor( 'sofort', transactionData, getThankYouUrl, siteSlug ),
			eps: ( transactionData ) =>
				genericRedirectProcessor( 'eps', transactionData, getThankYouUrl, siteSlug ),
			'full-credits': fullCreditsProcessor,
			'existing-card': existingCardProcessor,
			paypal: ( transactionData ) =>
				payPalProcessor( transactionData, getThankYouUrl, couponItem, transactionOptions ),
		} ),
		[ couponItem, getThankYouUrl, siteSlug ]
	);

	useRecordCheckoutLoaded(
		recordEvent,
		isLoadingCart,
		isApplePayAvailable,
		isApplePayLoading,
		responseCart,
		storedCards,
		isLoadingStoredCards,
		product
	);

	return (
		<React.Fragment>
			<QuerySitePlans siteId={ siteId } />
			<QueryPlans />
			<QueryProducts />
			<QueryContactDetailsCache />
			<PageViewTracker path={ analyticsPath } title="Checkout" properties={ analyticsProps } />
			<CartProvider cart={ responseCart }>
				<CheckoutProvider
					items={ itemsForCheckout }
					total={ total }
					onPaymentComplete={ onPaymentComplete }
					showErrorMessage={ showErrorMessage }
					showInfoMessage={ showInfoMessage }
					showSuccessMessage={ showSuccessMessage }
					onEvent={ recordEvent }
					paymentMethods={ paymentMethods }
					paymentProcessors={ paymentProcessors }
					registry={ defaultRegistry }
					isLoading={
						isLoadingCart || isLoadingStoredCards || paymentMethods.length < 1 || items.length < 1
					}
					isValidating={ isCartPendingUpdate }
				>
					<WPCheckout
						removeItem={ removeItem }
						updateLocation={ updateLocation }
						submitCoupon={ submitCoupon }
						removeCoupon={ removeCoupon }
						couponStatus={ couponStatus }
						changePlanLength={ changeItemVariant }
						siteId={ siteId }
						siteUrl={ siteSlug }
						CountrySelectMenu={ CountrySelectMenu }
						countriesList={ countriesList }
						StateSelect={ StateSelect }
						renderDomainContactFields={ renderDomainContactFields }
						variantSelectOverride={ variantSelectOverride }
						getItemVariants={ getItemVariants }
						responseCart={ responseCart }
						addItemToCart={ addItemWithEssentialProperties }
						subtotal={ subtotal }
						isCartPendingUpdate={ isCartPendingUpdate }
						CheckoutTerms={ CheckoutTerms }
						showErrorMessageBriefly={ showErrorMessageBriefly }
						isLoggedOutCart={ isLoggedOutCart }
						infoMessage={ infoMessage }
					/>
				</CheckoutProvider>
			</CartProvider>
		</React.Fragment>
	);
}

CompositeCheckout.propTypes = {
	siteSlug: PropTypes.string,
	siteId: PropTypes.oneOfType( [ PropTypes.string, PropTypes.number ] ),
	product: PropTypes.string,
	getCart: PropTypes.func,
	setCart: PropTypes.func,
	getStoredCards: PropTypes.func,
	allowedPaymentMethods: PropTypes.array,
	redirectTo: PropTypes.string,
	feature: PropTypes.string,
	plan: PropTypes.string,
	cart: PropTypes.object,
	transaction: PropTypes.object,
};

function useDisplayErrors( errors, displayError ) {
	useEffect( () => {
		errors.filter( isNotCouponError ).map( ( error ) => displayError( error.message ) );
	}, [ errors, displayError ] );
}

function isNotCouponError( error ) {
	const couponErrorCodes = [
		'coupon-not-found',
		'coupon-already-used',
		'coupon-no-longer-valid',
		'coupon-expired',
		'coupon-unknown-error',
	];
	return ! couponErrorCodes.includes( error.code );
}

function useRedirectIfCartEmpty( items, redirectUrl, isLoading, errors, isLoggedOutCart ) {
	useEffect( () => {
		if ( ! isLoading && items.length === 0 && errors.length === 0 ) {
			debug( 'cart is empty and not still loading; redirecting...' );
			if ( isLoggedOutCart ) {
				window.localStorage.removeItem( 'siteParams' );

				// We use window.location instead of page.redirect() so that if the user already has an account and site at
				// this point, then window.location will reload with the cookies applied and takes to the /plans page.
				// (page.redirect() will take to the log in page instead).
				window.location = redirectUrl;
				return;
			}
			page.redirect( redirectUrl );
			return;
		}
	}, [ redirectUrl, items, isLoading, errors ] );
}

function useCountryList( overrideCountryList ) {
	// Should we fetch the country list from global state?
	const shouldFetchList = overrideCountryList?.length <= 0;

	const [ countriesList, setCountriesList ] = useState( overrideCountryList );

	const reduxDispatch = useDispatch();
	const globalCountryList = useSelector( ( state ) => getCountries( state, 'payments' ) );

	// Has the global list been populated?
	const isListFetched = globalCountryList?.length > 0;

	useEffect( () => {
		if ( shouldFetchList ) {
			if ( isListFetched ) {
				setCountriesList( globalCountryList );
			} else {
				debug( 'countries list is empty; dispatching request for data' );
				reduxDispatch( fetchPaymentCountries() );
			}
		}
	}, [ shouldFetchList, isListFetched, globalCountryList, reduxDispatch ] );

	return countriesList;
}

function useRecordCheckoutLoaded(
	recordEvent,
	isLoadingCart,
	isApplePayAvailable,
	isApplePayLoading,
	responseCart,
	storedCards,
	isLoadingStoredCards,
	product
) {
	const hasRecordedCheckoutLoad = useRef( false );
	if (
		! isLoadingCart &&
		! isLoadingStoredCards &&
		! isApplePayLoading &&
		! hasRecordedCheckoutLoad.current
	) {
		debug( 'composite checkout has loaded' );
		recordEvent( {
			type: 'CHECKOUT_LOADED',
			payload: {
				saved_cards: storedCards.length,
				apple_pay_available: isApplePayAvailable,
				product_slug: product,
				is_renewal: hasRenewalItem( responseCart ),
			},
		} );
		hasRecordedCheckoutLoad.current = true;
	}
}

function CountrySelectMenu( {
	translate,
	onChange,
	isDisabled,
	isError,
	errorMessage,
	currentValue,
	countriesList,
} ) {
	const countrySelectorId = 'country-selector';
	const countrySelectorLabelId = 'country-selector-label';
	const countrySelectorDescriptionId = 'country-selector-description';

	return (
		<FormFieldAnnotation
			labelText={ translate( 'Country' ) }
			isError={ isError }
			isDisabled={ isDisabled }
			formFieldId={ countrySelectorId }
			labelId={ countrySelectorLabelId }
			descriptionId={ countrySelectorDescriptionId }
			errorDescription={ errorMessage }
		>
			<FormCountrySelect
				id={ countrySelectorId }
				countriesList={ [
					{ code: '', name: translate( 'Select Country' ) },
					{ code: null, name: '' },
					...countriesList,
				] }
				translate={ translate }
				onChange={ onChange }
				disabled={ isDisabled }
				value={ currentValue }
				aria-labelledby={ countrySelectorLabelId }
				aria-describedby={ countrySelectorDescriptionId }
			/>
		</FormFieldAnnotation>
	);
}

function useDetectedCountryCode() {
	const detectedCountryCode = useSelector( getCurrentUserCountryCode );
	const refHaveUsedDetectedCountryCode = useRef( false );

	useEffect( () => {
		// Dispatch exactly once
		if ( detectedCountryCode && ! refHaveUsedDetectedCountryCode.current ) {
			debug( 'using detected country code "' + detectedCountryCode + '"' );
			dispatch( 'wpcom' ).loadCountryCodeFromGeoIP( detectedCountryCode );
			refHaveUsedDetectedCountryCode.current = true;
		}
	}, [ detectedCountryCode ] );
}

function useCachedDomainContactDetails() {
	const reduxDispatch = useDispatch();
	const [ haveRequestedCachedDetails, setHaveRequestedCachedDetails ] = useState( false );

	useEffect( () => {
		// Dispatch exactly once
		if ( ! haveRequestedCachedDetails ) {
			debug( 'requesting cached domain contact details' );
			reduxDispatch( requestContactDetailsCache() );
			setHaveRequestedCachedDetails( true );
		}
	}, [ haveRequestedCachedDetails, reduxDispatch ] );

	const cachedContactDetails = useSelector( getContactDetailsCache );
	if ( cachedContactDetails ) {
		dispatch( 'wpcom' ).loadDomainContactDetailsFromCache( cachedContactDetails );
	}
}

function getPlanProductSlugs(
	items // : WPCOMCart
) /* : WPCOMCartItem[] */ {
	return items
		.filter( ( item ) => {
			return item.type !== 'tax' && getPlan( item.wpcom_meta.product_slug );
		} )
		.map( ( item ) => item.wpcom_meta.product_slug );
}

function getAnalyticsPath( purchaseId, product, selectedSiteSlug, selectedFeature, plan ) {
	debug( 'getAnalyticsPath', { purchaseId, product, selectedSiteSlug, selectedFeature, plan } );
	let analyticsPath = '';
	let analyticsProps = {};
	if ( purchaseId && product ) {
		analyticsPath = '/checkout/:product/renew/:purchase_id/:site';
		analyticsProps = { product, purchase_id: purchaseId, site: selectedSiteSlug };
	} else if ( selectedFeature && plan ) {
		analyticsPath = '/checkout/features/:feature/:site/:plan';
		analyticsProps = { feature: selectedFeature, plan, site: selectedSiteSlug };
	} else if ( selectedFeature && ! plan ) {
		analyticsPath = '/checkout/features/:feature/:site';
		analyticsProps = { feature: selectedFeature, site: selectedSiteSlug };
	} else if ( product && ! purchaseId ) {
		analyticsPath = '/checkout/:site/:product';
		analyticsProps = { product, site: selectedSiteSlug };
	} else if ( selectedSiteSlug ) {
		analyticsPath = '/checkout/:site';
		analyticsProps = { site: selectedSiteSlug };
	} else {
		analyticsPath = '/checkout/no-site';
	}
	return { analyticsPath, analyticsProps };
}

function getAllTopLevelTlds( domainNames ) {
	return Array.from( new Set( domainNames.map( getTopLevelOfTld ) ) ).sort();
}

function displayRenewalSuccessNotice( responseCart, purchases, translate, moment ) {
	const renewalItem = getRenewalItems( responseCart )[ 0 ];
	// group all purchases into an array
	const purchasedProducts = Object.values( purchases ?? {} ).reduce(
		( result, value ) => result.concat( value ),
		[]
	);
	// and take the first product which matches the product id of the renewalItem
	const product = purchasedProducts.find( ( item ) => {
		return String( item.product_id ) === String( renewalItem.product_id );
	} );

	if ( ! product ) {
		debug( 'no product found for renewal notice matching', renewalItem, 'in', purchasedProducts );
		return;
	}

	if ( product.will_auto_renew ) {
		debug( 'showing notice for product that will auto-renew' );
		notices.success(
			translate(
				'%(productName)s has been renewed and will now auto renew in the future. ' +
					'{{a}}Learn more{{/a}}',
				{
					args: {
						productName: renewalItem.product_name,
					},
					components: {
						a: <a href={ AUTO_RENEWAL } target="_blank" rel="noopener noreferrer" />,
					},
				}
			),
			{ persistent: true }
		);
		return;
	}

	debug( 'showing notice for product that will not auto-renew' );
	notices.success(
		translate(
			'Success! You renewed %(productName)s for %(duration)s, until %(date)s. ' +
				'We sent your receipt to %(email)s.',
			{
				args: {
					productName: renewalItem.product_name,
					duration: moment.duration( { days: renewalItem.bill_period } ).humanize(),
					date: moment( product.expiry ).format( 'LL' ),
					email: product.user_email,
				},
			}
		),
		{ persistent: true }
	);
}<|MERGE_RESOLUTION|>--- conflicted
+++ resolved
@@ -205,20 +205,9 @@
 		responseCart,
 		loadingError,
 		addItem,
-<<<<<<< HEAD
-	} = useShoppingCart(
-		isLoggedOutCart || isNoSiteCart ? siteSlug : siteId,
-		canInitializeCart && ! isLoadingCartSynchronizer && ! isFetchingProducts,
-		productsForCart,
-		couponCodeFromUrl,
-		setCart || wpcomSetCart,
-		getCart || wpcomGetCart,
-		showAddCouponSuccessMessage,
-		recordEvent
-=======
 		variantSelectOverride,
 	} = useShoppingCartManager( {
-		cartKey: isLoggedOutCart ? siteSlug : siteId,
+		cartKey: isLoggedOutCart || isNoSiteCart ? siteSlug : siteId,
 		canInitializeCart: canInitializeCart && ! isLoadingCartSynchronizer && ! isFetchingProducts,
 		productsToAdd: productsForCart,
 		couponToAdd: couponCodeFromUrl,
@@ -241,7 +230,6 @@
 		couponStatus === 'applied',
 		couponItem?.wpcom_meta?.couponCode ?? '',
 		showAddCouponSuccessMessage
->>>>>>> 70507113
 	);
 
 	const errors = responseCart.messages?.errors ?? [];
