--- conflicted
+++ resolved
@@ -120,11 +120,8 @@
 	cart,
 	couponCode: couponCodeFromUrl,
 	isComingFromUpsell,
-<<<<<<< HEAD
 	isLoggedOutCart,
-=======
 	infoMessage,
->>>>>>> 31866177
 } ) {
 	const translate = useTranslate();
 	const isJetpackNotAtomic = useSelector(
