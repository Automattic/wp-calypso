/**
 * External dependencies
 */
import page from 'page';
import wp from 'lib/wp';
import React, { useEffect, useState, useCallback, useMemo, useRef } from 'react';
import { useTranslate } from 'i18n-calypso';
import PropTypes from 'prop-types';
import debugFactory from 'debug';
import { useSelector, useDispatch, useStore } from 'react-redux';
import {
	WPCheckout,
	useWpcomStore,
	useShoppingCart,
	FormFieldAnnotation,
	areDomainsInLineItems,
	emptyManagedContactDetails,
	applyContactDetailsRequiredMask,
	domainRequiredContactDetails,
	taxRequiredContactDetails,
} from 'my-sites/checkout/composite-checkout/wpcom';
import { CheckoutProvider, defaultRegistry } from '@automattic/composite-checkout';

/**
 * Internal dependencies
 */
import { getProductsList, isProductsListFetching } from 'state/products-list/selectors';
import {
	useStoredCards,
	useIsApplePayAvailable,
	filterAppropriatePaymentMethods,
} from './payment-method-helpers';
import usePrepareProductsForCart, {
	useFetchProductsIfNotLoaded,
} from './use-prepare-product-for-cart';
import notices from 'notices';
import { isJetpackSite } from 'state/sites/selectors';
import isAtomicSite from 'state/selectors/is-site-automated-transfer';
import getContactDetailsCache from 'state/selectors/get-contact-details-cache';
import {
	requestContactDetailsCache,
	updateContactDetailsCache,
} from 'state/domains/management/actions';
import { FormCountrySelect } from 'components/forms/form-country-select';
import RegistrantExtraInfoForm from 'components/domains/registrant-extra-info';
import getCountries from 'state/selectors/get-countries';
import { getCurrentUserCountryCode } from 'state/current-user/selectors';
import { fetchPaymentCountries } from 'state/countries/actions';
import { StateSelect } from 'my-sites/domains/components/form';
import ManagedContactDetailsFormFields from 'components/domains/contact-details-form-fields/managed-contact-details-form-fields';
import { getPlan } from 'lib/plans';
import { getTopLevelOfTld } from 'lib/domains';
import PageViewTracker from 'lib/analytics/page-view-tracker';
import { useStripe } from 'lib/stripe';
import CheckoutTerms from '../checkout/checkout-terms.jsx';
import useShowStripeLoadingErrors from './use-show-stripe-loading-errors';
import useCreatePaymentMethods from './use-create-payment-methods';
import {
	applePayProcessor,
	freePurchaseProcessor,
	stripeCardProcessor,
	fullCreditsProcessor,
	existingCardProcessor,
	payPalProcessor,
	genericRedirectProcessor,
} from './payment-method-processors';
import { useGetThankYouUrl } from './use-get-thank-you-url';
import createAnalyticsEventHandler from './record-analytics';
import { fillInSingleCartItemAttributes } from 'lib/cart-values';
import {
	hasGoogleApps,
	hasDomainRegistration,
	hasTransferProduct,
	hasRenewalItem,
	getRenewalItems,
	hasPlan,
} from 'lib/cart-values/cart-items';
import QueryContactDetailsCache from 'components/data/query-contact-details-cache';
import QuerySitePlans from 'components/data/query-site-plans';
import QueryPlans from 'components/data/query-plans';
import QueryProducts from 'components/data/query-products-list';
import { clearPurchases } from 'state/purchases/actions';
import { fetchReceiptCompleted } from 'state/receipts/actions';
import { requestSite } from 'state/sites/actions';
import { fetchSitesAndUser } from 'lib/signup/step-actions/fetch-sites-and-user';
import { getDomainNameFromReceiptOrCart } from 'lib/domains/cart-utils';
import { AUTO_RENEWAL } from 'lib/url/support';
import { useLocalizedMoment } from 'components/localized-moment';
import isDomainOnlySite from 'state/selectors/is-domain-only-site';
import { retrieveSignupDestination, clearSignupDestinationCookie } from 'signup/utils';
import { useWpcomProductVariants } from './wpcom/hooks/product-variants';
import { CartProvider } from './cart-provider';

const debug = debugFactory( 'calypso:composite-checkout:composite-checkout' );

const { select, dispatch, registerStore } = defaultRegistry;

const wpcom = wp.undocumented();

// Aliasing wpcom functions explicitly bound to wpcom is required here;
// otherwise we get `this is not defined` errors.
const wpcomGetCart = ( ...args ) => wpcom.getCart( ...args );
const wpcomSetCart = ( ...args ) => wpcom.setCart( ...args );
const wpcomGetStoredCards = ( ...args ) => wpcom.getStoredCards( ...args );

export default function CompositeCheckout( {
	siteSlug,
	siteId,
	product,
	getCart,
	setCart,
	getStoredCards,
	allowedPaymentMethods,
	onlyLoadPaymentMethods,
	overrideCountryList,
	redirectTo,
	feature,
	plan,
	purchaseId,
	cart,
	couponCode: couponCodeFromUrl,
	isComingFromUpsell,
	isLoggedOutCart,
} ) {
	const translate = useTranslate();
	const isJetpackNotAtomic = useSelector(
		( state ) => isJetpackSite( state, siteId ) && ! isAtomicSite( state, siteId )
	);
	const { stripe, stripeConfiguration, isStripeLoading, stripeLoadingError } = useStripe();
	const isLoadingCartSynchronizer =
		cart && ( ! cart.hasLoadedFromServer || cart.hasPendingServerUpdates );
	const hideNudge = isComingFromUpsell;
	const reduxDispatch = useDispatch();
	const recordEvent = useCallback( createAnalyticsEventHandler( reduxDispatch ), [
		reduxDispatch,
	] );

	const showErrorMessage = useCallback(
		( error ) => {
			debug( 'error', error );
			const message = error && error.toString ? error.toString() : error;
			notices.error( message || translate( 'An error occurred during your purchase.' ) );
		},
		[ translate ]
	);

	const showErrorMessageBriefly = useCallback(
		( error ) => {
			debug( 'error', error );
			const message = error && error.toString ? error.toString() : error;
			notices.error( message || translate( 'An error occurred during your purchase.' ), {
				duration: 5000,
			} );
		},
		[ translate ]
	);

	const showInfoMessage = useCallback( ( message ) => {
		debug( 'info', message );
		notices.info( message );
	}, [] );

	const showSuccessMessage = useCallback( ( message ) => {
		debug( 'success', message );
		notices.success( message );
	}, [] );

	const showAddCouponSuccessMessage = ( couponCode ) => {
		showSuccessMessage(
			translate( "The '%(couponCode)s' coupon was successfully applied to your shopping cart.", {
				args: { couponCode },
			} )
		);
	};

	useShowStripeLoadingErrors( showErrorMessage, stripeLoadingError );

	const countriesList = useCountryList( overrideCountryList || [] );

	const { productsForCart, canInitializeCart } = usePrepareProductsForCart( {
		siteId,
		product,
		purchaseId,
		isJetpackNotAtomic,
	} );

	useFetchProductsIfNotLoaded();
	const isFetchingProducts = useSelector( ( state ) => isProductsListFetching( state ) );

	const {
		items,
		tax,
		couponItem,
		total,
		credits,
		removeItem,
		submitCoupon,
		removeCoupon,
		updateLocation,
		couponStatus,
		changeItemVariant,
		errors,
		subtotal,
		isLoading: isLoadingCart,
		isPendingUpdate: isCartPendingUpdate,
		allowedPaymentMethods: serverAllowedPaymentMethods,
		variantSelectOverride,
		responseCart,
		addItem,
	} = useShoppingCart(
		siteSlug,
		canInitializeCart && ! isLoadingCartSynchronizer && ! isFetchingProducts,
		productsForCart,
		couponCodeFromUrl,
		setCart || wpcomSetCart,
		getCart || wpcomGetCart,
		showAddCouponSuccessMessage,
		recordEvent
	);

	const getThankYouUrl = useGetThankYouUrl( {
		siteSlug,
		redirectTo,
		purchaseId,
		feature,
		cart: responseCart,
		isJetpackNotAtomic,
		product,
		siteId,
		hideNudge,
		recordEvent,
	} );

	const moment = useLocalizedMoment();
	const isDomainOnly = useSelector( ( state ) => isDomainOnlySite( state, siteId ) );
	const reduxStore = useStore();

	const onPaymentComplete = useCallback(
		( { paymentMethodId } ) => {
			debug( 'payment completed successfully' );
			const url = getThankYouUrl();
			recordEvent( {
				type: 'PAYMENT_COMPLETE',
				payload: { url, couponItem, paymentMethodId, total, responseCart },
			} );

			const transactionResult = select( 'wpcom' ).getTransactionResult();
			const receiptId = transactionResult?.receipt_id;
			debug( 'transactionResult was', transactionResult );

			reduxDispatch( clearPurchases() );

			// Removes the destination cookie only if redirecting to the signup destination.
			// (e.g. if the destination is an upsell nudge, it does not remove the cookie).
			const destinationFromCookie = retrieveSignupDestination();
			if ( url.includes( destinationFromCookie ) ) {
				debug( 'clearing redirect url cookie' );
				clearSignupDestinationCookie();
			}

			if ( hasRenewalItem( responseCart ) && transactionResult?.purchases ) {
				debug( 'purchase had a renewal' );
				displayRenewalSuccessNotice( responseCart, transactionResult.purchases, translate, moment );
			}

			if ( receiptId && transactionResult?.purchases && transactionResult?.failed_purchases ) {
				debug( 'fetching receipt' );
				reduxDispatch( fetchReceiptCompleted( receiptId, transactionResult ) );
			}

			if ( siteId ) {
				reduxDispatch( requestSite( siteId ) );
			}

			if (
				( responseCart.create_new_blog &&
					Object.keys( transactionResult?.purchases ?? {} ).length > 0 &&
					Object.keys( transactionResult?.failed_purchases ?? {} ).length === 0 ) ||
				( isDomainOnly && hasPlan( responseCart ) && ! siteId )
			) {
				notices.info( translate( 'Almost done…' ) );

				const domainName = getDomainNameFromReceiptOrCart( transactionResult, responseCart );

				if ( domainName ) {
					debug( 'purchase needs to fetch before redirect', domainName );
					fetchSitesAndUser(
						domainName,
						() => {
							page.redirect( url );
						},
						reduxStore
					);

					return;
				}
			}

			debug( 'just redirecting to', url );
			page.redirect( url );
		},
		[
			reduxStore,
			isDomainOnly,
			moment,
			reduxDispatch,
			siteId,
			recordEvent,
			translate,
			getThankYouUrl,
			total,
			couponItem,
			responseCart,
		]
	);

	useWpcomStore(
		registerStore,
		recordEvent,
		applyContactDetailsRequiredMask(
			emptyManagedContactDetails,
			areDomainsInLineItems( items ) ? domainRequiredContactDetails : taxRequiredContactDetails
		),
		updateContactDetailsCache
	);

	useDetectedCountryCode();
	useCachedDomainContactDetails();

	useDisplayErrors( errors, showErrorMessage );

	const isFullCredits = credits?.amount.value > 0 && credits?.amount.value >= subtotal.amount.value;
	const itemsForCheckout = ( items.length
		? [ ...items, tax, couponItem, ...( isFullCredits ? [] : [ credits ] ) ]
		: []
	).filter( Boolean );
	debug( 'items for checkout', itemsForCheckout );

	useRedirectIfCartEmpty( items, `/plans/${ siteSlug || '' }`, isLoadingCart );

	const { storedCards, isLoading: isLoadingStoredCards } = useStoredCards(
		getStoredCards || wpcomGetStoredCards,
		recordEvent,
		isLoggedOutCart
	);
	const {
		canMakePayment: isApplePayAvailable,
		isLoading: isApplePayLoading,
	} = useIsApplePayAvailable( stripe, stripeConfiguration, !! stripeLoadingError, items );

	const paymentMethodObjects = useCreatePaymentMethods( {
		onlyLoadPaymentMethods,
		isStripeLoading,
		stripeLoadingError,
		stripeConfiguration,
		stripe,
		credits,
		isApplePayAvailable,
		isApplePayLoading,
		storedCards,
		siteSlug,
	} );

	// Once we pass paymentMethods into CompositeCheckout, we should try to avoid
	// changing them because it can cause awkward UX. Here we try to wait for
	// them to be all finished loading before we pass them along.
	const arePaymentMethodsLoading =
		items.length < 1 ||
		isLoadingCart ||
		isLoadingStoredCards ||
		( onlyLoadPaymentMethods
			? onlyLoadPaymentMethods.includes( 'apple-pay' ) && isApplePayLoading
			: isApplePayLoading );

	const paymentMethods = arePaymentMethodsLoading
		? []
		: filterAppropriatePaymentMethods( {
				paymentMethodObjects,
				total,
				credits,
				subtotal,
				allowedPaymentMethods,
				serverAllowedPaymentMethods,
		  } );

	const renderDomainContactFields = (
		domainNames,
		contactDetails,
		contactDetailsErrors,
		updateDomainContactFields,
		shouldShowContactDetailsValidationErrors,
		isDisabled
	) => {
		const needsOnlyGoogleAppsDetails =
			hasGoogleApps( responseCart ) &&
			! hasDomainRegistration( responseCart ) &&
			! hasTransferProduct( responseCart );
		const getIsFieldDisabled = () => isDisabled;
		const tlds = getAllTopLevelTlds( domainNames );

		return (
			<React.Fragment>
				<ManagedContactDetailsFormFields
					needsOnlyGoogleAppsDetails={ needsOnlyGoogleAppsDetails }
					contactDetails={ contactDetails }
					contactDetailsErrors={
						shouldShowContactDetailsValidationErrors ? contactDetailsErrors : {}
					}
					onContactDetailsChange={ updateDomainContactFields }
					getIsFieldDisabled={ getIsFieldDisabled }
					isLoggedOutCart={ isLoggedOutCart }
				/>
				{ tlds.includes( 'ca' ) && (
					<RegistrantExtraInfoForm
						contactDetails={ contactDetails }
						ccTldDetails={ contactDetails?.extra?.ca ?? {} }
						onContactDetailsChange={ updateDomainContactFields }
						contactDetailsValidationErrors={
							shouldShowContactDetailsValidationErrors ? contactDetailsErrors : {}
						}
						tld={ 'ca' }
						getDomainNames={ () => domainNames }
						translate={ translate }
						isManaged={ true }
					/>
				) }
				{ tlds.includes( 'uk' ) && (
					<RegistrantExtraInfoForm
						contactDetails={ contactDetails }
						ccTldDetails={ contactDetails?.extra?.uk ?? {} }
						onContactDetailsChange={ updateDomainContactFields }
						contactDetailsValidationErrors={
							shouldShowContactDetailsValidationErrors ? contactDetailsErrors : {}
						}
						tld={ 'uk' }
						getDomainNames={ () => domainNames }
						translate={ translate }
						isManaged={ true }
					/>
				) }
				{ tlds.includes( 'fr' ) && (
					<RegistrantExtraInfoForm
						contactDetails={ contactDetails }
						ccTldDetails={ contactDetails?.extra?.fr ?? {} }
						onContactDetailsChange={ updateDomainContactFields }
						contactDetailsValidationErrors={
							shouldShowContactDetailsValidationErrors ? contactDetailsErrors : {}
						}
						tld={ 'fr' }
						getDomainNames={ () => domainNames }
						translate={ translate }
						isManaged={ true }
					/>
				) }
			</React.Fragment>
		);
	};

	const getItemVariants = useWpcomProductVariants( {
		siteId,
		productSlug: getPlanProductSlugs( items )[ 0 ],
	} );

	const { analyticsPath, analyticsProps } = getAnalyticsPath(
		purchaseId,
		product,
		siteSlug,
		feature,
		plan
	);

	const products = useSelector( ( state ) => getProductsList( state ) );

	// Often products are added using just the product_slug but missing the
	// product_id; this adds it.
	const addItemWithEssentialProperties = useCallback(
		( cartItem ) => addItem( fillInSingleCartItemAttributes( cartItem, products ) ),
		[ addItem, products ]
	);

	const paymentProcessors = useMemo(
		() => ( {
			'apple-pay': applePayProcessor,
			'free-purchase': freePurchaseProcessor,
			card: stripeCardProcessor,
			alipay: ( transactionData ) =>
				genericRedirectProcessor( 'alipay', transactionData, getThankYouUrl, siteSlug ),
			p24: ( transactionData ) =>
				genericRedirectProcessor( 'p24', transactionData, getThankYouUrl, siteSlug ),
			bancontact: ( transactionData ) =>
				genericRedirectProcessor( 'bancontact', transactionData, getThankYouUrl, siteSlug ),
			giropay: ( transactionData ) =>
				genericRedirectProcessor( 'giropay', transactionData, getThankYouUrl, siteSlug ),
			wechat: ( transactionData ) =>
				genericRedirectProcessor( 'wechat', transactionData, getThankYouUrl, siteSlug ),
			ideal: ( transactionData ) =>
				genericRedirectProcessor( 'ideal', transactionData, getThankYouUrl, siteSlug ),
			sofort: ( transactionData ) =>
				genericRedirectProcessor( 'sofort', transactionData, getThankYouUrl, siteSlug ),
			eps: ( transactionData ) =>
				genericRedirectProcessor( 'eps', transactionData, getThankYouUrl, siteSlug ),
			'full-credits': fullCreditsProcessor,
			'existing-card': existingCardProcessor,
			paypal: ( transactionData ) => payPalProcessor( transactionData, getThankYouUrl, couponItem ),
		} ),
		[ couponItem, getThankYouUrl, siteSlug ]
	);

	useRecordCheckoutLoaded(
		recordEvent,
		isLoadingCart,
		isApplePayAvailable,
		isApplePayLoading,
		responseCart,
		storedCards,
		isLoadingStoredCards,
		product
	);

	return (
		<React.Fragment>
			<QuerySitePlans siteId={ siteId } />
			<QueryPlans />
			<QueryProducts />
			<QueryContactDetailsCache />
			<PageViewTracker path={ analyticsPath } title="Checkout" properties={ analyticsProps } />
			<CartProvider cart={ responseCart }>
				<CheckoutProvider
					items={ itemsForCheckout }
					total={ total }
					onPaymentComplete={ onPaymentComplete }
					showErrorMessage={ showErrorMessage }
					showInfoMessage={ showInfoMessage }
					showSuccessMessage={ showSuccessMessage }
					onEvent={ recordEvent }
					paymentMethods={ paymentMethods }
					paymentProcessors={ paymentProcessors }
					registry={ defaultRegistry }
					isLoading={
						isLoadingCart || isLoadingStoredCards || paymentMethods.length < 1 || items.length < 1
					}
					isValidating={ isCartPendingUpdate }
				>
					<WPCheckout
						removeItem={ removeItem }
						updateLocation={ updateLocation }
						submitCoupon={ submitCoupon }
						removeCoupon={ removeCoupon }
						couponStatus={ couponStatus }
						changePlanLength={ changeItemVariant }
						siteId={ siteId }
						siteUrl={ siteSlug }
						CountrySelectMenu={ CountrySelectMenu }
						countriesList={ countriesList }
						StateSelect={ StateSelect }
						renderDomainContactFields={ renderDomainContactFields }
						variantSelectOverride={ variantSelectOverride }
						getItemVariants={ getItemVariants }
						responseCart={ responseCart }
						addItemToCart={ addItemWithEssentialProperties }
						subtotal={ subtotal }
						isCartPendingUpdate={ isCartPendingUpdate }
						CheckoutTerms={ CheckoutTerms }
						showErrorMessageBriefly={ showErrorMessageBriefly }
<<<<<<< HEAD
						isWhiteGloveOffer={ isWhiteGloveOffer }
						isLoggedOutCart={ isLoggedOutCart }
=======
>>>>>>> b81f3887
					/>
				</CheckoutProvider>
			</CartProvider>
		</React.Fragment>
	);
}

CompositeCheckout.propTypes = {
	siteSlug: PropTypes.string,
	siteId: PropTypes.oneOfType( [ PropTypes.string, PropTypes.number ] ),
	product: PropTypes.string,
	getCart: PropTypes.func,
	setCart: PropTypes.func,
	getStoredCards: PropTypes.func,
	allowedPaymentMethods: PropTypes.array,
	redirectTo: PropTypes.string,
	feature: PropTypes.string,
	plan: PropTypes.string,
	cart: PropTypes.object,
	transaction: PropTypes.object,
};

function useDisplayErrors( errors, displayError ) {
	useEffect( () => {
		errors.filter( isNotCouponError ).map( ( error ) => displayError( error.message ) );
	}, [ errors, displayError ] );
}

function isNotCouponError( error ) {
	const couponErrorCodes = [
		'coupon-not-found',
		'coupon-already-used',
		'coupon-no-longer-valid',
		'coupon-expired',
		'coupon-unknown-error',
	];
	return ! couponErrorCodes.includes( error.code );
}

function useRedirectIfCartEmpty( items, redirectUrl, isLoading ) {
	const [ prevItemsLength, setPrevItemsLength ] = useState( 0 );

	useEffect( () => {
		setPrevItemsLength( items.length );
	}, [ items ] );

	useEffect( () => {
		if ( prevItemsLength > 0 && items.length === 0 ) {
			debug( 'cart has become empty; redirecting...' );
			page.redirect( redirectUrl );
			return;
		}
		if ( ! isLoading && items.length === 0 ) {
			debug( 'cart is empty and not still loading; redirecting...' );
			page.redirect( redirectUrl );
			return;
		}
	}, [ redirectUrl, items, prevItemsLength, isLoading ] );
}

function useCountryList( overrideCountryList ) {
	// Should we fetch the country list from global state?
	const shouldFetchList = overrideCountryList?.length <= 0;

	const [ countriesList, setCountriesList ] = useState( overrideCountryList );

	const reduxDispatch = useDispatch();
	const globalCountryList = useSelector( ( state ) => getCountries( state, 'payments' ) );

	// Has the global list been populated?
	const isListFetched = globalCountryList?.length > 0;

	useEffect( () => {
		if ( shouldFetchList ) {
			if ( isListFetched ) {
				setCountriesList( globalCountryList );
			} else {
				debug( 'countries list is empty; dispatching request for data' );
				reduxDispatch( fetchPaymentCountries() );
			}
		}
	}, [ shouldFetchList, isListFetched, globalCountryList, reduxDispatch ] );

	return countriesList;
}

function useRecordCheckoutLoaded(
	recordEvent,
	isLoadingCart,
	isApplePayAvailable,
	isApplePayLoading,
	responseCart,
	storedCards,
	isLoadingStoredCards,
	product
) {
	const hasRecordedCheckoutLoad = useRef( false );
	if (
		! isLoadingCart &&
		! isLoadingStoredCards &&
		! isApplePayLoading &&
		! hasRecordedCheckoutLoad.current
	) {
		debug( 'composite checkout has loaded' );
		recordEvent( {
			type: 'CHECKOUT_LOADED',
			payload: {
				saved_cards: storedCards.length,
				apple_pay_available: isApplePayAvailable,
				product_slug: product,
				is_renewal: hasRenewalItem( responseCart ),
			},
		} );
		hasRecordedCheckoutLoad.current = true;
	}
}

function CountrySelectMenu( {
	translate,
	onChange,
	isDisabled,
	isError,
	errorMessage,
	currentValue,
	countriesList,
} ) {
	const countrySelectorId = 'country-selector';
	const countrySelectorLabelId = 'country-selector-label';
	const countrySelectorDescriptionId = 'country-selector-description';

	return (
		<FormFieldAnnotation
			labelText={ translate( 'Country' ) }
			isError={ isError }
			isDisabled={ isDisabled }
			formFieldId={ countrySelectorId }
			labelId={ countrySelectorLabelId }
			descriptionId={ countrySelectorDescriptionId }
			errorDescription={ errorMessage }
		>
			<FormCountrySelect
				id={ countrySelectorId }
				countriesList={ [
					{ code: '', name: translate( 'Select Country' ) },
					{ code: null, name: '' },
					...countriesList,
				] }
				translate={ translate }
				onChange={ onChange }
				disabled={ isDisabled }
				value={ currentValue }
				aria-labelledby={ countrySelectorLabelId }
				aria-describedby={ countrySelectorDescriptionId }
			/>
		</FormFieldAnnotation>
	);
}

function useDetectedCountryCode() {
	const detectedCountryCode = useSelector( getCurrentUserCountryCode );
	const refHaveUsedDetectedCountryCode = useRef( false );

	useEffect( () => {
		// Dispatch exactly once
		if ( detectedCountryCode && ! refHaveUsedDetectedCountryCode.current ) {
			debug( 'using detected country code "' + detectedCountryCode + '"' );
			dispatch( 'wpcom' ).loadCountryCodeFromGeoIP( detectedCountryCode );
			refHaveUsedDetectedCountryCode.current = true;
		}
	}, [ detectedCountryCode ] );
}

function useCachedDomainContactDetails() {
	const reduxDispatch = useDispatch();
	const [ haveRequestedCachedDetails, setHaveRequestedCachedDetails ] = useState( false );

	useEffect( () => {
		// Dispatch exactly once
		if ( ! haveRequestedCachedDetails ) {
			debug( 'requesting cached domain contact details' );
			reduxDispatch( requestContactDetailsCache() );
			setHaveRequestedCachedDetails( true );
		}
	}, [ haveRequestedCachedDetails, reduxDispatch ] );

	const cachedContactDetails = useSelector( getContactDetailsCache );
	if ( cachedContactDetails ) {
		dispatch( 'wpcom' ).loadDomainContactDetailsFromCache( cachedContactDetails );
	}
}

function getPlanProductSlugs(
	items // : WPCOMCart
) /* : WPCOMCartItem[] */ {
	return items
		.filter( ( item ) => {
			return item.type !== 'tax' && getPlan( item.wpcom_meta.product_slug );
		} )
		.map( ( item ) => item.wpcom_meta.product_slug );
}

function getAnalyticsPath( purchaseId, product, selectedSiteSlug, selectedFeature, plan ) {
	debug( 'getAnalyticsPath', { purchaseId, product, selectedSiteSlug, selectedFeature, plan } );
	let analyticsPath = '';
	let analyticsProps = {};
	if ( purchaseId && product ) {
		analyticsPath = '/checkout/:product/renew/:purchase_id/:site';
		analyticsProps = { product, purchase_id: purchaseId, site: selectedSiteSlug };
	} else if ( selectedFeature && plan ) {
		analyticsPath = '/checkout/features/:feature/:site/:plan';
		analyticsProps = { feature: selectedFeature, plan, site: selectedSiteSlug };
	} else if ( selectedFeature && ! plan ) {
		analyticsPath = '/checkout/features/:feature/:site';
		analyticsProps = { feature: selectedFeature, site: selectedSiteSlug };
	} else if ( product && ! purchaseId ) {
		analyticsPath = '/checkout/:site/:product';
		analyticsProps = { product, site: selectedSiteSlug };
	} else if ( selectedSiteSlug ) {
		analyticsPath = '/checkout/:site';
		analyticsProps = { site: selectedSiteSlug };
	} else {
		analyticsPath = '/checkout/no-site';
	}
	return { analyticsPath, analyticsProps };
}

function getAllTopLevelTlds( domainNames ) {
	return Array.from( new Set( domainNames.map( getTopLevelOfTld ) ) ).sort();
}

function displayRenewalSuccessNotice( responseCart, purchases, translate, moment ) {
	const renewalItem = getRenewalItems( responseCart )[ 0 ];
	// group all purchases into an array
	const purchasedProducts = Object.values( purchases ?? {} ).reduce(
		( result, value ) => result.concat( value ),
		[]
	);
	// and take the first product which matches the product id of the renewalItem
	const product = purchasedProducts.find( ( item ) => {
		return String( item.product_id ) === String( renewalItem.product_id );
	} );

	if ( ! product ) {
		debug( 'no product found for renewal notice matching', renewalItem, 'in', purchasedProducts );
		return;
	}

	if ( product.will_auto_renew ) {
		debug( 'showing notice for product that will auto-renew' );
		notices.success(
			translate(
				'%(productName)s has been renewed and will now auto renew in the future. ' +
					'{{a}}Learn more{{/a}}',
				{
					args: {
						productName: renewalItem.product_name,
					},
					components: {
						a: <a href={ AUTO_RENEWAL } target="_blank" rel="noopener noreferrer" />,
					},
				}
			),
			{ persistent: true }
		);
		return;
	}

	debug( 'showing notice for product that will not auto-renew' );
	notices.success(
		translate(
			'Success! You renewed %(productName)s for %(duration)s, until %(date)s. ' +
				'We sent your receipt to %(email)s.',
			{
				args: {
					productName: renewalItem.product_name,
					duration: moment.duration( { days: renewalItem.bill_period } ).humanize(),
					date: moment( product.expiry ).format( 'LL' ),
					email: product.user_email,
				},
			}
		),
		{ persistent: true }
	);
}<|MERGE_RESOLUTION|>--- conflicted
+++ resolved
@@ -562,11 +562,7 @@
 						isCartPendingUpdate={ isCartPendingUpdate }
 						CheckoutTerms={ CheckoutTerms }
 						showErrorMessageBriefly={ showErrorMessageBriefly }
-<<<<<<< HEAD
-						isWhiteGloveOffer={ isWhiteGloveOffer }
 						isLoggedOutCart={ isLoggedOutCart }
-=======
->>>>>>> b81f3887
 					/>
 				</CheckoutProvider>
 			</CartProvider>
