/**
 * External dependencies
 */
import page from 'page';
import wp from 'lib/wp';
import React, { useEffect, useState, useCallback, useMemo, useRef } from 'react';
import { useTranslate } from 'i18n-calypso';
import PropTypes from 'prop-types';
import debugFactory from 'debug';
import { useSelector, useDispatch, useStore } from 'react-redux';
import {
	WPCheckout,
	useWpcomStore,
	useShoppingCart,
	FormFieldAnnotation,
	areDomainsInLineItems,
	emptyManagedContactDetails,
	applyContactDetailsRequiredMask,
	domainRequiredContactDetails,
	taxRequiredContactDetails,
} from 'my-sites/checkout/composite-checkout/wpcom';
import { CheckoutProvider, defaultRegistry } from '@automattic/composite-checkout';

/**
 * Internal dependencies
 */
import { getProductsList, isProductsListFetching } from 'state/products-list/selectors';
import {
	useStoredCards,
	useIsApplePayAvailable,
	filterAppropriatePaymentMethods,
} from './payment-method-helpers';
import usePrepareProductsForCart, {
	useFetchProductsIfNotLoaded,
} from './use-prepare-product-for-cart';
import notices from 'notices';
import { isJetpackSite } from 'state/sites/selectors';
import isAtomicSite from 'state/selectors/is-site-automated-transfer';
import getContactDetailsCache from 'state/selectors/get-contact-details-cache';
import {
	requestContactDetailsCache,
	updateContactDetailsCache,
} from 'state/domains/management/actions';
import { FormCountrySelect } from 'components/forms/form-country-select';
import RegistrantExtraInfoForm from 'components/domains/registrant-extra-info';
import getCountries from 'state/selectors/get-countries';
import { getCurrentUserCountryCode } from 'state/current-user/selectors';
import { fetchPaymentCountries } from 'state/countries/actions';
import { StateSelect } from 'my-sites/domains/components/form';
import ManagedContactDetailsFormFields from 'components/domains/contact-details-form-fields/managed-contact-details-form-fields';
import { getPlan } from 'lib/plans';
import { getTopLevelOfTld } from 'lib/domains';
import PageViewTracker from 'lib/analytics/page-view-tracker';
import { useStripe } from 'lib/stripe';
import CheckoutTerms from '../checkout/checkout-terms.jsx';
import useShowStripeLoadingErrors from './use-show-stripe-loading-errors';
import useCreatePaymentMethods from './use-create-payment-methods';
import {
	applePayProcessor,
	freePurchaseProcessor,
	stripeCardProcessor,
	fullCreditsProcessor,
	existingCardProcessor,
	payPalProcessor,
	genericRedirectProcessor,
} from './payment-method-processors';
import { useGetThankYouUrl } from './use-get-thank-you-url';
import createAnalyticsEventHandler from './record-analytics';
import { fillInSingleCartItemAttributes } from 'lib/cart-values';
import {
	hasGoogleApps,
	hasDomainRegistration,
	hasTransferProduct,
	hasRenewalItem,
	getRenewalItems,
	hasPlan,
} from 'lib/cart-values/cart-items';
import QueryContactDetailsCache from 'components/data/query-contact-details-cache';
import QueryStoredCards from 'components/data/query-stored-cards';
import QuerySitePlans from 'components/data/query-site-plans';
import QueryPlans from 'components/data/query-plans';
import QueryProducts from 'components/data/query-products-list';
import { clearPurchases } from 'state/purchases/actions';
import { fetchReceiptCompleted } from 'state/receipts/actions';
import { requestSite } from 'state/sites/actions';
import { fetchSitesAndUser } from 'lib/signup/step-actions/fetch-sites-and-user';
import { getDomainNameFromReceiptOrCart } from 'lib/domains/cart-utils';
import { AUTO_RENEWAL } from 'lib/url/support';
import { useLocalizedMoment } from 'components/localized-moment';
import isDomainOnlySite from 'state/selectors/is-domain-only-site';
import { retrieveSignupDestination, clearSignupDestinationCookie } from 'signup/utils';
import { useWpcomProductVariants } from './wpcom/hooks/product-variants';
import { CartProvider } from './cart-provider';

const debug = debugFactory( 'calypso:composite-checkout:composite-checkout' );

const { select, dispatch, registerStore } = defaultRegistry;

const wpcom = wp.undocumented();

// Aliasing wpcom functions explicitly bound to wpcom is required here;
// otherwise we get `this is not defined` errors.
const wpcomGetCart = ( ...args ) => wpcom.getCart( ...args );
const wpcomSetCart = ( ...args ) => wpcom.setCart( ...args );
const wpcomGetStoredCards = ( ...args ) => wpcom.getStoredCards( ...args );

export default function CompositeCheckout( {
	siteSlug,
	siteId,
	product,
	getCart,
	setCart,
	getStoredCards,
	allowedPaymentMethods,
	onlyLoadPaymentMethods,
	overrideCountryList,
	redirectTo,
	feature,
	plan,
	purchaseId,
	cart,
	couponCode: couponCodeFromUrl,
	isComingFromUpsell,
	infoMessage,
} ) {
	const translate = useTranslate();
	const isJetpackNotAtomic = useSelector(
		( state ) => isJetpackSite( state, siteId ) && ! isAtomicSite( state, siteId )
	);
	const { stripe, stripeConfiguration, isStripeLoading, stripeLoadingError } = useStripe();
	const isLoadingCartSynchronizer =
		cart && ( ! cart.hasLoadedFromServer || cart.hasPendingServerUpdates );
	const hideNudge = isComingFromUpsell;
	const reduxDispatch = useDispatch();
	const recordEvent = useCallback( createAnalyticsEventHandler( reduxDispatch ), [] );

	const showErrorMessage = useCallback(
		( error ) => {
			debug( 'error', error );
			const message = error && error.toString ? error.toString() : error;
			notices.error( message || translate( 'An error occurred during your purchase.' ) );
		},
		[ translate ]
	);

	const showErrorMessageBriefly = useCallback(
		( error ) => {
			debug( 'error', error );
			const message = error && error.toString ? error.toString() : error;
			notices.error( message || translate( 'An error occurred during your purchase.' ), {
				duration: 5000,
			} );
		},
		[ translate ]
	);

	const showInfoMessage = useCallback( ( message ) => {
		debug( 'info', message );
		notices.info( message );
	}, [] );

	const showSuccessMessage = useCallback( ( message ) => {
		debug( 'success', message );
		notices.success( message );
	}, [] );

	const showAddCouponSuccessMessage = ( couponCode ) => {
		showSuccessMessage(
			translate( "The '%(couponCode)s' coupon was successfully applied to your shopping cart.", {
				args: { couponCode },
			} )
		);
	};

	useShowStripeLoadingErrors( showErrorMessage, stripeLoadingError );

	const countriesList = useCountryList( overrideCountryList || [] );

	const { productsForCart, canInitializeCart } = usePrepareProductsForCart( {
		siteId,
		product,
		purchaseId,
		isJetpackNotAtomic,
	} );

	useFetchProductsIfNotLoaded();
	const isFetchingProducts = useSelector( ( state ) => isProductsListFetching( state ) );

	const {
		items,
		tax,
		couponItem,
		total,
		credits,
		removeItem,
		submitCoupon,
		removeCoupon,
		updateLocation,
		couponStatus,
		changeItemVariant,
		errors,
		subtotal,
		isLoading: isLoadingCart,
		isPendingUpdate: isCartPendingUpdate,
		allowedPaymentMethods: serverAllowedPaymentMethods,
		variantSelectOverride,
		responseCart,
		addItem,
	} = useShoppingCart(
		siteSlug,
		canInitializeCart && ! isLoadingCartSynchronizer && ! isFetchingProducts,
		productsForCart,
		couponCodeFromUrl,
		setCart || wpcomSetCart,
		getCart || wpcomGetCart,
		showAddCouponSuccessMessage,
		recordEvent
	);

	const getThankYouUrl = useGetThankYouUrl( {
		siteSlug,
		redirectTo,
		purchaseId,
		feature,
		cart: responseCart,
		isJetpackNotAtomic,
		product,
		siteId,
		hideNudge,
		recordEvent,
	} );

	const moment = useLocalizedMoment();
	const isDomainOnly = useSelector( ( state ) => isDomainOnlySite( state, siteId ) );
	const reduxStore = useStore();

	const onPaymentComplete = useCallback(
		( { paymentMethodId } ) => {
			debug( 'payment completed successfully' );
			const url = getThankYouUrl();
			recordEvent( {
				type: 'PAYMENT_COMPLETE',
				payload: { url, couponItem, paymentMethodId, total, responseCart },
			} );

			const transactionResult = select( 'wpcom' ).getTransactionResult();
			const receiptId = transactionResult?.receipt_id;
			debug( 'transactionResult was', transactionResult );

			reduxDispatch( clearPurchases() );

			// Removes the destination cookie only if redirecting to the signup destination.
			// (e.g. if the destination is an upsell nudge, it does not remove the cookie).
			const destinationFromCookie = retrieveSignupDestination();
			if ( url.includes( destinationFromCookie ) ) {
				debug( 'clearing redirect url cookie' );
				clearSignupDestinationCookie();
			}

			if ( hasRenewalItem( responseCart ) && transactionResult?.purchases ) {
				debug( 'purchase had a renewal' );
				displayRenewalSuccessNotice( responseCart, transactionResult.purchases, translate, moment );
			}

			if ( receiptId && transactionResult?.purchases && transactionResult?.failed_purchases ) {
				debug( 'fetching receipt' );
				reduxDispatch( fetchReceiptCompleted( receiptId, transactionResult ) );
			}

			if ( siteId ) {
				reduxDispatch( requestSite( siteId ) );
			}

			if (
				( responseCart.create_new_blog &&
					Object.keys( transactionResult?.purchases ?? {} ).length > 0 &&
					Object.keys( transactionResult?.failed_purchases ?? {} ).length === 0 ) ||
				( isDomainOnly && hasPlan( responseCart ) && ! siteId )
			) {
				notices.info( translate( 'Almost done…' ) );

				const domainName = getDomainNameFromReceiptOrCart( transactionResult, responseCart );

				if ( domainName ) {
					debug( 'purchase needs to fetch before redirect', domainName );
					fetchSitesAndUser(
						domainName,
						() => {
							page.redirect( url );
						},
						reduxStore
					);

					return;
				}
			}

			debug( 'just redirecting to', url );
			page.redirect( url );
		},
		[
			reduxStore,
			isDomainOnly,
			moment,
			reduxDispatch,
			siteId,
			recordEvent,
			translate,
			getThankYouUrl,
			total,
			couponItem,
			responseCart,
		]
	);

	useWpcomStore(
		registerStore,
		recordEvent,
		applyContactDetailsRequiredMask(
			emptyManagedContactDetails,
			areDomainsInLineItems( items ) ? domainRequiredContactDetails : taxRequiredContactDetails
		),
		updateContactDetailsCache
	);

	useDetectedCountryCode();
	useCachedDomainContactDetails();

	useDisplayErrors( errors, showErrorMessage );

	const isFullCredits = credits?.amount.value > 0 && credits?.amount.value >= subtotal.amount.value;
	const itemsForCheckout = ( items.length
		? [ ...items, tax, couponItem, ...( isFullCredits ? [] : [ credits ] ) ]
		: []
	).filter( Boolean );
	debug( 'items for checkout', itemsForCheckout );

	useRedirectIfCartEmpty( items, `/plans/${ siteSlug || '' }`, isLoadingCart );

	const { storedCards, isLoading: isLoadingStoredCards } = useStoredCards(
		getStoredCards || wpcomGetStoredCards,
		recordEvent
	);
	const {
		canMakePayment: isApplePayAvailable,
		isLoading: isApplePayLoading,
	} = useIsApplePayAvailable( stripe, stripeConfiguration, !! stripeLoadingError, items );

	const paymentMethodObjects = useCreatePaymentMethods( {
		onlyLoadPaymentMethods,
		isStripeLoading,
		stripeLoadingError,
		stripeConfiguration,
		stripe,
		credits,
		isApplePayAvailable,
		isApplePayLoading,
		storedCards,
		siteSlug,
	} );

	// Once we pass paymentMethods into CompositeCheckout, we should try to avoid
	// changing them because it can cause awkward UX. Here we try to wait for
	// them to be all finished loading before we pass them along.
	const arePaymentMethodsLoading =
		items.length < 1 ||
		isLoadingCart ||
		isLoadingStoredCards ||
		( onlyLoadPaymentMethods
			? onlyLoadPaymentMethods.includes( 'apple-pay' ) && isApplePayLoading
			: isApplePayLoading );

	const paymentMethods = arePaymentMethodsLoading
		? []
		: filterAppropriatePaymentMethods( {
				paymentMethodObjects,
				total,
				credits,
				subtotal,
				allowedPaymentMethods,
				serverAllowedPaymentMethods,
		  } );

	const renderDomainContactFields = (
		domainNames,
		contactDetails,
		contactDetailsErrors,
		updateDomainContactFields,
		shouldShowContactDetailsValidationErrors,
		isDisabled
	) => {
		const needsOnlyGoogleAppsDetails =
			hasGoogleApps( responseCart ) &&
			! hasDomainRegistration( responseCart ) &&
			! hasTransferProduct( responseCart );
		const getIsFieldDisabled = () => isDisabled;
		const tlds = getAllTopLevelTlds( domainNames );

		return (
			<React.Fragment>
				<ManagedContactDetailsFormFields
					needsOnlyGoogleAppsDetails={ needsOnlyGoogleAppsDetails }
					contactDetails={ contactDetails }
					contactDetailsErrors={
						shouldShowContactDetailsValidationErrors ? contactDetailsErrors : {}
					}
					onContactDetailsChange={ updateDomainContactFields }
					getIsFieldDisabled={ getIsFieldDisabled }
				/>
				{ tlds.includes( 'ca' ) && (
					<RegistrantExtraInfoForm
						contactDetails={ contactDetails }
						ccTldDetails={ contactDetails?.extra?.ca ?? {} }
						onContactDetailsChange={ updateDomainContactFields }
						contactDetailsValidationErrors={
							shouldShowContactDetailsValidationErrors ? contactDetailsErrors : {}
						}
						tld={ 'ca' }
						getDomainNames={ () => domainNames }
						translate={ translate }
						isManaged={ true }
					/>
				) }
				{ tlds.includes( 'uk' ) && (
					<RegistrantExtraInfoForm
						contactDetails={ contactDetails }
						ccTldDetails={ contactDetails?.extra?.uk ?? {} }
						onContactDetailsChange={ updateDomainContactFields }
						contactDetailsValidationErrors={
							shouldShowContactDetailsValidationErrors ? contactDetailsErrors : {}
						}
						tld={ 'uk' }
						getDomainNames={ () => domainNames }
						translate={ translate }
						isManaged={ true }
					/>
				) }
				{ tlds.includes( 'fr' ) && (
					<RegistrantExtraInfoForm
						contactDetails={ contactDetails }
						ccTldDetails={ contactDetails?.extra?.fr ?? {} }
						onContactDetailsChange={ updateDomainContactFields }
						contactDetailsValidationErrors={
							shouldShowContactDetailsValidationErrors ? contactDetailsErrors : {}
						}
						tld={ 'fr' }
						getDomainNames={ () => domainNames }
						translate={ translate }
						isManaged={ true }
					/>
				) }
			</React.Fragment>
		);
	};

	const getItemVariants = useWpcomProductVariants( {
		siteId,
		productSlug: getPlanProductSlugs( items )[ 0 ],
	} );

	const { analyticsPath, analyticsProps } = getAnalyticsPath(
		purchaseId,
		product,
		siteSlug,
		feature,
		plan
	);

	const products = useSelector( ( state ) => getProductsList( state ) );

	// Often products are added using just the product_slug but missing the
	// product_id; this adds it.
	const addItemWithEssentialProperties = useCallback(
		( cartItem ) => addItem( fillInSingleCartItemAttributes( cartItem, products ) ),
		[ addItem, products ]
	);

	const paymentProcessors = useMemo(
		() => ( {
			'apple-pay': applePayProcessor,
			'free-purchase': freePurchaseProcessor,
			card: stripeCardProcessor,
			alipay: ( transactionData ) =>
				genericRedirectProcessor( 'alipay', transactionData, getThankYouUrl, siteSlug ),
			p24: ( transactionData ) =>
				genericRedirectProcessor( 'p24', transactionData, getThankYouUrl, siteSlug ),
			bancontact: ( transactionData ) =>
				genericRedirectProcessor( 'bancontact', transactionData, getThankYouUrl, siteSlug ),
			giropay: ( transactionData ) =>
				genericRedirectProcessor( 'giropay', transactionData, getThankYouUrl, siteSlug ),
			wechat: ( transactionData ) =>
				genericRedirectProcessor( 'wechat', transactionData, getThankYouUrl, siteSlug ),
			ideal: ( transactionData ) =>
				genericRedirectProcessor( 'ideal', transactionData, getThankYouUrl, siteSlug ),
			sofort: ( transactionData ) =>
				genericRedirectProcessor( 'sofort', transactionData, getThankYouUrl, siteSlug ),
			eps: ( transactionData ) =>
				genericRedirectProcessor( 'eps', transactionData, getThankYouUrl, siteSlug ),
			'full-credits': fullCreditsProcessor,
			'existing-card': existingCardProcessor,
			paypal: ( transactionData ) => payPalProcessor( transactionData, getThankYouUrl, couponItem ),
		} ),
		[ couponItem, getThankYouUrl, siteSlug ]
	);

	useRecordCheckoutLoaded(
		recordEvent,
		isLoadingCart,
		isApplePayAvailable,
		isApplePayLoading,
		responseCart,
		storedCards,
		isLoadingStoredCards,
		product
	);

	return (
		<React.Fragment>
			<QuerySitePlans siteId={ siteId } />
			<QueryPlans />
			<QueryProducts />
			<QueryContactDetailsCache />
			<QueryStoredCards />

			<PageViewTracker path={ analyticsPath } title="Checkout" properties={ analyticsProps } />
			<CartProvider cart={ responseCart }>
				<CheckoutProvider
					items={ itemsForCheckout }
					total={ total }
					onPaymentComplete={ onPaymentComplete }
					showErrorMessage={ showErrorMessage }
					showInfoMessage={ showInfoMessage }
					showSuccessMessage={ showSuccessMessage }
					onEvent={ recordEvent }
					paymentMethods={ paymentMethods }
					paymentProcessors={ paymentProcessors }
					registry={ defaultRegistry }
					isLoading={
						isLoadingCart || isLoadingStoredCards || paymentMethods.length < 1 || items.length < 1
					}
					isValidating={ isCartPendingUpdate }
				>
					<WPCheckout
						removeItem={ removeItem }
						updateLocation={ updateLocation }
						submitCoupon={ submitCoupon }
						removeCoupon={ removeCoupon }
						couponStatus={ couponStatus }
						changePlanLength={ changeItemVariant }
						siteId={ siteId }
						siteUrl={ siteSlug }
						CountrySelectMenu={ CountrySelectMenu }
						countriesList={ countriesList }
						StateSelect={ StateSelect }
						renderDomainContactFields={ renderDomainContactFields }
						variantSelectOverride={ variantSelectOverride }
						getItemVariants={ getItemVariants }
						responseCart={ responseCart }
						addItemToCart={ addItemWithEssentialProperties }
						subtotal={ subtotal }
						isCartPendingUpdate={ isCartPendingUpdate }
						CheckoutTerms={ CheckoutTerms }
						showErrorMessageBriefly={ showErrorMessageBriefly }
<<<<<<< HEAD
						isWhiteGloveOffer={ isWhiteGloveOffer }
						infoMessage={ infoMessage }
=======
>>>>>>> 85a0e451
					/>
				</CheckoutProvider>
			</CartProvider>
		</React.Fragment>
	);
}

CompositeCheckout.propTypes = {
	siteSlug: PropTypes.string,
	siteId: PropTypes.oneOfType( [ PropTypes.string, PropTypes.number ] ),
	product: PropTypes.string,
	getCart: PropTypes.func,
	setCart: PropTypes.func,
	getStoredCards: PropTypes.func,
	allowedPaymentMethods: PropTypes.array,
	redirectTo: PropTypes.string,
	feature: PropTypes.string,
	plan: PropTypes.string,
	cart: PropTypes.object,
	transaction: PropTypes.object,
};

function useDisplayErrors( errors, displayError ) {
	useEffect( () => {
		errors.filter( isNotCouponError ).map( ( error ) => displayError( error.message ) );
	}, [ errors, displayError ] );
}

function isNotCouponError( error ) {
	const couponErrorCodes = [
		'coupon-not-found',
		'coupon-already-used',
		'coupon-no-longer-valid',
		'coupon-expired',
		'coupon-unknown-error',
	];
	return ! couponErrorCodes.includes( error.code );
}

function useRedirectIfCartEmpty( items, redirectUrl, isLoading ) {
	const [ prevItemsLength, setPrevItemsLength ] = useState( 0 );

	useEffect( () => {
		setPrevItemsLength( items.length );
	}, [ items ] );

	useEffect( () => {
		if ( prevItemsLength > 0 && items.length === 0 ) {
			debug( 'cart has become empty; redirecting...' );
			page.redirect( redirectUrl );
			return;
		}
		if ( ! isLoading && items.length === 0 ) {
			debug( 'cart is empty and not still loading; redirecting...' );
			page.redirect( redirectUrl );
			return;
		}
	}, [ redirectUrl, items, prevItemsLength, isLoading ] );
}

function useCountryList( overrideCountryList ) {
	// Should we fetch the country list from global state?
	const shouldFetchList = overrideCountryList?.length <= 0;

	const [ countriesList, setCountriesList ] = useState( overrideCountryList );

	const reduxDispatch = useDispatch();
	const globalCountryList = useSelector( ( state ) => getCountries( state, 'payments' ) );

	// Has the global list been populated?
	const isListFetched = globalCountryList?.length > 0;

	useEffect( () => {
		if ( shouldFetchList ) {
			if ( isListFetched ) {
				setCountriesList( globalCountryList );
			} else {
				debug( 'countries list is empty; dispatching request for data' );
				reduxDispatch( fetchPaymentCountries() );
			}
		}
	}, [ shouldFetchList, isListFetched, globalCountryList, reduxDispatch ] );

	return countriesList;
}

function useRecordCheckoutLoaded(
	recordEvent,
	isLoadingCart,
	isApplePayAvailable,
	isApplePayLoading,
	responseCart,
	storedCards,
	isLoadingStoredCards,
	product
) {
	const hasRecordedCheckoutLoad = useRef( false );
	if (
		! isLoadingCart &&
		! isLoadingStoredCards &&
		! isApplePayLoading &&
		! hasRecordedCheckoutLoad.current
	) {
		debug( 'composite checkout has loaded' );
		recordEvent( {
			type: 'CHECKOUT_LOADED',
			payload: {
				saved_cards: storedCards.length,
				apple_pay_available: isApplePayAvailable,
				product_slug: product,
				is_renewal: hasRenewalItem( responseCart ),
			},
		} );
		hasRecordedCheckoutLoad.current = true;
	}
}

function CountrySelectMenu( {
	translate,
	onChange,
	isDisabled,
	isError,
	errorMessage,
	currentValue,
	countriesList,
} ) {
	const countrySelectorId = 'country-selector';
	const countrySelectorLabelId = 'country-selector-label';
	const countrySelectorDescriptionId = 'country-selector-description';

	return (
		<FormFieldAnnotation
			labelText={ translate( 'Country' ) }
			isError={ isError }
			isDisabled={ isDisabled }
			formFieldId={ countrySelectorId }
			labelId={ countrySelectorLabelId }
			descriptionId={ countrySelectorDescriptionId }
			errorDescription={ errorMessage }
		>
			<FormCountrySelect
				id={ countrySelectorId }
				countriesList={ [
					{ code: '', name: translate( 'Select Country' ) },
					{ code: null, name: '' },
					...countriesList,
				] }
				translate={ translate }
				onChange={ onChange }
				disabled={ isDisabled }
				value={ currentValue }
				aria-labelledby={ countrySelectorLabelId }
				aria-describedby={ countrySelectorDescriptionId }
			/>
		</FormFieldAnnotation>
	);
}

function useDetectedCountryCode() {
	const detectedCountryCode = useSelector( getCurrentUserCountryCode );
	const refHaveUsedDetectedCountryCode = useRef( false );

	useEffect( () => {
		// Dispatch exactly once
		if ( detectedCountryCode && ! refHaveUsedDetectedCountryCode.current ) {
			debug( 'using detected country code "' + detectedCountryCode + '"' );
			dispatch( 'wpcom' ).loadCountryCodeFromGeoIP( detectedCountryCode );
			refHaveUsedDetectedCountryCode.current = true;
		}
	}, [ detectedCountryCode ] );
}

function useCachedDomainContactDetails() {
	const reduxDispatch = useDispatch();
	const [ haveRequestedCachedDetails, setHaveRequestedCachedDetails ] = useState( false );

	useEffect( () => {
		// Dispatch exactly once
		if ( ! haveRequestedCachedDetails ) {
			debug( 'requesting cached domain contact details' );
			reduxDispatch( requestContactDetailsCache() );
			setHaveRequestedCachedDetails( true );
		}
	}, [ haveRequestedCachedDetails, reduxDispatch ] );

	const cachedContactDetails = useSelector( getContactDetailsCache );
	if ( cachedContactDetails ) {
		dispatch( 'wpcom' ).loadDomainContactDetailsFromCache( cachedContactDetails );
	}
}

function getPlanProductSlugs(
	items // : WPCOMCart
) /* : WPCOMCartItem[] */ {
	return items
		.filter( ( item ) => {
			return item.type !== 'tax' && getPlan( item.wpcom_meta.product_slug );
		} )
		.map( ( item ) => item.wpcom_meta.product_slug );
}

function getAnalyticsPath( purchaseId, product, selectedSiteSlug, selectedFeature, plan ) {
	debug( 'getAnalyticsPath', { purchaseId, product, selectedSiteSlug, selectedFeature, plan } );
	let analyticsPath = '';
	let analyticsProps = {};
	if ( purchaseId && product ) {
		analyticsPath = '/checkout/:product/renew/:purchase_id/:site';
		analyticsProps = { product, purchase_id: purchaseId, site: selectedSiteSlug };
	} else if ( selectedFeature && plan ) {
		analyticsPath = '/checkout/features/:feature/:site/:plan';
		analyticsProps = { feature: selectedFeature, plan, site: selectedSiteSlug };
	} else if ( selectedFeature && ! plan ) {
		analyticsPath = '/checkout/features/:feature/:site';
		analyticsProps = { feature: selectedFeature, site: selectedSiteSlug };
	} else if ( product && ! purchaseId ) {
		analyticsPath = '/checkout/:site/:product';
		analyticsProps = { product, site: selectedSiteSlug };
	} else if ( selectedSiteSlug ) {
		analyticsPath = '/checkout/:site';
		analyticsProps = { site: selectedSiteSlug };
	} else {
		analyticsPath = '/checkout/no-site';
	}
	return { analyticsPath, analyticsProps };
}

function getAllTopLevelTlds( domainNames ) {
	return Array.from( new Set( domainNames.map( getTopLevelOfTld ) ) ).sort();
}

function displayRenewalSuccessNotice( responseCart, purchases, translate, moment ) {
	const renewalItem = getRenewalItems( responseCart )[ 0 ];
	// group all purchases into an array
	const purchasedProducts = Object.values( purchases ?? {} ).reduce(
		( result, value ) => result.concat( value ),
		[]
	);
	// and take the first product which matches the product id of the renewalItem
	const product = purchasedProducts.find( ( item ) => {
		return String( item.product_id ) === String( renewalItem.product_id );
	} );

	if ( ! product ) {
		debug( 'no product found for renewal notice matching', renewalItem, 'in', purchasedProducts );
		return;
	}

	if ( product.will_auto_renew ) {
		debug( 'showing notice for product that will auto-renew' );
		notices.success(
			translate(
				'%(productName)s has been renewed and will now auto renew in the future. ' +
					'{{a}}Learn more{{/a}}',
				{
					args: {
						productName: renewalItem.product_name,
					},
					components: {
						a: <a href={ AUTO_RENEWAL } target="_blank" rel="noopener noreferrer" />,
					},
				}
			),
			{ persistent: true }
		);
		return;
	}

	debug( 'showing notice for product that will not auto-renew' );
	notices.success(
		translate(
			'Success! You renewed %(productName)s for %(duration)s, until %(date)s. ' +
				'We sent your receipt to %(email)s.',
			{
				args: {
					productName: renewalItem.product_name,
					duration: moment.duration( { days: renewalItem.bill_period } ).humanize(),
					date: moment( product.expiry ).format( 'LL' ),
					email: product.user_email,
				},
			}
		),
		{ persistent: true }
	);
}<|MERGE_RESOLUTION|>--- conflicted
+++ resolved
@@ -561,11 +561,7 @@
 						isCartPendingUpdate={ isCartPendingUpdate }
 						CheckoutTerms={ CheckoutTerms }
 						showErrorMessageBriefly={ showErrorMessageBriefly }
-<<<<<<< HEAD
-						isWhiteGloveOffer={ isWhiteGloveOffer }
 						infoMessage={ infoMessage }
-=======
->>>>>>> 85a0e451
 					/>
 				</CheckoutProvider>
 			</CartProvider>
