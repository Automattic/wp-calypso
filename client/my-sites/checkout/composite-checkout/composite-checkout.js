/**
 * External dependencies
 */
import page from 'page';
import wp from 'lib/wp';
import React, { useEffect, useState, useCallback, useMemo, useRef } from 'react';
import { useTranslate } from 'i18n-calypso';
import PropTypes from 'prop-types';
import debugFactory from 'debug';
import { useSelector, useDispatch, useStore } from 'react-redux';
import {
	WPCheckout,
	useWpcomStore,
	useShoppingCart,
	FormFieldAnnotation,
	areDomainsInLineItems,
	emptyManagedContactDetails,
	applyContactDetailsRequiredMask,
	domainRequiredContactDetails,
	taxRequiredContactDetails,
} from 'my-sites/checkout/composite-checkout/wpcom';
import { CheckoutProvider, defaultRegistry } from '@automattic/composite-checkout';

/**
 * Internal dependencies
 */
import { getProductsList, isProductsListFetching } from 'state/products-list/selectors';
import {
	useStoredCards,
	useIsApplePayAvailable,
	filterAppropriatePaymentMethods,
} from './payment-method-helpers';
import usePrepareProductsForCart, {
	useFetchProductsIfNotLoaded,
} from './use-prepare-product-for-cart';
import notices from 'notices';
import { isJetpackSite } from 'state/sites/selectors';
import isAtomicSite from 'state/selectors/is-site-automated-transfer';
import getContactDetailsCache from 'state/selectors/get-contact-details-cache';
import {
	requestContactDetailsCache,
	updateContactDetailsCache,
} from 'state/domains/management/actions';
import { FormCountrySelect } from 'components/forms/form-country-select';
import RegistrantExtraInfoForm from 'components/domains/registrant-extra-info';
import getCountries from 'state/selectors/get-countries';
import { getCurrentUserCountryCode } from 'state/current-user/selectors';
import { fetchPaymentCountries } from 'state/countries/actions';
import { StateSelect } from 'my-sites/domains/components/form';
import ManagedContactDetailsFormFields from 'components/domains/contact-details-form-fields/managed-contact-details-form-fields';
import { getPlan } from 'lib/plans';
import { getTopLevelOfTld } from 'lib/domains';
import PageViewTracker from 'lib/analytics/page-view-tracker';
import { useStripe } from 'lib/stripe';
import CheckoutTerms from '../checkout/checkout-terms.jsx';
import useShowStripeLoadingErrors from './use-show-stripe-loading-errors';
import useCreatePaymentMethods from './use-create-payment-methods';
import {
	applePayProcessor,
	freePurchaseProcessor,
	stripeCardProcessor,
	fullCreditsProcessor,
	existingCardProcessor,
	payPalProcessor,
	genericRedirectProcessor,
} from './payment-method-processors';
import { useGetThankYouUrl } from './use-get-thank-you-url';
import createAnalyticsEventHandler from './record-analytics';
import { fillInSingleCartItemAttributes } from 'lib/cart-values';
import {
	hasGoogleApps,
	hasDomainRegistration,
	hasTransferProduct,
	hasRenewalItem,
	getRenewalItems,
	hasPlan,
} from 'lib/cart-values/cart-items';
import QueryContactDetailsCache from 'components/data/query-contact-details-cache';
import QuerySitePlans from 'components/data/query-site-plans';
import QueryPlans from 'components/data/query-plans';
import QueryProducts from 'components/data/query-products-list';
import { clearPurchases } from 'state/purchases/actions';
import { fetchReceiptCompleted } from 'state/receipts/actions';
import { requestSite } from 'state/sites/actions';
import { fetchSitesAndUser } from 'lib/signup/step-actions/fetch-sites-and-user';
import { getDomainNameFromReceiptOrCart } from 'lib/domains/cart-utils';
import { AUTO_RENEWAL } from 'lib/url/support';
import { useLocalizedMoment } from 'components/localized-moment';
import isDomainOnlySite from 'state/selectors/is-domain-only-site';
import { retrieveSignupDestination, clearSignupDestinationCookie } from 'signup/utils';
import { useWpcomProductVariants } from './wpcom/hooks/product-variants';
import { CartProvider } from './cart-provider';

const debug = debugFactory( 'calypso:composite-checkout:composite-checkout' );

const { select, dispatch, registerStore } = defaultRegistry;

const wpcom = wp.undocumented();

// Aliasing wpcom functions explicitly bound to wpcom is required here;
// otherwise we get `this is not defined` errors.
const wpcomGetCart = ( ...args ) => wpcom.getCart( ...args );
const wpcomSetCart = ( ...args ) => wpcom.setCart( ...args );
const wpcomGetStoredCards = ( ...args ) => wpcom.getStoredCards( ...args );

export default function CompositeCheckout( {
	siteSlug,
	siteId,
	product,
	getCart,
	setCart,
	getStoredCards,
	allowedPaymentMethods,
	onlyLoadPaymentMethods,
	overrideCountryList,
	redirectTo,
	feature,
	plan,
	purchaseId,
	cart,
	couponCode: couponCodeFromUrl,
	isComingFromUpsell,
	isLoggedOutCart,
	infoMessage,
} ) {
	const translate = useTranslate();
	const isJetpackNotAtomic = useSelector(
		( state ) => isJetpackSite( state, siteId ) && ! isAtomicSite( state, siteId )
	);
	const { stripe, stripeConfiguration, isStripeLoading, stripeLoadingError } = useStripe();
	const isLoadingCartSynchronizer =
		cart && ( ! cart.hasLoadedFromServer || cart.hasPendingServerUpdates );
	const hideNudge = isComingFromUpsell;
	const reduxDispatch = useDispatch();
	const recordEvent = useCallback( createAnalyticsEventHandler( reduxDispatch ), [
		reduxDispatch,
	] );

	const showErrorMessage = useCallback(
		( error ) => {
			debug( 'error', error );
			const message = error && error.toString ? error.toString() : error;
			notices.error( message || translate( 'An error occurred during your purchase.' ) );
		},
		[ translate ]
	);

	const showErrorMessageBriefly = useCallback(
		( error ) => {
			debug( 'error', error );
			const message = error && error.toString ? error.toString() : error;
			notices.error( message || translate( 'An error occurred during your purchase.' ), {
				duration: 5000,
			} );
		},
		[ translate ]
	);

	const showInfoMessage = useCallback( ( message ) => {
		debug( 'info', message );
		notices.info( message );
	}, [] );

	const showSuccessMessage = useCallback( ( message ) => {
		debug( 'success', message );
		notices.success( message );
	}, [] );

	const showAddCouponSuccessMessage = ( couponCode ) => {
		showSuccessMessage(
			translate( "The '%(couponCode)s' coupon was successfully applied to your shopping cart.", {
				args: { couponCode },
			} )
		);
	};

	useShowStripeLoadingErrors( showErrorMessage, stripeLoadingError );

	const countriesList = useCountryList( overrideCountryList || [] );

	const { productsForCart, canInitializeCart } = usePrepareProductsForCart( {
		siteId,
		product,
		purchaseId,
		isJetpackNotAtomic,
	} );

	useFetchProductsIfNotLoaded();
	const isFetchingProducts = useSelector( ( state ) => isProductsListFetching( state ) );

	const {
		items,
		tax,
		couponItem,
		total,
		credits,
		removeItem,
		submitCoupon,
		removeCoupon,
		updateLocation,
		couponStatus,
		changeItemVariant,
		errors,
		subtotal,
		isLoading: isLoadingCart,
		isPendingUpdate: isCartPendingUpdate,
		allowedPaymentMethods: serverAllowedPaymentMethods,
		variantSelectOverride,
		responseCart,
		loadingError,
		addItem,
	} = useShoppingCart(
		isLoggedOutCart ? siteSlug : siteId,
		canInitializeCart && ! isLoadingCartSynchronizer && ! isFetchingProducts,
		productsForCart,
		couponCodeFromUrl,
		setCart || wpcomSetCart,
		getCart || wpcomGetCart,
		showAddCouponSuccessMessage,
		recordEvent
	);

	const getThankYouUrl = useGetThankYouUrl( {
		siteSlug,
		redirectTo,
		purchaseId,
		feature,
		cart: responseCart,
		isJetpackNotAtomic,
		product,
		siteId,
		hideNudge,
		recordEvent,
		isLoggedOutCart,
	} );

	const moment = useLocalizedMoment();
	const isDomainOnly = useSelector( ( state ) => isDomainOnlySite( state, siteId ) );
	const reduxStore = useStore();

	const onPaymentComplete = useCallback(
		( { paymentMethodId } ) => {
			debug( 'payment completed successfully' );
			const url = getThankYouUrl();
			recordEvent( {
				type: 'PAYMENT_COMPLETE',
				payload: { url, couponItem, paymentMethodId, total, responseCart },
			} );

			const transactionResult = select( 'wpcom' ).getTransactionResult();
			const receiptId = transactionResult?.receipt_id;
			debug( 'transactionResult was', transactionResult );

			reduxDispatch( clearPurchases() );

			// Removes the destination cookie only if redirecting to the signup destination.
			// (e.g. if the destination is an upsell nudge, it does not remove the cookie).
			const destinationFromCookie = retrieveSignupDestination();
			if ( url.includes( destinationFromCookie ) ) {
				debug( 'clearing redirect url cookie' );
				clearSignupDestinationCookie();
			}

			if ( hasRenewalItem( responseCart ) && transactionResult?.purchases ) {
				debug( 'purchase had a renewal' );
				displayRenewalSuccessNotice( responseCart, transactionResult.purchases, translate, moment );
			}

			if ( receiptId && transactionResult?.purchases && transactionResult?.failed_purchases ) {
				debug( 'fetching receipt' );
				reduxDispatch( fetchReceiptCompleted( receiptId, transactionResult ) );
			}

			if ( siteId ) {
				reduxDispatch( requestSite( siteId ) );
			}

			if (
				( responseCart.create_new_blog &&
					Object.keys( transactionResult?.purchases ?? {} ).length > 0 &&
					Object.keys( transactionResult?.failed_purchases ?? {} ).length === 0 ) ||
				( isDomainOnly && hasPlan( responseCart ) && ! siteId )
			) {
				notices.info( translate( 'Almost done…' ) );

				const domainName = getDomainNameFromReceiptOrCart( transactionResult, responseCart );

				if ( domainName ) {
					debug( 'purchase needs to fetch before redirect', domainName );
					fetchSitesAndUser(
						domainName,
						() => {
							page.redirect( url );
						},
						reduxStore
					);

					return;
				}
			}

			debug( 'just redirecting to', url );

			if ( isLoggedOutCart ) {
				window.localStorage.removeItem( 'shoppingCart' );
				window.localStorage.removeItem( 'siteParams' );
				window.location = url;
				return;
			}

			page.redirect( url );
		},
		[
			reduxStore,
			isDomainOnly,
			moment,
			reduxDispatch,
			siteId,
			recordEvent,
			translate,
			getThankYouUrl,
			total,
			couponItem,
			responseCart,
		]
	);

	useWpcomStore(
		registerStore,
		recordEvent,
		applyContactDetailsRequiredMask(
			emptyManagedContactDetails,
			areDomainsInLineItems( items ) ? domainRequiredContactDetails : taxRequiredContactDetails
		),
		updateContactDetailsCache
	);

	useDetectedCountryCode();
	useCachedDomainContactDetails();

	useDisplayErrors( [ ...errors, loadingError ].filter( Boolean ), showErrorMessage );

	const isFullCredits = credits?.amount.value > 0 && credits?.amount.value >= subtotal.amount.value;
	const itemsForCheckout = ( items.length
		? [ ...items, tax, couponItem, ...( isFullCredits ? [] : [ credits ] ) ]
		: []
	).filter( Boolean );
	debug( 'items for checkout', itemsForCheckout );

<<<<<<< HEAD
	let cartEmptyRedirectUrl = `/plans/${ siteSlug || '' }`;

	if ( isLoggedOutCart ) {
		const siteSlugLoggedOutCart = select( 'wpcom' )?.getSiteSlug();
		cartEmptyRedirectUrl = siteSlugLoggedOutCart ? `/plans/${ siteSlugLoggedOutCart }` : '/start';
	}

	useRedirectIfCartEmpty( items, cartEmptyRedirectUrl, isLoadingCart, isLoggedOutCart );
=======
	useRedirectIfCartEmpty(
		items,
		`/plans/${ siteSlug || '' }`,
		isLoadingCart,
		[ ...errors, loadingError ].filter( Boolean )
	);
>>>>>>> c18bd581

	const { storedCards, isLoading: isLoadingStoredCards } = useStoredCards(
		getStoredCards || wpcomGetStoredCards,
		recordEvent,
		isLoggedOutCart
	);

	const {
		canMakePayment: isApplePayAvailable,
		isLoading: isApplePayLoading,
	} = useIsApplePayAvailable( stripe, stripeConfiguration, !! stripeLoadingError, items );

	const paymentMethodObjects = useCreatePaymentMethods( {
		onlyLoadPaymentMethods,
		isStripeLoading,
		stripeLoadingError,
		stripeConfiguration,
		stripe,
		credits,
		isApplePayAvailable,
		isApplePayLoading,
		storedCards,
		siteSlug,
	} );

	// Once we pass paymentMethods into CompositeCheckout, we should try to avoid
	// changing them because it can cause awkward UX. Here we try to wait for
	// them to be all finished loading before we pass them along.
	const arePaymentMethodsLoading =
		items.length < 1 ||
		isLoadingCart ||
		isLoadingStoredCards ||
		( onlyLoadPaymentMethods
			? onlyLoadPaymentMethods.includes( 'apple-pay' ) && isApplePayLoading
			: isApplePayLoading );

	const paymentMethods = arePaymentMethodsLoading
		? []
		: filterAppropriatePaymentMethods( {
				paymentMethodObjects,
				total,
				credits,
				subtotal,
				allowedPaymentMethods,
				serverAllowedPaymentMethods,
		  } );

	const renderDomainContactFields = (
		domainNames,
		contactDetails,
		contactDetailsErrors,
		updateDomainContactFields,
		shouldShowContactDetailsValidationErrors,
		isDisabled
	) => {
		const needsOnlyGoogleAppsDetails =
			hasGoogleApps( responseCart ) &&
			! hasDomainRegistration( responseCart ) &&
			! hasTransferProduct( responseCart );
		const getIsFieldDisabled = () => isDisabled;
		const tlds = getAllTopLevelTlds( domainNames );

		return (
			<React.Fragment>
				<ManagedContactDetailsFormFields
					needsOnlyGoogleAppsDetails={ needsOnlyGoogleAppsDetails }
					contactDetails={ contactDetails }
					contactDetailsErrors={
						shouldShowContactDetailsValidationErrors ? contactDetailsErrors : {}
					}
					onContactDetailsChange={ updateDomainContactFields }
					getIsFieldDisabled={ getIsFieldDisabled }
					isLoggedOutCart={ isLoggedOutCart }
				/>
				{ tlds.includes( 'ca' ) && (
					<RegistrantExtraInfoForm
						contactDetails={ contactDetails }
						ccTldDetails={ contactDetails?.extra?.ca ?? {} }
						onContactDetailsChange={ updateDomainContactFields }
						contactDetailsValidationErrors={
							shouldShowContactDetailsValidationErrors ? contactDetailsErrors : {}
						}
						tld={ 'ca' }
						getDomainNames={ () => domainNames }
						translate={ translate }
						isManaged={ true }
					/>
				) }
				{ tlds.includes( 'uk' ) && (
					<RegistrantExtraInfoForm
						contactDetails={ contactDetails }
						ccTldDetails={ contactDetails?.extra?.uk ?? {} }
						onContactDetailsChange={ updateDomainContactFields }
						contactDetailsValidationErrors={
							shouldShowContactDetailsValidationErrors ? contactDetailsErrors : {}
						}
						tld={ 'uk' }
						getDomainNames={ () => domainNames }
						translate={ translate }
						isManaged={ true }
					/>
				) }
				{ tlds.includes( 'fr' ) && (
					<RegistrantExtraInfoForm
						contactDetails={ contactDetails }
						ccTldDetails={ contactDetails?.extra?.fr ?? {} }
						onContactDetailsChange={ updateDomainContactFields }
						contactDetailsValidationErrors={
							shouldShowContactDetailsValidationErrors ? contactDetailsErrors : {}
						}
						tld={ 'fr' }
						getDomainNames={ () => domainNames }
						translate={ translate }
						isManaged={ true }
					/>
				) }
			</React.Fragment>
		);
	};

	const getItemVariants = useWpcomProductVariants( {
		siteId,
		productSlug: getPlanProductSlugs( items )[ 0 ],
	} );

	const { analyticsPath, analyticsProps } = getAnalyticsPath(
		purchaseId,
		product,
		siteSlug,
		feature,
		plan
	);

	const products = useSelector( ( state ) => getProductsList( state ) );

	// Often products are added using just the product_slug but missing the
	// product_id; this adds it.
	const addItemWithEssentialProperties = useCallback(
		( cartItem ) => addItem( fillInSingleCartItemAttributes( cartItem, products ) ),
		[ addItem, products ]
	);

	const paymentProcessors = useMemo(
		() => ( {
			'apple-pay': applePayProcessor,
			'free-purchase': freePurchaseProcessor,
			card: ( transactionData ) => stripeCardProcessor( transactionData, isLoggedOutCart ),
			alipay: ( transactionData ) =>
				genericRedirectProcessor( 'alipay', transactionData, getThankYouUrl, siteSlug ),
			p24: ( transactionData ) =>
				genericRedirectProcessor( 'p24', transactionData, getThankYouUrl, siteSlug ),
			bancontact: ( transactionData ) =>
				genericRedirectProcessor( 'bancontact', transactionData, getThankYouUrl, siteSlug ),
			giropay: ( transactionData ) =>
				genericRedirectProcessor( 'giropay', transactionData, getThankYouUrl, siteSlug ),
			wechat: ( transactionData ) =>
				genericRedirectProcessor( 'wechat', transactionData, getThankYouUrl, siteSlug ),
			ideal: ( transactionData ) =>
				genericRedirectProcessor( 'ideal', transactionData, getThankYouUrl, siteSlug ),
			sofort: ( transactionData ) =>
				genericRedirectProcessor( 'sofort', transactionData, getThankYouUrl, siteSlug ),
			eps: ( transactionData ) =>
				genericRedirectProcessor( 'eps', transactionData, getThankYouUrl, siteSlug ),
			'full-credits': fullCreditsProcessor,
			'existing-card': existingCardProcessor,
			paypal: ( transactionData ) =>
				payPalProcessor( transactionData, getThankYouUrl, couponItem, isLoggedOutCart ),
		} ),
		[ couponItem, getThankYouUrl, siteSlug ]
	);

	useRecordCheckoutLoaded(
		recordEvent,
		isLoadingCart,
		isApplePayAvailable,
		isApplePayLoading,
		responseCart,
		storedCards,
		isLoadingStoredCards,
		product
	);

	return (
		<React.Fragment>
			<QuerySitePlans siteId={ siteId } />
			<QueryPlans />
			<QueryProducts />
			<QueryContactDetailsCache />
			<PageViewTracker path={ analyticsPath } title="Checkout" properties={ analyticsProps } />
			<CartProvider cart={ responseCart }>
				<CheckoutProvider
					items={ itemsForCheckout }
					total={ total }
					onPaymentComplete={ onPaymentComplete }
					showErrorMessage={ showErrorMessage }
					showInfoMessage={ showInfoMessage }
					showSuccessMessage={ showSuccessMessage }
					onEvent={ recordEvent }
					paymentMethods={ paymentMethods }
					paymentProcessors={ paymentProcessors }
					registry={ defaultRegistry }
					isLoading={
						isLoadingCart || isLoadingStoredCards || paymentMethods.length < 1 || items.length < 1
					}
					isValidating={ isCartPendingUpdate }
				>
					<WPCheckout
						removeItem={ removeItem }
						updateLocation={ updateLocation }
						submitCoupon={ submitCoupon }
						removeCoupon={ removeCoupon }
						couponStatus={ couponStatus }
						changePlanLength={ changeItemVariant }
						siteId={ siteId }
						siteUrl={ siteSlug }
						CountrySelectMenu={ CountrySelectMenu }
						countriesList={ countriesList }
						StateSelect={ StateSelect }
						renderDomainContactFields={ renderDomainContactFields }
						variantSelectOverride={ variantSelectOverride }
						getItemVariants={ getItemVariants }
						responseCart={ responseCart }
						addItemToCart={ addItemWithEssentialProperties }
						subtotal={ subtotal }
						isCartPendingUpdate={ isCartPendingUpdate }
						CheckoutTerms={ CheckoutTerms }
						showErrorMessageBriefly={ showErrorMessageBriefly }
						isLoggedOutCart={ isLoggedOutCart }
						infoMessage={ infoMessage }
					/>
				</CheckoutProvider>
			</CartProvider>
		</React.Fragment>
	);
}

CompositeCheckout.propTypes = {
	siteSlug: PropTypes.string,
	siteId: PropTypes.oneOfType( [ PropTypes.string, PropTypes.number ] ),
	product: PropTypes.string,
	getCart: PropTypes.func,
	setCart: PropTypes.func,
	getStoredCards: PropTypes.func,
	allowedPaymentMethods: PropTypes.array,
	redirectTo: PropTypes.string,
	feature: PropTypes.string,
	plan: PropTypes.string,
	cart: PropTypes.object,
	transaction: PropTypes.object,
};

function useDisplayErrors( errors, displayError ) {
	useEffect( () => {
		errors.filter( isNotCouponError ).map( ( error ) => displayError( error.message ) );
	}, [ errors, displayError ] );
}

function isNotCouponError( error ) {
	const couponErrorCodes = [
		'coupon-not-found',
		'coupon-already-used',
		'coupon-no-longer-valid',
		'coupon-expired',
		'coupon-unknown-error',
	];
	return ! couponErrorCodes.includes( error.code );
}

<<<<<<< HEAD
function useRedirectIfCartEmpty( items, redirectUrl, isLoading, isLoggedOutCart ) {
	const [ prevItemsLength, setPrevItemsLength ] = useState( 0 );

	useEffect( () => {
		setPrevItemsLength( items.length );
	}, [ items ] );

	useEffect( () => {
		if ( prevItemsLength > 0 && items.length === 0 ) {
			debug( 'cart has become empty; redirecting...' );
			if ( isLoggedOutCart ) {
				window.localStorage.removeItem( 'siteParams' );
				window.location = redirectUrl;
				return;
			}
			page.redirect( redirectUrl );
			return;
		}
		if ( ! isLoading && items.length === 0 ) {
=======
function useRedirectIfCartEmpty( items, redirectUrl, isLoading, errors ) {
	useEffect( () => {
		if ( ! isLoading && items.length === 0 && errors.length === 0 ) {
>>>>>>> c18bd581
			debug( 'cart is empty and not still loading; redirecting...' );
			if ( isLoggedOutCart ) {
				window.localStorage.removeItem( 'siteParams' );
				window.location = redirectUrl;
				return;
			}
			page.redirect( redirectUrl );
			return;
		}
	}, [ redirectUrl, items, isLoading, errors ] );
}

function useCountryList( overrideCountryList ) {
	// Should we fetch the country list from global state?
	const shouldFetchList = overrideCountryList?.length <= 0;

	const [ countriesList, setCountriesList ] = useState( overrideCountryList );

	const reduxDispatch = useDispatch();
	const globalCountryList = useSelector( ( state ) => getCountries( state, 'payments' ) );

	// Has the global list been populated?
	const isListFetched = globalCountryList?.length > 0;

	useEffect( () => {
		if ( shouldFetchList ) {
			if ( isListFetched ) {
				setCountriesList( globalCountryList );
			} else {
				debug( 'countries list is empty; dispatching request for data' );
				reduxDispatch( fetchPaymentCountries() );
			}
		}
	}, [ shouldFetchList, isListFetched, globalCountryList, reduxDispatch ] );

	return countriesList;
}

function useRecordCheckoutLoaded(
	recordEvent,
	isLoadingCart,
	isApplePayAvailable,
	isApplePayLoading,
	responseCart,
	storedCards,
	isLoadingStoredCards,
	product
) {
	const hasRecordedCheckoutLoad = useRef( false );
	if (
		! isLoadingCart &&
		! isLoadingStoredCards &&
		! isApplePayLoading &&
		! hasRecordedCheckoutLoad.current
	) {
		debug( 'composite checkout has loaded' );
		recordEvent( {
			type: 'CHECKOUT_LOADED',
			payload: {
				saved_cards: storedCards.length,
				apple_pay_available: isApplePayAvailable,
				product_slug: product,
				is_renewal: hasRenewalItem( responseCart ),
			},
		} );
		hasRecordedCheckoutLoad.current = true;
	}
}

function CountrySelectMenu( {
	translate,
	onChange,
	isDisabled,
	isError,
	errorMessage,
	currentValue,
	countriesList,
} ) {
	const countrySelectorId = 'country-selector';
	const countrySelectorLabelId = 'country-selector-label';
	const countrySelectorDescriptionId = 'country-selector-description';

	return (
		<FormFieldAnnotation
			labelText={ translate( 'Country' ) }
			isError={ isError }
			isDisabled={ isDisabled }
			formFieldId={ countrySelectorId }
			labelId={ countrySelectorLabelId }
			descriptionId={ countrySelectorDescriptionId }
			errorDescription={ errorMessage }
		>
			<FormCountrySelect
				id={ countrySelectorId }
				countriesList={ [
					{ code: '', name: translate( 'Select Country' ) },
					{ code: null, name: '' },
					...countriesList,
				] }
				translate={ translate }
				onChange={ onChange }
				disabled={ isDisabled }
				value={ currentValue }
				aria-labelledby={ countrySelectorLabelId }
				aria-describedby={ countrySelectorDescriptionId }
			/>
		</FormFieldAnnotation>
	);
}

function useDetectedCountryCode() {
	const detectedCountryCode = useSelector( getCurrentUserCountryCode );
	const refHaveUsedDetectedCountryCode = useRef( false );

	useEffect( () => {
		// Dispatch exactly once
		if ( detectedCountryCode && ! refHaveUsedDetectedCountryCode.current ) {
			debug( 'using detected country code "' + detectedCountryCode + '"' );
			dispatch( 'wpcom' ).loadCountryCodeFromGeoIP( detectedCountryCode );
			refHaveUsedDetectedCountryCode.current = true;
		}
	}, [ detectedCountryCode ] );
}

function useCachedDomainContactDetails() {
	const reduxDispatch = useDispatch();
	const [ haveRequestedCachedDetails, setHaveRequestedCachedDetails ] = useState( false );

	useEffect( () => {
		// Dispatch exactly once
		if ( ! haveRequestedCachedDetails ) {
			debug( 'requesting cached domain contact details' );
			reduxDispatch( requestContactDetailsCache() );
			setHaveRequestedCachedDetails( true );
		}
	}, [ haveRequestedCachedDetails, reduxDispatch ] );

	const cachedContactDetails = useSelector( getContactDetailsCache );
	if ( cachedContactDetails ) {
		dispatch( 'wpcom' ).loadDomainContactDetailsFromCache( cachedContactDetails );
	}
}

function getPlanProductSlugs(
	items // : WPCOMCart
) /* : WPCOMCartItem[] */ {
	return items
		.filter( ( item ) => {
			return item.type !== 'tax' && getPlan( item.wpcom_meta.product_slug );
		} )
		.map( ( item ) => item.wpcom_meta.product_slug );
}

function getAnalyticsPath( purchaseId, product, selectedSiteSlug, selectedFeature, plan ) {
	debug( 'getAnalyticsPath', { purchaseId, product, selectedSiteSlug, selectedFeature, plan } );
	let analyticsPath = '';
	let analyticsProps = {};
	if ( purchaseId && product ) {
		analyticsPath = '/checkout/:product/renew/:purchase_id/:site';
		analyticsProps = { product, purchase_id: purchaseId, site: selectedSiteSlug };
	} else if ( selectedFeature && plan ) {
		analyticsPath = '/checkout/features/:feature/:site/:plan';
		analyticsProps = { feature: selectedFeature, plan, site: selectedSiteSlug };
	} else if ( selectedFeature && ! plan ) {
		analyticsPath = '/checkout/features/:feature/:site';
		analyticsProps = { feature: selectedFeature, site: selectedSiteSlug };
	} else if ( product && ! purchaseId ) {
		analyticsPath = '/checkout/:site/:product';
		analyticsProps = { product, site: selectedSiteSlug };
	} else if ( selectedSiteSlug ) {
		analyticsPath = '/checkout/:site';
		analyticsProps = { site: selectedSiteSlug };
	} else {
		analyticsPath = '/checkout/no-site';
	}
	return { analyticsPath, analyticsProps };
}

function getAllTopLevelTlds( domainNames ) {
	return Array.from( new Set( domainNames.map( getTopLevelOfTld ) ) ).sort();
}

function displayRenewalSuccessNotice( responseCart, purchases, translate, moment ) {
	const renewalItem = getRenewalItems( responseCart )[ 0 ];
	// group all purchases into an array
	const purchasedProducts = Object.values( purchases ?? {} ).reduce(
		( result, value ) => result.concat( value ),
		[]
	);
	// and take the first product which matches the product id of the renewalItem
	const product = purchasedProducts.find( ( item ) => {
		return String( item.product_id ) === String( renewalItem.product_id );
	} );

	if ( ! product ) {
		debug( 'no product found for renewal notice matching', renewalItem, 'in', purchasedProducts );
		return;
	}

	if ( product.will_auto_renew ) {
		debug( 'showing notice for product that will auto-renew' );
		notices.success(
			translate(
				'%(productName)s has been renewed and will now auto renew in the future. ' +
					'{{a}}Learn more{{/a}}',
				{
					args: {
						productName: renewalItem.product_name,
					},
					components: {
						a: <a href={ AUTO_RENEWAL } target="_blank" rel="noopener noreferrer" />,
					},
				}
			),
			{ persistent: true }
		);
		return;
	}

	debug( 'showing notice for product that will not auto-renew' );
	notices.success(
		translate(
			'Success! You renewed %(productName)s for %(duration)s, until %(date)s. ' +
				'We sent your receipt to %(email)s.',
			{
				args: {
					productName: renewalItem.product_name,
					duration: moment.duration( { days: renewalItem.bill_period } ).humanize(),
					date: moment( product.expiry ).format( 'LL' ),
					email: product.user_email,
				},
			}
		),
		{ persistent: true }
	);
}<|MERGE_RESOLUTION|>--- conflicted
+++ resolved
@@ -347,7 +347,6 @@
 	).filter( Boolean );
 	debug( 'items for checkout', itemsForCheckout );
 
-<<<<<<< HEAD
 	let cartEmptyRedirectUrl = `/plans/${ siteSlug || '' }`;
 
 	if ( isLoggedOutCart ) {
@@ -355,15 +354,13 @@
 		cartEmptyRedirectUrl = siteSlugLoggedOutCart ? `/plans/${ siteSlugLoggedOutCart }` : '/start';
 	}
 
-	useRedirectIfCartEmpty( items, cartEmptyRedirectUrl, isLoadingCart, isLoggedOutCart );
-=======
 	useRedirectIfCartEmpty(
 		items,
-		`/plans/${ siteSlug || '' }`,
+		cartEmptyRedirectUrl,
 		isLoadingCart,
-		[ ...errors, loadingError ].filter( Boolean )
-	);
->>>>>>> c18bd581
+		[ ...errors, loadingError ].filter( Boolean ),
+		isLoggedOutCart
+	);
 
 	const { storedCards, isLoading: isLoadingStoredCards } = useStoredCards(
 		getStoredCards || wpcomGetStoredCards,
@@ -632,31 +629,9 @@
 	return ! couponErrorCodes.includes( error.code );
 }
 
-<<<<<<< HEAD
-function useRedirectIfCartEmpty( items, redirectUrl, isLoading, isLoggedOutCart ) {
-	const [ prevItemsLength, setPrevItemsLength ] = useState( 0 );
-
-	useEffect( () => {
-		setPrevItemsLength( items.length );
-	}, [ items ] );
-
-	useEffect( () => {
-		if ( prevItemsLength > 0 && items.length === 0 ) {
-			debug( 'cart has become empty; redirecting...' );
-			if ( isLoggedOutCart ) {
-				window.localStorage.removeItem( 'siteParams' );
-				window.location = redirectUrl;
-				return;
-			}
-			page.redirect( redirectUrl );
-			return;
-		}
-		if ( ! isLoading && items.length === 0 ) {
-=======
-function useRedirectIfCartEmpty( items, redirectUrl, isLoading, errors ) {
+function useRedirectIfCartEmpty( items, redirectUrl, isLoading, errors, isLoggedOutCart ) {
 	useEffect( () => {
 		if ( ! isLoading && items.length === 0 && errors.length === 0 ) {
->>>>>>> c18bd581
 			debug( 'cart is empty and not still loading; redirecting...' );
 			if ( isLoggedOutCart ) {
 				window.localStorage.removeItem( 'siteParams' );
