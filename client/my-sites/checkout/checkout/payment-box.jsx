/**
 * External dependencies
 */
import React, { PureComponent } from 'react';
import classNames from 'classnames';
import Gridicon from 'components/gridicon';
import { snakeCase, includes } from 'lodash';

/**
 * Internal dependencies
 */
import { localize } from 'i18n-calypso';
import { Card } from '@automattic/components';
import NavItem from 'components/section-nav/item';
import NavTabs from 'components/section-nav/tabs';
import Notice from 'components/notice';
import SectionNav from 'components/section-nav';
import SectionHeader from 'components/section-header';
import { recordTracksEvent } from 'lib/analytics/tracks';
import { gaRecordEvent } from 'lib/analytics/ga';
import { paymentMethodName, isPaymentMethodEnabled } from 'lib/cart-values';
import {
	detectWebPaymentMethod,
	getWebPaymentMethodName,
	WEB_PAYMENT_BASIC_CARD_METHOD,
	WEB_PAYMENT_APPLE_PAY_METHOD,
} from 'lib/web-payment';
import IncompatibleProductNotice from './incompatible-product-notice';

export class PaymentBox extends PureComponent {
	constructor() {
		super();
	}

	componentDidUpdate() {
		// If the current payment method is no longer in the available methods list, switch to the first one available.
		// Useful when some methods may be dropped based on payment option, like subscription length.
		if (
			this.props.paymentMethods &&
			! includes( this.props.paymentMethods, this.props.currentPaymentMethod )
		) {
			this.props.onSelectPaymentMethod( this.props.paymentMethods[ 0 ] );
		}
	}

	handlePaymentMethodChange = ( paymentMethod ) => {
		const onSelectPaymentMethod = this.props.onSelectPaymentMethod;
		return function () {
			gaRecordEvent( 'Upgrades', 'Switch Payment Method' );
			recordTracksEvent( 'calypso_checkout_switch_to_' + snakeCase( paymentMethod ) );
			onSelectPaymentMethod( paymentMethod );
		};
	};

	getPaymentProviderLabel( method ) {
		let labelLogo = (
			<img
				src={ `/calypso/images/upgrades/${ method }.svg` }
				alt={ paymentMethodName( method ) }
				className={ `checkout__${ method }` }
			/>
		);

		let labelAdditionalText = '',
			webPaymentMethod = '';

		switch ( method ) {
			case 'credit-card':
				labelLogo = <Gridicon icon="credit-card" className="checkout__credit-card" />;
				labelAdditionalText = paymentMethodName( method );
				break;
			case 'ideal':
			case 'brazil-tef':
			case 'wechat':
				labelAdditionalText = paymentMethodName( method );
				break;
			case 'id_wallet':
				labelLogo = (
					<img
						src="/calypso/images/upgrades/ovo.svg"
						alt={ paymentMethodName( method ) }
						className="checkout__ovo"
					/>
				);
				break;
			case 'netbanking':
				labelLogo = <Gridicon icon="institution" className="checkout__institution" />;
				labelAdditionalText = paymentMethodName( method );
				break;

			case 'web-payment':
				webPaymentMethod = detectWebPaymentMethod();

				switch ( webPaymentMethod ) {
					case WEB_PAYMENT_BASIC_CARD_METHOD:
						labelLogo = <Gridicon icon="folder" />;
						labelAdditionalText = getWebPaymentMethodName( webPaymentMethod, this.props.translate );
						break;

					case WEB_PAYMENT_APPLE_PAY_METHOD:
						labelLogo = (
							<img
								src="/calypso/images/upgrades/apple-pay.svg"
								alt={ getWebPaymentMethodName( webPaymentMethod, this.props.translate ) }
								className="checkout__apple-pay"
							/>
						);
						break;
				}

				break;
		}

		return (
			<div className="checkout__provider">
				{ labelLogo }
				{ labelAdditionalText }
			</div>
		);
	}

	paymentMethod( method ) {
		if ( ! isPaymentMethodEnabled( this.props.cart, method ) ) {
			return null;
		}

		return (
			<NavItem
				key={ method }
				href=""
				onClick={ this.handlePaymentMethodChange( method ) }
				selected={ this.props.currentPaymentMethod === method }
				onKeyPress={ ( event ) => this.choosePaymentMethodWithKeyboard( event, method ) }
			>
				{ this.getPaymentProviderLabel( method ) }
			</NavItem>
		);
	}

	getPaymentMethods() {
		if ( ! this.props.paymentMethods ) {
			return null;
		}
		return this.props.paymentMethods.map( ( method ) => {
			return this.paymentMethod( method );
		} );
	}

	renderPaymentMethod = ( paymentMethods, titleText ) => {
		if ( paymentMethods ) {
			return (
				<SectionNav selectedText={ titleText }>
					<NavTabs>{ paymentMethods }</NavTabs>
				</SectionNav>
			);
		}

		return null;
	};

	choosePaymentMethodWithKeyboard = ( event, method ) => {
		const code = event.keyCode || event.which;
		if ( code === 13 ) {
			//13 is the enter keycode
			this.props.onSelectPaymentMethod( method );
		}
	};

	render() {
		const paymentMethods = this.getPaymentMethods();
		const cardClass = classNames( 'payment-box', this.props.classSet ),
			contentClass = classNames( 'payment-box__content', this.props.contentClassSet );

		const titleText = this.props.currentPaymentMethod
			? this.props.translate( 'Pay with %(paymentMethod)s', {
					args: {
						paymentMethod: paymentMethodName( this.props.currentPaymentMethod ),
					},
			  } )
			: this.props.translate( 'Loading…' );
		const infoMessage = this.props.infoMessage;

		return (
			<div className="checkout__payment-box-container" key={ this.props.currentPage }>
				{ this.props.title ? <SectionHeader label={ this.props.title } /> : null }

				{ this.renderPaymentMethod( paymentMethods, titleText ) }

				<Card className={ cardClass }>
					<div className="checkout__box-padding">
<<<<<<< HEAD
						{ infoMessage && (
							<Notice status="is-info" showDismiss={ false }>
								{ this.props.infoMessage }
							</Notice>
						) }
						<div className={ contentClass }>{ this.props.children }</div>
=======
						<div className={ contentClass }>
							{ infoMessage && (
								<Notice status="is-info" showDismiss={ false }>
									{ this.props.infoMessage }
								</Notice>
							) }
							<IncompatibleProductNotice incompatibleProducts={ this.props.incompatibleProducts } />
							{ this.props.children }
						</div>
>>>>>>> 85a0e451
					</div>
				</Card>
			</div>
		);
	}
}

PaymentBox.displayName = 'PaymentBox';

export default localize( PaymentBox );<|MERGE_RESOLUTION|>--- conflicted
+++ resolved
@@ -188,14 +188,6 @@
 
 				<Card className={ cardClass }>
 					<div className="checkout__box-padding">
-<<<<<<< HEAD
-						{ infoMessage && (
-							<Notice status="is-info" showDismiss={ false }>
-								{ this.props.infoMessage }
-							</Notice>
-						) }
-						<div className={ contentClass }>{ this.props.children }</div>
-=======
 						<div className={ contentClass }>
 							{ infoMessage && (
 								<Notice status="is-info" showDismiss={ false }>
@@ -205,7 +197,6 @@
 							<IncompatibleProductNotice incompatibleProducts={ this.props.incompatibleProducts } />
 							{ this.props.children }
 						</div>
->>>>>>> 85a0e451
 					</div>
 				</Card>
 			</div>
