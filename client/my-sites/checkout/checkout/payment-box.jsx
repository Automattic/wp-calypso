--- conflicted
+++ resolved
@@ -188,19 +188,15 @@
 
 				<Card className={ cardClass }>
 					<div className="checkout__box-padding">
-<<<<<<< HEAD
-						{ infoMessage && (
-							<Notice status="is-info" showDismiss={ false }>
-								{ this.props.infoMessage }
-							</Notice>
-						) }
-						<div className={ contentClass }>{ this.props.children }</div>
-=======
 						<div className={ contentClass }>
+              { infoMessage && (
+							  <Notice status="is-info" showDismiss={ false }>
+								  { this.props.infoMessage }
+							  </Notice>
+						  ) }
 							<IncompatibleProductNotice incompatibleProducts={ this.props.incompatibleProducts } />
 							{ this.props.children }
 						</div>
->>>>>>> dfc213b4
 					</div>
 				</Card>
 			</div>
