/**
 * External dependencies
 */
import { connect } from 'react-redux';
import { find, get, isEmpty, isEqual, reduce, startsWith } from 'lodash';
import { localize } from 'i18n-calypso';
import page from 'page';
import PropTypes from 'prop-types';
import React from 'react';
// eslint-disable-next-line no-restricted-imports
import { format as formatUrl, parse as parseUrl } from 'url';

/**
 * Internal dependencies
 */
import { recordTracksEvent } from 'lib/analytics/tracks';
import { shouldShowTax, hasPendingPayment, getEnabledPaymentMethods } from 'lib/cart-values';
import {
	conciergeSessionItem,
	domainMapping,
	planItem as getCartItemForPlan,
	themeItem,
	hasGoogleApps,
	getGoogleApps,
	hasRenewalItem,
	getRenewalItemFromCartItem,
	getAllCartItems,
	getRenewalItems,
	hasFreeTrial,
	hasConciergeSession,
	hasDomainRegistration,
	hasJetpackPlan,
	hasBloggerPlan,
	hasPersonalPlan,
	hasPremiumPlan,
	hasEcommercePlan,
	hasPlan,
	hasOnlyRenewalItems,
	hasTransferProduct,
	jetpackProductItem,
} from 'lib/cart-values/cart-items';
import {
	isJetpackProductSlug,
	isJetpackScanSlug,
	isJetpackBackupSlug,
	isJetpackCloudProductSlug,
	isJetpackAntiSpamSlug,
} from 'lib/products-values';
import {
	JETPACK_PRODUCTS_LIST,
	JETPACK_SEARCH_PRODUCTS,
	PRODUCT_JETPACK_SEARCH,
	PRODUCT_JETPACK_SEARCH_MONTHLY,
	PRODUCT_WPCOM_SEARCH,
	PRODUCT_WPCOM_SEARCH_MONTHLY,
} from 'lib/products-values/constants';
import PendingPaymentBlocker from './pending-payment-blocker';
import { clearSitePlans } from 'state/sites/plans/actions';
import { clearPurchases } from 'state/purchases/actions';
import DomainDetailsForm from './domain-details-form';
import { fetchReceiptCompleted } from 'state/receipts/actions';
import { getExitCheckoutUrl } from 'lib/checkout';
import { hasDomainDetails } from 'lib/transaction/selectors';
import notices from 'notices';
import { managePurchase } from 'me/purchases/paths';
import SubscriptionLengthPicker from 'blocks/subscription-length-picker';
import QueryContactDetailsCache from 'components/data/query-contact-details-cache';
import QueryStoredCards from 'components/data/query-stored-cards';
import QuerySitePlans from 'components/data/query-site-plans';
import QueryPlans from 'components/data/query-plans';
import SecurePaymentForm from './secure-payment-form';
import SecurePaymentFormPlaceholder from './secure-payment-form-placeholder';
import { AUTO_RENEWAL } from 'lib/url/support';
import {
	RECEIVED_WPCOM_RESPONSE,
	SUBMITTING_WPCOM_REQUEST,
} from 'lib/store-transactions/step-types';
import { addItem, replaceCartWithItems, replaceItem, applyCoupon } from 'lib/cart/actions';
import { resetTransaction, setDomainDetails } from 'lib/transaction/actions';
import getContactDetailsCache from 'state/selectors/get-contact-details-cache';
import getUpgradePlanSlugFromPath from 'state/selectors/get-upgrade-plan-slug-from-path';
import isDomainOnlySite from 'state/selectors/is-domain-only-site';
import isEligibleForSignupDestination from 'state/selectors/is-eligible-for-signup-destination';
import { getStoredCards } from 'state/stored-cards/selectors';
import { isValidFeatureKey } from 'lib/plans/features-list';
import { getPlan, findPlansKeys } from 'lib/plans';
import { GROUP_WPCOM } from 'lib/plans/constants';
import { recordViewCheckout } from 'lib/analytics/ad-tracking';
import { requestSite } from 'state/sites/actions';
import { isJetpackSite, isNewSite } from 'state/sites/selectors';
import { getSelectedSite, getSelectedSiteId, getSelectedSiteSlug } from 'state/ui/selectors';
import { getCurrentUserCountryCode } from 'state/current-user/selectors';
import { getDomainNameFromReceiptOrCart } from 'lib/domains/cart-utils';
import { fetchSitesAndUser } from 'lib/signup/step-actions/fetch-sites-and-user';
import { getProductsList, isProductsListFetching } from 'state/products-list/selectors';
import QueryProducts from 'components/data/query-products-list';
import { isRequestingSitePlans } from 'state/sites/plans/selectors';
import { isRequestingPlans } from 'state/plans/selectors';
import { isApplePayAvailable } from 'lib/web-payment';
import PageViewTracker from 'lib/analytics/page-view-tracker';
import isAtomicSite from 'state/selectors/is-site-automated-transfer';
import config from 'config';
import { loadTrackingTool } from 'state/analytics/actions';
import {
	persistSignupDestination,
	retrieveSignupDestination,
	clearSignupDestinationCookie,
} from 'signup/utils';
import { isExternal, addQueryArgs } from 'lib/url';
import { withLocalizedMoment } from 'components/localized-moment';
import { abtest } from 'lib/abtest';
import isPrivateSite from 'state/selectors/is-private-site';

/**
 * Style dependencies
 */
import './style.scss';

export class Checkout extends React.Component {
	static propTypes = {
		cards: PropTypes.array.isRequired,
		couponCode: PropTypes.string,
		isJetpackNotAtomic: PropTypes.bool,
		returnToBlockEditor: PropTypes.bool,
		returnToHome: PropTypes.bool,
		selectedFeature: PropTypes.string,
		loadTrackingTool: PropTypes.func.isRequired,
	};

	state = {
		previousCart: null,
		cartSettled: false,
		isRedirecting: false,
	};

	// TODO: update this component to not use deprecated life cycle methods
	/* eslint-disable-next-line react/no-deprecated */
	UNSAFE_componentWillMount() {
		resetTransaction();
	}

	componentDidMount() {
		if ( this.redirectIfEmptyCart() ) {
			return;
		}

		if ( this.props.cart.hasLoadedFromServer ) {
			this.trackPageView();
		}

		if ( this.props.cart.hasLoadedFromServer && this.props.product ) {
			this.addProductToCart();
		} else if ( this.props.couponCode ) {
			applyCoupon( this.props.couponCode );
		}

		this.props.loadTrackingTool( 'HotJar' );
		window.scrollTo( 0, 0 );
	}

	// TODO: update this component to not use deprecated life cycle methods
	/* eslint-disable-next-line react/no-deprecated */
	UNSAFE_componentWillReceiveProps( nextProps ) {
		if ( ! this.props.cart.hasLoadedFromServer && nextProps.cart.hasLoadedFromServer ) {
			if ( this.props.product ) {
				this.addProductToCart();
			}

			this.trackPageView( nextProps );
		}

		if ( ! this.state.cartSettled && ! nextProps.cart.hasPendingServerUpdates ) {
			this.setState( {
				cartSettled: true,
			} );
		}
	}

	componentDidUpdate() {
		if ( ! this.props.cart.hasLoadedFromServer ) {
			return false;
		}

		const previousCart = this.state.previousCart;
		const nextCart = this.props.cart;

		if ( ! isEqual( previousCart, nextCart ) ) {
			this.redirectIfEmptyCart();
			// TODO: rewrite state management so we don't have to call setState here
			/* eslint-disable-next-line react/no-did-update-set-state */
			this.setState( { previousCart: nextCart } );
		}

		if (
			this.props.isNewlyCreatedSite &&
			this.props.contactDetails &&
			hasGoogleApps( this.props.cart ) &&
			this.needsDomainDetails()
		) {
			this.setDomainDetailsForGSuiteCart();
		}
	}

	setDomainDetailsForGSuiteCart() {
		const { contactDetails, cart } = this.props;
		const domainReceiptId = get( getGoogleApps( cart ), '[0].extra.receipt_for_domain', 0 );

		if ( domainReceiptId ) {
			setDomainDetails( contactDetails );
		}
	}

	trackPageView( props ) {
		props = props || this.props;

		recordTracksEvent( 'calypso_checkout_page_view', {
			saved_cards: props.cards.length,
			is_renewal: hasRenewalItem( props.cart ),
			apple_pay_available: isApplePayAvailable(),
			product_slug: props.product,
		} );

		recordViewCheckout( props.cart );
	}

	getPlanProducts() {
		return this.props.cart.products.filter( ( { product_slug } ) => getPlan( product_slug ) );
	}

	getProductSlugFromSynonym( slug ) {
		if ( 'no-ads' === slug ) {
			return 'no-adverts/no-adverts.php';
		}
		return slug;
	}

	addProductToCart() {
		if ( this.props.purchaseId ) {
			this.addRenewItemsToCart();
		} else {
			this.addNewItemToCart();
		}
		if ( this.props.couponCode ) {
			applyCoupon( this.props.couponCode );
		}
	}

	addRenewItemsToCart() {
		const { product, purchaseId, selectedSiteSlug } = this.props;
		// products can sometimes contain multiple items separated by commas
		const products = product.split( ',' );

		if ( ! purchaseId ) {
			return;
		}

		// purchaseId can sometimes contain multiple items separated by commas
		const purchaseIds = purchaseId.split( ',' );

		const itemsToAdd = purchaseIds
			.map( ( subscriptionId, currentIndex ) => {
				const productSlug = products[ currentIndex ];
				if ( ! productSlug ) {
					return null;
				}
				return this.getRenewalItemForProductAndSubscription(
					productSlug,
					subscriptionId,
					selectedSiteSlug
				);
			} )
			.filter( ( item ) => item );
		replaceCartWithItems( itemsToAdd );
	}

	getRenewalItemForProductAndSubscription( product, purchaseId, selectedSiteSlug ) {
		const [ slug, meta ] = product.split( ':' );
		const productSlug = this.getProductSlugFromSynonym( slug );

		if ( ! purchaseId ) {
			return;
		}

		return getRenewalItemFromCartItem(
			{
				meta,
				product_slug: productSlug,
			},
			{
				id: purchaseId,
				domain: selectedSiteSlug,
			}
		);
	}

	addNewItemToCart() {
		const { planSlug, product, cart, isJetpackNotAtomic, isPrivate } = this.props;

		let cartItem, cartMeta;

		if ( planSlug ) {
			cartItem = getCartItemForPlan( planSlug );
		}

		if ( startsWith( product, 'theme' ) ) {
			cartMeta = product.split( ':' )[ 1 ];
			cartItem = themeItem( cartMeta );
		}

		if ( startsWith( product, 'domain-mapping' ) ) {
			cartMeta = product.split( ':' )[ 1 ];
			cartItem = domainMapping( { domain: cartMeta } );
		}

		if ( startsWith( product, 'concierge-session' ) ) {
			cartItem = ! hasConciergeSession( cart ) && conciergeSessionItem();
		}
		// Search product
		if ( JETPACK_SEARCH_PRODUCTS.includes( product ) ) {
			cartItem = null;
			// is site JP
			if ( isJetpackNotAtomic ) {
				cartItem = product.includes( 'monthly' )
					? jetpackProductItem( PRODUCT_JETPACK_SEARCH_MONTHLY )
					: jetpackProductItem( PRODUCT_JETPACK_SEARCH );
			}
			// is site WPCOM
			else if (
				config.isEnabled( 'jetpack/wpcom-search-product' ) &&
				! isJetpackNotAtomic &&
				! isPrivate
			) {
				cartItem = product.includes( 'monthly' )
					? jetpackProductItem( PRODUCT_WPCOM_SEARCH_MONTHLY )
					: jetpackProductItem( PRODUCT_WPCOM_SEARCH );
			}
		}
		// non-Search product
		else if ( JETPACK_PRODUCTS_LIST.includes( product ) && isJetpackNotAtomic ) {
			cartItem = jetpackProductItem( product );
		}

		if ( cartItem ) {
			addItem( cartItem );
		}
	}

	redirectIfEmptyCart() {
		if ( this.state.isRedirecting ) {
			return true;
		}

		const { selectedSiteSlug, transaction, returnToBlockEditor, returnToHome } = this.props;

		if ( ! transaction ) {
			return true;
		}

		if ( ! this.state.previousCart && this.props.product ) {
			// the plan hasn't been added to the cart yet
			return false;
		}

		if (
			! this.props.cart.hasLoadedFromServer ||
			! isEmpty( getAllCartItems( this.props.cart ) )
		) {
			return false;
		}

		if ( SUBMITTING_WPCOM_REQUEST === transaction.step.name ) {
			return false;
		}

		if ( RECEIVED_WPCOM_RESPONSE === transaction.step.name && isEmpty( transaction.errors ) ) {
			// If the cart is emptied by the server after the transaction is
			// complete without errors, do not redirect as we're waiting for
			// some post-transaction requests to complete.
			return false;
		}

		let redirectTo = '/plans/';

		if ( this.state.previousCart ) {
			redirectTo = getExitCheckoutUrl(
				this.state.previousCart,
				selectedSiteSlug,
				this.props.upgradeIntent,
				this.props.redirectTo,
				returnToBlockEditor,
				returnToHome,
				this.props.previousRoute
			);
		}

		this.setState( { isRedirecting: true } );
		page.redirect( redirectTo );

		return true;
	}

	getUrlWithQueryParam( url, queryParams ) {
		const { protocol, hostname, port, pathname, query } = parseUrl( url, true );

		return formatUrl( {
			protocol,
			hostname,
			port,
			pathname,
			query: {
				...query,
				...queryParams,
			},
		} );
	}

	getFallbackDestination( pendingOrReceiptId ) {
		const { selectedSiteSlug, selectedFeature, cart, isJetpackNotAtomic, product } = this.props;

		const isCartEmpty = isEmpty( getAllCartItems( cart ) );
		const isReceiptEmpty = ':receiptId' === pendingOrReceiptId;
		// We will show the Thank You page if there's a site slug and either one of the following is true:
		// - has a receipt number
		// - does not have a receipt number but has an item in cart(as in the case of paying with a redirect payment type)
		if ( selectedSiteSlug && ( ! isReceiptEmpty || ! isCartEmpty ) ) {
			const isJetpackProduct = product && isJetpackProductSlug( product );
			const isJetpackAntiSpam = product && isJetpackAntiSpamSlug( product );

			let installQuery = '&install=all';

			if ( isJetpackAntiSpam ) {
				installQuery = '&install=akismet';
			}

			// If we just purchased a Jetpack product, redirect to the my plans page.
			if ( isJetpackNotAtomic && isJetpackProduct ) {
				return `/plans/my-plan/${ selectedSiteSlug }?thank-you&product=${ product }${ installQuery }`;
			}
			// If we just purchased a Jetpack plan (not a Jetpack product), redirect to the Jetpack onboarding plugin install flow.
			if ( isJetpackNotAtomic ) {
				return `/plans/my-plan/${ selectedSiteSlug }?thank-you${ installQuery }`;
			}

			return selectedFeature && isValidFeatureKey( selectedFeature )
				? `/checkout/thank-you/features/${ selectedFeature }/${ selectedSiteSlug }/${ pendingOrReceiptId }`
				: `/checkout/thank-you/${ selectedSiteSlug }/${ pendingOrReceiptId }`;
		}

		return '/';
	}

	/**
	 * If there is an ecommerce plan in cart, then irrespective of the signup flow destination, the final destination
	 * will always be "Thank You" page for the eCommerce plan. This is because the ecommerce store setup happens in this page.
	 * If the user purchases additional products via upsell nudges, the original saved receipt ID will be used to
	 * display the Thank You page for the eCommerce plan purchase.
	 *
	 * @param {string} pendingOrReceiptId The receipt id for the transaction
	 */

	setDestinationIfEcommPlan( pendingOrReceiptId ) {
		const { cart, selectedSiteSlug } = this.props;

		if ( hasEcommercePlan( cart ) ) {
			persistSignupDestination( this.getFallbackDestination( pendingOrReceiptId ) );
		} else {
			const signupDestination = retrieveSignupDestination();

			if ( ! signupDestination ) {
				return;
			}

			// If atomic site, then replace wordpress.com with wpcomstaging.com
			if ( selectedSiteSlug && selectedSiteSlug.includes( '.wpcomstaging.com' ) ) {
				const wpcomStagingDestination = signupDestination.replace(
					/\b.wordpress.com/,
					'.wpcomstaging.com'
				);
				persistSignupDestination( wpcomStagingDestination );
			}
		}
	}

	maybeShowPlanBumpOfferConcierge( receiptId, stepResult ) {
		const { cart, selectedSiteSlug } = this.props;

		if ( hasPremiumPlan( cart ) && stepResult && isEmpty( stepResult.failed_purchases ) ) {
			if ( 'variantShowPlanBump' === abtest( 'showBusinessPlanBump' ) ) {
				return `/checkout/${ selectedSiteSlug }/offer-plan-upgrade/business/${ receiptId }`;
			}

			return `/checkout/offer-quickstart-session/${ receiptId }/${ selectedSiteSlug }`;
		}

		return;
	}

	maybeRedirectToConciergeNudge( pendingOrReceiptId, stepResult, shouldHideUpsellNudges ) {
		// Using hideNudge prop will disable any redirect to Nudge
		if ( this.props.hideNudge || shouldHideUpsellNudges ) {
			return;
		}

		const { cart, selectedSiteSlug } = this.props;

		// If the user has upgraded a plan from seeing our upsell (we find this by checking the previous route is /offer-plan-upgrade),
		// then skip this section so that we do not show further upsells.
		if (
			config.isEnabled( 'upsell/concierge-session' ) &&
			! hasConciergeSession( cart ) &&
			! hasJetpackPlan( cart ) &&
			( hasBloggerPlan( cart ) || hasPersonalPlan( cart ) || hasPremiumPlan( cart ) )
		) {
			// A user just purchased one of the qualifying plans
			// Show them the concierge session upsell page

			const upgradePath = this.maybeShowPlanBumpOfferConcierge( pendingOrReceiptId, stepResult );
			if ( upgradePath ) {
				return upgradePath;
			}

			// The conciergeUpsellDial test is used when we need to quickly dial back the volume of concierge sessions
			// being offered and so sold, to be inline with HE availability.
			// To dial back, uncomment the condition below and modify the test config.
			if ( 'offer' === abtest( 'conciergeUpsellDial' ) ) {
				return `/checkout/offer-quickstart-session/${ pendingOrReceiptId }/${ selectedSiteSlug }`;
			}
		}
	}

	getCheckoutCompleteRedirectPath = ( shouldHideUpsellNudges = false ) => {
		// TODO: Cleanup and simplify this function.
		// I wouldn't be surprised if it doesn't work as intended in some scenarios.
		// Especially around the Concierge / Checklist logic.

		let renewalItem,
			signupDestination,
			displayModeParam = {};
		const {
			cart,
			product,
			redirectTo,
			selectedSite,
			selectedSiteSlug,
			transaction: { step: { data: stepResult = null } = {} } = {},
			isJetpackNotAtomic,
		} = this.props;

		const adminUrl = get( selectedSite, [ 'options', 'admin_url' ] );

		// If we're given an explicit `redirectTo` query arg, make sure it's either internal
		// (i.e. on WordPress.com), or a Jetpack or WP.com site's block editor (in wp-admin).
		// This is required for Jetpack's (and WP.com's) paid blocks Upgrade Nudge.
		if ( redirectTo ) {
			if ( ! isExternal( redirectTo ) ) {
				return redirectTo;
			}

			const { protocol, hostname, port, pathname, query } = parseUrl( redirectTo, true, true );

			// We cannot simply compare `hostname` to `selectedSiteSlug`, since the latter
			// might contain a path in the case of Jetpack subdirectory installs.
			if ( adminUrl && redirectTo.startsWith( `${ adminUrl }post.php?` ) ) {
				const sanitizedRedirectTo = formatUrl( {
					protocol,
					hostname,
					port,
					pathname,
					query: {
						post: parseInt( query.post, 10 ),
						action: 'edit',
						plan_upgraded: 1,
					},
				} );
				return sanitizedRedirectTo;
			}
		}

		// Note: this function is called early on for redirect-type payment methods, when the receipt isn't set yet.
		// The `:receiptId` string is filled in by our callback page after the PayPal checkout
		let pendingOrReceiptId;

		if ( get( stepResult, 'receipt_id', false ) ) {
			pendingOrReceiptId = stepResult.receipt_id;
		} else if ( get( stepResult, 'orderId', false ) ) {
			pendingOrReceiptId = 'pending/' + stepResult.orderId;
		} else {
			pendingOrReceiptId = this.props.purchaseId ? this.props.purchaseId : ':receiptId';
		}

		this.setDestinationIfEcommPlan( pendingOrReceiptId );

		// If it is a Jetpack Cloud products, use the redirection lib.
		// For other Jetpack products, use the fallback logic to send to Calypso.
		if ( isJetpackCloudProductSlug( product ) && isJetpackNotAtomic ) {
			let source = '';
			if ( isJetpackBackupSlug( product ) ) {
				source = 'calypso-backups';
			} else if ( isJetpackScanSlug( product ) ) {
				source = 'calypso-scanner';
			}
			if ( source ) {
				return addQueryArgs(
					{
						source,
						site: selectedSiteSlug,
					},
					'https://jetpack.com/redirect'
				);
			}
		} else if ( isJetpackProductSlug( product ) ) {
			signupDestination = this.getFallbackDestination( pendingOrReceiptId );
		} else {
			signupDestination =
				retrieveSignupDestination() || this.getFallbackDestination( pendingOrReceiptId );
		}

		if ( hasRenewalItem( cart ) ) {
			renewalItem = getRenewalItems( cart )[ 0 ];

			return managePurchase( renewalItem.extra.purchaseDomain, renewalItem.extra.purchaseId );
		}

		if ( hasFreeTrial( cart ) ) {
			return selectedSiteSlug
				? `/plans/${ selectedSiteSlug }/thank-you`
				: '/checkout/thank-you/plans';
		}

		// If cart is empty, then send the user to a generic page (not post-purchase related).
		// For example, this case arises when a Skip button is clicked on a concierge upsell
		// nudge opened by a direct link to /offer-support-session.
		if ( ':receiptId' === pendingOrReceiptId && isEmpty( getAllCartItems( cart ) ) ) {
			return signupDestination;
		}

		// Domain only flow
		if ( cart.create_new_blog ) {
			return `${ signupDestination }/${ pendingOrReceiptId }`;
		}

		const redirectPathForConciergeUpsell = this.maybeRedirectToConciergeNudge(
			pendingOrReceiptId,
			stepResult,
			shouldHideUpsellNudges
		);
		if ( redirectPathForConciergeUpsell ) {
			return redirectPathForConciergeUpsell;
		}

		// Display mode is used to show purchase specific messaging, for e.g. the Schedule Session button
		// when purchasing a concierge session.
		if ( hasConciergeSession( cart ) ) {
			displayModeParam = { d: 'concierge' };
		}

		if ( this.props.isEligibleForSignupDestination ) {
			return this.getUrlWithQueryParam( signupDestination, displayModeParam );
		}

		return this.getUrlWithQueryParam(
			this.getFallbackDestination( pendingOrReceiptId ),
			displayModeParam
		);
	};

	handleCheckoutExternalRedirect( redirectUrl ) {
		window.location.href = redirectUrl;
	}

	handleCheckoutCompleteRedirect = ( shouldHideUpsellNudges = false ) => {
		let product, purchasedProducts, renewalItem;

		const {
			cart,
			isDomainOnly,
			reduxStore,
			selectedSiteId,
			transaction: { step: { data: receipt = null } = {} } = {},
			translate,
		} = this.props;

		const redirectPath = this.getCheckoutCompleteRedirectPath( shouldHideUpsellNudges );
		const destinationFromCookie = retrieveSignupDestination();

		this.props.clearPurchases();

		// If the redirect is an external URL, send them out early.
		if ( isExternal( redirectPath ) ) {
			return this.handleCheckoutExternalRedirect( redirectPath );
		}

		// Removes the destination cookie only if redirecting to the signup destination.
		// (e.g. if the destination is an upsell nudge, it does not remove the cookie).
		if ( redirectPath.includes( destinationFromCookie ) ) {
			clearSignupDestinationCookie();
		}

		if ( hasRenewalItem( cart ) ) {
			// checkouts for renewals redirect back to `/purchases` with a notice

			renewalItem = getRenewalItems( cart )[ 0 ];
			// group all purchases into an array
			purchasedProducts = reduce(
				( receipt && receipt.purchases ) || {},
				function ( result, value ) {
					return result.concat( value );
				},
				[]
			);
			// and take the first product which matches the product id of the renewalItem
			product = find( purchasedProducts, function ( item ) {
				return item.product_id === renewalItem.product_id;
			} );

			if ( product && product.will_auto_renew ) {
				notices.success(
					translate(
						'%(productName)s has been renewed and will now auto renew in the future. ' +
							'{{a}}Learn more{{/a}}',
						{
							args: {
								productName: renewalItem.product_name,
							},
							components: {
								a: <a href={ AUTO_RENEWAL } target="_blank" rel="noopener noreferrer" />,
							},
						}
					),
					{ persistent: true }
				);
			} else if ( product ) {
				notices.success(
					translate(
						'Success! You renewed %(productName)s for %(duration)s, until %(date)s. ' +
							'We sent your receipt to %(email)s.',
						{
							args: {
								productName: renewalItem.product_name,
								duration: this.props.moment
									.duration( { days: renewalItem.bill_period } )
									.humanize(),
								date: this.props.moment( product.expiry ).format( 'LL' ),
								email: product.user_email,
							},
						}
					),
					{ persistent: true }
				);
			}
		} else if ( hasFreeTrial( cart ) ) {
			this.props.clearSitePlans( selectedSiteId );
		}

		if ( receipt && receipt.receipt_id ) {
			const receiptId = receipt.receipt_id;

			this.props.fetchReceiptCompleted( receiptId, {
				...receipt,
				purchases: this.props.transaction.step.data.purchases,
				failed_purchases: this.props.transaction.step.data.failed_purchases,
			} );
		}

		if ( selectedSiteId ) {
			this.props.requestSite( selectedSiteId );
		}

		this.props.setHeaderText( '' );

		if (
			( cart.create_new_blog && receipt && isEmpty( receipt.failed_purchases ) ) ||
			( isDomainOnly && hasPlan( cart ) && ! selectedSiteId )
		) {
			notices.info( translate( 'Almost done…' ) );

			const domainName = getDomainNameFromReceiptOrCart( receipt, cart );

			if ( domainName ) {
				fetchSitesAndUser(
					domainName,
					() => {
						page( redirectPath );
					},
					reduxStore
				);

				return;
			}
		}

		page( redirectPath );
	};

	content() {
		const {
			selectedSite,
			transaction,
			cart,
			cards,
			productsList,
			setHeaderText,
			userCountryCode,
<<<<<<< HEAD
			isWhiteGloveOffer,
=======
>>>>>>> 85a0e451
			infoMessage,
		} = this.props;

		if ( this.isLoading() ) {
			return <SecurePaymentFormPlaceholder />;
		}

		if ( config.isEnabled( 'async-payments' ) && hasPendingPayment( this.props.cart ) ) {
			return <PendingPaymentBlocker />;
		}

		if ( this.needsDomainDetails() ) {
			return (
				<DomainDetailsForm
					cart={ cart }
					productsList={ productsList }
					userCountryCode={ userCountryCode }
				/>
			);
		}

		return (
			<SecurePaymentForm
				cart={ cart }
				transaction={ transaction }
				cards={ cards }
				paymentMethods={ this.paymentMethodsAbTestFilter() }
				products={ productsList }
				selectedSite={ selectedSite }
				setHeaderText={ setHeaderText }
				redirectTo={ this.getCheckoutCompleteRedirectPath }
				handleCheckoutCompleteRedirect={ this.handleCheckoutCompleteRedirect }
				handleCheckoutExternalRedirect={ this.handleCheckoutExternalRedirect }
<<<<<<< HEAD
				isWhiteGloveOffer={ isWhiteGloveOffer }
=======
>>>>>>> 85a0e451
				infoMessage={ infoMessage }
			>
				{ this.renderSubscriptionLengthPicker() }
			</SecurePaymentForm>
		);
	}

	renderSubscriptionLengthPicker() {
		const planInCart = this.getPlanProducts()[ 0 ];
		if ( ! planInCart ) {
			return false;
		}

		const currentPlanSlug = this.props.selectedSite.plan.product_slug;
		const chosenPlan = getPlan( planInCart.product_slug );

		// Only render this for WP.com plans
		if ( chosenPlan.group !== GROUP_WPCOM ) {
			return false;
		}

		// Don't render when we're renewing a plan. Stick with the current period.
		if ( planInCart.product_slug === currentPlanSlug ) {
			return false;
		}

		const availableTerms = findPlansKeys( {
			group: chosenPlan.group,
			type: chosenPlan.type,
		} ).filter( ( planSlug ) => getPlan( planSlug ).availableFor( currentPlanSlug ) );

		if ( availableTerms.length < 2 ) {
			return false;
		}

		return (
			<React.Fragment>
				<SubscriptionLengthPicker
					cart={ this.props.cart }
					plans={ availableTerms }
					initialValue={ planInCart.product_slug }
					onChange={ this.handleTermChange }
					shouldShowTax={ shouldShowTax( this.props.cart ) }
					key="picker"
				/>
			</React.Fragment>
		);
	}

	handleTermChange = ( { value: planSlug } ) => {
		const product = this.getPlanProducts()[ 0 ];
		const cartItem = getCartItemForPlan( planSlug, {
			domainToBundle: get( product, 'extra.domain_to_bundle', '' ),
		} );
		recordTracksEvent( 'calypso_signup_plan_select', {
			product_slug: cartItem.product_slug,
			free_trial: cartItem.free_trial,
			from_section: 'checkout',
		} );
		replaceItem( product, cartItem );
	};

	paymentMethodsAbTestFilter() {
		// This methods can be used to filter payment methods
		// For example, for the purpose of AB tests.
		return getEnabledPaymentMethods( this.props.cart );
	}

	isLoading() {
		const isLoadingCart = ! this.props.cart.hasLoadedFromServer;
		const isLoadingProducts = this.props.isProductsListFetching;
		const isLoadingPlans = this.props.isPlansListFetching;
		const isLoadingSitePlans = this.props.isSitePlansListFetching;
		const isCartSettled = this.state.cartSettled;

		return (
			isLoadingCart || isLoadingProducts || isLoadingPlans || isLoadingSitePlans || ! isCartSettled
		);
	}

	needsDomainDetails() {
		const { cart, transaction } = this.props;

		if ( cart && hasOnlyRenewalItems( cart ) ) {
			return false;
		}

		return (
			cart &&
			transaction &&
			! hasDomainDetails( transaction ) &&
			( hasDomainRegistration( cart ) || hasGoogleApps( cart ) || hasTransferProduct( cart ) )
		);
	}

	render() {
		const { plan, product, purchaseId, selectedFeature, selectedSiteSlug } = this.props;

		let analyticsPath = '';
		let analyticsProps = {};
		if ( purchaseId && product ) {
			analyticsPath = '/checkout/:product/renew/:purchase_id/:site';
			analyticsProps = { product, purchase_id: purchaseId, site: selectedSiteSlug };
		} else if ( selectedFeature && plan ) {
			analyticsPath = '/checkout/features/:feature/:site/:plan';
			analyticsProps = { feature: selectedFeature, plan, site: selectedSiteSlug };
		} else if ( selectedFeature && ! plan ) {
			analyticsPath = '/checkout/features/:feature/:site';
			analyticsProps = { feature: selectedFeature, site: selectedSiteSlug };
		} else if ( product && ! purchaseId ) {
			analyticsPath = '/checkout/:site/:product';
			analyticsProps = { product, site: selectedSiteSlug };
		} else if ( selectedSiteSlug ) {
			analyticsPath = '/checkout/:site';
			analyticsProps = { site: selectedSiteSlug };
		} else {
			analyticsPath = '/checkout/no-site';
		}

		if ( this.props.children ) {
			this.props.setHeaderText( '' );
			return React.Children.map( this.props.children, ( child ) => {
				return React.cloneElement( child, {
					handleCheckoutCompleteRedirect: this.handleCheckoutCompleteRedirect,
				} );
			} );
		}

		/* eslint-disable wpcalypso/jsx-classname-namespace */
		return (
			<div className="main main-column" role="main">
				<div className="checkout">
					<QuerySitePlans siteId={ this.props.selectedSiteId } />
					<QueryPlans />
					<QueryProducts />
					<QueryContactDetailsCache />
					<QueryStoredCards />

					<PageViewTracker path={ analyticsPath } title="Checkout" properties={ analyticsProps } />

					{ this.content() }
				</div>
			</div>
		);
		/* eslint-enable wpcalypso/jsx-classname-namespace */
	}
}

export default connect(
	( state, props ) => {
		const selectedSiteId = getSelectedSiteId( state );

		return {
			cards: getStoredCards( state ),
			isDomainOnly: isDomainOnlySite( state, selectedSiteId ),
			selectedSite: getSelectedSite( state ),
			selectedSiteId,
			selectedSiteSlug: getSelectedSiteSlug( state ),
			isNewlyCreatedSite: isNewSite( state, selectedSiteId ),
			contactDetails: getContactDetailsCache( state ),
			userCountryCode: getCurrentUserCountryCode( state ),
			isEligibleForSignupDestination: isEligibleForSignupDestination(
				state,
				selectedSiteId,
				props.cart
			),
			productsList: getProductsList( state ),
			isProductsListFetching: isProductsListFetching( state ),
			isPlansListFetching: isRequestingPlans( state ),
			isPrivate: isPrivateSite( state, selectedSiteId ),
			isSitePlansListFetching: isRequestingSitePlans( state, selectedSiteId ),
			planSlug: getUpgradePlanSlugFromPath( state, selectedSiteId, props.product ),
			isJetpackNotAtomic:
				isJetpackSite( state, selectedSiteId ) && ! isAtomicSite( state, selectedSiteId ),
		};
	},
	{
		clearPurchases,
		clearSitePlans,
		fetchReceiptCompleted,
		requestSite,
		loadTrackingTool,
	}
)( localize( withLocalizedMoment( Checkout ) ) );<|MERGE_RESOLUTION|>--- conflicted
+++ resolved
@@ -801,10 +801,6 @@
 			productsList,
 			setHeaderText,
 			userCountryCode,
-<<<<<<< HEAD
-			isWhiteGloveOffer,
-=======
->>>>>>> 85a0e451
 			infoMessage,
 		} = this.props;
 
@@ -838,10 +834,6 @@
 				redirectTo={ this.getCheckoutCompleteRedirectPath }
 				handleCheckoutCompleteRedirect={ this.handleCheckoutCompleteRedirect }
 				handleCheckoutExternalRedirect={ this.handleCheckoutExternalRedirect }
-<<<<<<< HEAD
-				isWhiteGloveOffer={ isWhiteGloveOffer }
-=======
->>>>>>> 85a0e451
 				infoMessage={ infoMessage }
 			>
 				{ this.renderSubscriptionLengthPicker() }
