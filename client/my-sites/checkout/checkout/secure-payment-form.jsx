--- conflicted
+++ resolved
@@ -284,10 +284,7 @@
 				transactionStep={ this.props.transaction.step }
 				presaleChatAvailable={ this.props.presaleChatAvailable }
 				infoMessage={ this.props.infoMessage }
-<<<<<<< HEAD
-=======
 				incompatibleProducts={ this.props.incompatibleProducts }
->>>>>>> 85a0e451
 			>
 				{ this.props.children }
 			</CreditsPaymentBox>
