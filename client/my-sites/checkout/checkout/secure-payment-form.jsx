/**
 * External dependencies
 */
import PropTypes from 'prop-types';
import { localize } from 'i18n-calypso';
import React, { Component } from 'react';
import { get, defer, find, isEqual } from 'lodash';
import { connect } from 'react-redux';
import debugFactory from 'debug';

/**
 * Internal dependencies
 */
import notices from 'notices';
import EmptyContent from 'components/empty-content';
import CreditsPaymentBox from './credits-payment-box';
import FreeTrialConfirmationBox from './free-trial-confirmation-box';
import FreeCartPaymentBox from './free-cart-payment-box';
import PayPalPaymentBox from './paypal-payment-box';
import StripeElementsPaymentBox from './stripe-elements-payment-box';
import WechatPaymentBox from './wechat-payment-box';
import RedirectPaymentBox from './redirect-payment-box';
import WebPaymentBox from './web-payment-box';
import { submit } from 'lib/store-transactions';
import { gaRecordEvent } from 'lib/analytics/ga';
import { setPayment, setTransactionStep } from 'lib/transaction/actions';
import {
	fullCreditsPayment,
	newStripeCardPayment,
	storedCardPayment,
} from 'lib/transaction/payments';
import { getCheckoutIncompatibleProducts } from 'state/sites/products/conflicts';
import { saveSiteSettings } from 'state/site-settings/actions';
import getSelectedSiteId from 'state/ui/selectors/get-selected-site-id';
import isPrivateSite from 'state/selectors/is-private-site';
import { isJetpackSite } from 'state/sites/selectors';
import {
	isPaidForFullyInCredits,
	isFree,
	getLocationOrigin,
	isPaymentMethodEnabled,
} from 'lib/cart-values';
import { hasFreeTrial } from 'lib/cart-values/cart-items';
import PaymentBox from './payment-box';
import isPresalesChatAvailable from 'state/happychat/selectors/is-presales-chat-available';
import getCountries from 'state/selectors/get-countries';
import QueryPaymentCountries from 'components/data/query-countries/payments';
import { INPUT_VALIDATION, RECEIVED_WPCOM_RESPONSE } from 'lib/store-transactions/step-types';
import { displayError, clear } from './notices';
import { isEbanxCreditCardProcessingEnabledForCountry } from 'lib/checkout/processor-specific';
import { isWpComEcommercePlan } from 'lib/plans';
import { recordTransactionAnalytics } from 'lib/analytics/store-transactions';
import { isExternal } from 'lib/url';

/**
 * Module variables
 */
const debug = debugFactory( 'calypso:checkout:payment' );

export class SecurePaymentForm extends Component {
	static propTypes = {
		countriesList: PropTypes.array.isRequired,
		handleCheckoutCompleteRedirect: PropTypes.func.isRequired,
		handleCheckoutExternalRedirect: PropTypes.func.isRequired,
		products: PropTypes.object.isRequired,
		redirectTo: PropTypes.func.isRequired,
		isMultisite: PropTypes.bool,
	};

	state = { userSelectedPaymentBox: null };

	componentDidMount() {
		this.setInitialPaymentDetails();
	}

	async componentDidUpdate( prevProps ) {
		if ( this.getVisiblePaymentBox( prevProps ) !== this.getVisiblePaymentBox( this.props ) ) {
			this.setInitialPaymentDetails();
		}

		// From transaction-steps-mixin
		const prevStep = prevProps.transaction.step,
			nextStep = this.props.transaction.step;

		if ( ! isEqual( prevStep, nextStep ) ) {
			await this.handleTransactionStep( this.props );
		}
	}

	setInitialPaymentDetails() {
		let newPayment;

		const visiblePaymentBox = this.getVisiblePaymentBox( this.props );

		switch ( visiblePaymentBox ) {
			case 'credits':
			case 'free-trial':
			case 'free-cart':
				// FIXME: The endpoint doesn't currently support transactions with no
				//   payment info, so for now we rely on the credits payment method for
				//   free carts.
				newPayment = fullCreditsPayment();
				break;

			case 'credit-card':
				// Set the payment information based on a stored card (if
				// available) or for a new card otherwise. But for new cards,
				// don't overwrite existing new card payment details (for
				// example, if the user already has entered information on the
				// new card form and is now switching back to it after visiting
				// another payment method).
				if ( this.getInitialCard() ) {
					newPayment = storedCardPayment( this.getInitialCard() );
				} else if ( ! get( this.props.transaction, 'payment.newCardDetails', null ) ) {
					newPayment = newStripeCardPayment();
				}
				break;

			case 'paypal':
				// We do nothing here because PayPal transactions don't go through the
				// `store-transactions` module.
				break;
		}

		if ( newPayment ) {
			// We need to defer this because this is mounted after `setDomainDetails`
			// is called.
			// Note: If this defer() is ever able to be removed, the corresponding
			// defer() in NewCardForm::handleFieldChange() can likely be removed too.
			defer( function () {
				setPayment( newPayment );
			} );
		}
	}

	getVisiblePaymentBox( { cart, paymentMethods } ) {
		let i;

		if ( isPaidForFullyInCredits( cart ) ) {
			return 'credits';
		} else if ( isFree( cart ) ) {
			return 'free-cart';
		} else if ( hasFreeTrial( cart ) ) {
			return 'free-trial';
		} else if ( this.state && this.state.userSelectedPaymentBox ) {
			return this.state.userSelectedPaymentBox;
		}

		for ( i = 0; i < paymentMethods.length; i++ ) {
			if ( isPaymentMethodEnabled( cart, get( paymentMethods, [ i ] ) ) ) {
				return paymentMethods[ i ];
			}
		}

		return null;
	}

	handlePaymentBoxSubmit = ( event ) => {
		gaRecordEvent( 'Upgrades', 'Submitted Checkout Form' );

		this.submitTransaction( event );
	};

	getInitialCard() {
		return this.props.cards[ 0 ];
	}

	selectPaymentBox = ( paymentBox ) => {
		this.setState( {
			userSelectedPaymentBox: paymentBox,
		} );
	};

	async submitTransaction( event ) {
		event && event.preventDefault();

		const { cart, transaction, isWhiteGloveOffer } = this.props;

		const origin = getLocationOrigin( window.location );
		const successPath = this.props.redirectTo();
		const successUrl = isExternal( successPath ) ? successPath : origin + successPath;
		const cancelUrl = origin + '/checkout/' + get( this.props.selectedSite, 'slug', 'no-site' );

		const cardDetailsCountry = get( transaction, 'payment.newCardDetails.country', null );
		if ( isEbanxCreditCardProcessingEnabledForCountry( cardDetailsCountry ) ) {
			transaction.payment.paymentMethod = 'WPCOM_Billing_Ebanx';
		}

		submit(
			{
				cart,
				payment: transaction.payment,
				domainDetails: transaction.domainDetails,
				successUrl,
				cancelUrl,
				stripe: transaction.stripe,
				stripeConfiguration: transaction.stripeConfiguration,
				isWhiteGloveOffer,
			},
			// Execute every step handler in its own event loop tick, so that a complete React
			// rendering cycle happens on each step and `componentWillReceiveProps` of objects
			// like the `TransactionStepsMixin` are called with every step.
			( step ) => defer( () => setTransactionStep( step ) )
		);
	}

	async maybeSetSiteToPublic( { cart } ) {
		const { isJetpack, siteIsPrivate } = this.props;

		if ( isJetpack || ! siteIsPrivate ) {
			return;
		}

		const productsInCart = get( cart, 'products', [] );

		if (
			! find( productsInCart, ( { product_slug = '' } ) => {
				return isWpComEcommercePlan( product_slug );
			} )
		) {
			return;
		}
	}

	async handleTransactionStep( { cart, selectedSite, transaction } ) {
		const step = transaction.step;

		debug( 'transaction step: ' + step.name );

		this.displayNotices( cart, step );
		recordTransactionAnalytics( cart, step, transaction?.payment?.paymentMethod );

		await this.finishIfLastStep( cart, selectedSite, step );
	}

	displayNotices( cart, step ) {
		if ( step.error && step.name !== INPUT_VALIDATION ) {
			displayError( step.error );
			return;
		}

		if ( step.name === RECEIVED_WPCOM_RESPONSE ) {
			clear();
		}
	}

	async finishIfLastStep( cart, selectedSite, step ) {
		if ( ! step.last || step.error ) {
			return;
		}

		try {
			await this.maybeSetSiteToPublic( { cart } );
		} catch ( e ) {
			const message = this.props.translate(
				'There was a problem completing the checkout. {{a}}Contact support{{/a}}.',
				{
					components: { a: <a href="/help/contact" /> },
					comment:
						"This is an error message that is shown when a user's purchase has failed at the checkout page",
				}
			);

			debug( 'Error setting site to public', e );
			notices.error( message );

			return;
		}

		if ( step.data.redirect_url ) {
			this.props.handleCheckoutExternalRedirect( step.data.redirect_url );
		} else {
			defer( () => {
				// The Thank You page throws a rendering error if this is not in a defer.
				this.props.handleCheckoutCompleteRedirect();
			} );
		}
	}

	renderCreditsPaymentBox() {
		return (
			<CreditsPaymentBox
				cart={ this.props.cart }
				onSubmit={ this.handlePaymentBoxSubmit }
				transactionStep={ this.props.transaction.step }
				presaleChatAvailable={ this.props.presaleChatAvailable }
<<<<<<< HEAD
				infoMessage={ this.props.infoMessage }
=======
				incompatibleProducts={ this.props.incompatibleProducts }
>>>>>>> dfc213b4
			>
				{ this.props.children }
			</CreditsPaymentBox>
		);
	}

	renderFreeTrialConfirmationBox() {
		return (
			<FreeTrialConfirmationBox
				cart={ this.props.cart }
				onSubmit={ this.handlePaymentBoxSubmit }
				transactionStep={ this.props.transaction.step }
				infoMessage={ this.props.infoMessage }
			/>
		);
	}

	renderFreeCartPaymentBox() {
		return (
			<FreeCartPaymentBox
				cart={ this.props.cart }
				onSubmit={ this.handlePaymentBoxSubmit }
				products={ this.props.products }
				selectedSite={ this.props.selectedSite }
				transactionStep={ this.props.transaction.step }
				infoMessage={ this.props.infoMessage }
			/>
		);
	}

<<<<<<< HEAD
=======
	renderCreditCardPaymentBox() {
		return (
			<PaymentBox
				classSet="credit-card-payment-box"
				cart={ this.props.cart }
				paymentMethods={ this.props.paymentMethods }
				currentPaymentMethod="credit-card"
				onSelectPaymentMethod={ this.selectPaymentBox }
				incompatibleProducts={ this.props.incompatibleProducts }
			>
				<QueryPaymentCountries />
				<CreditCardPaymentBox
					translate={ this.props.translate }
					cards={ this.props.cards }
					transaction={ this.props.transaction }
					cart={ this.props.cart }
					countriesList={ this.props.countriesList }
					initialCard={ this.getInitialCard() }
					selectedSite={ this.props.selectedSite }
					onSubmit={ this.handlePaymentBoxSubmit }
					transactionStep={ this.props.transaction.step }
					presaleChatAvailable={ this.props.presaleChatAvailable }
				>
					{ this.props.children }
				</CreditCardPaymentBox>
			</PaymentBox>
		);
	}

>>>>>>> dfc213b4
	renderStripeElementsPaymentBox() {
		const incompatibleProducts = this.props.incompatibleProducts;
		return (
			<PaymentBox
				classSet="credit-card-payment-box"
				cart={ this.props.cart }
				paymentMethods={ this.props.paymentMethods }
				currentPaymentMethod="credit-card"
				infoMessage={ this.props.infoMessage }
				onSelectPaymentMethod={ this.selectPaymentBox }
				incompatibleProducts={ incompatibleProducts }
			>
				<QueryPaymentCountries />
				<StripeElementsPaymentBox
					translate={ this.props.translate }
					cards={ this.props.cards }
					transaction={ this.props.transaction }
					cart={ this.props.cart }
					countriesList={ this.props.countriesList }
					initialCard={ this.getInitialCard() }
					selectedSite={ this.props.selectedSite }
					onSubmit={ this.handlePaymentBoxSubmit }
					presaleChatAvailable={ this.props.presaleChatAvailable }
					incompatibleProducts={ incompatibleProducts }
				>
					{ this.props.children }
				</StripeElementsPaymentBox>
			</PaymentBox>
		);
	}

	renderPayPalPaymentBox() {
		const incompatibleProducts = this.props.incompatibleProducts;
		return (
			<PaymentBox
				classSet="paypal-payment-box"
				cart={ this.props.cart }
				paymentMethods={ this.props.paymentMethods }
				currentPaymentMethod="paypal"
				infoMessage={ this.props.infoMessage }
				onSelectPaymentMethod={ this.selectPaymentBox }
				incompatibleProducts={ incompatibleProducts }
			>
				<QueryPaymentCountries />
				<PayPalPaymentBox
					cart={ this.props.cart }
					transaction={ this.props.transaction }
					countriesList={ this.props.countriesList }
					selectedSite={ this.props.selectedSite }
					redirectTo={ this.props.redirectTo }
					presaleChatAvailable={ this.props.presaleChatAvailable }
					isWhiteGloveOffer={ this.props.isWhiteGloveOffer }
					incompatibleProducts={ incompatibleProducts }
				>
					{ this.props.children }
				</PayPalPaymentBox>
			</PaymentBox>
		);
	}

	renderRedirectPaymentBox( paymentType ) {
		const incompatibleProducts = this.props.incompatibleProducts;
		return (
			<PaymentBox
				classSet="redirect-payment-box"
				cart={ this.props.cart }
				paymentMethods={ this.props.paymentMethods }
				currentPaymentMethod={ paymentType }
				infoMessage={ this.props.infoMessage }
				onSelectPaymentMethod={ this.selectPaymentBox }
				incompatibleProducts={ incompatibleProducts }
			>
				<QueryPaymentCountries />
				<RedirectPaymentBox
					cart={ this.props.cart }
					transaction={ this.props.transaction }
					countriesList={ this.props.countriesList }
					selectedSite={ this.props.selectedSite }
					paymentType={ paymentType }
					redirectTo={ this.props.redirectTo }
					presaleChatAvailable={ this.props.presaleChatAvailable }
					isWhiteGloveOffer={ this.props.isWhiteGloveOffer }
					incompatibleProducts={ incompatibleProducts }
				>
					{ this.props.children }
				</RedirectPaymentBox>
			</PaymentBox>
		);
	}

	renderWechatPaymentBox() {
		return (
			<PaymentBox
				classSet="wechat-payment-box"
				cart={ this.props.cart }
				paymentMethods={ this.props.paymentMethods }
				currentPaymentMethod={ 'wechat' }
				infoMessage={ this.props.infoMessage }
				onSelectPaymentMethod={ this.selectPaymentBox }
				incompatibleProducts={ this.props.incompatibleProducts }
			>
				<QueryPaymentCountries />
				<WechatPaymentBox
					cart={ this.props.cart }
					transaction={ this.props.transaction }
					selectedSite={ this.props.selectedSite }
					redirectTo={ this.props.redirectTo }
					presaleChatAvailable={ this.props.presaleChatAvailable }
					incompatibleProducts={ this.props.incompatibleProducts }
				>
					{ this.props.children }
				</WechatPaymentBox>
			</PaymentBox>
		);
	}

	renderWebPaymentBox() {
		return (
			<PaymentBox
				classSet="web-payment-box"
				cart={ this.props.cart }
				paymentMethods={ this.props.paymentMethods }
				currentPaymentMethod="web-payment"
				infoMessage={ this.props.infoMessage }
				onSelectPaymentMethod={ this.selectPaymentBox }
				incompatibleProducts={ this.props.incompatibleProducts }
			>
				<WebPaymentBox
					cart={ this.props.cart }
					countriesList={ this.props.countriesList }
					onSubmit={ this.handlePaymentBoxSubmit }
					presaleChatAvailable={ this.props.presaleChatAvailable }
				>
					{ this.props.children }
				</WebPaymentBox>
			</PaymentBox>
		);
	}

	renderPaymentBox = ( visiblePaymentBox ) => {
		debug( 'getting %o payment box ...', visiblePaymentBox );

		switch ( visiblePaymentBox ) {
			case 'credits':
				return this.renderCreditsPaymentBox();

			case 'free-trial':
				return this.renderFreeTrialConfirmationBox();

			case 'free-cart':
				return this.renderFreeCartPaymentBox();

			case 'credit-card':
				return (
					<div>
						{ this.renderGreatChoiceHeader() }
						{ this.renderStripeElementsPaymentBox() }
					</div>
				);

			case 'paypal':
				return (
					<div>
						{ this.renderGreatChoiceHeader() }
						{ this.renderPayPalPaymentBox() }
					</div>
				);
			case 'wechat':
				return (
					<div>
						{ this.renderGreatChoiceHeader() }
						{ this.renderWechatPaymentBox() }
					</div>
				);
			case 'alipay':
			case 'bancontact':
			case 'eps':
			case 'giropay':
			case 'id_wallet':
			case 'ideal':
			case 'netbanking':
			case 'p24':
			case 'brazil-tef':
			case 'sofort':
				return (
					<div>
						{ this.renderGreatChoiceHeader() }
						{ this.renderRedirectPaymentBox( visiblePaymentBox ) }
					</div>
				);
			case 'web-payment':
				return (
					<div>
						{ this.renderGreatChoiceHeader() }
						{ this.renderWebPaymentBox() }
					</div>
				);
			default:
				debug( 'WARN: %o payment unknown', visiblePaymentBox );
				return null;
		}
	};

	renderGreatChoiceHeader() {
		const { translate } = this.props;
		const headerText = translate( 'Great choice! How would you like to pay?' );

		this.props.setHeaderText( headerText );
	}

	render() {
		const visiblePaymentBox = this.getVisiblePaymentBox( this.props );

		if ( visiblePaymentBox === null ) {
			debug( 'empty content' );
			return (
				<EmptyContent
					illustration="/calypso/images/illustrations/error.svg"
					title={ this.props.translate( 'Checkout is not available' ) }
					line={ this.props.translate(
						"We're hard at work on the issue. Please check back shortly."
					) }
					action={ this.props.translate( 'Back to Plans' ) }
					actionURL={ '/plans/' + this.props.selectedSite.slug }
				/>
			);
		}

		return (
			<div className="checkout__secure-payment-form">
				{ this.renderPaymentBox( visiblePaymentBox ) }
			</div>
		);
	}
}

export default connect(
	( state, props ) => {
		const selectedSiteId = getSelectedSiteId( state );

		return {
			countriesList: getCountries( state, 'payments' ),
			isJetpack: isJetpackSite( state, selectedSiteId ),
			presaleChatAvailable: isPresalesChatAvailable( state ),
			selectedSiteId,
			siteIsPrivate: isPrivateSite( state, selectedSiteId ),
			incompatibleProducts: getCheckoutIncompatibleProducts(
				state,
				selectedSiteId,
				props.cart.products
			),
		};
	},
	{ saveSiteSettings }
)( localize( SecurePaymentForm ) );<|MERGE_RESOLUTION|>--- conflicted
+++ resolved
@@ -284,11 +284,8 @@
 				onSubmit={ this.handlePaymentBoxSubmit }
 				transactionStep={ this.props.transaction.step }
 				presaleChatAvailable={ this.props.presaleChatAvailable }
-<<<<<<< HEAD
-				infoMessage={ this.props.infoMessage }
-=======
+				infoMessage={ this.props.infoMessage }
 				incompatibleProducts={ this.props.incompatibleProducts }
->>>>>>> dfc213b4
 			>
 				{ this.props.children }
 			</CreditsPaymentBox>
@@ -319,38 +316,6 @@
 		);
 	}
 
-<<<<<<< HEAD
-=======
-	renderCreditCardPaymentBox() {
-		return (
-			<PaymentBox
-				classSet="credit-card-payment-box"
-				cart={ this.props.cart }
-				paymentMethods={ this.props.paymentMethods }
-				currentPaymentMethod="credit-card"
-				onSelectPaymentMethod={ this.selectPaymentBox }
-				incompatibleProducts={ this.props.incompatibleProducts }
-			>
-				<QueryPaymentCountries />
-				<CreditCardPaymentBox
-					translate={ this.props.translate }
-					cards={ this.props.cards }
-					transaction={ this.props.transaction }
-					cart={ this.props.cart }
-					countriesList={ this.props.countriesList }
-					initialCard={ this.getInitialCard() }
-					selectedSite={ this.props.selectedSite }
-					onSubmit={ this.handlePaymentBoxSubmit }
-					transactionStep={ this.props.transaction.step }
-					presaleChatAvailable={ this.props.presaleChatAvailable }
-				>
-					{ this.props.children }
-				</CreditCardPaymentBox>
-			</PaymentBox>
-		);
-	}
-
->>>>>>> dfc213b4
 	renderStripeElementsPaymentBox() {
 		const incompatibleProducts = this.props.incompatibleProducts;
 		return (
