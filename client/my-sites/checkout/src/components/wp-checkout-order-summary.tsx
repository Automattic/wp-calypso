--- conflicted
+++ resolved
@@ -489,12 +489,6 @@
 	);
 
 	const hasFreeMigrationAssistance = getAcceptedAssistedFreeMigration();
-<<<<<<< HEAD
-
-	return (
-		<CheckoutSummaryFeaturesListWrapper>
-			{ hasFreeMigrationAssistance && (
-=======
 	const hasFreeMigrationAssistanceTranslation =
 		( isEnglishLocale || hasTranslation( 'Assisted free site migration' ) ) ??
 		translate( 'Assisted free site migration' );
@@ -502,7 +496,6 @@
 	return (
 		<CheckoutSummaryFeaturesListWrapper>
 			{ hasFreeMigrationAssistance && hasFreeMigrationAssistanceTranslation && (
->>>>>>> 0721be1c
 				<CheckoutSummaryFeaturesListItem>
 					<WPCheckoutCheckIcon id="features-list-support-free-migration-assistance" />
 					{ translate( 'Assisted free site migration' ) }
