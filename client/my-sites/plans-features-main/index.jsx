--- conflicted
+++ resolved
@@ -131,8 +131,6 @@
 			isEnabled( 'onboarding/2023-pricing-grid' ) &&
 			flowName === 'onboarding-2023-pricing-grid'
 		) {
-<<<<<<< HEAD
-=======
 			const asyncProps = {
 				basePlansPath,
 				domainName,
@@ -162,7 +160,6 @@
 			const asyncPlanFeatures2023Grid = (
 				<AsyncLoad require="calypso/my-sites/plan-features-2023-grid" { ...asyncProps } />
 			);
->>>>>>> 0ffba70c
 			return (
 				<div
 					className={ classNames(
@@ -175,37 +172,7 @@
 					) }
 					data-e2e-plans="wpcom"
 				>
-<<<<<<< HEAD
-					<PlanFeatures2023Grid
-						basePlansPath={ basePlansPath }
-						domainName={ domainName }
-						isInSignup={ isInSignup }
-						isLandingPage={ isLandingPage }
-						isLaunchPage={ isLaunchPage }
-						onUpgradeClick={ onUpgradeClick }
-						plans={ plans }
-						flowName={ flowName }
-						redirectTo={ redirectTo }
-						visiblePlans={ visiblePlans }
-						selectedFeature={ selectedFeature }
-						selectedPlan={ selectedPlan }
-						withDiscount={ withDiscount }
-						discountEndDate={ discountEndDate }
-						withScroll={ plansWithScroll }
-						popularPlanSpec={ getPopularPlanSpec( {
-							flowName,
-							customerType,
-							isJetpack,
-							availablePlans: visiblePlans,
-						} ) }
-						siteId={ siteId }
-						isReskinned={ isReskinned }
-						isFAQCondensedExperiment={ isFAQCondensedExperiment }
-						isPlansInsideStepper={ isPlansInsideStepper }
-					/>
-=======
 					{ asyncPlanFeatures2023Grid }
->>>>>>> 0ffba70c
 				</div>
 			);
 		}
