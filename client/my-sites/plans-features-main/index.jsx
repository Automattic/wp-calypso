--- conflicted
+++ resolved
@@ -174,11 +174,7 @@
 			isInVerticalScrollingPlansExperiment,
 			isBillingWordingExperiment,
 			redirectToAddDomainFlow,
-<<<<<<< HEAD
-			disableMonthlyExperiment,
 			translate,
-=======
->>>>>>> c7e24c92
 		} = this.props;
 
 		const plans = this.getPlansForPlanFeatures();
