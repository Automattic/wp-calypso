/** @format */
/**
 * External dependencies
 */
import React from 'react';
import { connect } from 'react-redux';
import { localize } from 'i18n-calypso';

/**
 * Internal dependencies
 */
import FAQ from 'components/faq';
import FAQItem from 'components/faq/faq-item';
import HappychatButton from 'components/happychat/button';
import isHappychatAvailable from 'state/happychat/selectors/is-happychat-available';
import { getSelectedSiteSlug } from 'state/ui/selectors';
import { isEnabled } from 'config';
import { purchasesRoot } from 'me/purchases/paths';
import { localizeUrl } from 'lib/i18n-utils';

const WpcomFAQ = ( { isChatAvailable, siteSlug, translate } ) => {
	const helpLink =
		isEnabled( 'happychat' ) && isChatAvailable ? (
			<HappychatButton className="plans-features-main__happychat-button" />
		) : (
			<a href="https://wordpress.com/help" target="_blank" rel="noopener noreferrer" />
		);

	return (
		<FAQ>
			<FAQItem
				question={ translate( 'Do you sell domains?' ) }
				answer={ translate(
					'Yes! The Personal, Premium, Business, and eCommerce plans include a free custom domain for one year. That includes new' +
						' domains purchased through WordPress.com or your own existing domain that you can map' +
						' to your WordPress.com site. Does not apply to premium domains. Domain name should be' +
						' registered within one year of the purchase of the plan to use this promotion. Registered' +
						' domain names will renew at regular prices. {{a}}Find out more about domains.{{/a}}',
					{
						components: {
							a: (
								<a
									href={ localizeUrl( 'https://en.support.wordpress.com/all-about-domains/' ) }
									target="_blank"
									rel="noopener noreferrer"
								/>
							),
						},
					}
				) }
			/>

			<FAQItem
				question={ translate( 'Can I install plugins?' ) }
				answer={ translate(
					'Yes! With the WordPress.com Business or eCommerce plan you can search for and install external plugins.' +
						' All plans already come with a custom set of plugins tailored just for them.' +
						' {{a}}Find out more about plugins{{/a}}.',
					{
						components: {
							a: (
								<a
									href={ localizeUrl( 'https://en.support.wordpress.com/plugins/' ) }
									target="_blank"
									rel="noopener noreferrer"
								/>
							),
						},
					}
				) }
			/>

			<FAQItem
				question={ translate( 'Can I install my own theme?' ) }
				answer={ translate(
<<<<<<< HEAD
					"Yes! With the WordPress.com Business or eCommerce plan you can upload any theme you'd like." +
=======
					"Yes! With the WordPress.com Business plan you can install any theme you'd like." +
>>>>>>> 4db3529a
						' All plans give you access to our {{a}}directory of free and premium themes{{/a}}.' +
						' These are among the highest-quality WordPress themes, hand-picked and reviewed by our team.',
					{
						components: { a: <a href={ `/themes/${ siteSlug }` } /> },
					}
				) }
			/>

			<FAQItem
				question={ translate( 'Do I need another web host?' ) }
				answer={ translate(
					'No. All WordPress.com sites include our specially tailored WordPress hosting to ensure' +
						' your site stays available and secure at all times. You can even use your own domain' +
						' when you upgrade to the Personal, Premium, Business or eCommerce plan.'
				) }
			/>

			<FAQItem
				question={ translate( 'Do you offer email accounts?' ) }
				answer={ translate(
					'Yes. If you register a new domain with our Personal, Premium, Business or eCommerce plans, you can' +
						' add Google-powered G Suite. You can also set up email forwarding for any custom domain' +
						' registered through WordPress.com. {{a}}Find out more about email{{/a}}.',
					{
						components: {
							a: (
								<a
									href={ localizeUrl( 'https://en.support.wordpress.com/add-email/' ) }
									target="_blank"
									rel="noopener noreferrer"
								/>
							),
						},
					}
				) }
			/>

			<FAQItem
				question={ translate( 'What’s included with advanced custom design?' ) }
				answer={ translate(
					'Custom design is a toolset you can use to personalize your blog’s look and feel with' +
						' custom colors & backgrounds, custom fonts, and even a CSS editor that you can use for' +
						' more precise control of your site’s' +
						' design. {{a}}Find out more about custom design{{/a}}.',
					{
						components: {
							a: (
								<a
									href={ localizeUrl( 'https://en.support.wordpress.com/custom-design/' ) }
									target="_blank"
									rel="noopener noreferrer"
								/>
							),
						},
					}
				) }
			/>

			<FAQItem
				question={ translate( 'Will upgrading affect my content?' ) }
				answer={ translate(
					'Plans add extra features to your site, but they do not affect the content of your site' +
						" or your site's followers."
				) }
			/>

			<FAQItem
				question={ translate( 'Can I cancel my subscription?' ) }
				answer={ translate(
					'Yes. We want you to love everything you do at WordPress.com, so we provide a 30-day' +
						' refund on all of our plans. {{a}}Manage purchases{{/a}}.',
					{
						components: { a: <a href={ purchasesRoot } /> },
					}
				) }
			/>

			<FAQItem
				question={ translate( 'Have more questions?' ) }
				answer={ translate(
					'Need help deciding which plan works for you? Our happiness engineers are available for' +
						' any questions you may have. {{helpLink}}Get help{{/helpLink}}.',
					{
						components: { helpLink },
					}
				) }
			/>
		</FAQ>
	);
};

export default connect( state => ( {
	isChatAvailable: isHappychatAvailable( state ),
	siteSlug: getSelectedSiteSlug( state ),
} ) )( localize( WpcomFAQ ) );<|MERGE_RESOLUTION|>--- conflicted
+++ resolved
@@ -73,11 +73,7 @@
 			<FAQItem
 				question={ translate( 'Can I install my own theme?' ) }
 				answer={ translate(
-<<<<<<< HEAD
-					"Yes! With the WordPress.com Business or eCommerce plan you can upload any theme you'd like." +
-=======
-					"Yes! With the WordPress.com Business plan you can install any theme you'd like." +
->>>>>>> 4db3529a
+					"Yes! With the WordPress.com Business or eCommerce plan you can install any theme you'd like." +
 						' All plans give you access to our {{a}}directory of free and premium themes{{/a}}.' +
 						' These are among the highest-quality WordPress themes, hand-picked and reviewed by our team.',
 					{
