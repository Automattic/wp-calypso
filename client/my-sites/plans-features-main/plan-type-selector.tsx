--- conflicted
+++ resolved
@@ -139,13 +139,11 @@
 		return null;
 	}
 
-<<<<<<< HEAD
 	const redirectTo = props.redirectTo ? { redirect_to: props.redirectTo } : {};
-=======
+
 	const domainFromHomeUpsellFlow = new URLSearchParams( window.location.search ).get(
 		'get_domain'
 	);
->>>>>>> cd403b47
 
 	return (
 		<IntervalTypeToggleWrapper
@@ -155,14 +153,11 @@
 			<SegmentedControl compact className={ segmentClasses } primary={ true }>
 				<SegmentedControl.Item
 					selected={ intervalType === 'monthly' }
-<<<<<<< HEAD
-					path={ generatePath( props, { intervalType: 'monthly', ...redirectTo } ) }
-=======
 					path={ generatePath( props, {
 						intervalType: 'monthly',
 						get_domain: domainFromHomeUpsellFlow,
+						...redirectTo,
 					} ) }
->>>>>>> cd403b47
 					isPlansInsideStepper={ props.isPlansInsideStepper }
 				>
 					<span>{ translate( 'Pay monthly' ) }</span>
@@ -170,14 +165,11 @@
 
 				<SegmentedControl.Item
 					selected={ intervalType === 'yearly' }
-<<<<<<< HEAD
-					path={ generatePath( props, { intervalType: 'yearly', ...redirectTo } ) }
-=======
 					path={ generatePath( props, {
 						intervalType: 'yearly',
 						get_domain: domainFromHomeUpsellFlow,
+						...redirectTo,
 					} ) }
->>>>>>> cd403b47
 					isPlansInsideStepper={ props.isPlansInsideStepper }
 				>
 					<span ref={ ( ref ) => ref && setSpanRef( ref ) }>{ translate( 'Pay annually' ) }</span>
