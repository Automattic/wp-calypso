import config from '@automattic/calypso-config';
import {
	chooseDefaultCustomerType,
	getPlan,
	isFreePlan,
	isPersonalPlan,
	PLAN_PERSONAL,
	WPComStorageAddOnSlug,
	PLAN_FREE,
	type PlanSlug,
	UrlFriendlyTermType,
	isValidFeatureKey,
	getFeaturesList,
	isWooExpressPlan,
	PLAN_ECOMMERCE,
	getPlanFeaturesGroupedForFeaturesGrid,
	getWooExpressFeaturesGroupedForComparisonGrid,
	getPlanFeaturesGroupedForComparisonGrid,
	getWooExpressFeaturesGroupedForFeaturesGrid,
} from '@automattic/calypso-products';
import page from '@automattic/calypso-router';
import { Button, Spinner } from '@automattic/components';
import { WpcomPlansUI, AddOns, Plans } from '@automattic/data-stores';
import { isAnyHostingFlow } from '@automattic/onboarding';
import {
	FeaturesGrid,
	ComparisonGrid,
	PlanTypeSelector,
	useGridPlansForFeaturesGrid,
	useGridPlansForComparisonGrid,
	useGridPlanForSpotlight,
} from '@automattic/plans-grid-next';
import { useMobileBreakpoint } from '@automattic/viewport-react';
import styled from '@emotion/styled';
import { useDispatch } from '@wordpress/data';
import {
	useCallback,
	useEffect,
	useLayoutEffect,
	useMemo,
	useRef,
	useState,
} from '@wordpress/element';
import { hasQueryArg } from '@wordpress/url';
import classNames from 'classnames';
import { TranslateResult, localize, useTranslate } from 'i18n-calypso';
import { ReactNode } from 'react';
import { useSelector } from 'react-redux';
import QueryActivePromotions from 'calypso/components/data/query-active-promotions';
import QueryPlans from 'calypso/components/data/query-plans';
import QueryProductsList from 'calypso/components/data/query-products-list';
import QuerySitePlans from 'calypso/components/data/query-site-plans';
import QuerySites from 'calypso/components/data/query-sites';
import { retargetViewPlans } from 'calypso/lib/analytics/ad-tracking';
import { recordTracksEvent } from 'calypso/lib/analytics/tracks';
import { planItem as getCartItemForPlan } from 'calypso/lib/cart-values/cart-items';
import { useExperiment } from 'calypso/lib/explat';
import scrollIntoViewport from 'calypso/lib/scroll-into-viewport';
import { useSegmentedIntent } from 'calypso/my-sites/plans/hooks/use-segmented-intent';
import PlanNotice from 'calypso/my-sites/plans-features-main/components/plan-notice';
import { useFreeTrialPlanSlugs } from 'calypso/my-sites/plans-features-main/hooks/use-free-trial-plan-slugs';
import usePlanTypeDestinationCallback from 'calypso/my-sites/plans-features-main/hooks/use-plan-type-destination-callback';
import { getCurrentUserName } from 'calypso/state/current-user/selectors';
import canUpgradeToPlan from 'calypso/state/selectors/can-upgrade-to-plan';
import getDomainFromHomeUpsellInQuery from 'calypso/state/selectors/get-domain-from-home-upsell-in-query';
import getPreviousRoute from 'calypso/state/selectors/get-previous-route';
import isEligibleForWpComMonthlyPlan from 'calypso/state/selectors/is-eligible-for-wpcom-monthly-plan';
import { isUserEligibleForFreeHostingTrial } from 'calypso/state/selectors/is-user-eligible-for-free-hosting-trial';
import { getSiteSlug } from 'calypso/state/sites/selectors';
import ComparisonGridToggle from './components/comparison-grid-toggle';
import PlanUpsellModal from './components/plan-upsell-modal';
import { useModalResolutionCallback } from './components/plan-upsell-modal/hooks/use-modal-resolution-callback';
import PlansPageSubheader from './components/plans-page-subheader';
import useCheckPlanAvailabilityForPurchase from './hooks/use-check-plan-availability-for-purchase';
import useExperimentForTrailMap from './hooks/use-experiment-for-trail-map';
import useFilteredDisplayedIntervals from './hooks/use-filtered-displayed-intervals';
import useGenerateActionHook from './hooks/use-generate-action-hook';
import usePlanBillingPeriod from './hooks/use-plan-billing-period';
import usePlanFromUpsells from './hooks/use-plan-from-upsells';
import usePlanIntentFromSiteMeta from './hooks/use-plan-intent-from-site-meta';
import { usePlanUpgradeCreditsApplicable } from './hooks/use-plan-upgrade-credits-applicable';
import useGetFreeSubdomainSuggestion from './hooks/use-suggested-free-domain-from-paid-domain';
import type {
	PlansIntent,
	DataResponse,
	SupportedUrlFriendlyTermType,
} from '@automattic/plans-grid-next';
import type { MinimalRequestCartProduct } from '@automattic/shopping-cart';
import type { IAppState } from 'calypso/state/types';
import './style.scss';

const PlanComparisonHeader = styled.h1`
	.plans .step-container .step-container__content &&,
	&& {
		font-size: 2rem;
		text-align: center;
		margin: 48px 0;
	}
`;

export interface PlansFeaturesMainProps {
	siteId?: number | null;
	intent?: PlansIntent | null;
	isInSignup?: boolean;
	isCustomDomainAllowedOnFreePlan?: boolean;
	plansWithScroll?: boolean;
	customerType?: string;
	basePlansPath?: string;
	selectedPlan?: PlanSlug;
	selectedFeature?: string;
	onUpgradeClick?: ( cartItems?: MinimalRequestCartProduct[] | null ) => void;
	redirectToAddDomainFlow?: boolean;
	hidePlanTypeSelector?: boolean;
	paidDomainName?: string;
	freeSubdomain?: string;
	siteTitle?: string;
	signupFlowUserName?: string;
	flowName?: string | null;
	removePaidDomain?: () => void;
	setSiteUrlAsFreeDomainSuggestion?: ( freeDomainSuggestion: { domain_name: string } ) => void;
	intervalType?: Extract< UrlFriendlyTermType, 'monthly' | 'yearly' | '2yearly' | '3yearly' >;
	/**
	 * An array of intervals to be displayed in the plan type selector. Defaults to [ 'yearly', '2yearly', '3yearly', 'monthly' ]
	 */
	displayedIntervals?: Array<
		Extract< UrlFriendlyTermType, 'monthly' | 'yearly' | '2yearly' | '3yearly' >
	>;
	planTypeSelector?: 'interval';
	withDiscount?: string;
	discountEndDate?: Date;
	hidePlansFeatureComparison?: boolean;
	coupon?: string;

	/**
	 * @deprecated use intent mechanism instead
	 */
	hideFreePlan?: boolean;

	/**
	 * @deprecated use intent mechanism instead
	 */
	hidePersonalPlan?: boolean;

	/**
	 * @deprecated use intent mechanism instead
	 */
	hidePremiumPlan?: boolean;

	/**
	 * @deprecated use intent mechanism instead
	 */
	hideBusinessPlan?: boolean;

	/**
	 * @deprecated use intent mechanism instead
	 */
	hideEcommercePlan?: boolean;

	/**
	 * @deprecated use intent mechanism instead
	 */
	hideEnterprisePlan?: boolean;
	isStepperUpgradeFlow?: boolean;
	isLaunchPage?: boolean | null;
	hideUnavailableFeatures?: boolean; // used to hide features that are not available, instead of strike-through as explained in #76206
	showLegacyStorageFeature?: boolean;
	isSpotlightOnCurrentPlan?: boolean;
	renderSiblingWhenLoaded?: () => ReactNode; // renders additional components as last dom node when plans grid dependecies are fully loaded
	/**
	 * Shows the plan type selector dropdown instead of the default toggle
	 */
	showPlanTypeSelectorDropdown?: boolean;
	onPlanIntervalUpdate?: ( path: string ) => void;

	/*
	 * Shows the free plan as a plain text anchor instead of a plan card.
	 * It's outside of the intent system since it is about the way the Free plan is presented, not the plan mix available to choose.
	 */
	deemphasizeFreePlan?: boolean;
}

const PlansFeaturesMain = ( {
	paidDomainName,
	freeSubdomain: signupFlowSubdomain,
	siteTitle,
	signupFlowUserName,
	flowName,
	removePaidDomain,
	setSiteUrlAsFreeDomainSuggestion,
	onUpgradeClick,
	hidePlanTypeSelector,
	redirectToAddDomainFlow,
	siteId,
	selectedPlan,
	basePlansPath,
	selectedFeature,
	plansWithScroll,
	withDiscount,
	discountEndDate,
	hideFreePlan,
	hidePersonalPlan,
	hidePremiumPlan,
	hideBusinessPlan,
	hideEcommercePlan,
	hideEnterprisePlan,
	intent: intentFromProps, // do not set a default value for this prop here
	displayedIntervals = [ 'yearly', '2yearly', '3yearly', 'monthly' ],
	customerType = 'personal',
	planTypeSelector = 'interval',
	intervalType = 'yearly',
	hidePlansFeatureComparison = false,
	hideUnavailableFeatures = false,
	isInSignup = false,
	isCustomDomainAllowedOnFreePlan = false,
	isStepperUpgradeFlow = false,
	isLaunchPage = false,
	showLegacyStorageFeature = false,
	deemphasizeFreePlan,
	isSpotlightOnCurrentPlan,
	renderSiblingWhenLoaded,
	showPlanTypeSelectorDropdown = false,
	coupon,
	onPlanIntervalUpdate,
}: PlansFeaturesMainProps ) => {
	const [ isModalOpen, setIsModalOpen ] = useState( false );
	// TODO: Remove temporary eslint disable
	// eslint-disable-next-line
	const [ lastClickedPlan, setLastClickedPlan ] = useState< string | null >( null );
	const [ showPlansComparisonGrid, setShowPlansComparisonGrid ] = useState( false );
	const translate = useTranslate();
	const storageAddOns = AddOns.useStorageAddOns( { siteId } );
	const currentPlan = Plans.useCurrentPlan( { siteId } );

	const eligibleForWpcomMonthlyPlans = useSelector( ( state: IAppState ) =>
		isEligibleForWpComMonthlyPlan( state, siteId )
	);
	const siteSlug = useSelector( ( state: IAppState ) => getSiteSlug( state, siteId ) );
	const sitePlanSlug = currentPlan?.productSlug;
	const userCanUpgradeToPersonalPlan = useSelector(
		( state: IAppState ) => siteId && canUpgradeToPlan( state, siteId, PLAN_PERSONAL )
	);
	const previousRoute = useSelector( ( state: IAppState ) => getPreviousRoute( state ) );
	const { setShowDomainUpsellDialog } = useDispatch( WpcomPlansUI.store );
	const domainFromHomeUpsellFlow = useSelector( getDomainFromHomeUpsellInQuery );
	const showUpgradeableStorage = config.isEnabled( 'plans/upgradeable-storage' );
	const getPlanTypeDestination = usePlanTypeDestinationCallback();

	const resolveModal = useModalResolutionCallback( {
		isCustomDomainAllowedOnFreePlan,
		flowName,
		paidDomainName,
		intent: intentFromProps,
	} );

	const toggleShowPlansComparisonGrid = () => {
		setShowPlansComparisonGrid( ! showPlansComparisonGrid );
	};

	const showDomainUpsellDialog = useCallback( () => {
		setShowDomainUpsellDialog( true );
	}, [ setShowDomainUpsellDialog ] );

	const currentUserName = useSelector( getCurrentUserName );
	const { wpcomFreeDomainSuggestion, invalidateDomainSuggestionCache } =
		useGetFreeSubdomainSuggestion(
			paidDomainName || siteTitle || signupFlowUserName || currentUserName
		);

	const resolvedSubdomainName: DataResponse< { domain_name: string } > = useMemo( () => {
		return {
			isLoading: signupFlowSubdomain ? false : wpcomFreeDomainSuggestion.isLoading,
			result: signupFlowSubdomain
				? { domain_name: signupFlowSubdomain }
				: wpcomFreeDomainSuggestion.result,
		};
	}, [ signupFlowSubdomain, wpcomFreeDomainSuggestion ] );

	const isDisplayingPlansNeededForFeature =
		!! selectedFeature &&
		isValidFeatureKey( selectedFeature ) &&
		!! selectedPlan &&
		!! getPlan( selectedPlan ) &&
		! isPersonalPlan( selectedPlan ) &&
		( 'interval' === planTypeSelector || ! previousRoute.startsWith( '/plans/' ) );

	const term = usePlanBillingPeriod( {
		intervalType,
		...( selectedPlan ? { defaultValue: getPlan( selectedPlan )?.term } : {} ),
	} );

	const intentFromSiteMeta = usePlanIntentFromSiteMeta();
	const planFromUpsells = usePlanFromUpsells();
	const [ forceDefaultPlans, setForceDefaultPlans ] = useState( false );
	const [ intent, setIntent ] = useState< PlansIntent | undefined >( undefined );

	const { segment: intentFromSegmentationSurvey, isLoadingSegment } = useSegmentedIntent(
		flowName === 'guided',
		siteId
	);

	useEffect( () => {
		if ( intentFromSiteMeta.processing ) {
			return;
		}

		if ( planFromUpsells ) {
			// TODO: plans from upsell takes precedence for setting intent right now
			// - this is currently set to the default wpcom set until we have updated tailored features for all plans
			// - at which point, we'll inject the upsell plan to the tailored plans mix instead
			return setIntent( 'plans-default-wpcom' );
		}

		if ( forceDefaultPlans ) {
			return setIntent( 'plans-default-wpcom' );
		}

		const nextIntent =
			intentFromProps ||
			intentFromSegmentationSurvey ||
			intentFromSiteMeta.intent ||
			'plans-default-wpcom';

		setIntent( nextIntent );
	}, [
		intent,
		intentFromProps,
		intentFromSiteMeta.intent,
		planFromUpsells,
		forceDefaultPlans,
		intentFromSiteMeta.processing,
		intentFromSegmentationSurvey,
	] );

	const showEscapeHatch =
		intentFromSiteMeta.intent && ! isInSignup && 'plans-default-wpcom' !== intent;

	const {
		isLoading: isTrailMapExperimentLoading,
		isTrailMapAny,
		isTrailMapCopy,
		isTrailMapStructure,
	} = useExperimentForTrailMap( {
		flowName,
		isInSignup,
		intent,
	} );

	const eligibleForFreeHostingTrial = useSelector( isUserEligibleForFreeHostingTrial );

	// TODO: We should move the modal logic into a data store
	const showModalAndExit = ( planSlug: PlanSlug ): boolean => {
		if (
			sitePlanSlug &&
			isFreePlan( sitePlanSlug ) &&
			domainFromHomeUpsellFlow &&
			intentFromProps !== 'plans-p2'
		) {
			showDomainUpsellDialog();
			return true;
		}

		setLastClickedPlan( planSlug );

		const displayedModal = resolveModal( planSlug );
		if ( displayedModal ) {
			setIsModalOpen( true );
			return true;
		}

		return false;
	};

	const useAction = useGenerateActionHook( {
		siteId,
		cartHandler: onUpgradeClick,
		flowName,
		plansIntent: intent,
		isInSignup,
		isLaunchPage,
		showModalAndExit,
		withDiscount,
	} );

	const hiddenPlans = {
		hideFreePlan,
		hidePersonalPlan,
		hidePremiumPlan,
		hideBusinessPlan,
		hideEcommercePlan,
		hideEnterprisePlan,
	};

	// we need all the plans that are available to pick for comparison grid (these should extend into plans-ui data store selectors)
	const gridPlansForComparisonGrid = useGridPlansForComparisonGrid( {
		allFeaturesList: getFeaturesList(),
		coupon,
		eligibleForFreeHostingTrial,
		hasRedeemedDomainCredit: currentPlan?.hasRedeemedDomainCredit,
		hiddenPlans,
		intent,
		isDisplayingPlansNeededForFeature,
		isSubdomainNotGenerated: ! resolvedSubdomainName.result,
		selectedFeature,
		selectedPlan,
		showLegacyStorageFeature,
		siteId,
		storageAddOns,
		term,
		useCheckPlanAvailabilityForPurchase,
		useFreeTrialPlanSlugs,
	} );

	let highlightLabelOverrides: { [ K in PlanSlug ]?: TranslateResult } | undefined;
	if ( isTrailMapAny ) {
		highlightLabelOverrides = {
			[ PLAN_ECOMMERCE ]: translate( 'Best for eCommerce' ),
		};
	}

	// we need only the visible ones for features grid (these should extend into plans-ui data store selectors)
	const gridPlansForFeaturesGridRaw = useGridPlansForFeaturesGrid( {
		allFeaturesList: getFeaturesList(),
		coupon,
		eligibleForFreeHostingTrial,
		hasRedeemedDomainCredit: currentPlan?.hasRedeemedDomainCredit,
		hiddenPlans,
		intent,
		isDisplayingPlansNeededForFeature,
		isInSignup,
		isSubdomainNotGenerated: ! resolvedSubdomainName.result,
		selectedFeature,
		selectedPlan,
		showLegacyStorageFeature,
		siteId,
		storageAddOns,
		term,
		useCheckPlanAvailabilityForPurchase,
		useFreeTrialPlanSlugs,
		highlightLabelOverrides,
	} );

	// when `deemphasizeFreePlan` is enabled, the Free plan will be presented as a CTA link instead of a plan card in the features grid.
	const gridPlansForFeaturesGrid = useMemo(
		() =>
			gridPlansForFeaturesGridRaw?.filter( ( { planSlug } ) => {
				if ( deemphasizeFreePlan ) {
					return planSlug !== PLAN_FREE;
				}
				return true;
			} ) ?? null, // optional chaining can result in `undefined`; we don't want to introduce it here.
		[ gridPlansForFeaturesGridRaw, deemphasizeFreePlan ]
	);

	let hidePlanSelector = false;
	// In the "purchase a plan and free domain" flow we do not want to show
	// monthly plans because monthly plans do not come with a free domain.
	if ( redirectToAddDomainFlow !== undefined || hidePlanTypeSelector ) {
		hidePlanSelector = true;
	}

	let _customerType = chooseDefaultCustomerType( {
		currentCustomerType: customerType,
		selectedPlan,
		currentPlan: { productSlug: currentPlan?.productSlug },
	} );
	// Make sure the plans for the default customer type can be purchased.
	if ( _customerType === 'personal' && userCanUpgradeToPersonalPlan ) {
		_customerType = 'business';
	}

	const filteredDisplayedIntervals = useFilteredDisplayedIntervals( {
		productSlug: currentPlan?.productSlug,
		displayedIntervals,
		intent,
		paidDomainName,
	} );

	const planTypeSelectorProps = useMemo( () => {
		const props = {
			basePlansPath,
			isStepperUpgradeFlow,
			isInSignup,
			eligibleForWpcomMonthlyPlans,
			intervalType,
			customerType: _customerType,
			siteSlug,
			selectedPlan,
			selectedFeature,
			displayedIntervals: filteredDisplayedIntervals,
			showPlanTypeSelectorDropdown,
			kind: planTypeSelector,
			currentSitePlanSlug: sitePlanSlug,
			useCheckPlanAvailabilityForPurchase,
			recordTracksEvent,
			coupon,
			selectedSiteId: siteId,
			withDiscount,
			intent,
		};

		const handlePlanIntervalUpdate = ( interval: SupportedUrlFriendlyTermType ) => {
			let isDomainUpsellFlow: string | null = '';
			let isDomainAndPlanPackageFlow: string | null = '';
			let isJetpackAppFlow: string | null = '';

			if ( typeof window !== 'undefined' ) {
				isDomainUpsellFlow = new URLSearchParams( window.location.search ).get( 'domain' );
				isDomainAndPlanPackageFlow = new URLSearchParams( window.location.search ).get(
					'domainAndPlanPackage'
				);
				isJetpackAppFlow = new URLSearchParams( window.location.search ).get( 'jetpackAppPlans' );
			}

			const pathOrQueryParam = getPlanTypeDestination( props, {
				intervalType: interval,
				domain: isDomainUpsellFlow,
				domainAndPlanPackage: isDomainAndPlanPackageFlow,
				jetpackAppPlans: isJetpackAppFlow,
			} );

			if ( onPlanIntervalUpdate ) {
				return onPlanIntervalUpdate( pathOrQueryParam );
			}

			if ( hasQueryArg( pathOrQueryParam, 'intervalType' ) ) {
				const currentPath = window.location.pathname;
				return page( currentPath + pathOrQueryParam );
			}

			page( pathOrQueryParam );
		};

		return {
			...props,
			onPlanIntervalUpdate: handlePlanIntervalUpdate,
		};
	}, [
		basePlansPath,
		isStepperUpgradeFlow,
		isInSignup,
		eligibleForWpcomMonthlyPlans,
		intervalType,
		_customerType,
		siteSlug,
		selectedPlan,
		selectedFeature,
		filteredDisplayedIntervals,
		showPlanTypeSelectorDropdown,
		planTypeSelector,
		sitePlanSlug,
		coupon,
		siteId,
		withDiscount,
		getPlanTypeDestination,
		onPlanIntervalUpdate,
		intent,
	] );

	const gridPlansForPlanTypeSelector = gridPlansForFeaturesGrid?.map(
		( gridPlan ) => gridPlan.planSlug
	);

	const gridPlanForSpotlight = useGridPlanForSpotlight( {
		intent,
		isSpotlightOnCurrentPlan,
		gridPlans: gridPlansForFeaturesGrid,
		siteId,
	} );

	const [ masterbarHeight, setMasterbarHeight ] = useState( 0 );

	/**
	 * Calculates the height of the masterbar if it exists, and passes it to the component as an offset
	 * for the sticky CTA bar.
	 */
	useLayoutEffect( () => {
		const masterbarElement = document.querySelector< HTMLDivElement >( 'header.masterbar' );

		if ( ! masterbarElement ) {
			return;
		}

		if ( ! window.ResizeObserver ) {
			setMasterbarHeight( masterbarElement.offsetHeight );
			return;
		}

		const observer = new ResizeObserver(
			( [ masterbar ]: Parameters< ResizeObserverCallback >[ 0 ] ) => {
				const currentHeight = masterbar.contentRect.height;

				if ( currentHeight !== masterbarHeight ) {
					setMasterbarHeight( currentHeight );
				}
			}
		);

		observer.observe( masterbarElement );

		return () => {
			observer.disconnect();
		};
	}, [] );

	const plansComparisonGridRef = useRef< HTMLDivElement >( null );
	/**
	 * Scrolls the comparison grid smoothly into view when rendered.
	 */
	useLayoutEffect( () => {
		if ( showPlansComparisonGrid ) {
			setTimeout( () => {
				if ( plansComparisonGridRef.current ) {
					scrollIntoViewport( plansComparisonGridRef.current, {
						behavior: 'smooth',
						scrollMode: 'if-needed',
						block: 'nearest',
						inline: 'nearest',
					} );
				}
			} );
		}
	}, [ showPlansComparisonGrid ] );

	useEffect( () => {
		recordTracksEvent( 'calypso_wp_plans_test_view' );
		retargetViewPlans();
	}, [] );

	/**
	 * TODO: `handleStorageAddOnClick` no longer necessary. Tracking can be done from the grid components directly.
	 */
	const handleStorageAddOnClick = useCallback(
		( addOnSlug: WPComStorageAddOnSlug ) =>
			recordTracksEvent( 'calypso_signup_storage_add_on_dropdown_option_click', {
				add_on_slug: addOnSlug,
			} ),
		[]
	);

	const comparisonGridContainerClasses = classNames(
		'plans-features-main__comparison-grid-container',
		{
			'is-hidden': ! showPlansComparisonGrid,
		}
	);
	const [ isExperimentLoading ] = useExperiment(
		'calypso_signup_onboarding_plans_paid_domain_free_plan_modal_optimization'
	);
	const isLoadingGridPlans = Boolean(
		! intent ||
			! gridPlansForFeaturesGrid ||
			! gridPlansForComparisonGrid ||
			isExperimentLoading ||
			isTrailMapExperimentLoading
	);
<<<<<<< HEAD
	const isPlansGridReady =
		! isLoadingSegment &&
		! isLoadingGridPlans &&
		! resolvedSubdomainName.isLoading &&
		! resolvedDeemphasizeFreePlan.isLoading;
=======
	const isPlansGridReady = ! isLoadingGridPlans && ! resolvedSubdomainName.isLoading;
>>>>>>> d4ca38c0

	const isMobile = useMobileBreakpoint();
	const enablePlanTypeSelectorStickyBehavior = isMobile && showPlanTypeSelectorDropdown;
	const stickyPlanTypeSelectorHeight = isMobile ? 62 : 48;
	const comparisonGridStickyRowOffset = enablePlanTypeSelectorStickyBehavior
		? stickyPlanTypeSelectorHeight + masterbarHeight
		: masterbarHeight;
	const planUpgradeCreditsApplicable = usePlanUpgradeCreditsApplicable(
		siteId,
		gridPlansForFeaturesGrid?.map( ( gridPlan ) => gridPlan.planSlug )
	);

	const {
		primary: { callback: onFreePlanCTAClick },
	} = useAction( {
		planSlug: PLAN_FREE,
	} );

	// Check to see if we have at least one Woo Express plan we're comparing.
	const hasWooExpressFeatures = useMemo( () => {
		return gridPlansForComparisonGrid?.some(
			( { planSlug, isVisible } ) => isVisible && isWooExpressPlan( planSlug )
		);
	}, [ gridPlansForComparisonGrid ] );

	// If we have a Woo Express plan, use the Woo Express feature groups, otherwise use the regular feature groups.
	const featureGroupMapForComparisonGrid = hasWooExpressFeatures
		? getWooExpressFeaturesGroupedForComparisonGrid()
		: getPlanFeaturesGroupedForComparisonGrid();

	const featureGroupMapForFeaturesGrid = hasWooExpressFeatures
		? getWooExpressFeaturesGroupedForFeaturesGrid()
		: getPlanFeaturesGroupedForFeaturesGrid();

	return (
		<>
			<div
				className={ classNames(
					'plans-features-main',
					'is-pricing-grid-2023-plans-features-main'
				) }
			>
				<QueryPlans coupon={ coupon } />
				<QuerySites siteId={ siteId } />
				<QuerySitePlans siteId={ siteId } />
				<QueryActivePromotions />
				<QueryProductsList />
				<PlanUpsellModal
					isModalOpen={ isModalOpen }
					paidDomainName={ paidDomainName }
					modalType={ resolveModal( lastClickedPlan ) }
					generatedWPComSubdomain={ resolvedSubdomainName }
					onClose={ () => setIsModalOpen( false ) }
					onFreePlanSelected={ ( isDomainRetained ) => {
						if ( ! isDomainRetained ) {
							removePaidDomain?.();
						}
						// Since this domain will not be available after it is selected, invalidate the cache.
						invalidateDomainSuggestionCache();
						if ( resolvedSubdomainName.result?.domain_name ) {
							setSiteUrlAsFreeDomainSuggestion?.( resolvedSubdomainName.result );
						}
						onUpgradeClick?.( null );
					} }
					onPlanSelected={ ( planSlug ) => {
						if ( resolvedSubdomainName.result?.domain_name ) {
							setSiteUrlAsFreeDomainSuggestion?.( resolvedSubdomainName.result );
						}
						invalidateDomainSuggestionCache();
						const cartItemForPlan = getCartItemForPlan( planSlug );
						const cartItems = cartItemForPlan ? [ cartItemForPlan ] : null;
						onUpgradeClick?.( cartItems );
					} }
				/>
				{ siteId && gridPlansForFeaturesGrid && (
					<PlanNotice
						visiblePlans={ gridPlansForFeaturesGrid.map( ( gridPlan ) => gridPlan.planSlug ) }
						siteId={ siteId }
						isInSignup={ isInSignup }
						showLegacyStorageFeature={ showLegacyStorageFeature }
						{ ...( withDiscount &&
							discountEndDate && {
								discountInformation: {
									withDiscount,
									discountEndDate,
								},
							} ) }
					/>
				) }
				<PlansPageSubheader
					siteSlug={ siteSlug }
					isDisplayingPlansNeededForFeature={ isDisplayingPlansNeededForFeature }
					deemphasizeFreePlan={ deemphasizeFreePlan }
					onFreePlanCTAClick={ onFreePlanCTAClick }
					showPlanBenefits={ isInSignup && isTrailMapAny }
				/>
				{ ! isPlansGridReady && <Spinner size={ 30 } /> }
				{ isPlansGridReady && (
					<>
						{ ! hidePlanSelector && gridPlansForPlanTypeSelector && (
							<PlanTypeSelector
								{ ...planTypeSelectorProps }
								plans={ gridPlansForPlanTypeSelector }
								layoutClassName="plans-features-main__plan-type-selector-layout"
								enableStickyBehavior={ enablePlanTypeSelectorStickyBehavior }
								stickyPlanTypeSelectorOffset={ masterbarHeight - 1 }
								coupon={ coupon }
							/>
						) }
						<div
							className={ classNames(
								'plans-features-main__group',
								'is-wpcom',
								'is-2023-pricing-grid',
								{
									'is-scrollable': plansWithScroll,
								}
							) }
							data-e2e-plans="wpcom"
						>
							<div className="plans-wrapper">
								{ gridPlansForFeaturesGrid && (
									<FeaturesGrid
										allFeaturesList={ getFeaturesList() }
										className="plans-features-main__features-grid"
										coupon={ coupon }
										currentSitePlanSlug={ sitePlanSlug }
										generatedWPComSubdomain={ resolvedSubdomainName }
										gridPlanForSpotlight={ gridPlanForSpotlight }
										gridPlans={ gridPlansForFeaturesGrid }
										hideUnavailableFeatures={ hideUnavailableFeatures }
										intent={ intent }
										intervalType={ intervalType }
										isCustomDomainAllowedOnFreePlan={ isCustomDomainAllowedOnFreePlan }
										isInAdmin={ ! isInSignup }
										isInSignup={ isInSignup }
										onStorageAddOnClick={ handleStorageAddOnClick }
										paidDomainName={ isTrailMapCopy ? undefined : paidDomainName }
										planUpgradeCreditsApplicable={ planUpgradeCreditsApplicable }
										recordTracksEvent={ recordTracksEvent }
										selectedFeature={ selectedFeature }
										showLegacyStorageFeature={ showLegacyStorageFeature }
										showRefundPeriod={ isAnyHostingFlow( flowName ) }
										showUpgradeableStorage={ showUpgradeableStorage }
										siteId={ siteId }
										stickyRowOffset={ masterbarHeight }
										useCheckPlanAvailabilityForPurchase={ useCheckPlanAvailabilityForPurchase }
										useAction={ useAction }
										enableFeatureTooltips={ ! isTrailMapCopy }
										enableCategorisedFeatures={ isTrailMapStructure }
										featureGroupMap={ featureGroupMapForFeaturesGrid }
									/>
								) }
								{ showEscapeHatch && hidePlansFeatureComparison && (
									<div className="plans-features-main__escape-hatch">
										<Button borderless onClick={ () => setForceDefaultPlans( true ) }>
											{ translate( 'View all plans' ) }
										</Button>
									</div>
								) }
								{ ! hidePlansFeatureComparison && (
									<>
										<ComparisonGridToggle
											onClick={ toggleShowPlansComparisonGrid }
											label={
												showPlansComparisonGrid
													? translate( 'Hide comparison' )
													: translate( 'Compare plans' )
											}
										/>
										{ showEscapeHatch && (
											<div className="plans-features-main__escape-hatch">
												<Button borderless onClick={ () => setForceDefaultPlans( true ) }>
													{ translate( 'View all plans' ) }
												</Button>
											</div>
										) }
										<div
											ref={ plansComparisonGridRef }
											className={ comparisonGridContainerClasses }
										>
											<PlanComparisonHeader className="wp-brand-font">
												{ translate( 'Compare our plans and find yours' ) }
											</PlanComparisonHeader>
											{ ! hidePlanSelector &&
												showPlansComparisonGrid &&
												gridPlansForPlanTypeSelector &&
												! isMobile && (
													<PlanTypeSelector
														{ ...planTypeSelectorProps }
														plans={ gridPlansForPlanTypeSelector }
														layoutClassName="plans-features-main__plan-type-selector-layout"
														coupon={ coupon }
													/>
												) }
											{ gridPlansForComparisonGrid && gridPlansForPlanTypeSelector && (
												<ComparisonGrid
													allFeaturesList={ getFeaturesList() }
													className="plans-features-main__comparison-grid"
													coupon={ coupon }
													currentSitePlanSlug={ sitePlanSlug }
													gridPlans={ gridPlansForComparisonGrid }
													hideUnavailableFeatures={ hideUnavailableFeatures }
													intent={ intent }
													intervalType={ intervalType }
													isInAdmin={ ! isInSignup }
													isInSignup={ isInSignup }
													onStorageAddOnClick={ handleStorageAddOnClick }
													planTypeSelectorProps={
														! hidePlanSelector
															? { ...planTypeSelectorProps, plans: gridPlansForPlanTypeSelector }
															: undefined
													}
													planUpgradeCreditsApplicable={ planUpgradeCreditsApplicable }
													recordTracksEvent={ recordTracksEvent }
													selectedFeature={ selectedFeature }
													selectedPlan={ selectedPlan }
													showUpgradeableStorage={ showUpgradeableStorage }
													siteId={ siteId }
													stickyRowOffset={ comparisonGridStickyRowOffset }
													showRefundPeriod={ isAnyHostingFlow( flowName ) }
													useAction={ useAction }
													useCheckPlanAvailabilityForPurchase={
														useCheckPlanAvailabilityForPurchase
													}
													enableFeatureTooltips={ ! isTrailMapCopy }
													featureGroupMap={ featureGroupMapForComparisonGrid }
													hideUnsupportedFeatures={ isTrailMapStructure }
												/>
											) }
											<ComparisonGridToggle
												onClick={ toggleShowPlansComparisonGrid }
												label={ translate( 'Hide comparison' ) }
											/>
											{ showEscapeHatch && (
												<div className="plans-features-main__escape-hatch">
													<Button borderless onClick={ () => setForceDefaultPlans( true ) }>
														{ translate( 'View all plans' ) }
													</Button>
												</div>
											) }
										</div>
									</>
								) }
							</div>
						</div>
					</>
				) }
			</div>
			{ isPlansGridReady && renderSiblingWhenLoaded?.() }
		</>
	);
};

export default localize( PlansFeaturesMain );<|MERGE_RESOLUTION|>--- conflicted
+++ resolved
@@ -653,15 +653,11 @@
 			isExperimentLoading ||
 			isTrailMapExperimentLoading
 	);
-<<<<<<< HEAD
 	const isPlansGridReady =
 		! isLoadingSegment &&
 		! isLoadingGridPlans &&
 		! resolvedSubdomainName.isLoading &&
 		! resolvedDeemphasizeFreePlan.isLoading;
-=======
-	const isPlansGridReady = ! isLoadingGridPlans && ! resolvedSubdomainName.isLoading;
->>>>>>> d4ca38c0
 
 	const isMobile = useMobileBreakpoint();
 	const enablePlanTypeSelectorStickyBehavior = isMobile && showPlanTypeSelectorDropdown;
