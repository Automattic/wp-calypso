--- conflicted
+++ resolved
@@ -90,13 +90,8 @@
 
 	function openAddEditDialog( productId?: number ) {
 		if ( productId ) {
-<<<<<<< HEAD
-			const currentProduct = products.find( ( prod ) => prod.ID === productId );
-			const currentAnnualProduct = products.find( ( prod ) => prod.tier === productId );
-=======
 			const currentProduct = products.find( ( prod: Product ) => prod.ID === productId );
 			const currentAnnualProduct = products.find( ( prod: Product ) => prod.tier === productId );
->>>>>>> 3d73a58a
 			setShowAddEditDialog( true );
 			setProduct( currentProduct ?? null );
 			setAnnualProduct( currentAnnualProduct ?? null );
@@ -109,13 +104,8 @@
 
 	function openDeleteDialog( productId: number ) {
 		if ( productId ) {
-<<<<<<< HEAD
-			const currentProduct = products.find( ( prod ) => prod.ID === productId );
-			const currentAnnualProduct = products.find( ( prod ) => prod.tier === productId );
-=======
 			const currentProduct = products.find( ( prod: Product ) => prod.ID === productId );
 			const currentAnnualProduct = products.find( ( prod: Product ) => prod.tier === productId );
->>>>>>> 3d73a58a
 			setShowDeleteDialog( true );
 			setProduct( currentProduct ?? null );
 			setAnnualProduct( currentAnnualProduct ?? null );
@@ -162,17 +152,10 @@
 			) }
 			{ hasLoadedFeatures &&
 				products
-<<<<<<< HEAD
-					.filter( ( currentProduct ) => ! currentProduct.tier ) // We remove the "tiers" (the annual products with "tier" type)
-					.map( function ( currentProduct ) {
-						const currentAnnualProduct = products.find(
-							( _prod ) => _prod.tier === currentProduct.ID
-=======
 					.filter( ( currentProduct: Product ) => ! currentProduct.tier ) // We remove the "tiers" (the annual products with "tier" type)
 					.map( function ( currentProduct: Product ) {
 						const currentAnnualProduct = products.find(
 							( _prod: Product ) => _prod.tier === currentProduct.ID
->>>>>>> 3d73a58a
 						);
 						const price = formatCurrency(
 							currentProduct?.price || 0,
