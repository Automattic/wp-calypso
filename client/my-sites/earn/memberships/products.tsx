--- conflicted
+++ resolved
@@ -190,25 +190,16 @@
 											<Badge type="info">{ translate( 'Newsletter tier' ) }</Badge>
 										</div>
 									) }
+									{ currentProduct?.type === 'donation' && (
+										<div className="memberships__products-product-badge">
+											<Badge type="info">{ translate( 'Donation' ) }</Badge>
+										</div>
+									) }
 								</div>
-<<<<<<< HEAD
 								{ currentProduct && currentProduct.ID && renderEllipsisMenu( currentProduct.ID ) }
 							</CompactCard>
 						);
 					} ) }
-=======
-							) }
-							{ currentProduct?.type === 'donation' && (
-								<div className="memberships__products-product-badge">
-									<Badge type="info">{ translate( 'Donation' ) }</Badge>
-								</div>
-							) }
-						</div>
-
-						{ renderEllipsisMenu( currentProduct?.ID ?? null ) }
-					</CompactCard>
-				) ) }
->>>>>>> ce1fd45f
 			{ hasLoadedFeatures && showAddEditDialog && hasStripeFeature && connectedAccountId && (
 				<RecurringPaymentsPlanAddEditModal
 					closeDialog={ closeDialog }
