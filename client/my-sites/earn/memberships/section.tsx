--- conflicted
+++ resolved
@@ -175,20 +175,6 @@
 		);
 	}
 
-<<<<<<< HEAD
-	function renderStripeConnected() {
-		return (
-			<div>
-				{ renderNotices() }
-				<ProductList />
-				<CouponList />
-				{ renderSettings() }
-			</div>
-		);
-	}
-
-=======
->>>>>>> 860ce0d9
 	function renderNotices() {
 		const stripe_connect_success = query?.stripe_connect_success;
 
@@ -277,6 +263,7 @@
 			<div>
 				{ renderNotices() }
 				<ProductList />
+				<CouponList />
 				{ renderSettings() }
 			</div>
 		</div>
