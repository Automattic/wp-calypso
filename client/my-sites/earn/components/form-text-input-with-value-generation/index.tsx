import { Button } from '@wordpress/components';
import classNames from 'classnames';
import { translate } from 'i18n-calypso';
import { useState, useCallback, ChangeEvent, FocusEvent, MouseEvent } from 'react';
import FormTextInput from 'calypso/components/forms/form-text-input';

import './style.scss';

const noop = () => {};

type FormTextInputWithValueGenerationProps = {
	id?: string;
	className?: string;
	action?: string;
	value?: string;
	onAction?: ( event: MouseEvent< HTMLButtonElement > ) => void;
	onFocus?: ( event: FocusEvent< HTMLInputElement > ) => void;
	onBlur?: ( event: FocusEvent< HTMLInputElement > ) => void;
	onChange?: ( event: ChangeEvent< HTMLInputElement > ) => void;
	onCharacterMinReached?: ( isMinReached: boolean ) => void;
	onCharacterMaxReached?: ( isMaxReached: boolean ) => void;
	disabled?: boolean;
	isError?: boolean;
	isValid?: boolean;
	textInputAriaLabel?: string;
	buttonAriaLabel?: string;
<<<<<<< HEAD
=======
	minLength?: string;
>>>>>>> d7b946df
	maxLength?: string;
};

const FormTextInputWithValueGeneration = ( {
	className,
	action,
	value,
	onAction = noop,
	onChange = noop,
	onCharacterMinReached = noop,
	onCharacterMaxReached = noop,
	onFocus = noop,
	onBlur = noop,
	disabled = false,
	isError = false,
	isValid = false,
	textInputAriaLabel = translate( 'Enter value' ),
	buttonAriaLabel = translate( 'Generate value' ),
<<<<<<< HEAD
	maxLength = '10',
=======
	minLength = '3',
	maxLength = '20',
>>>>>>> d7b946df
	...props
}: FormTextInputWithValueGenerationProps ) => {
	const [ focused, setFocused ] = useState( false );

	const handleChange = useCallback(
		( event: ChangeEvent< HTMLInputElement > ) => {
			onChange( event );
			const valueLength = event.target.value.length;

			if ( valueLength < parseInt( minLength, 10 ) ) {
				onCharacterMinReached( true );
			} else {
				onCharacterMinReached( false );
			}

			if ( valueLength >= parseInt( maxLength, 10 ) ) {
				onCharacterMaxReached( true );
			} else {
				onCharacterMaxReached( false );
			}
		},
		[ onChange, minLength, maxLength, onCharacterMinReached, onCharacterMaxReached ]
	);

	const handleFocus = useCallback(
		( event: FocusEvent< HTMLInputElement > ) => {
			setFocused( true );
			onFocus( event );
		},
		[ onFocus ]
	);

	const handleBlur = useCallback(
		( event: FocusEvent< HTMLInputElement > ) => {
			setFocused( false );
			onBlur( event );
		},
		[ onBlur ]
	);

	return (
		<div
			className={ classNames( 'form-text-input-with-value-generation', className, {
				'is-focused': focused,
				'is-disabled': disabled,
				'is-error': isError,
				'is-valid': isValid,
			} ) }
			role="group"
		>
			<FormTextInput
				{ ...props }
				className="form-text-input-with-value-generation__input"
				disabled={ disabled }
				onFocus={ handleFocus }
				onBlur={ handleBlur }
				onChange={ handleChange }
				value={ value }
				maxLength={ maxLength }
				aria-label={ textInputAriaLabel }
			/>
			<Button
				size="compact"
				className="form-text-input-with-value-generation__button"
				disabled={ disabled }
				onClick={ onAction }
				aria-label={ buttonAriaLabel }
			>
				{ action }
			</Button>
		</div>
	);
};

export default FormTextInputWithValueGeneration;<|MERGE_RESOLUTION|>--- conflicted
+++ resolved
@@ -24,10 +24,7 @@
 	isValid?: boolean;
 	textInputAriaLabel?: string;
 	buttonAriaLabel?: string;
-<<<<<<< HEAD
-=======
 	minLength?: string;
->>>>>>> d7b946df
 	maxLength?: string;
 };
 
@@ -46,12 +43,8 @@
 	isValid = false,
 	textInputAriaLabel = translate( 'Enter value' ),
 	buttonAriaLabel = translate( 'Generate value' ),
-<<<<<<< HEAD
-	maxLength = '10',
-=======
 	minLength = '3',
 	maxLength = '20',
->>>>>>> d7b946df
 	...props
 }: FormTextInputWithValueGenerationProps ) => {
 	const [ focused, setFocused ] = useState( false );
