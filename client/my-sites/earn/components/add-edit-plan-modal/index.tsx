--- conflicted
+++ resolved
@@ -134,11 +134,7 @@
 	);
 
 	const [ editedPostIsTier, setEditedPostIsTier ] = useState(
-<<<<<<< HEAD
 		product?.type === TIER_TYPE ?? false
-=======
-		( product?.type === TIER_TYPE || product?.subscribe_as_site_subscriber ) ?? false
->>>>>>> cde8211a
 	);
 
 	const [ editedSchedule, setEditedSchedule ] = useState(
@@ -258,20 +254,8 @@
 		const productDetails = getCurrentProductDetails();
 
 		if ( reason === 'submit' && ( ! product || ! product.ID ) ) {
-<<<<<<< HEAD
 			if ( editedPostIsTier ) {
 				const annualProductDetails = getAnnualProductDetailsFromProduct( productDetails );
-=======
-			const productDetails: Product = getCurrentProductDetails();
-
-			if ( editedPostPaidNewsletter || editedPostIsTier ) {
-				const annualProductDetails = {
-					...productDetails,
-					interval: PLAN_YEARLY_FREQUENCY,
-					price: currentAnnualPrice,
-					type: TIER_TYPE,
-				};
->>>>>>> cde8211a
 				dispatch(
 					requestAddTier(
 						siteId ?? selectedSiteId,
@@ -295,12 +279,8 @@
 		} else if ( reason === 'submit' && product && product.ID ) {
 			productDetails.ID = product.ID;
 
-<<<<<<< HEAD
 			if ( editedPostIsTier ) {
 				const annualProductDetails = getAnnualProductDetailsFromProduct( productDetails );
-=======
-			if ( ! ( editedPostPaidNewsletter || editedPostIsTier ) ) {
->>>>>>> cde8211a
 				dispatch(
 					requestUpdateTier(
 						siteId ?? selectedSiteId,
@@ -375,7 +355,6 @@
 				<FormFieldset className="memberships__dialog-sections-type">
 					<ToggleControl
 						onChange={ ( newValue ) => {
-<<<<<<< HEAD
 							setEditedPostIsTier( newValue );
 							if ( newValue ) {
 								// tiers plans subscribe to newsletter by default
@@ -383,12 +362,6 @@
 							}
 						} }
 						checked={ editedPostIsTier }
-=======
-							setEditedPostPaidNewsletter( newValue );
-							setEditedPostIsTier( newValue );
-						} }
-						checked={ editedPostPaidNewsletter }
->>>>>>> cde8211a
 						disabled={ !! product.ID }
 						label={ translate( 'Paid newsletter tier' ) }
 					/>
