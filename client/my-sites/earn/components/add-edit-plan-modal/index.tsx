--- conflicted
+++ resolved
@@ -213,14 +213,10 @@
 		if ( editedProductName && ! Object.values( defaultNames ).includes( editedProductName ) ) {
 			return;
 		}
-<<<<<<< HEAD
-		const name = editedPostPaidNewsletter ? defaultNameTier : defaultNames[ `${ editedSchedule }` ];
-=======
 		const name = editedPostPaidNewsletter
 			? defaultNameTier
 			: defaultNames[ `${ editedSchedule }` ] ?? '';
 
->>>>>>> 3d73a58a
 		setEditedProductName( name );
 	}, [ editedSchedule, editedPostPaidNewsletter ] );
 
@@ -368,81 +364,6 @@
 						showDismiss={ false }
 					/>
 				) }
-				{ /* Price settings for a tier plan */ }
-				{ editedPostPaidNewsletter && (
-					<>
-						<FormFieldset className="memberships__dialog-sections-price">
-							<div className="memberships__dialog-sections-price-field-container">
-								<FormLabel htmlFor="currency">{ translate( 'Monthly Price' ) }</FormLabel>
-								<FormCurrencyInput
-									name="currency"
-									id="currency"
-									value={ currentPrice }
-									onChange={ handlePriceChange( false ) }
-									currencySymbolPrefix={ currentCurrency }
-									onCurrencyChange={ handleCurrencyChange }
-									currencyList={ currencyList }
-									placeholder="0.00"
-									noWrap
-									className={ null }
-									currencySymbolSuffix={ null }
-								/>
-							</div>
-							<div className="memberships__dialog-sections-price-field-container">
-								<FormLabel htmlFor="currency">{ translate( 'Annual Price' ) }</FormLabel>
-								<FormCurrencyInput
-									name="currency"
-									id="currency"
-									value={ currentAnnualPrice }
-									onChange={ handlePriceChange( true ) }
-									currencySymbolPrefix={ currentCurrency }
-									onCurrencyChange={ handleCurrencyChange }
-									currencyList={ currencyList }
-									placeholder="0.00"
-									noWrap
-									className={ null }
-									currencySymbolSuffix={ null }
-								/>
-							</div>
-						</FormFieldset>
-					</>
-				) }
-
-				{ /* Price settings for a regular plan */ }
-				{ ! editedPostPaidNewsletter && (
-					<FormFieldset className="memberships__dialog-sections-price">
-						<div className="memberships__dialog-sections-price-field-container">
-							<FormLabel htmlFor="renewal_schedule">{ translate( 'Renewal frequency' ) }</FormLabel>
-							<FormSelect
-								id="renewal_schedule"
-								value={ editedSchedule }
-								onChange={ onSelectSchedule }
-							>
-								<option value={ PLAN_MONTHLY_FREQUENCY }>{ translate( 'Monthly' ) }</option>
-								<option value={ PLAN_YEARLY_FREQUENCY }>{ translate( 'Yearly' ) }</option>
-								<option value={ PLAN_ONE_TIME_FREQUENCY }>{ translate( 'One time sale' ) }</option>
-							</FormSelect>
-						</div>
-						<div className="memberships__dialog-sections-price-field-container">
-							<FormLabel htmlFor="currency">{ translate( 'Amount' ) }</FormLabel>
-							<FormCurrencyInput
-								name="currency"
-								id="currency"
-								value={ currentPrice }
-								onChange={ handlePriceChange( false ) }
-								currencySymbolPrefix={ currentCurrency }
-								onCurrencyChange={ handleCurrencyChange }
-								currencyList={ currencyList.map( ( code ) => ( { code } ) ) }
-								placeholder="0.00"
-								noWrap
-								className={ null }
-								currencySymbolSuffix={ null }
-							/>
-						</div>
-					</FormFieldset>
-				) }
-
-				{ /* Error fields */ }
 				{ ! isFormValid( 'price' ) && (
 					<FormInputValidation
 						isError
@@ -477,8 +398,6 @@
 						} ) }
 					/>
 				) }
-<<<<<<< HEAD
-=======
 				{ /* Price settings for a tier plan */ }
 				{ editedPostPaidNewsletter && (
 					<>
@@ -588,7 +507,6 @@
 						} ) }
 					/>
 				) }
->>>>>>> 3d73a58a
 
 				<FormFieldset className="memberships__dialog-sections-message">
 					<FormLabel htmlFor="renewal_schedule">{ translate( 'Welcome message' ) }</FormLabel>
