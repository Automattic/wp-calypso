--- conflicted
+++ resolved
@@ -11,12 +11,9 @@
 	renewal_schedule?: string;
 	type?: string;
 	is_editable?: boolean;
-<<<<<<< HEAD
 	tier?: number;
-=======
 };
 
 export type Query = {
 	[ key: string ]: string;
->>>>>>> 96978468
 };