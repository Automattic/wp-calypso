import { getCurrencyObject } from '@automattic/format-currency';
import classNames from 'classnames';
import { localize } from 'i18n-calypso';
import PropTypes from 'prop-types';
import { Component, createElement } from 'react';
import Badge from 'calypso/components/badge';

import './style.scss';

export class PlanPrice extends Component {
	render() {
		const {
			currencyCode,
			rawPrice,
			original,
			discounted,
			className,
			displayFlatPrice,
			displayPerMonthNotation,
			productDisplayPrice,
			isOnSale,
			taxText,
			translate,
			omitHeading,
			is2023OnboardingPricingGrid,
		} = this.props;

		const classes = classNames( 'plan-price', className, {
			'is-original': original,
			'is-discounted': discounted,
		} );

		const tagName = omitHeading ? 'span' : 'h4';

		// productDisplayPrice is returned from Store Price and provides a geo-IDed currency format
		const shouldUseDisplayPrice = () => {
			if ( ! productDisplayPrice ) {
				return false;
			}
			if ( rawPrice ) {
				if ( Array.isArray( rawPrice ) && rawPrice.length > 1 ) {
					return false;
				}
			}
			return true;
		};

		if ( shouldUseDisplayPrice() ) {
			return createElement(
				tagName,
				{ className: classes },
				<span
					className="plan-price__integer"
					// eslint-disable-next-line react/no-danger
					dangerouslySetInnerHTML={ { __html: productDisplayPrice } }
				/>
			);
		}

		if ( ! currencyCode || rawPrice === undefined ) {
			return null;
		}

		// "Normalize" the input price or price range.
		const rawPriceRange = Array.isArray( rawPrice ) ? rawPrice.slice( 0, 2 ) : [ rawPrice ];

		// If zero is in an array of length 2, render nothing
		if ( Array.isArray( rawPrice ) && rawPriceRange.includes( 0 ) ) {
			return null;
		}

		const priceRange = rawPriceRange.map( ( item ) => {
			return {
				price: getCurrencyObject( item, currencyCode ),
				raw: item,
			};
		} );

		const renderPrice = ( priceObj ) => {
			const fraction = priceObj.raw - priceObj.price.integer > 0 && priceObj.price.fraction;
			if ( fraction ) {
				return `${ priceObj.price.integer }${ fraction }`;
			}
			return priceObj.price.integer;
		};

		if ( displayFlatPrice ) {
			const smallerPrice = renderPrice( priceRange[ 0 ] );
			const higherPrice = priceRange[ 1 ] && renderPrice( priceRange[ 1 ] );

			return (
				<span className={ classes }>
					{ priceRange[ 0 ].price.symbol }
					{ ! higherPrice && renderPrice( priceRange[ 0 ] ) }
					{ higherPrice &&
						translate( '%(smallerPrice)s-%(higherPrice)s', {
							args: { smallerPrice, higherPrice },
							comment: 'The price range for a particular product',
						} ) }
				</span>
			);
		}

		const renderPriceHtml = ( priceObj ) => {
<<<<<<< HEAD
			if ( is2023OnboardingPricingGrid ) {
				return (
					<div class="plan-price__integer-fraction">
						<span className="plan-price__integer">{ priceObj.price.integer }</span>
						<sup className="plan-price__fraction">
							{ priceObj.raw - priceObj.price.integer > 0 && priceObj.price.fraction }
						</sup>
					</div>
				);
			}
=======
			let priceInteger = priceObj.price.integer;
			// In some currencies like IDR, a dot is used to separate group of threes.
			// Remove it so that it's not confused to be a decimal point by the subtraction operator.
			priceInteger = priceInteger.replace( /[,.]/g, '' );
>>>>>>> ca4d5006

			return (
				<>
					<span className="plan-price__integer">{ priceObj.price.integer }</span>
					<sup className="plan-price__fraction">
						{ priceObj.raw - priceInteger > 0 && priceObj.price.fraction }
					</sup>
				</>
			);
		};

		const saleBadgeText = translate( 'Sale', {
			comment: 'Shown next to a domain that has a special discounted sale price',
		} );

		const smallerPriceHtml = renderPriceHtml( priceRange[ 0 ] );
		const higherPriceHtml = priceRange[ 1 ] && renderPriceHtml( priceRange[ 1 ] );

		return createElement(
			tagName,
			{ className: classes },
			<>
				<sup className="plan-price__currency-symbol">{ priceRange[ 0 ].price.symbol }</sup>
				{ ! higherPriceHtml && renderPriceHtml( priceRange[ 0 ] ) }
				{ higherPriceHtml &&
					translate( '{{smallerPrice/}}-{{higherPrice/}}', {
						components: { smallerPrice: smallerPriceHtml, higherPrice: higherPriceHtml },
						comment: 'The price range for a particular product',
					} ) }
				{ taxText && (
					<sup className="plan-price__tax-amount">
						{ translate( '(+%(taxText)s tax)', { args: { taxText } } ) }
					</sup>
				) }
				{ displayPerMonthNotation && (
					<span className="plan-price__term">
						{ translate( 'per{{newline/}}month', {
							components: { newline: <br /> },
							comment:
								'Displays next to the price. You can remove the "{{newline/}}" if it is not proper for your language.',
						} ) }
					</span>
				) }
				{ isOnSale && <Badge>{ saleBadgeText }</Badge> }
			</>
		);
	}
}

export default localize( PlanPrice );

PlanPrice.propTypes = {
	rawPrice: PropTypes.oneOfType( [ PropTypes.number, PropTypes.arrayOf( PropTypes.number ) ] ),
	original: PropTypes.bool,
	discounted: PropTypes.bool,
	currencyCode: PropTypes.string,
	className: PropTypes.string,
	isOnSale: PropTypes.bool,
	taxText: PropTypes.string,
	translate: PropTypes.func.isRequired,
	displayPerMonthNotation: PropTypes.bool,
	currencyFormatOptions: PropTypes.object,
	productDisplayPrice: PropTypes.string,
	omitHeading: PropTypes.bool,
};

PlanPrice.defaultProps = {
	currencyCode: 'USD',
	original: false,
	discounted: false,
	className: '',
	isOnSale: false,
	displayPerMonthNotation: false,
};<|MERGE_RESOLUTION|>--- conflicted
+++ resolved
@@ -102,23 +102,21 @@
 		}
 
 		const renderPriceHtml = ( priceObj ) => {
-<<<<<<< HEAD
+			let priceInteger = priceObj.price.integer;
+			// In some currencies like IDR, a dot is used to separate group of threes.
+			// Remove it so that it's not confused to be a decimal point by the subtraction operator.
+			priceInteger = priceInteger.replace( /[,.]/g, '' );
+
 			if ( is2023OnboardingPricingGrid ) {
 				return (
 					<div class="plan-price__integer-fraction">
 						<span className="plan-price__integer">{ priceObj.price.integer }</span>
 						<sup className="plan-price__fraction">
-							{ priceObj.raw - priceObj.price.integer > 0 && priceObj.price.fraction }
+							{ priceObj.raw - priceInteger > 0 && priceObj.price.fraction }
 						</sup>
 					</div>
 				);
 			}
-=======
-			let priceInteger = priceObj.price.integer;
-			// In some currencies like IDR, a dot is used to separate group of threes.
-			// Remove it so that it's not confused to be a decimal point by the subtraction operator.
-			priceInteger = priceInteger.replace( /[,.]/g, '' );
->>>>>>> ca4d5006
 
 			return (
 				<>
