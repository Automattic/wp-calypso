/**
 * External dependencies
 */
import page from 'page';
import React from 'react';
import i18n from 'i18n-calypso';
import { get, noop, some, startsWith, uniq } from 'lodash';

/**
 * Internal Dependencies
 */
import { requestSite } from 'state/sites/actions';
import {
	getSite,
	getSiteAdminUrl,
	getSiteSlug,
	isJetpackModuleActive,
	isJetpackSite,
} from 'state/sites/selectors';
import { getSelectedSite, getSelectedSiteId } from 'state/ui/selectors';
import { setSelectedSiteId, setSection, setAllSitesSelected } from 'state/ui/actions';
import { savePreference } from 'state/preferences/actions';
import { hasReceivedRemotePreferences, getPreference } from 'state/preferences/selectors';
import NavigationComponent from 'my-sites/navigation';
import { addQueryArgs, getSiteFragment, sectionify } from 'lib/route';
import notices from 'notices';
import config from 'config';
import { recordPageView } from 'lib/analytics/page-view';
import { recordTracksEvent } from 'lib/analytics/tracks';
import { setLayoutFocus } from 'state/ui/layout-focus/actions';
import getPrimaryDomainBySiteId from 'state/selectors/get-primary-domain-by-site-id';
import getPrimarySiteId from 'state/selectors/get-primary-site-id';
import getSiteId from 'state/selectors/get-site-id';
import { getCurrentUser } from 'state/current-user/selectors';
import isDomainOnlySite from 'state/selectors/is-domain-only-site';
import isSiteAutomatedTransfer from 'state/selectors/is-site-automated-transfer';
import isSiteMigrationInProgress from 'state/selectors/is-site-migration-in-progress';
import canCurrentUser from 'state/selectors/can-current-user';
import {
	domainManagementContactsPrivacy,
	domainManagementDns,
	domainManagementEdit,
	domainManagementEditContactInfo,
	domainManagementList,
	domainManagementNameServers,
	domainManagementRedirectSettings,
	domainManagementTransfer,
	domainManagementTransferOut,
	domainManagementTransferToOtherSite,
	domainManagementRoot,
} from 'my-sites/domains/paths';
import {
	emailManagement,
	emailManagementForwarding,
	emailManagementAddGSuiteUsers,
	emailManagementNewGSuiteAccount,
} from 'my-sites/email/paths';
import SitesComponent from 'my-sites/sites';
import { warningNotice } from 'state/notices/actions';
import { makeLayout, render as clientRender } from 'controller';
import NoSitesMessage from 'components/empty-content/no-sites-message';
import EmptyContentComponent from 'components/empty-content';
import DomainOnly from 'my-sites/domains/domain-management/list/domain-only';

/*
 * @FIXME Shorthand, but I might get rid of this.
 */
const getStore = ( context ) => ( {
	getState: () => context.store.getState(),
	dispatch: ( action ) => context.store.dispatch( action ),
} );

/**
 * Module vars
 */
const sitesPageTitleForAnalytics = 'Sites';

/*
 * The main navigation of My Sites consists of a component with
 * the site selector list and the sidebar section items
 * @param { object } context - Middleware context
 * @returns { object } React element containing the site selector and sidebar
 */
function createNavigation( context ) {
	const siteFragment = getSiteFragment( context.pathname );
	let basePath = context.pathname;

	if ( siteFragment ) {
		basePath = sectionify( context.pathname );
	}

	return (
		<NavigationComponent
			path={ context.path }
			allSitesPath={ basePath }
			siteBasePath={ basePath }
		/>
	);
}

function removeSidebar( context ) {
	context.store.dispatch( setSection( { group: 'sites', secondary: false } ) );
}

function renderEmptySites( context ) {
	removeSidebar( context );

	context.primary = React.createElement( NoSitesMessage );

	makeLayout( context, noop );
	clientRender( context );
}

function renderNoVisibleSites( context ) {
	const { getState } = getStore( context );
	const currentUser = getCurrentUser( getState() );
	const hiddenSites = currentUser && currentUser.site_count - currentUser.visible_site_count;
	const signup_url = config( 'signup_url' );

	removeSidebar( context );

	context.primary = React.createElement( EmptyContentComponent, {
		title: i18n.translate(
			'You have %(hidden)d hidden WordPress site.',
			'You have %(hidden)d hidden WordPress sites.',
			{
				count: hiddenSites,
				args: { hidden: hiddenSites },
			}
		),

		line: i18n.translate(
			'To manage it here, set it to visible.',
			'To manage them here, set them to visible.',
			{
				count: hiddenSites,
			}
		),

		action: i18n.translate( 'Change Visibility' ),
		actionURL: '//dashboard.wordpress.com/wp-admin/index.php?page=my-blogs',
		secondaryAction: i18n.translate( 'Create New Site' ),
		secondaryActionURL: `${ signup_url }?ref=calypso-nosites`,
	} );

	makeLayout( context, noop );
	clientRender( context );
}

function renderSelectedSiteIsDomainOnly( reactContext, selectedSite ) {
	reactContext.primary = <DomainOnly siteId={ selectedSite.ID } hasNotice={ false } />;

	reactContext.secondary = createNavigation( reactContext );

	makeLayout( reactContext, noop );
	clientRender( reactContext );
}

function isPathAllowedForDomainOnlySite( path, slug, primaryDomain, contextParams ) {
	const allPaths = [
		domainManagementContactsPrivacy,
		domainManagementDns,
		domainManagementEdit,
		domainManagementEditContactInfo,
		domainManagementList,
		domainManagementNameServers,
		domainManagementRedirectSettings,
		domainManagementTransfer,
		domainManagementTransferOut,
		domainManagementTransferToOtherSite,
		emailManagement,
		emailManagementAddGSuiteUsers,
		emailManagementNewGSuiteAccount,
		emailManagementForwarding,
	];

	let domainManagementPaths = allPaths.map( ( pathFactory ) => {
		if ( pathFactory === emailManagementNewGSuiteAccount ) {
			// `emailManagementNewGSuiteAccount` takes `planType` from `context.params`, otherwise path comparisons won't work well.
			return emailManagementNewGSuiteAccount( slug, slug, contextParams.planType );
		}
		return pathFactory( slug, slug );
	} );

	domainManagementPaths = domainManagementPaths.concat(
		allPaths.map( ( pathFactory ) => {
			return pathFactory( slug, slug, domainManagementRoot() );
		} )
	);

	if ( primaryDomain && slug !== primaryDomain.name ) {
		domainManagementPaths = domainManagementPaths.concat(
			allPaths.map( ( pathFactory ) => pathFactory( slug, primaryDomain.name ) )
		);
	}

	const startsWithPaths = [ '/checkout/', `/me/purchases/${ slug }` ];

	if ( some( startsWithPaths, ( startsWithPath ) => startsWith( path, startsWithPath ) ) ) {
		return true;
	}

	return domainManagementPaths.indexOf( path ) > -1;
}

function onSelectedSiteAvailable( context, basePath ) {
	const state = context.store.getState();
	const selectedSite = getSelectedSite( state );

	const isAtomicSite = isSiteAutomatedTransfer( state, selectedSite.ID );
	const userCanManagePlugins = canCurrentUser( state, selectedSite.ID, 'manage_options' );
	const calypsoify = isAtomicSite && config.isEnabled( 'calypsoify/plugins' );

	// If migration is in progress, only /migrate paths should be loaded for the site
	const isMigrationInProgress = isSiteMigrationInProgress( state, selectedSite.ID );

	if ( isMigrationInProgress && ! startsWith( context.pathname, '/migrate/' ) ) {
		page.redirect( `/migrate/${ selectedSite.slug }` );
		return false;
	}

	if ( userCanManagePlugins && calypsoify && /^\/plugins/.test( basePath ) ) {
		const plugin = get( context, 'params.plugin' );
		let pluginString = '';
		if ( plugin ) {
			pluginString = [
				'tab=search',
				`s=${ plugin }`,
				'type=term',
				'modal-mode=true',
				`plugin=${ plugin }`,
			].join( '&' );
		}

		const pluginInstallURL = 'plugin-install.php?calypsoify=1' + `&${ pluginString }`;
		const pluginLink = getSiteAdminUrl( state, selectedSite.ID ) + pluginInstallURL;

		window.location.replace( pluginLink );
		return false;
	}

	const primaryDomain = getPrimaryDomainBySiteId( state, selectedSite.ID );
	if (
		isDomainOnlySite( state, selectedSite.ID ) &&
		! isPathAllowedForDomainOnlySite(
			context.pathname,
			selectedSite.slug,
			primaryDomain,
			context.params
		)
	) {
		renderSelectedSiteIsDomainOnly( context, selectedSite );
		return false;
	}

	// Update recent sites preference
	if ( hasReceivedRemotePreferences( state ) ) {
		const recentSites = getPreference( state, 'recentSites' );
		if ( selectedSite.ID !== recentSites[ 0 ] ) {
			//also filter recent sites if not available locally
			const updatedRecentSites = uniq( [ selectedSite.ID, ...recentSites ] )
				.slice( 0, 5 )
				.filter( ( recentId ) => !! getSite( state, recentId ) );
			context.store.dispatch( savePreference( 'recentSites', updatedRecentSites ) );
		}
	}

	return true;
}

/**
 * Returns the site-picker react element.
 *
 * @param {object} context -- Middleware context
 * @returns {object} A site-picker React element
 */
function createSitesComponent( context ) {
	const contextPath = sectionify( context.path );

	let filteredPathName = contextPath.split( '/no-site' )[ 0 ];

	if ( context.querystring ) {
		filteredPathName = `${ filteredPathName }?${ context.querystring }`;
	}

	// This path sets the URL to be visited once a site is selected
	const basePath = filteredPathName === '/sites' ? '/home' : filteredPathName;

	recordPageView( contextPath, sitesPageTitleForAnalytics );

	return (
		<SitesComponent
			siteBasePath={ basePath }
			getSiteSelectionHeaderText={ context.getSiteSelectionHeaderText }
			fromSite={ context.query.site }
		/>
	);
}

function showMissingPrimaryError( currentUser, dispatch ) {
	const { username, primary_blog, primary_blog_url, primary_blog_is_jetpack } = currentUser;
	const tracksPayload = {
		username,
		primary_blog,
		primary_blog_url,
		primary_blog_is_jetpack,
	};

	if ( currentUser.primary_blog_is_jetpack ) {
		dispatch(
			warningNotice( i18n.translate( "Please check your Primary Site's Jetpack connection" ), {
				button: 'wp-admin',
				href: `${ currentUser.primary_blog_url }/wp-admin`,
			} )
		);
		recordTracksEvent( 'calypso_mysites_single_site_jetpack_connection_error', tracksPayload );
	} else {
		recordTracksEvent( 'calypso_mysites_single_site_error', tracksPayload );
	}
}

// Clears selected site from global redux state
export function noSite( context, next ) {
	const { getState } = getStore( context );
	const currentUser = getCurrentUser( getState() );
	const hasSite = currentUser && currentUser.visible_site_count >= 1;

	if ( hasSite ) {
		siteSelection( context, next );
	} else {
		context.store.dispatch( setSelectedSiteId( null ) );
		return next();
	}
}

/*
 * Set up site selection based on last URL param and/or handle no-sites error cases
 */
export function siteSelection( context, next ) {
	const { getState, dispatch } = getStore( context );
	const siteFragment = context.params.site || getSiteFragment( context.path );
	const basePath = sectionify( context.path, siteFragment );
	const currentUser = getCurrentUser( getState() );
	const hasOneSite = currentUser && currentUser.visible_site_count === 1;

	// The user doesn't have any sites: render `NoSitesMessage`
	if ( currentUser && currentUser.site_count === 0 ) {
		renderEmptySites( context );
		return recordPageView( '/no-sites', sitesPageTitleForAnalytics + ' > No Sites', {
			base_path: basePath,
		} );
	}

	// The user has all sites set as hidden: render help message with how to make them visible
	if ( currentUser && currentUser.visible_site_count === 0 ) {
		renderNoVisibleSites( context );
		return recordPageView( '/no-sites', `${ sitesPageTitleForAnalytics } > All Sites Hidden`, {
			base_path: basePath,
		} );
	}

	/*
	 * If the user has only one site, redirect to the single site context instead of
	 * rendering the all-site views.
	 *
	 * If the primary site is not yet available in Redux state, initiate a fetch and postpone the
	 * redirect until the fetch is complete. (while the primary site ID is a property of the
	 * current user object and therefore always available, we need to fetch the site info in order
	 * to convert the site ID to the site slug that will be part of the redirect URL)
	 */
	if ( hasOneSite && ! siteFragment ) {
		const primarySiteId = getPrimarySiteId( getState() );

		const redirectToPrimary = ( primarySiteSlug ) => {
<<<<<<< HEAD
			const pathName = context.pathname.split( '/no-site' )[ 0 ];
			let redirectPath = `${ pathName }/${ primarySiteSlug }`;
=======
			const pathname = context.pathname.replace( /\/?$/, '/' ); // append trailing slash if not present
			let redirectPath = `${ pathname }${ primarySiteSlug }`;
>>>>>>> 39a2f233
			if ( context.querystring ) {
				redirectPath += `?${ context.querystring }`;
			}
			page.redirect( redirectPath );
		};

		const primarySiteSlug = getSiteSlug( getState(), primarySiteId );
		if ( primarySiteSlug ) {
			redirectToPrimary( primarySiteSlug );
		} else {
			// Fetch the primary site by ID and then try to determine its slug again.
			dispatch( requestSite( primarySiteId ) ).then( () => {
				const freshPrimarySiteSlug = getSiteSlug( getState(), primarySiteId );
				if ( freshPrimarySiteSlug ) {
					redirectToPrimary( freshPrimarySiteSlug );
				} else {
					// If the primary site does not exist, skip redirect
					// and display a useful error notification
					showMissingPrimaryError( currentUser, dispatch );
				}
			} );
		}

		return;
	}

	// If the path fragment does not resemble a site, set all sites to visible
	if ( ! siteFragment ) {
		dispatch( setAllSitesSelected() );
		return next();
	}

	const siteId = getSiteId( getState(), siteFragment );
	if ( siteId ) {
		// onSelectedSiteAvailable might render an error page about domain-only sites or redirect
		// to wp-admin. In that case, don't continue handling the route.
		dispatch( setSelectedSiteId( siteId ) );
		if ( onSelectedSiteAvailable( context, basePath ) ) {
			next();
		}
	} else {
		// Fetch the site by siteFragment and then try to select again
		dispatch( requestSite( siteFragment ) ).then( () => {
			let freshSiteId = getSiteId( getState(), siteFragment );

			if ( ! freshSiteId ) {
				const wpcomStagingFragment = siteFragment.replace(
					/\b.wordpress.com/,
					'.wpcomstaging.com'
				);
				freshSiteId = getSiteId( getState(), wpcomStagingFragment );
			}

			if ( freshSiteId ) {
				// onSelectedSiteAvailable might render an error page about domain-only sites or redirect
				// to wp-admin. In that case, don't continue handling the route.
				dispatch( setSelectedSiteId( freshSiteId ) );
				if ( onSelectedSiteAvailable( context, basePath ) ) {
					next();
				}
			} else {
				// If the site has loaded but siteId is still invalid then redirect to allSitesPath.
				const allSitesPath = addQueryArgs(
					{ site: siteFragment },
					sectionify( context.path, siteFragment )
				);
				page.redirect( allSitesPath );
			}
		} );
	}
}

export function jetpackModuleActive( moduleId, redirect ) {
	return function ( context, next ) {
		const { getState } = getStore( context );
		const siteId = getSelectedSiteId( getState() );
		const isJetpack = isJetpackSite( getState(), siteId );
		const isModuleActive = isJetpackModuleActive( getState(), siteId, moduleId );

		if ( ! isJetpack ) {
			return next();
		}

		if ( isModuleActive || false === redirect ) {
			next();
		} else {
			page.redirect( 'string' === typeof redirect ? redirect : '/stats' );
		}
	};
}

export function navigation( context, next ) {
	// Render the My Sites navigation in #secondary
	context.secondary = createNavigation( context );
	next();
}

/**
 * Middleware that adds the site selector screen to the layout.
 *
 * @param {object} context -- Middleware context
 * @param {Function} next -- Call next middleware in chain
 */
export function sites( context, next ) {
	if ( context.query.verified === '1' ) {
		notices.success(
			i18n.translate(
				"Email verified! Now that you've confirmed your email address you can publish posts on your blog."
			)
		);
	}

	context.store.dispatch( setLayoutFocus( 'content' ) );
	removeSidebar( context );

	context.primary = createSitesComponent( context );
	next();
}

export function redirectWithoutSite( redirectPath ) {
	return ( context, next ) => {
		const state = context.store.getState();
		const siteId = getSelectedSiteId( state );
		if ( ! siteId ) {
			return page.redirect( redirectPath );
		}

		return next();
	};
}<|MERGE_RESOLUTION|>--- conflicted
+++ resolved
@@ -372,13 +372,9 @@
 		const primarySiteId = getPrimarySiteId( getState() );
 
 		const redirectToPrimary = ( primarySiteSlug ) => {
-<<<<<<< HEAD
-			const pathName = context.pathname.split( '/no-site' )[ 0 ];
-			let redirectPath = `${ pathName }/${ primarySiteSlug }`;
-=======
 			const pathname = context.pathname.replace( /\/?$/, '/' ); // append trailing slash if not present
-			let redirectPath = `${ pathname }${ primarySiteSlug }`;
->>>>>>> 39a2f233
+			let pathNameSplit = pathname.split( '/no-site' )[ 0 ];
+			let redirectPath = `${ pathNameSplit }${ primarySiteSlug }`;
 			if ( context.querystring ) {
 				redirectPath += `?${ context.querystring }`;
 			}
