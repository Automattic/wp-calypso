/**
 * External dependencies
 */
import PropTypes from 'prop-types';
import { localize } from 'i18n-calypso';
import React from 'react';
<<<<<<< HEAD
import { connect } from 'react-redux';
import Gridicon from 'gridicons';
=======
import Gridicon from 'components/gridicon';
>>>>>>> 6ecac8c1

/**
 * Internal dependencies
 */
import PopoverMenu from 'components/popover/menu';
import PopoverMenuItem from 'components/popover/menu-item';
import MediaLibraryScale from './scale';
import UploadButton from './upload-button';
import MediaLibraryUploadUrl from './upload-url';
import { userCan } from 'lib/site/utils';
import MediaModalSecondaryActions from 'post-editor/media-modal/secondary-actions';
import { Card, Button, ScreenReaderText } from '@automattic/components';
import ButtonGroup from 'components/button-group';
import StickyPanel from 'components/sticky-panel';
import { getSectionName } from 'state/ui/selectors';

class MediaLibraryHeader extends React.Component {
	static displayName = 'MediaLibraryHeader';

	static propTypes = {
		site: PropTypes.object,
		filter: PropTypes.string,
		sliderPositionCount: PropTypes.number,
		onMediaScaleChange: PropTypes.func,
		onAddMedia: PropTypes.func,
		sticky: PropTypes.bool,
	};

	static defaultProps = {
		onAddMedia: () => {},
		sliderPositionCount: 100,
		sticky: false,
	};

	state = {
		addingViaUrl: false,
		isMoreOptionsVisible: false,
	};

	setMoreOptionsContext = component => {
		if ( ! component ) {
			return;
		}

		this.setState( {
			moreOptionsContext: component,
		} );
	};

	toggleAddViaUrl = state => {
		this.setState( {
			addingViaUrl: state,
			isMoreOptionsVisible: false,
		} );
	};

	toggleMoreOptions = state => {
		this.setState( {
			isMoreOptionsVisible: state,
		} );
	};

	renderUploadButtons = () => {
		const { sectionName, site, filter, onAddMedia } = this.props;
		const isMediaLibrary = sectionName === 'media';

		if ( ! userCan( 'upload_files', site ) ) {
			return;
		}

		return (
			<ButtonGroup className="media-library__upload-buttons">
				<UploadButton
					site={ site }
					filter={ filter }
					onAddMedia={ onAddMedia }
					className="button is-compact"
				>
					<Gridicon icon="add-image" />
					<span className="is-desktop">
						{ this.props.translate( 'Add New', { context: 'Media upload' } ) }
					</span>
				</UploadButton>
				<Button
					compact
					primary={ isMediaLibrary }
					ref={ this.setMoreOptionsContext }
					onClick={ this.toggleMoreOptions.bind( this, ! this.state.isMoreOptionsVisible ) }
					className="button media-library__upload-more"
					data-tip-target="media-library-upload-more"
				>
					<ScreenReaderText>{ this.props.translate( 'More Options' ) }</ScreenReaderText>
					<Gridicon icon="chevron-down" size={ 20 } />
					<PopoverMenu
						context={ this.state.moreOptionsContext }
						isVisible={ this.state.isMoreOptionsVisible }
						onClose={ this.toggleMoreOptions.bind( this, false ) }
						position="bottom right"
						className="is-dialog-visible media-library__header-popover"
					>
						<PopoverMenuItem onClick={ this.toggleAddViaUrl.bind( this, true ) }>
							{ this.props.translate( 'Add via URL', { context: 'Media upload' } ) }
						</PopoverMenuItem>
					</PopoverMenu>
				</Button>
			</ButtonGroup>
		);
	};

	render() {
		const { site, onAddMedia } = this.props;

		if ( this.state.addingViaUrl ) {
			return (
				<MediaLibraryUploadUrl
					site={ site }
					onAddMedia={ onAddMedia }
					onClose={ this.toggleAddViaUrl.bind( this, false ) }
					className="media-library__header"
				/>
			);
		}

		const card = (
			<Card className="media-library__header">
				{ this.renderUploadButtons() }
				<MediaModalSecondaryActions
					selectedItems={ this.props.selectedItems }
					onViewDetails={ this.props.onViewDetails }
					onDelete={ this.props.onDeleteItem }
					site={ this.props.site }
					view={ 'LIST' }
				/>
				<MediaLibraryScale onChange={ this.props.onMediaScaleChange } />
			</Card>
		);

		if ( this.props.sticky ) {
			return <StickyPanel minLimit={ 660 }>{ card }</StickyPanel>;
		}
		return card;
	}
}

export default connect(
	state => ( {
		sectionName: getSectionName( state ),
	} ),
)( localize( MediaLibraryHeader ) );<|MERGE_RESOLUTION|>--- conflicted
+++ resolved
@@ -4,16 +4,12 @@
 import PropTypes from 'prop-types';
 import { localize } from 'i18n-calypso';
 import React from 'react';
-<<<<<<< HEAD
 import { connect } from 'react-redux';
-import Gridicon from 'gridicons';
-=======
-import Gridicon from 'components/gridicon';
->>>>>>> 6ecac8c1
 
 /**
  * Internal dependencies
  */
+import Gridicon from 'components/gridicon';
 import PopoverMenu from 'components/popover/menu';
 import PopoverMenuItem from 'components/popover/menu-item';
 import MediaLibraryScale from './scale';
