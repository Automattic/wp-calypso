--- conflicted
+++ resolved
@@ -4,37 +4,23 @@
 import PropTypes from 'prop-types';
 import { localize } from 'i18n-calypso';
 import React from 'react';
-<<<<<<< HEAD
 import { connect } from 'react-redux';
-=======
-import Gridicon from 'calypso/components/gridicon';
->>>>>>> 90c4ca45
 
 /**
  * Internal dependencies
  */
-<<<<<<< HEAD
-import Gridicon from 'components/gridicon';
-import PopoverMenu from 'components/popover/menu';
-import PopoverMenuItem from 'components/popover/menu-item';
-=======
 import PopoverMenu from 'calypso/components/popover/menu';
 import PopoverMenuItem from 'calypso/components/popover/menu-item';
->>>>>>> 90c4ca45
+import Gridicon from 'calypso/components/gridicon';
 import MediaLibraryScale from './scale';
 import UploadButton from './upload-button';
 import MediaLibraryUploadUrl from './upload-url';
 import { userCan } from 'calypso/lib/site/utils';
 import MediaModalSecondaryActions from 'calypso/post-editor/media-modal/secondary-actions';
 import { Card, Button, ScreenReaderText } from '@automattic/components';
-<<<<<<< HEAD
-import ButtonGroup from 'components/button-group';
-import StickyPanel from 'components/sticky-panel';
-import { getSectionName } from 'state/ui/selectors';
-=======
 import ButtonGroup from 'calypso/components/button-group';
 import StickyPanel from 'calypso/components/sticky-panel';
->>>>>>> 90c4ca45
+import { getSectionName } from 'calypso/state/ui/selectors';
 
 class MediaLibraryHeader extends React.Component {
 	static displayName = 'MediaLibraryHeader';
@@ -108,7 +94,7 @@
 					primary={ isMediaLibrary }
 					ref={ this.setMoreOptionsContext }
 					onClick={ this.toggleMoreOptions.bind( this, ! this.state.isMoreOptionsVisible ) }
-					className="button media-library__upload-more"
+					className="media-library__upload-more button"
 					data-tip-target="media-library-upload-more"
 				>
 					<ScreenReaderText>{ this.props.translate( 'More Options' ) }</ScreenReaderText>
@@ -163,8 +149,6 @@
 	}
 }
 
-export default connect(
-	state => ( {
-		sectionName: getSectionName( state ),
-	} ),
-)( localize( MediaLibraryHeader ) );+export default connect( ( state ) => ( {
+	sectionName: getSectionName( state ),
+} ) )( localize( MediaLibraryHeader ) );