--- conflicted
+++ resolved
@@ -12,12 +12,6 @@
 import SectionHeader from 'calypso/components/section-header';
 import PageViewTracker from 'calypso/lib/analytics/page-view-tracker';
 import { getSuggestionsVendor } from 'calypso/lib/domains/suggestions';
-<<<<<<< HEAD
-import AllTime from 'calypso/my-sites/stats/all-time/';
-import MostPopular from 'calypso/my-sites/stats/most-popular';
-=======
-import AnnualSiteStats from 'calypso/my-sites/stats/annual-site-stats';
->>>>>>> 5e8ef66e
 import { getSelectedSiteId, getSelectedSiteSlug } from 'calypso/state/ui/selectors';
 import AllTimelHighlightsSection from '../all-time-highlights-section';
 import AnnualHighlightsSection from '../annual-highlights-section';
@@ -34,12 +28,6 @@
 const StatsInsights = ( props ) => {
 	const { siteId, siteSlug, translate } = props;
 	const moduleStrings = statsStrings();
-
-<<<<<<< HEAD
-	const showAllTimeHighlights = config.isEnabled( 'stats/new-all-time-highlights' );
-=======
-	const showNewAnnualHighlights = config.isEnabled( 'stats/new-annual-highlights' );
->>>>>>> 5e8ef66e
 
 	const isNewMainChart = config.isEnabled( 'stats/new-main-chart' );
 
@@ -62,13 +50,8 @@
 					align="left"
 				/>
 				<StatsNavigation selectedItem="insights" siteId={ siteId } slug={ siteSlug } />
-<<<<<<< HEAD
 				<AnnualHighlightsSection siteId={ siteId } />
-				{ showAllTimeHighlights && <AllTimelHighlightsSection siteId={ siteId } /> }
-=======
-				{ showNewAnnualHighlights && <AnnualHighlightsSection siteId={ siteId } /> }
 				<AllTimelHighlightsSection siteId={ siteId } />
->>>>>>> 5e8ef66e
 				<div className="stats__module--insights-unified">
 					<PostingActivity />
 					<SectionHeader label={ translate( 'All-time views' ) } />
