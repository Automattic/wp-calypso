--- conflicted
+++ resolved
@@ -32,13 +32,11 @@
 	const { isJetpack, siteId, siteSlug, translate } = props;
 	const moduleStrings = statsStrings();
 
-<<<<<<< HEAD
+	const showNewAnnualHighlights = config.isEnabled( 'stats/new-annual-highlights' );
+  
 	// Track the last viewed tab.
 	// Necessary to properly configure the fixed navigation headers.
 	sessionStorage.setItem( 'jp-stats-last-tab', 'insights' );
-=======
-	const showNewAnnualHighlights = config.isEnabled( 'stats/new-annual-highlights' );
->>>>>>> ce501723
 
 	// TODO: should be refactored into separate components
 	/* eslint-disable wpcalypso/jsx-classname-namespace */
