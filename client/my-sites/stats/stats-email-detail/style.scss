--- conflicted
+++ resolved
@@ -4,14 +4,12 @@
 
 // Countries
 .stats__email-detail {
-<<<<<<< HEAD
 	.section-nav {
 		box-shadow: inset 0 -1px 0 #0000000d;
 		margin-bottom: 16px;
 
 	}
-=======
->>>>>>> 8bcc6bfa
+
 
 	> div > h1 {
 		// stylelint-disable-next-line
