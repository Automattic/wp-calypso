@use "sass:math";
@import "@wordpress/base-styles/breakpoints";
@import "@automattic/components/src/highlight-cards/variables.scss";

.stats__post-detail-highlights-section {
	padding-top: $vertical-margin;
	padding-bottom: $vertical-margin;

	.highlight-cards {
		background-color: inherit;
		box-shadow: none;
	}

	.highlight-cards-list {
		display: grid;
		grid-template-columns: 3fr 2fr;
		grid-template-rows: 1fr;
		column-gap: 10px;
		overflow-x: auto;

<<<<<<< HEAD
		@media ( max-width: $break-small ) {
			display: block;
			padding: 0;
=======
		.post-stats-card {
			margin: 0;
			max-height: unset;

			&::after {
				display: none;
			}
		}

		.post-stats-card__thumbnail {
			max-height: 300px;
			width: 300px;
		}
>>>>>>> 4ceb8e33

			& > * {
				padding: 24px;
				min-width: unset;
			}

			.highlight-card {
				height: 180px;
				margin: math.div($vertical-margin, 2) 0;
				border-left: 0;
				border-right: 0;
				border-radius: 0;
			}
		}
	}

	.post-stats-card {
		margin: 0;
		max-height: unset;
		min-width: 450px;
	}

	.highlight-card {
		padding: 24px;
		height: 300px;
		overflow-y: auto;
		min-width: 300px;
	}

	.highlight-card-heading {
		display: flex;
		align-items: center;
		margin-bottom: $vertical-margin;
		color: var(--color-neutral-100);
		font-family: inherit;
		font-weight: 500;
		font-size: $font-title-small;
		line-height: 26px;
	}

	.likes-count {
		margin-left: 8px;
		padding: 4px 8px;
		background-color: var(--color-neutral-5);
		border-radius: 2px;
		font-weight: 500;
		font-size: $font-body-extra-small;
		line-height: 20px;
	}

	.card.stats-post-likes {
		padding: 0;
		margin: 0 0 -7px 0;
		box-shadow: none;

		.module-header {
			display: none;
		}

		.stats-post-likes__content {
			padding: 0;
		}

		.post-likes:not(.no-likes) {
			margin: 0 -7px;
		}

		.post-likes__item {
			padding: 7px;
		}

		.post-likes__count {
			vertical-align: bottom;
			margin: 0 0 7px 25px;
			padding: 0;
			border: 0;
			color: var(--color-neutral-60);
			font-size: $font-body-small;
			font-weight: 400;
			line-height: 20px;
		}
	}
}<|MERGE_RESOLUTION|>--- conflicted
+++ resolved
@@ -18,25 +18,9 @@
 		column-gap: 10px;
 		overflow-x: auto;
 
-<<<<<<< HEAD
 		@media ( max-width: $break-small ) {
 			display: block;
 			padding: 0;
-=======
-		.post-stats-card {
-			margin: 0;
-			max-height: unset;
-
-			&::after {
-				display: none;
-			}
-		}
-
-		.post-stats-card__thumbnail {
-			max-height: 300px;
-			width: 300px;
-		}
->>>>>>> 4ceb8e33
 
 			& > * {
 				padding: 24px;
@@ -57,6 +41,15 @@
 		margin: 0;
 		max-height: unset;
 		min-width: 450px;
+
+		&::after {
+			display: none;
+		}
+	}
+
+	.post-stats-card__thumbnail {
+		max-height: 300px;
+		width: 300px;
 	}
 
 	.highlight-card {
