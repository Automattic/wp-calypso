import { Button } from '@wordpress/components';
import { close } from '@wordpress/icons';
import { useTranslate } from 'i18n-calypso';
import { useState } from 'react';
import FeedbackModal from './modal';

import './style.scss';

<<<<<<< HEAD
function StatsFeedbackCard( { siteId }: { siteId: number } ) {
=======
const FEEDBACK_ACTION_LEAVE_REVIEW = 'feedback-action-leave-review';
const FEEDBACK_ACTION_SEND_FEEDBACK = 'feedback-action-send-feedback';
const FEEDBACK_ACTION_DISMISS_FLOATING_PANEL = 'feedback-action-dismiss-floating-panel';

interface FeedbackProps {
	clickHandler: ( action: string ) => void;
}

interface FeedbackPanelProps {
	clickHandler: ( action: string ) => void;
	isOpen: boolean;
}

function FeedbackContent( { clickHandler }: FeedbackProps ) {
>>>>>>> 281d53aa
	const translate = useTranslate();

	const ctaText = translate( 'How do you rate your overall experience with Jetpack Stats?' );
	const primaryButtonText = translate( 'Love it? Leave a review' );
	const secondaryButtonText = translate( 'Not a fan? Help us improve' );

	const handleLeaveReview = () => {
		clickHandler( FEEDBACK_ACTION_LEAVE_REVIEW );
	};

	const handleSendFeedback = () => {
		clickHandler( FEEDBACK_ACTION_SEND_FEEDBACK );
	};

	return (
		<div className="stats-feedback-content">
			<div className="stats-feedback-content__cta">{ ctaText }</div>
			<div className="stats-feedback-content__actions">
				<Button variant="secondary" onClick={ handleLeaveReview }>
					<span className="stats-feedback-content__emoji">😍</span>
					{ primaryButtonText }
				</Button>
				<Button variant="secondary" onClick={ handleSendFeedback }>
					<span className="stats-feedback-content__emoji">😠</span>
					{ secondaryButtonText }
				</Button>
			</div>
			{ isOpen && <FeedbackModal siteId={ siteId } onClose={ () => setIsOpen( false ) } /> }
		</div>
	);
}

function FeedbackPanel( { isOpen, clickHandler }: FeedbackPanelProps ) {
	const translate = useTranslate();

	const handleCloseButtonClicked = () => {
		clickHandler( FEEDBACK_ACTION_DISMISS_FLOATING_PANEL );
	};

	if ( ! isOpen ) {
		return null;
	}

	return (
		<div className="stats-feedback-panel">
			<Button
				className="stats-feedback-panel__close-button"
				onClick={ handleCloseButtonClicked }
				icon={ close }
				label={ translate( 'Close' ) }
			/>
			<FeedbackContent clickHandler={ clickHandler } />
		</div>
	);
}

function FeedbackCard( { clickHandler }: FeedbackProps ) {
	return (
		<div className="stats-feedback-card">
			<FeedbackContent clickHandler={ clickHandler } />
		</div>
	);
}

function StatsFeedbackController() {
	const [ isOpen, setIsOpen ] = useState( false );
	const [ isFloatingPanelOpen, setIsFloatingPanelOpen ] = useState( true );

	const handleButtonClick = ( action: string ) => {
		if ( action === FEEDBACK_ACTION_SEND_FEEDBACK ) {
			setIsOpen( true );
		}
		if ( action === FEEDBACK_ACTION_DISMISS_FLOATING_PANEL ) {
			setIsFloatingPanelOpen( false );
		}
	};

	return (
		<div className="stats-feedback-container">
			<FeedbackCard clickHandler={ handleButtonClick } />
			<FeedbackPanel isOpen={ isFloatingPanelOpen } clickHandler={ handleButtonClick } />
			<FeedbackModal isOpen={ isOpen } onClose={ () => setIsOpen( false ) } />
		</div>
	);
}

export default StatsFeedbackController;<|MERGE_RESOLUTION|>--- conflicted
+++ resolved
@@ -6,15 +6,13 @@
 
 import './style.scss';
 
-<<<<<<< HEAD
-function StatsFeedbackCard( { siteId }: { siteId: number } ) {
-=======
 const FEEDBACK_ACTION_LEAVE_REVIEW = 'feedback-action-leave-review';
 const FEEDBACK_ACTION_SEND_FEEDBACK = 'feedback-action-send-feedback';
 const FEEDBACK_ACTION_DISMISS_FLOATING_PANEL = 'feedback-action-dismiss-floating-panel';
 
 interface FeedbackProps {
 	clickHandler: ( action: string ) => void;
+  siteId: number
 }
 
 interface FeedbackPanelProps {
@@ -22,8 +20,7 @@
 	isOpen: boolean;
 }
 
-function FeedbackContent( { clickHandler }: FeedbackProps ) {
->>>>>>> 281d53aa
+function FeedbackContent( { siteId, clickHandler }: FeedbackProps ) {
 	const translate = useTranslate();
 
 	const ctaText = translate( 'How do you rate your overall experience with Jetpack Stats?' );
