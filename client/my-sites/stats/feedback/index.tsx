import { Button } from '@wordpress/components';
import { useTranslate } from 'i18n-calypso';
import { useState } from 'react';
import FeedbackModal from './modal';

import './style.scss';

<<<<<<< HEAD
function StatsFeedbackCard( { siteId }: { siteId: number } ) {
	// A simple card component with feedback buttons.
=======
function StatsFeedbackCard() {
	const translate = useTranslate();
>>>>>>> b0e9f183
	const [ isOpen, setIsOpen ] = useState( false );

	const ctaText = translate( 'How do you rate your overall experience with Jetpack Stats?' );
	const primaryButtonText = translate( 'Love it? Leave a review' );
	const secondaryButtonText = translate( 'Not a fan? Help us improve' );

	const handleClickWriteReview = () => {};

	const handleClickSendFeedback = () => {
		setIsOpen( true );
	};

	return (
		<div className="stats-feedback-container">
			<div className="stats-feedback-card">
				<div className="stats-feedback-card__cta">{ ctaText }</div>
				<div className="stats-feedback-card__actions">
					<Button variant="secondary" onClick={ handleClickWriteReview }>
						<span className="stats-feedback-card__emoji">😍</span>
						{ primaryButtonText }
					</Button>
					<Button variant="secondary" onClick={ handleClickSendFeedback }>
						<span className="stats-feedback-card__emoji">😠</span>
						{ secondaryButtonText }
					</Button>
				</div>
				<FeedbackModal isOpen={ isOpen } onClose={ () => setIsOpen( false ) } />
			</div>
<<<<<<< HEAD
			{ isOpen && <FeedbackModal siteId={ siteId } onClose={ () => setIsOpen( false ) } /> }
=======
>>>>>>> b0e9f183
		</div>
	);
}

export default StatsFeedbackCard;<|MERGE_RESOLUTION|>--- conflicted
+++ resolved
@@ -5,13 +5,8 @@
 
 import './style.scss';
 
-<<<<<<< HEAD
 function StatsFeedbackCard( { siteId }: { siteId: number } ) {
-	// A simple card component with feedback buttons.
-=======
-function StatsFeedbackCard() {
 	const translate = useTranslate();
->>>>>>> b0e9f183
 	const [ isOpen, setIsOpen ] = useState( false );
 
 	const ctaText = translate( 'How do you rate your overall experience with Jetpack Stats?' );
@@ -40,10 +35,7 @@
 				</div>
 				<FeedbackModal isOpen={ isOpen } onClose={ () => setIsOpen( false ) } />
 			</div>
-<<<<<<< HEAD
 			{ isOpen && <FeedbackModal siteId={ siteId } onClose={ () => setIsOpen( false ) } /> }
-=======
->>>>>>> b0e9f183
 		</div>
 	);
 }
