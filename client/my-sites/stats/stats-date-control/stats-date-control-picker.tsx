<<<<<<< HEAD
import { Popover } from '@automattic/components';
import { Button } from '@wordpress/components';
=======
import { Dropdown, Button } from '@wordpress/components';
import moment from 'moment';
>>>>>>> 70fc44c6
import page from 'page';
import qs from 'qs';
import React, { useState, useRef } from 'react';
import DateControlPickerDate from './stats-date-control-picker-date';
import DateControlPickerShortcuts from './stats-date-control-picker-shortcuts';
import { DateControlPickerProps } from './types';

const DateControlPicker = ( { slug, queryParams }: DateControlPickerProps ) => {
	// shortcut list will come from props
	const shortcutList = [
		{
			id: 'test',
			label: 'Test shortcut',
			onClick: () => {
				// eslint-disable-next-line no-console
				console.log( 'clicking' );
			},
		},
	];

	// TODO: remove placeholder values
	const [ inputStartDate, setInputStartDate ] = useState( new Date().toISOString().slice( 0, 10 ) );
	const [ inputEndDate, setInputEndDate ] = useState(
		new Date( new Date().setMonth( new Date().getMonth() - 3 ) ).toISOString().slice( 0, 10 )
	);

	const changeStartDate = ( value: string ) => {
		// do more here
		setInputStartDate( value );
	};

	const changeEndDate = ( value: string ) => {
		// do more here
		setInputEndDate( value );
	};

	const handleOnApply = () => {
		const nextDay = inputStartDate;
		const nextDayQuery = qs.stringify( Object.assign( {}, queryParams, { startDate: nextDay } ), {
			addQueryPrefix: true,
		} );
		const period = 'day'; // TODO: make this dynamic
		const url = `/stats/${ period }/${ slug }`;
		const href = `${ url }${ nextDayQuery }`;

		page( href );
	};

<<<<<<< HEAD
	const infoReferenceElement = useRef( null );
	const [ popoverOpened, togglePopoverOpened ] = useState( false );

	return (
		<>
			<Button
				variant="primary"
				onClick={ () => togglePopoverOpened( ! popoverOpened ) }
				ref={ infoReferenceElement }
			>
				{ `${ inputStartDate } - ${ inputEndDate }` }
			</Button>
			<Popover
				placement="bottom end"
				context={ infoReferenceElement?.current }
				isVisible={ popoverOpened }
			>
				<DateControlPickerDate
					startDate={ inputStartDate }
					endDate={ inputEndDate }
					onStartChange={ changeStartDate }
					onEndChange={ changeEndDate }
					onApply={ handleOnApply }
				/>
				<DateControlPickerShortcuts shortcutList={ shortcutList } />
			</Popover>
		</>
=======
	const formatDate = ( date: string ) => {
		return moment( date ).format( 'MMM D, YYYY' );
	};

	const DateControlPickerContent = () => (
		<div>
			<DateControlPickerDate
				startDate={ inputStartDate }
				endDate={ inputEndDate }
				onStartChange={ changeStartDate }
				onEndChange={ changeEndDate }
				onApply={ handleOnApply }
			/>
			<DateControlPickerShortcuts shortcutList={ shortcutList } />
		</div>
	);

	return (
		<Dropdown
			// TODO: add CSS to increase the width
			popoverProps={ { placement: 'bottom-end' } }
			renderToggle={ ( { isOpen, onToggle } ) => (
				<Button variant="primary" onClick={ onToggle } aria-expanded={ isOpen }>
					{ `${ formatDate( inputStartDate ) } - ${ formatDate( inputEndDate ) }` }
				</Button>
			) }
			renderContent={ () => <DateControlPickerContent /> }
		/>
>>>>>>> 70fc44c6
	);
};

export default DateControlPicker;<|MERGE_RESOLUTION|>--- conflicted
+++ resolved
@@ -1,10 +1,6 @@
-<<<<<<< HEAD
 import { Popover } from '@automattic/components';
 import { Button } from '@wordpress/components';
-=======
-import { Dropdown, Button } from '@wordpress/components';
 import moment from 'moment';
->>>>>>> 70fc44c6
 import page from 'page';
 import qs from 'qs';
 import React, { useState, useRef } from 'react';
@@ -30,6 +26,8 @@
 	const [ inputEndDate, setInputEndDate ] = useState(
 		new Date( new Date().setMonth( new Date().getMonth() - 3 ) ).toISOString().slice( 0, 10 )
 	);
+	const infoReferenceElement = useRef( null );
+	const [ popoverOpened, togglePopoverOpened ] = useState( false );
 
 	const changeStartDate = ( value: string ) => {
 		// do more here
@@ -52,10 +50,9 @@
 
 		page( href );
 	};
-
-<<<<<<< HEAD
-	const infoReferenceElement = useRef( null );
-	const [ popoverOpened, togglePopoverOpened ] = useState( false );
+	const formatDate = ( date: string ) => {
+		return moment( date ).format( 'MMM D, YYYY' );
+	};
 
 	return (
 		<>
@@ -64,7 +61,7 @@
 				onClick={ () => togglePopoverOpened( ! popoverOpened ) }
 				ref={ infoReferenceElement }
 			>
-				{ `${ inputStartDate } - ${ inputEndDate }` }
+				{ `${ formatDate( inputStartDate ) } - ${ formatDate( inputEndDate ) }` }
 			</Button>
 			<Popover
 				placement="bottom end"
@@ -81,36 +78,6 @@
 				<DateControlPickerShortcuts shortcutList={ shortcutList } />
 			</Popover>
 		</>
-=======
-	const formatDate = ( date: string ) => {
-		return moment( date ).format( 'MMM D, YYYY' );
-	};
-
-	const DateControlPickerContent = () => (
-		<div>
-			<DateControlPickerDate
-				startDate={ inputStartDate }
-				endDate={ inputEndDate }
-				onStartChange={ changeStartDate }
-				onEndChange={ changeEndDate }
-				onApply={ handleOnApply }
-			/>
-			<DateControlPickerShortcuts shortcutList={ shortcutList } />
-		</div>
-	);
-
-	return (
-		<Dropdown
-			// TODO: add CSS to increase the width
-			popoverProps={ { placement: 'bottom-end' } }
-			renderToggle={ ( { isOpen, onToggle } ) => (
-				<Button variant="primary" onClick={ onToggle } aria-expanded={ isOpen }>
-					{ `${ formatDate( inputStartDate ) } - ${ formatDate( inputEndDate ) }` }
-				</Button>
-			) }
-			renderContent={ () => <DateControlPickerContent /> }
-		/>
->>>>>>> 70fc44c6
 	);
 };
 
