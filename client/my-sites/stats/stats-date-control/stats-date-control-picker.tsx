--- conflicted
+++ resolved
@@ -68,18 +68,6 @@
 	};
 
 	return (
-<<<<<<< HEAD
-		<Dropdown
-			// TODO: add CSS to increase the width
-			popoverProps={ { placement: 'bottom-end' } }
-			renderToggle={ ( { isOpen, onToggle } ) => (
-				<Button className="date-control-dropdown" onClick={ onToggle } aria-expanded={ isOpen }>
-					{ `${ formatDate( inputStartDate ) } - ${ formatDate( inputEndDate ) }` }
-				</Button>
-			) }
-			renderContent={ () => <DateControlPickerContent /> }
-		/>
-=======
 		<>
 			<Button
 				variant="primary"
@@ -108,7 +96,6 @@
 				/>
 			</Popover>
 		</>
->>>>>>> afdd0eba
 	);
 };
 
