--- conflicted
+++ resolved
@@ -36,7 +36,6 @@
 		page( href );
 	};
 
-<<<<<<< HEAD
 	const handleShortcutSelected = ( shortcut: DateControlPickerShortcut ) => {
 		// Shared date math.
 		const calcNewDateWithOffset = ( date: Date, offset: number ): Date => {
@@ -58,10 +57,10 @@
 		// Calc new end date based on start date plus range as specified in shortcut.
 		const newEndDate = calcNewDateWithOffset( newStartDate, shortcut.range );
 		setInputEndDate( formattedDate( newEndDate ) );
-=======
+	};
+
 	const formatDate = ( date: string ) => {
 		return moment( date ).format( 'MMM D, YYYY' );
->>>>>>> 70fc44c6
 	};
 
 	const DateControlPickerContent = () => (
