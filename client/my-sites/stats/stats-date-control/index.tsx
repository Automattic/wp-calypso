import moment from 'moment';
import React from 'react';
import IntervalDropdown from '../stats-interval-dropdown';
import DateControlPicker from './stats-date-control-picker';
import { StatsDateControlProps } from './types';

const COMPONENT_CLASS_NAME = 'stats-date-control';

const StatsDateControl = ( {
	slug,
	queryParams,
	period,
	pathTemplate,
	onChangeChartQuantity,
}: StatsDateControlProps ) => {
	const shortcutList = [
		{
			id: 'today',
			label: 'Today',
			offset: 0,
			range: 0,
		},
		{
			id: 'yesterday',
			label: 'Yesterday',
			offset: 1,
			range: 0,
		},
		{
			id: 'last-7-days',
			label: 'Last 7 Days',
			offset: 0,
			range: 7,
		},
		{
			id: 'last-30-days',
			label: 'Last 30 Days',
			offset: 0,
			range: 30,
		},
		{
			id: 'last-year',
			label: 'Last Year',
			offset: 0,
			range: 365,
		},
		{
			id: 'all-time',
			label: 'All Time',
			offset: 0,
			range: 400, // TODO: Don't hard code this value.
		},
	];

<<<<<<< HEAD
	const handleApply = ( startDate: string, endDate: string ) => {
		// calculate offset between start and end to influcence the number of points for the chart
		// TODO: take period into account
		const offset = Math.abs( moment( endDate ).diff( moment( startDate ), 'days' ) );

		// TODO: add period update if the offet is too big to accomodate the chart

		onChangeChartQuantity( offset );
	};

=======
>>>>>>> 18b221c9
	return (
		<div className={ COMPONENT_CLASS_NAME }>
			<IntervalDropdown period={ period } pathTemplate={ pathTemplate } />
			<DateControlPicker
				slug={ slug }
				queryParams={ queryParams }
				shortcutList={ shortcutList }
				handleApply={ handleApply }
			/>
		</div>
	);
};

export { StatsDateControl as default, StatsDateControl, COMPONENT_CLASS_NAME };<|MERGE_RESOLUTION|>--- conflicted
+++ resolved
@@ -52,7 +52,6 @@
 		},
 	];
 
-<<<<<<< HEAD
 	const handleApply = ( startDate: string, endDate: string ) => {
 		// calculate offset between start and end to influcence the number of points for the chart
 		// TODO: take period into account
@@ -63,8 +62,6 @@
 		onChangeChartQuantity( offset );
 	};
 
-=======
->>>>>>> 18b221c9
 	return (
 		<div className={ COMPONENT_CLASS_NAME }>
 			<IntervalDropdown period={ period } pathTemplate={ pathTemplate } />
