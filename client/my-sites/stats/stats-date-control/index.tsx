--- conflicted
+++ resolved
@@ -108,12 +108,6 @@
 		const today = moment().format( 'YYYY-MM-DD' );
 		const yesterday = moment().subtract( 1, 'days' ).format( 'YYYY-MM-DD' );
 		const shortcut = shortcutList.find( ( element ) => {
-<<<<<<< HEAD
-			if ( today === dateRange.chartEnd && dateRange.daysInRange === element.range + 1 ) {
-				return element;
-			}
-			if ( yesterday === dateRange.chartEnd && dateRange.daysInRange === element.range + 1 ) {
-=======
 			if (
 				yesterday === dateRange.chartEnd &&
 				dateRange.daysInRange === element.range + 1 &&
@@ -122,7 +116,6 @@
 				return element;
 			}
 			if ( today === dateRange.chartEnd && dateRange.daysInRange === element.range + 1 ) {
->>>>>>> 621889af
 				return element;
 			}
 			return null;
