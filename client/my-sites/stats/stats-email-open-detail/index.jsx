--- conflicted
+++ resolved
@@ -254,13 +254,8 @@
 						</Button>
 					) }
 				</FixedNavigationHeader>
-<<<<<<< HEAD
-				<StatsPlaceholder isLoading={ isLoading } />
-				{ ! isLoading && ! countViews && (
-=======
 
 				{ ! isRequestingStats && ! countViews && (
->>>>>>> 4ceb8e33
 					<EmptyContent
 						title={ noViewsLabel }
 						line={ translate( 'Learn some tips to attract more visitors' ) }
@@ -271,54 +266,6 @@
 						illustrationWidth={ 150 }
 					/>
 				) }
-<<<<<<< HEAD
-				{ ! isLoading && countViews && (
-					<div>
-						<>
-							<StatsPeriodHeader>
-								<StatsPeriodNavigation
-									date={ date }
-									period={ period }
-									url={ `/stats/email/open/${ slug }/${ period }/${ postId }` }
-								>
-									<DatePicker
-										period={ period }
-										date={ date }
-										query={ query }
-										statsType="statsTopPosts"
-										showQueryDate
-									/>
-								</StatsPeriodNavigation>
-								<Intervals selected={ period } pathTemplate={ pathTemplate } compact={ false } />
-							</StatsPeriodHeader>
-
-							<ChartTabs
-								activeTab={ getActiveTab( this.props.chartTab ) }
-								activeLegend={ this.state.activeLegend }
-								availableLegend={ this.getAvailableLegend() }
-								onChangeLegend={ this.onChangeLegend }
-								barClick={ this.barClick }
-								switchTab={ this.switchChart }
-								charts={ CHARTS }
-								queryDate={ queryDate }
-								period={ this.props.period }
-								chartTab={ this.props.chartTab }
-								postId={ postId }
-								statType={ statType }
-							/>
-
-							{ isSitePrivate ? this.renderPrivateSiteBanner( siteId, slug ) : null }
-							{ ! isSitePrivate && <StatsNoContentBanner siteId={ siteId } siteSlug={ slug } /> }
-						</>
-					</div>
-				) }
-				<StatsEmailCountries
-					postId={ postId }
-					siteId={ siteId }
-					period={ period }
-					date={ queryDate }
-				/>
-=======
 
 				<div>
 					<>
@@ -358,7 +305,12 @@
 						{ ! isSitePrivate && <StatsNoContentBanner siteId={ siteId } siteSlug={ slug } /> }
 					</>
 				</div>
->>>>>>> 4ceb8e33
+				<StatsEmailCountries
+					postId={ postId }
+					siteId={ siteId }
+					period={ period }
+					date={ queryDate }
+				/>
 			</Main>
 		);
 	}
