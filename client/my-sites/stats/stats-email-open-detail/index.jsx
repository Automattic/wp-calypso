import { getUrlParts } from '@automattic/calypso-url';
import { Button } from '@automattic/components';
import { Icon, people } from '@wordpress/icons';
import { localize, translate } from 'i18n-calypso';
import { flowRight } from 'lodash';
import page from 'page';
import PropTypes from 'prop-types';
import { parse as parseQs, stringify as stringifyQs } from 'qs';
import { Component } from 'react';
import { connect } from 'react-redux';
import titlecase from 'to-title-case';
import Intervals from 'calypso/blocks/stats-navigation/intervals';
import QueryEmailStats from 'calypso/components/data/query-email-stats';
import EmptyContent from 'calypso/components/empty-content';
import FixedNavigationHeader from 'calypso/components/fixed-navigation-header';
import Main from 'calypso/components/main';
import PageViewTracker from 'calypso/lib/analytics/page-view-tracker';
import { decodeEntities, stripHTML } from 'calypso/lib/formatting';
import memoizeLast from 'calypso/lib/memoize-last';
import { recordGoogleEvent } from 'calypso/state/analytics/actions';
import isPrivateSite from 'calypso/state/selectors/is-private-site';
import {
	getSiteOption,
	getSiteSlug,
	isJetpackSite,
	isSitePreviewable,
} from 'calypso/state/sites/selectors';
import {
	getEmailStat,
	getSiteEmail,
	isRequestingEmailStats,
} from 'calypso/state/stats/emails/selectors';
import { getSelectedSiteId, getSelectedSiteSlug } from 'calypso/state/ui/selectors';
import DatePicker from '../stats-date-picker';
import ChartTabs from '../stats-email-chart-tabs';
import { StatsNoContentBanner } from '../stats-no-content-banner';
import StatsPeriodHeader from '../stats-period-header';
import StatsPeriodNavigation from '../stats-period-navigation';

function getPageUrl() {
	return getUrlParts( page.current );
}

function updateQueryString( url = null, query = {} ) {
	let search = window.location.search;
	if ( url ) {
		search = url.search;
	}

	return {
		...parseQs( search.substring( 1 ) ),
		...query,
	};
}

const CHART_OPENS = {
	attr: 'opens_count',
	legendOptions: [],
	icon: (
		<svg className="gridicon" width="24" height="24" fill="none" xmlns="http://www.w3.org/2000/svg">
			<path
				fillRule="evenodd"
				clipRule="evenodd"
				d="m4 13 .67.336.003-.005a2.42 2.42 0 0 1 .094-.17c.071-.122.18-.302.329-.52.298-.435.749-1.017 1.359-1.598C7.673 9.883 9.498 8.75 12 8.75s4.326 1.132 5.545 2.293c.61.581 1.061 1.163 1.36 1.599a8.29 8.29 0 0 1 .422.689l.002.005L20 13l.67-.336v-.003l-.003-.005-.008-.015-.028-.052a9.752 9.752 0 0 0-.489-.794 11.6 11.6 0 0 0-1.562-1.838C17.174 8.617 14.998 7.25 12 7.25S6.827 8.618 5.42 9.957c-.702.669-1.22 1.337-1.563 1.839a9.77 9.77 0 0 0-.516.845l-.008.015-.002.005-.001.002v.001L4 13Zm8 3a3.5 3.5 0 1 0 0-7 3.5 3.5 0 0 0 0 7Z"
				fill="#00101C"
			/>
		</svg>
	),
	label: translate( 'Opens', { context: 'noun' } ),
};
const CHART_UNIQUE_OPENS = {
	attr: 'unique_opens',
	icon: <Icon className="gridicon" icon={ people } />,
	label: translate( 'Unique opens', { context: 'noun' } ),
};
const CHARTS = [ CHART_OPENS, CHART_UNIQUE_OPENS ];
Object.defineProperty( CHART_OPENS, 'label', {
	get: () => translate( 'Opens', { context: 'noun' } ),
} );
Object.defineProperty( CHART_UNIQUE_OPENS, 'label', {
	get: () => translate( 'Unique opens', { context: 'noun' } ),
} );

const getActiveTab = ( chartTab ) => find( CHARTS, { attr: chartTab } ) || CHARTS[ 0 ];

const memoizedQuery = memoizeLast( ( period, endOf ) => ( {
	period,
	date: endOf.format( 'YYYY-MM-DD' ),
} ) );

const statType = 'opens';

class StatsEmailOpenDetail extends Component {
	static propTypes = {
		path: PropTypes.string,
		siteId: PropTypes.number,
		postId: PropTypes.number,
		translate: PropTypes.func,
		context: PropTypes.object,
		isRequestingStats: PropTypes.bool,
		countViews: PropTypes.array,
		email: PropTypes.object,
		siteSlug: PropTypes.string,
		showViewLink: PropTypes.bool,
		previewUrl: PropTypes.string,
	};

	state = {
		showPreview: false,
		activeTab: null,
		activeLegend: null,
	};

	static getDerivedStateFromProps( props, state ) {
		// when switching from one tab to another or when initializing the component,
		// reset the active legend charts to the defaults for that tab. The legends
		// can be then toggled on and off by the user in `onLegendClick`.
		const activeTab = getActiveTab( props.chartTab );
		if ( activeTab !== state.activeTab ) {
			return {
				activeTab,
				activeLegend: activeTab.legendOptions || [],
			};
		}
		return null;
	}

	getAvailableLegend() {
		const activeTab = getActiveTab( this.props.chartTab );
		return activeTab.legendOptions || [];
	}

	getNavigationItemsWithTitle = ( title ) => {
		const localizedTabNames = {
			traffic: this.props.translate( 'Traffic' ),
			insights: this.props.translate( 'Insights' ),
			store: this.props.translate( 'Store' ),
			ads: this.props.translate( 'Ads' ),
		};
		const possibleBackLinks = {
			traffic: '/stats/day/',
			insights: '/stats/insights/',
			store: '/stats/store/',
			ads: '/stats/ads/',
		};
		// We track the parent tab via sessionStorage.
		const lastClickedTab = sessionStorage.getItem( 'jp-stats-last-tab' );
		const backLabel = localizedTabNames[ lastClickedTab ] || localizedTabNames.traffic;
		let backLink = possibleBackLinks[ lastClickedTab ] || possibleBackLinks.traffic;
		// Append the domain as needed.
		const domain = this.props.siteSlug;
		if ( domain?.length > 0 ) {
			backLink += domain;
		}
		// Wrap it up!
		return [ { label: backLabel, href: backLink }, { label: title } ];
	};

	componentDidMount() {
		window.scrollTo( 0, 0 );
	}

	openPreview = () => {
		this.setState( {
			showPreview: true,
		} );
	};

	closePreview = () => {
		this.setState( {
			showPreview: false,
		} );
	};

	getTitle() {
		const { isLatestEmailsHomepage, email, emailFallback } = this.props;

		if ( isLatestEmailsHomepage ) {
			return this.props.translate( 'Home page / Archives' );
		}

		if ( typeof email?.title === 'string' && email.title.length ) {
			return decodeEntities( stripHTML( email.title ) );
		}

		if ( typeof emailFallback?.email_title === 'string' && emailFallback.email_title.length ) {
			return decodeEntities( stripHTML( emailFallback.email_title ) );
		}

		return null;
	}

	onChangeLegend = ( activeLegend ) => this.setState( { activeLegend } );

	barClick = ( bar ) => {
		this.props.recordGoogleEvent( 'Stats', 'Clicked Chart Bar' );
		const parsed = getPageUrl();
		const updatedQs = stringifyQs( updateQueryString( parsed, { startDate: bar.data.period } ) );
		page.redirect( `${ parsed.pathname }?${ updatedQs }` );
	};

	switchChart = ( tab ) => {
		if ( ! tab.loading && tab.attr !== this.props.chartTab ) {
			this.props.recordGoogleEvent( 'Stats', 'Clicked ' + titlecase( tab.attr ) + ' Tab' );
			// switch the tab by navigating to route with updated query string
			const updatedQs = stringifyQs( updateQueryString( getPageUrl(), { tab: tab.attr } ) );
			page.show( `${ getPageUrl().pathname }?${ updatedQs }` );
		}
	};

	render() {
		const {
			isRequestingStats,
			countViews,
			postId,
			siteId,
			showViewLink,
			date,
			slug,
			isSitePrivate,
		} = this.props;

		const queryDate = date.format( 'YYYY-MM-DD' );
		const actionLabel = translate( 'View Email' );
		const noViewsLabel = translate( 'Your email has not received any views yet!' );

		const { period, endOf } = this.props.period;
		const traffic = {
			label: translate( 'Traffic' ),
			path: '/stats/email/open',
		};
		const query = memoizedQuery( period, endOf );
		const slugPath = slug ? `/${ slug }` : '';
		const pathTemplate = `${ traffic.path }${ slugPath }/{{ interval }}/${ postId }`;

		return (
			<Main className="has-fixed-nav" wideLayout>
				<QueryEmailStats
					siteId={ siteId }
					postId={ postId }
					date={ query.date }
					period={ query.period }
				/>
				<PageViewTracker
					path="/stats/email/open/:site/:period/:email_id"
					title="Stats > Single Email"
				/>
				<FixedNavigationHeader
					navigationItems={ this.getNavigationItemsWithTitle( this.getTitle() ) }
				>
					{ showViewLink && (
						<Button onClick={ this.openPreview }>
							<span>{ actionLabel }</span>
						</Button>
					) }
				</FixedNavigationHeader>
<<<<<<< HEAD
				<StatsPlaceholder isLoading={ isLoading } />
				{ ! isLoading && ! countViews && (
=======

				{ ! isRequestingStats && ! countViews && (
>>>>>>> 4ceb8e33
					<EmptyContent
						title={ noViewsLabel }
						line={ translate( 'Learn some tips to attract more visitors' ) }
						action={ translate( 'Get more traffic!' ) }
						actionURL="https://wordpress.com/support/getting-more-views-and-traffic/"
						actionTarget="blank"
						illustration="/calypso/images/stats/illustration-stats.svg"
						illustrationWidth={ 150 }
					/>
				) }
<<<<<<< HEAD
				{ ! isLoading && countViews && (
					<div>
						<>
							<StatsPeriodHeader>
								<StatsPeriodNavigation
									date={ date }
=======

				<div>
					<>
						<StatsPeriodHeader>
							<StatsPeriodNavigation
								date={ date }
								period={ period }
								url={ `/stats/email/open/${ slug }/${ period }/${ postId }` }
							>
								<DatePicker
>>>>>>> 4ceb8e33
									period={ period }
									date={ date }
									query={ query }
									statsType="statsTopPosts"
									showQueryDate
								/>
							</StatsPeriodNavigation>
							<Intervals selected={ period } pathTemplate={ pathTemplate } compact={ false } />
						</StatsPeriodHeader>

						<ChartTabs
							activeTab={ getActiveTab( this.props.chartTab ) }
							activeLegend={ this.state.activeLegend }
							availableLegend={ this.getAvailableLegend() }
							onChangeLegend={ this.onChangeLegend }
							barClick={ this.barClick }
							switchTab={ this.switchChart }
							charts={ CHARTS }
							queryDate={ queryDate }
							period={ this.props.period }
							chartTab={ this.props.chartTab }
							postId={ postId }
							statType={ statType }
						/>

						{ isSitePrivate ? this.renderPrivateSiteBanner( siteId, slug ) : null }
						{ ! isSitePrivate && <StatsNoContentBanner siteId={ siteId } siteSlug={ slug } /> }
					</>
				</div>
			</Main>
		);
	}
}

const connectComponent = connect(
	( state, { postId, period: { period } } ) => {
		const siteId = getSelectedSiteId( state );
		const isJetpack = isJetpackSite( state, siteId );
		const isPreviewable = isSitePreviewable( state, siteId );
		const isLatestEmailsHomepage =
			getSiteOption( state, siteId, 'show_on_front' ) === 'email' && postId === 0;

		return {
			email: getSiteEmail( state, siteId, postId ),
			emailFallback: getEmailStat( state, siteId, postId, 'email' ),
			isLatestEmailsHomepage,
			countViews: getEmailStat( state, siteId, postId, period, statType ),
			isRequestingStats: isRequestingEmailStats( state, siteId, postId, period, statType ),
			siteSlug: getSiteSlug( state, siteId ),
			showViewLink: ! isJetpack && ! isLatestEmailsHomepage && isPreviewable,
			slug: getSelectedSiteSlug( state ),
			isSitePrivate: isPrivateSite( state, siteId ),
			siteId,
			postId,
		};
	},
	{ recordGoogleEvent }
);

export default flowRight( connectComponent, localize )( StatsEmailOpenDetail );<|MERGE_RESOLUTION|>--- conflicted
+++ resolved
@@ -245,6 +245,7 @@
 					path="/stats/email/open/:site/:period/:email_id"
 					title="Stats > Single Email"
 				/>
+
 				<FixedNavigationHeader
 					navigationItems={ this.getNavigationItemsWithTitle( this.getTitle() ) }
 				>
@@ -254,13 +255,8 @@
 						</Button>
 					) }
 				</FixedNavigationHeader>
-<<<<<<< HEAD
-				<StatsPlaceholder isLoading={ isLoading } />
-				{ ! isLoading && ! countViews && (
-=======
 
 				{ ! isRequestingStats && ! countViews && (
->>>>>>> 4ceb8e33
 					<EmptyContent
 						title={ noViewsLabel }
 						line={ translate( 'Learn some tips to attract more visitors' ) }
@@ -271,14 +267,6 @@
 						illustrationWidth={ 150 }
 					/>
 				) }
-<<<<<<< HEAD
-				{ ! isLoading && countViews && (
-					<div>
-						<>
-							<StatsPeriodHeader>
-								<StatsPeriodNavigation
-									date={ date }
-=======
 
 				<div>
 					<>
@@ -289,7 +277,6 @@
 								url={ `/stats/email/open/${ slug }/${ period }/${ postId }` }
 							>
 								<DatePicker
->>>>>>> 4ceb8e33
 									period={ period }
 									date={ date }
 									query={ query }
@@ -343,7 +330,6 @@
 			slug: getSelectedSiteSlug( state ),
 			isSitePrivate: isPrivateSite( state, siteId ),
 			siteId,
-			postId,
 		};
 	},
 	{ recordGoogleEvent }
