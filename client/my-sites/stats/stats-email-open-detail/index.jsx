--- conflicted
+++ resolved
@@ -1,5 +1,4 @@
 import { getUrlParts } from '@automattic/calypso-url';
-import { Button } from '@automattic/components';
 import { Icon, people } from '@wordpress/icons';
 import { localize, translate } from 'i18n-calypso';
 import { flowRight } from 'lodash';
@@ -17,11 +16,7 @@
 import PageViewTracker from 'calypso/lib/analytics/page-view-tracker';
 import { decodeEntities, stripHTML } from 'calypso/lib/formatting';
 import memoizeLast from 'calypso/lib/memoize-last';
-<<<<<<< HEAD
 import StatsEmailModule from 'calypso/my-sites/stats/stats-email-module';
-=======
-import StatsEmailCountries from 'calypso/my-sites/stats/stats-email-countries';
->>>>>>> 3ee5f737
 import { recordGoogleEvent } from 'calypso/state/analytics/actions';
 import isPrivateSite from 'calypso/state/selectors/is-private-site';
 import {
@@ -41,13 +36,9 @@
 import { StatsNoContentBanner } from '../stats-no-content-banner';
 import StatsPeriodHeader from '../stats-period-header';
 import StatsPeriodNavigation from '../stats-period-navigation';
-<<<<<<< HEAD
-import statsStrings from '../stats-strings';
 
 import './style.scss';
 
-=======
->>>>>>> 3ee5f737
 function getPageUrl() {
 	return getUrlParts( page.current );
 }
@@ -171,18 +162,6 @@
 		window.scrollTo( 0, 0 );
 	}
 
-	openPreview = () => {
-		this.setState( {
-			showPreview: true,
-		} );
-	};
-
-	closePreview = () => {
-		this.setState( {
-			showPreview: false,
-		} );
-	};
-
 	getTitle() {
 		const { isLatestEmailsHomepage, email, emailFallback } = this.props;
 
@@ -220,19 +199,9 @@
 	};
 
 	render() {
-		const {
-			isRequestingStats,
-			countViews,
-			postId,
-			siteId,
-			showViewLink,
-			date,
-			slug,
-			isSitePrivate,
-		} = this.props;
+		const { isRequestingStats, countViews, postId, siteId, date, slug, isSitePrivate } = this.props;
 
 		const queryDate = date.format( 'YYYY-MM-DD' );
-		const actionLabel = translate( 'View Email' );
 		const noViewsLabel = translate( 'Your email has not received any views yet!' );
 
 		const { period, endOf } = this.props.period;
@@ -244,7 +213,6 @@
 		const slugPath = slug ? `/${ slug }` : '';
 		const pathTemplate = `${ traffic.path }${ slugPath }/{{ interval }}/${ postId }`;
 
-		const moduleStrings = statsStrings();
 		return (
 			<Main className="has-fixed-nav stats__email-opens" wideLayout>
 				<QueryEmailStats
@@ -260,13 +228,7 @@
 
 				<FixedNavigationHeader
 					navigationItems={ this.getNavigationItemsWithTitle( this.getTitle() ) }
-				>
-					{ showViewLink && (
-						<Button onClick={ this.openPreview }>
-							<span>{ actionLabel }</span>
-						</Button>
-					) }
-				</FixedNavigationHeader>
+				/>
 
 				{ ! isRequestingStats && ! countViews && (
 					<EmptyContent
@@ -318,7 +280,6 @@
 						{ ! isSitePrivate && <StatsNoContentBanner siteId={ siteId } siteSlug={ slug } /> }
 					</>
 				</div>
-<<<<<<< HEAD
 
 				<div className="stats__module-list">
 					<StatsEmailModule
@@ -328,7 +289,6 @@
 						siteId={ siteId }
 						period={ period }
 						date={ queryDate }
-						moduleStrings={ moduleStrings.countries }
 					/>
 
 					<StatsEmailModule
@@ -338,7 +298,6 @@
 						siteId={ siteId }
 						period={ period }
 						date={ queryDate }
-						moduleStrings={ moduleStrings.devices }
 					/>
 
 					<StatsEmailModule
@@ -348,17 +307,8 @@
 						siteId={ siteId }
 						period={ period }
 						date={ queryDate }
-						moduleStrings={ moduleStrings.clients }
 					/>
 				</div>
-=======
-				<StatsEmailCountries
-					postId={ postId }
-					siteId={ siteId }
-					period={ period }
-					date={ queryDate }
-				/>
->>>>>>> 3ee5f737
 			</Main>
 		);
 	}
