--- conflicted
+++ resolved
@@ -77,40 +77,10 @@
 		const nextDayQuery = qs.stringify( Object.assign( {}, queryParams, { startDate: nextDay } ), {
 			addQueryPrefix: true,
 		} );
-		const isNextDisabled = hideNextArrow || isToday;
 
 		return (
 			<div className="stats-period-navigation">
 				<div className="stats-period-navigation__children">{ children }</div>
-<<<<<<< HEAD
-
-				{ ! hidePreviousArrow ? (
-					<a
-						className={ classNames( 'stats-period-navigation__previous' ) }
-						href={ `${ url }${ previousDayQuery }` }
-						onClick={ this.handleClickPrevious }
-					>
-						<Icon className="gridicon" icon={ arrowLeft } />
-					</a>
-				) : (
-					<div className={ classNames( 'stats-period-navigation__previous', 'is-disabled' ) }>
-						<Icon className="gridicon" icon={ arrowLeft } />
-					</div>
-				) }
-
-				{ ! isNextDisabled ? (
-					<a
-						className={ classNames( 'stats-period-navigation__next' ) }
-						href={ `${ url }${ nextDayQuery }` }
-						onClick={ this.handleClickNext }
-					>
-						<Icon className="gridicon" icon={ arrowRight } />
-					</a>
-				) : (
-					<div className={ classNames( 'stats-period-navigation__next', 'is-disabled' ) }>
-						<Icon className="gridicon" icon={ arrowRight } />
-					</div>
-=======
 				{ showArrows && (
 					<>
 						<a
@@ -132,7 +102,6 @@
 							<Icon className="gridicon" icon={ arrowRight } />
 						</a>
 					</>
->>>>>>> 30e096c7
 				) }
 			</div>
 		);
