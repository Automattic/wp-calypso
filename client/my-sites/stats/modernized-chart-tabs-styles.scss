@use "sass:math";
@import "@wordpress/base-styles/breakpoints";
@import "@automattic/components/src/highlight-cards/variables.scss";

<<<<<<< HEAD
.stats > .stats--new-main-chart {
	padding-top: $vertical-margin;
}

// For modernized main charts with tabs inside the Traffic, Store, and Ads pages
.is-chart-tabs {
	margin-bottom: $vertical-margin;
=======
$barChartBorderRadius: 2px;
$yearBarChartBorderRadius: 4px;
$custom-stats-tab-mobile-break: $break-small;

.stats > .stats-content {
	padding-top: $vertical-margin;
}

// For feature `stats/new-main-chart`
.stats-content {
	.main-chart-tabs {
		margin-bottom: $vertical-margin;

		&.is-loading {
			// Extract .stats-module.is-loading from StatsModulePlaceholder
			.chart {
				display: none;
			}
		}
	}

	// Common Legend options
	.chart__legend {
		margin-bottom: 16px;

		@media ( max-width: $custom-mobile-breakpoint ) {
			padding: 0 16px;
		}

		.chart__legend-options {
			text-transform: none;
			letter-spacing: inherit;

			@media ( max-width: $break-mobile ) {
				display: none;
			}
		}

		.chart__legend-option {
			&:not(:first-child) {
				margin-left: 24px;
			}
		}

		.chart__legend-label {
			color: var(--studio-black);
			font-size: $font-body-small;
			font-weight: 400;
			line-height: 18px;
			padding: 0;

			&.is-selectable {
				&:hover,
				&:focus {
					color: var(--studio-black);
				}
			}

			.chart__legend-checkbox {
				width: 20px;
				height: 20px;
				background-color: var(--color-surface);
				border: 1px solid var(--color-neutral-10);
				border-radius: 2px;
				margin-right: 8px;

				&:checked::before {
					margin: 3px auto;
				}
			}
		}

		.chart__legend-color {
			width: 20px;
			height: 20px;
			margin: 0 8px 0 0;
			border-radius: 4px;
		}
	}

	.stats-module__placeholder.is-chart {
		height: 228px;
	}

	// Main Chart
	.chart {
		padding: 0 0 0 20px;
		background-color: inherit;

		.chart__bar {
			// Cancel the chart bar styles
			&.is-weekend {
				background: none;
			}

			&:hover {
				background-color: rgba(var(--color-neutral-rgb), 0.1);

				.chart__bar-section.is-bar {
					background-color: var(--color-primary);
				}
			}

			&.is-selected {
				background-color: rgba(var(--color-primary-rgb), 0.1);

				.chart__bar-section.is-bar {
					background-color: var(--color-primary);
				}

				.chart__bar-section-inner {
					background-color: var(--color-primary-dark);
				}
			}
		}
>>>>>>> 073db45e

	&.is-loading {
		// Extract .stats-module.is-loading from StatsModulePlaceholder
		.chart {
			display: none;
		}
	}

	// Chart Tabs
	.stats-tabs {
		width: 100%;
		padding: 24px 0 16px;
		border: 0;
		box-sizing: border-box;

		display: flex;
		align-items: center;

		@media (max-width: $custom-mobile-breakpoint) {
			padding: 24px math.div($vertical-margin, 2) 16px;
		}

		@media (max-width: $custom-stats-tab-mobile-break) {
			display: block;
			padding: 24px 0 16px;
		}

		&.is-enabled {
			background-color: inherit;
		}

		// Adjust new stats-tabs styling beyond the mobile layout
		.stats-tab {
			flex: 1;
			width: auto;
			border: 0;

			&:not(:first-child) {
				margin-left: 16px;
			}

			// Keep the original mobile stats-tabs styles
			@media ( max-width: $custom-stats-tab-mobile-break ) {
				width: 100%;
				float: none;
				border-bottom: 1px solid var(--color-neutral-5);

				&:first-child {
					border-top: 1px solid var(--color-neutral-5);
				}

				&:not(:first-child) {
					margin: 0;
				}
			}

			.gridicon {
				@media ( max-width: $custom-stats-tab-mobile-break ) {
					float: left;
					margin: 3px 8px 0 20px;
				}
			}

			a {
				display: block;
				background-color: var(--color-neutral-0);
				border: 1.5px solid transparent;
				border-radius: 4px;
				overflow: hidden;
				color: var(--studio-black);
				padding: 10px 6px;

				@media ( max-width: $custom-stats-tab-mobile-break ) {
					display: flex;
					flex-direction: row;
					align-items: center;
					justify-content: space-between;
				}

				&:hover {
					color: var(--studio-black);
					background-color: var(--color-neutral-0);

					.label,
					.value {
						color: var(--studio-black);
					}
				}

				.label {
					color: var(--color-neutral-60);
					font-size: $font-body-small;
					line-height: 20px;
					text-transform: none;
					letter-spacing: -0.15px;
				}

				.value {
					color: var(--studio-black);
					font-size: $font-title-small;
					font-weight: 500;
					line-height: 30px;
					margin-left: 0;

					@media ( max-width: $custom-stats-tab-mobile-break ) {
						margin-left: auto;
						padding: 0 20px 0 10px;
						font-size: $font-body-small;

						// For mobile stats-tabs in Store page
						&:not(.store-stats-orders-chart__value):not(:last-child) {
							display: none;
						}
					}
				}

				.delta {
					justify-content: center;

					// For mobile stats-tabs in Store page
					@media ( max-width: $custom-stats-tab-mobile-break ) {
						display: none;
					}
				}
			}

			&.is-low {
				a {
					.value {
						color: var(--color-neutral-60);
					}
				}
			}

			&.is-selected,
			&.is-selected.is-low {
				a {
					color: var(--studio-black);
					border-color: var(--color-primary);
					background-color: var(--color-surface);

					// Keep the original mobile stats-tabs border styles
					@media ( max-width: $custom-stats-tab-mobile-break ) {
						border-color: transparent;
					}

					.label {
						color: var(--studio-black);
					}

					.value {
						color: var(--studio-black);
					}
				}
			}

			&.is-low,
			&.is-selected,
			&.is-selected.is-low {
				a {
					&:hover {
						color: var(--studio-black);

						.label {
							color: var(--studio-black);
						}

						.value {
							color: var(--studio-black);
						}
					}
				}
			}
		}
	}
}<|MERGE_RESOLUTION|>--- conflicted
+++ resolved
@@ -2,131 +2,15 @@
 @import "@wordpress/base-styles/breakpoints";
 @import "@automattic/components/src/highlight-cards/variables.scss";
 
-<<<<<<< HEAD
-.stats > .stats--new-main-chart {
+$custom-stats-tab-mobile-break: $break-small;
+
+.stats > .stats-content {
 	padding-top: $vertical-margin;
 }
 
 // For modernized main charts with tabs inside the Traffic, Store, and Ads pages
 .is-chart-tabs {
 	margin-bottom: $vertical-margin;
-=======
-$barChartBorderRadius: 2px;
-$yearBarChartBorderRadius: 4px;
-$custom-stats-tab-mobile-break: $break-small;
-
-.stats > .stats-content {
-	padding-top: $vertical-margin;
-}
-
-// For feature `stats/new-main-chart`
-.stats-content {
-	.main-chart-tabs {
-		margin-bottom: $vertical-margin;
-
-		&.is-loading {
-			// Extract .stats-module.is-loading from StatsModulePlaceholder
-			.chart {
-				display: none;
-			}
-		}
-	}
-
-	// Common Legend options
-	.chart__legend {
-		margin-bottom: 16px;
-
-		@media ( max-width: $custom-mobile-breakpoint ) {
-			padding: 0 16px;
-		}
-
-		.chart__legend-options {
-			text-transform: none;
-			letter-spacing: inherit;
-
-			@media ( max-width: $break-mobile ) {
-				display: none;
-			}
-		}
-
-		.chart__legend-option {
-			&:not(:first-child) {
-				margin-left: 24px;
-			}
-		}
-
-		.chart__legend-label {
-			color: var(--studio-black);
-			font-size: $font-body-small;
-			font-weight: 400;
-			line-height: 18px;
-			padding: 0;
-
-			&.is-selectable {
-				&:hover,
-				&:focus {
-					color: var(--studio-black);
-				}
-			}
-
-			.chart__legend-checkbox {
-				width: 20px;
-				height: 20px;
-				background-color: var(--color-surface);
-				border: 1px solid var(--color-neutral-10);
-				border-radius: 2px;
-				margin-right: 8px;
-
-				&:checked::before {
-					margin: 3px auto;
-				}
-			}
-		}
-
-		.chart__legend-color {
-			width: 20px;
-			height: 20px;
-			margin: 0 8px 0 0;
-			border-radius: 4px;
-		}
-	}
-
-	.stats-module__placeholder.is-chart {
-		height: 228px;
-	}
-
-	// Main Chart
-	.chart {
-		padding: 0 0 0 20px;
-		background-color: inherit;
-
-		.chart__bar {
-			// Cancel the chart bar styles
-			&.is-weekend {
-				background: none;
-			}
-
-			&:hover {
-				background-color: rgba(var(--color-neutral-rgb), 0.1);
-
-				.chart__bar-section.is-bar {
-					background-color: var(--color-primary);
-				}
-			}
-
-			&.is-selected {
-				background-color: rgba(var(--color-primary-rgb), 0.1);
-
-				.chart__bar-section.is-bar {
-					background-color: var(--color-primary);
-				}
-
-				.chart__bar-section-inner {
-					background-color: var(--color-primary-dark);
-				}
-			}
-		}
->>>>>>> 073db45e
 
 	&.is-loading {
 		// Extract .stats-module.is-loading from StatsModulePlaceholder
