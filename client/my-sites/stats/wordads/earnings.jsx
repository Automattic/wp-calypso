--- conflicted
+++ resolved
@@ -180,7 +180,6 @@
 					<h1 className="ads__module-header-title module-header-title">{ header_text }</h1>
 					<ul className="ads__module-header-actions module-header-actions">
 						<li className="ads__module-header-action module-header-action toggle-info">
-							{ /* eslint-disable-next-line jsx-a11y/anchor-is-valid */ }
 							<button
 								className="ads__module-header-action-link module-header-action-link"
 								aria-label={ translate( 'Show or hide panel information' ) }
@@ -217,33 +216,6 @@
 			<div>
 				<QueryWordadsEarnings siteId={ siteId } />
 
-<<<<<<< HEAD
-				<Card className={ classes }>
-					<div className="ads__module-header module-header">
-						<h1 className="ads__module-header-title module-header-title">
-							{ translate( 'Totals' ) }
-						</h1>
-						<ul className="ads__module-header-actions module-header-actions">
-							<li className="ads__module-header-action module-header-action toggle-info">
-								{ /* eslint-disable-next-line jsx-a11y/anchor-is-valid */ }
-								<button
-									className="ads__module-header-action-link module-header-action-link"
-									aria-label={ translate( 'Show or hide panel information' ) }
-									title={ translate( 'Show or hide panel information' ) }
-									onClick={ this.handleEarningsNoticeToggle }
-								>
-									<Gridicon icon={ infoIcon } />
-								</button>
-							</li>
-						</ul>
-					</div>
-					<div className="ads__module-content module-content">
-						{ this.payoutNotice() }
-						{ this.earningsBreakdown() }
-					</div>
-				</Card>
-=======
->>>>>>> 954dafdc
 				{ earnings && this.checkSize( earnings.wordads )
 					? this.earningsTable( earnings.wordads, translate( 'Earnings history' ), 'wordads' )
 					: null }
