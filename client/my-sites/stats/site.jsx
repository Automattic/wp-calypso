--- conflicted
+++ resolved
@@ -187,27 +187,8 @@
 
 		const query = memoizedQuery( period, endOf );
 
-<<<<<<< HEAD
-=======
 		const showNewModules = config.isEnabled( 'stats/new-stats-module-component' );
 
-		// File downloads are not yet supported in Jetpack Stats
-		if ( ! isJetpack ) {
-			fileDownloadList = (
-				<StatsModule
-					path="filedownloads"
-					moduleStrings={ moduleStrings.filedownloads }
-					period={ this.props.period }
-					query={ query }
-					statType="statsFileDownloads"
-					showSummaryLink
-					useShortLabel={ true }
-					showNewModules={ showNewModules }
-				/>
-			);
-		}
-
->>>>>>> 72a154d6
 		// For period option links
 		const traffic = {
 			label: translate( 'Traffic' ),
@@ -327,7 +308,6 @@
 						</>
 					) }
 
-<<<<<<< HEAD
 					<div className="stats__module-list stats__module-list--traffic is-events stats__module--unified">
 						<StatsModule
 							path="posts"
@@ -336,6 +316,7 @@
 							query={ query }
 							statType="statsTopPosts"
 							showSummaryLink
+							showNewModules={ showNewModules }
 						/>
 						<StatsModule
 							path="referrers"
@@ -344,6 +325,7 @@
 							query={ query }
 							statType="statsReferrers"
 							showSummaryLink
+							showNewModules={ showNewModules }
 						/>
 
 						<Countries
@@ -351,6 +333,7 @@
 							period={ this.props.period }
 							query={ query }
 							summary={ false }
+							showNewModules={ showNewModules }
 						/>
 
 						<StatsModule
@@ -361,6 +344,7 @@
 							statType="statsTopAuthors"
 							className="stats__author-views"
 							showSummaryLink
+							showNewModules={ showNewModules }
 						/>
 						<StatsModule
 							path="searchterms"
@@ -369,6 +353,7 @@
 							query={ query }
 							statType="statsSearchTerms"
 							showSummaryLink
+							showNewModules={ showNewModules }
 						/>
 
 						<StatsModule
@@ -378,6 +363,7 @@
 							query={ query }
 							statType="statsClicks"
 							showSummaryLink
+							showNewModules={ showNewModules }
 						/>
 						<StatsModule
 							path="videoplays"
@@ -386,6 +372,7 @@
 							query={ query }
 							statType="statsVideoPlays"
 							showSummaryLink
+							showNewModules={ showNewModules }
 						/>
 						{
 							// File downloads are not yet supported in Jetpack Stats
@@ -399,81 +386,10 @@
 									statType="statsFileDownloads"
 									showSummaryLink
 									useShortLabel={ true }
+									showNewModules={ showNewModules }
 								/>
 							)
 						}
-=======
-					<div className="stats__module-list is-events stats__module--unified">
-						<div className="stats__module-column">
-							<StatsModule
-								path="posts"
-								moduleStrings={ moduleStrings.posts }
-								period={ this.props.period }
-								query={ query }
-								statType="statsTopPosts"
-								showSummaryLink
-								showNewModules={ showNewModules }
-							/>
-							<StatsModule
-								path="searchterms"
-								moduleStrings={ moduleStrings.search }
-								period={ this.props.period }
-								query={ query }
-								statType="statsSearchTerms"
-								showSummaryLink
-								showNewModules={ showNewModules }
-							/>
-							{ fileDownloadList }
-						</div>
-						<div className="stats__module-column">
-							<Countries
-								path="countries"
-								period={ this.props.period }
-								query={ query }
-								summary={ false }
-								showNewModules={ showNewModules }
-							/>
-							<StatsModule
-								path="clicks"
-								moduleStrings={ moduleStrings.clicks }
-								period={ this.props.period }
-								query={ query }
-								statType="statsClicks"
-								showSummaryLink
-								showNewModules={ showNewModules }
-							/>
-						</div>
-						<div className="stats__module-column">
-							<StatsModule
-								path="referrers"
-								moduleStrings={ moduleStrings.referrers }
-								period={ this.props.period }
-								query={ query }
-								statType="statsReferrers"
-								showSummaryLink
-								showNewModules={ showNewModules }
-							/>
-							<StatsModule
-								path="authors"
-								moduleStrings={ moduleStrings.authors }
-								period={ this.props.period }
-								query={ query }
-								statType="statsTopAuthors"
-								className="stats__author-views"
-								showSummaryLink
-								showNewModules={ showNewModules }
-							/>
-							<StatsModule
-								path="videoplays"
-								moduleStrings={ moduleStrings.videoplays }
-								period={ this.props.period }
-								query={ query }
-								statType="statsVideoPlays"
-								showSummaryLink
-								showNewModules={ showNewModules }
-							/>
-						</div>
->>>>>>> 72a154d6
 					</div>
 				</div>
 
