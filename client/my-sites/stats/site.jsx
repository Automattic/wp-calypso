/**
 * External dependencies
 */
import page from 'page';
import React, { Component } from 'react';
import { connect } from 'react-redux';
import { localize, translate } from 'i18n-calypso';
import { parse as parseQs, stringify as stringifyQs } from 'qs';
import { find } from 'lodash';

/**
 * Internal dependencies
 */
import DocumentHead from 'calypso/components/data/document-head';
import StatsPeriodNavigation from './stats-period-navigation';
import Main from 'calypso/components/main';
import StatsNavigation from 'calypso/blocks/stats-navigation';
import SidebarNavigation from 'calypso/my-sites/sidebar-navigation';
import FormattedHeader from 'calypso/components/formatted-header';
import DatePicker from './stats-date-picker';
import Countries from './stats-countries';
import ChartTabs from './stats-chart-tabs';
import Cloudflare from './cloudflare';
import StatsModule from './stats-module';
import statsStrings from './stats-strings';
import titlecase from 'to-title-case';
import PageViewTracker from 'calypso/lib/analytics/page-view-tracker';
import StickyPanel from 'calypso/components/sticky-panel';
import JetpackBackupCredsBanner from 'calypso/blocks/jetpack-backup-creds-banner';
import JetpackColophon from 'calypso/components/jetpack-colophon';
import { getSelectedSiteId, getSelectedSiteSlug } from 'calypso/state/ui/selectors';
import { isJetpackSite, getSitePlanSlug, getSiteOption } from 'calypso/state/sites/selectors';
import { hasFeature } from 'calypso/state/sites/plans/selectors';
import { FEATURE_WORDADS_INSTANT } from 'calypso/lib/plans/constants';
import {
	recordGoogleEvent,
	recordTracksEvent,
	withAnalytics,
} from 'calypso/state/analytics/actions';
import PrivacyPolicyBanner from 'calypso/blocks/privacy-policy-banner';
import QuerySiteKeyrings from 'calypso/components/data/query-site-keyrings';
import QueryKeyringConnections from 'calypso/components/data/query-keyring-connections';
import memoizeLast from 'calypso/lib/memoize-last';
import isJetpackModuleActive from 'calypso/state/selectors/is-jetpack-module-active';
import QueryJetpackModules from 'calypso/components/data/query-jetpack-modules';
import EmptyContent from 'calypso/components/empty-content';
import { activateModule } from 'calypso/state/jetpack/modules/actions';
import canCurrentUser from 'calypso/state/selectors/can-current-user';
import getCurrentRouteParameterized from 'calypso/state/selectors/get-current-route-parameterized';
import Banner from 'calypso/components/banner';
import isVipSite from 'calypso/state/selectors/is-vip-site';

function updateQueryString( query = {} ) {
	return {
		...parseQs( window.location.search.substring( 1 ) ),
		...query,
	};
}

const memoizedQuery = memoizeLast( ( period, endOf ) => ( {
	period,
	date: endOf.format( 'YYYY-MM-DD' ),
} ) );

const CHART_VIEWS = {
	attr: 'views',
	legendOptions: [ 'visitors' ],
	gridicon: 'visible',
	label: translate( 'Views', { context: 'noun' } ),
};
const CHART_VISITORS = {
	attr: 'visitors',
	gridicon: 'user',
	label: translate( 'Visitors', { context: 'noun' } ),
};
const CHART_LIKES = {
	attr: 'likes',
	gridicon: 'star',
	label: translate( 'Likes', { context: 'noun' } ),
};
const CHART_COMMENTS = {
	attr: 'comments',
	gridicon: 'comment',
	label: translate( 'Comments', { context: 'noun' } ),
};
const CHARTS = [ CHART_VIEWS, CHART_VISITORS, CHART_LIKES, CHART_COMMENTS ];

/**
 * Define chart properties with translatable strings getters
 */
Object.defineProperty( CHART_VIEWS, 'label', {
	get: () => translate( 'Views', { context: 'noun' } ),
} );
Object.defineProperty( CHART_VISITORS, 'label', {
	get: () => translate( 'Visitors', { context: 'noun' } ),
} );
Object.defineProperty( CHART_LIKES, 'label', {
	get: () => translate( 'Likes', { context: 'noun' } ),
} );
Object.defineProperty( CHART_COMMENTS, 'label', {
	get: () => translate( 'Comments', { context: 'noun' } ),
} );

const getActiveTab = ( chartTab ) => find( CHARTS, { attr: chartTab } ) || CHARTS[ 0 ];
class StatsSite extends Component {
	static defaultProps = {
		chartTab: 'views',
	};

	// getDerivedStateFromProps will set the state both on init and tab switch
	state = {
		activeTab: null,
		activeLegend: null,
	};

	static getDerivedStateFromProps( props, state ) {
		// when switching from one tab to another or when initializing the component,
		// reset the active legend charts to the defaults for that tab. The legends
		// can be then toggled on and off by the user in `onLegendClick`.
		const activeTab = getActiveTab( props.chartTab );
		if ( activeTab !== state.activeTab ) {
			return {
				activeTab,
				activeLegend: activeTab.legendOptions || [],
			};
		}
		return null;
	}

	getAvailableLegend() {
		const activeTab = getActiveTab( this.props.chartTab );
		return activeTab.legendOptions || [];
	}

	barClick = ( bar ) => {
		this.props.recordGoogleEvent( 'Stats', 'Clicked Chart Bar' );
		const updatedQs = stringifyQs( updateQueryString( { startDate: bar.data.period } ) );
		page.redirect( `${ window.location.pathname }?${ updatedQs }` );
	};

	onChangeLegend = ( activeLegend ) => this.setState( { activeLegend } );

	switchChart = ( tab ) => {
		if ( ! tab.loading && tab.attr !== this.props.chartTab ) {
			this.props.recordGoogleEvent( 'Stats', 'Clicked ' + titlecase( tab.attr ) + ' Tab' );
			// switch the tab by navigating to route with updated query string
			const updatedQs = stringifyQs( updateQueryString( { tab: tab.attr } ) );
			page.show( `${ window.location.pathname }?${ updatedQs }` );
		}
	};

	renderStats() {
		const {
			date,
			hasInstantWordAds,
			hasWordAds,
			siteId,
			slug,
			isAdmin,
			isJetpack,
			isVip,
		} = this.props;

		const queryDate = date.format( 'YYYY-MM-DD' );
		const { period, endOf } = this.props.period;
		const moduleStrings = statsStrings();
		let fileDownloadList;

		const query = memoizedQuery( period, endOf );

		// File downloads are not yet supported in Jetpack Stats
		if ( ! isJetpack ) {
			fileDownloadList = (
				<StatsModule
					path="filedownloads"
					moduleStrings={ moduleStrings.filedownloads }
					period={ this.props.period }
					query={ query }
					statType="statsFileDownloads"
					showSummaryLink
					useShortLabel={ true }
				/>
			);
		}

		return (
			<>
				<PrivacyPolicyBanner />
				<SidebarNavigation />
				<JetpackBackupCredsBanner event={ 'stats-backup-credentials' } />
				<FormattedHeader
					brandFont
					className="stats__section-header"
					headerText={ translate( 'Stats and Insights' ) }
					align="left"
					subHeaderText={ translate(
						"Learn more about the activity and behavior of your site's visitors."
					) }
				/>
				<StatsNavigation
					selectedItem={ 'traffic' }
					interval={ period }
					siteId={ siteId }
					slug={ slug }
				/>
				{ ! isVip && isAdmin && ! hasWordAds && <Cloudflare /> }

				<div id="my-stats-content">
					<ChartTabs
						activeTab={ getActiveTab( this.props.chartTab ) }
						activeLegend={ this.state.activeLegend }
						availableLegend={ this.getAvailableLegend() }
						onChangeLegend={ this.onChangeLegend }
						barClick={ this.barClick }
						switchTab={ this.switchChart }
						charts={ CHARTS }
						queryDate={ queryDate }
						period={ this.props.period }
						chartTab={ this.props.chartTab }
					/>
<<<<<<< HEAD
					{ ! isVip && isAdmin && ! hasWordAds && (
						<Banner
							className="stats__upsell-nudge"
							icon="star"
							title={ translate( 'Start earning money now' ) }
							description={ translate(
								'Accept payments for just about anything and turn your website into a reliable source of income with payments and ads.'
							) }
							href={ `/earn/${ slug }` }
							disableHref={ hasInstantWordAds }
							dismissPreferenceName={
								hasInstantWordAds ? `stats-earn-nudge-wordads-${ siteId }` : null
							}
							event="stats_earn_nudge"
							tracksImpressionName="calypso_upgrade_nudge_impression"
							tracksClickName="calypso_upgrade_nudge_cta_click"
							callToAction={ hasInstantWordAds ? translate( 'Try it!' ) : null }
							horizontal
							showIcon={ true }
							jetpack={ false }
						/>
					) }
=======

>>>>>>> 51cb59f3
					<StickyPanel className="stats__sticky-navigation">
						<StatsPeriodNavigation
							date={ date }
							period={ period }
							url={ `/stats/${ period }/${ slug }` }
						>
							<DatePicker
								period={ period }
								date={ date }
								query={ query }
								statsType="statsTopPosts"
								showQueryDate
							/>
						</StatsPeriodNavigation>
					</StickyPanel>
					<div className="stats__module-list is-events">
						<div className="stats__module-column">
							<StatsModule
								path="posts"
								moduleStrings={ moduleStrings.posts }
								period={ this.props.period }
								query={ query }
								statType="statsTopPosts"
								showSummaryLink
							/>
							<StatsModule
								path="searchterms"
								moduleStrings={ moduleStrings.search }
								period={ this.props.period }
								query={ query }
								statType="statsSearchTerms"
								showSummaryLink
							/>
							{ fileDownloadList }
						</div>
						<div className="stats__module-column">
							<Countries
								path="countries"
								period={ this.props.period }
								query={ query }
								summary={ false }
							/>
							<StatsModule
								path="clicks"
								moduleStrings={ moduleStrings.clicks }
								period={ this.props.period }
								query={ query }
								statType="statsClicks"
								showSummaryLink
							/>
						</div>
						<div className="stats__module-column">
							<StatsModule
								path="referrers"
								moduleStrings={ moduleStrings.referrers }
								period={ this.props.period }
								query={ query }
								statType="statsReferrers"
								showSummaryLink
							/>
							<StatsModule
								path="authors"
								moduleStrings={ moduleStrings.authors }
								period={ this.props.period }
								query={ query }
								statType="statsTopAuthors"
								className="stats__author-views"
								showSummaryLink
							/>
							<StatsModule
								path="videoplays"
								moduleStrings={ moduleStrings.videoplays }
								period={ this.props.period }
								query={ query }
								statType="statsVideoPlays"
								showSummaryLink
							/>
						</div>
					</div>
					{ ! isVip && isAdmin && ! hasWordAds && (
						<Banner
							className="stats__upsell-nudge"
							icon="star"
							title={ translate( 'Start earning money now' ) }
							description={ translate(
								'Accept payments for just about anything and turn your website into a reliable source of income with payments and ads.'
							) }
							href={ `/earn/${ slug }` }
							event="stats_earn_nudge"
							tracksImpressionName="calypso_upgrade_nudge_impression"
							tracksClickName="calypso_upgrade_nudge_cta_click"
							showIcon={ true }
							jetpack={ false }
						/>
					) }
				</div>
				<JetpackColophon />
			</>
		);
	}

	enableStatsModule = () => {
		const { siteId, path } = this.props;
		this.props.enableJetpackStatsModule( siteId, path );
	};

	renderEnableStatsModule() {
		return (
			<EmptyContent
				illustration="/calypso/images/illustrations/illustration-404.svg"
				title={ translate( 'Looking for stats?' ) }
				line={ translate(
					'Enable site stats to see detailed information about your traffic, likes, comments, and subscribers.'
				) }
				action={ translate( 'Enable Site Stats' ) }
				actionCallback={ this.enableStatsModule }
			/>
		);
	}

	render() {
		const { isJetpack, siteId, showEnableStatsModule } = this.props;
		const { period } = this.props.period;

		return (
			<Main wideLayout={ true }>
				<QueryKeyringConnections />
				{ isJetpack && <QueryJetpackModules siteId={ siteId } /> }
				{ siteId && <QuerySiteKeyrings siteId={ siteId } /> }
				<DocumentHead title={ translate( 'Stats and Insights' ) } />
				<PageViewTracker
					path={ `/stats/${ period }/:site` }
					title={ `Stats > ${ titlecase( period ) }` }
				/>
				{ showEnableStatsModule ? this.renderEnableStatsModule() : this.renderStats() }
			</Main>
		);
	}
}
const enableJetpackStatsModule = ( siteId, path ) =>
	withAnalytics(
		recordTracksEvent( 'calypso_jetpack_module_toggle', {
			module: 'stats',
			path,
			toggled: 'on',
		} ),
		activateModule( siteId, 'stats' )
	);

export default connect(
	( state ) => {
		const siteId = getSelectedSiteId( state );
		const isJetpack = isJetpackSite( state, siteId );
		const isVip = isVipSite( state, siteId );
		const showEnableStatsModule =
			siteId && isJetpack && isJetpackModuleActive( state, siteId, 'stats' ) === false;
		return {
			isAdmin: canCurrentUser( state, siteId, 'manage_options' ),
			isJetpack,
			hasWordAds: getSiteOption( state, siteId, 'wordads' ),
			siteId,
			isVip,
			slug: getSelectedSiteSlug( state ),
			planSlug: getSitePlanSlug( state, siteId ),
			hasInstantWordAds: hasFeature( state, siteId, FEATURE_WORDADS_INSTANT ),
			showEnableStatsModule,
			path: getCurrentRouteParameterized( state, siteId ),
		};
	},
	{ recordGoogleEvent, enableJetpackStatsModule }
)( localize( StatsSite ) );<|MERGE_RESOLUTION|>--- conflicted
+++ resolved
@@ -218,32 +218,6 @@
 						period={ this.props.period }
 						chartTab={ this.props.chartTab }
 					/>
-<<<<<<< HEAD
-					{ ! isVip && isAdmin && ! hasWordAds && (
-						<Banner
-							className="stats__upsell-nudge"
-							icon="star"
-							title={ translate( 'Start earning money now' ) }
-							description={ translate(
-								'Accept payments for just about anything and turn your website into a reliable source of income with payments and ads.'
-							) }
-							href={ `/earn/${ slug }` }
-							disableHref={ hasInstantWordAds }
-							dismissPreferenceName={
-								hasInstantWordAds ? `stats-earn-nudge-wordads-${ siteId }` : null
-							}
-							event="stats_earn_nudge"
-							tracksImpressionName="calypso_upgrade_nudge_impression"
-							tracksClickName="calypso_upgrade_nudge_cta_click"
-							callToAction={ hasInstantWordAds ? translate( 'Try it!' ) : null }
-							horizontal
-							showIcon={ true }
-							jetpack={ false }
-						/>
-					) }
-=======
-
->>>>>>> 51cb59f3
 					<StickyPanel className="stats__sticky-navigation">
 						<StatsPeriodNavigation
 							date={ date }
