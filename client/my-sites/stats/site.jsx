import config from '@automattic/calypso-config';
import { PAST_SEVEN_DAYS, PAST_THIRTY_DAYS } from '@automattic/components';
import { eye } from '@automattic/components/src/icons';
import { Icon, people, starEmpty, commentContent } from '@wordpress/icons';
import classNames from 'classnames';
import { localize, translate } from 'i18n-calypso';
import { find } from 'lodash';
import page from 'page';
import { Component } from 'react';
import { connect } from 'react-redux';
import titlecase from 'to-title-case';
import illustration404 from 'calypso/assets/images/illustrations/illustration-404.svg';
import JetpackBackupCredsBanner from 'calypso/blocks/jetpack-backup-creds-banner';
import StatsNavigation from 'calypso/blocks/stats-navigation';
import { AVAILABLE_PAGE_MODULES } from 'calypso/blocks/stats-navigation/constants';
import Intervals from 'calypso/blocks/stats-navigation/intervals';
import AsyncLoad from 'calypso/components/async-load';
import DocumentHead from 'calypso/components/data/document-head';
import QueryJetpackModules from 'calypso/components/data/query-jetpack-modules';
import QueryKeyringConnections from 'calypso/components/data/query-keyring-connections';
import QuerySiteKeyrings from 'calypso/components/data/query-site-keyrings';
import EmptyContent from 'calypso/components/empty-content';
import InlineSupportLink from 'calypso/components/inline-support-link';
import JetpackColophon from 'calypso/components/jetpack-colophon';
import Main from 'calypso/components/main';
import memoizeLast from 'calypso/lib/memoize-last';
import {
	recordGoogleEvent,
	recordTracksEvent,
	withAnalytics,
} from 'calypso/state/analytics/actions';
import { activateModule } from 'calypso/state/jetpack/modules/actions';
import { canCurrentUser } from 'calypso/state/selectors/can-current-user';
import getCurrentRouteParameterized from 'calypso/state/selectors/get-current-route-parameterized';
import isJetpackModuleActive from 'calypso/state/selectors/is-jetpack-module-active';
import isPrivateSite from 'calypso/state/selectors/is-private-site';
import { isJetpackSite } from 'calypso/state/sites/selectors';
import { requestModuleSettings } from 'calypso/state/stats/module-settings/actions';
import { getModuleSettings } from 'calypso/state/stats/module-settings/selectors';
import { getModuleToggles } from 'calypso/state/stats/module-toggles/selectors';
import { getSelectedSiteId, getSelectedSiteSlug } from 'calypso/state/ui/selectors';
import HighlightsSection from './highlights-section';
import MiniCarousel from './mini-carousel';
import PromoCards from './promo-cards';
import ChartTabs from './stats-chart-tabs';
import Countries from './stats-countries';
import StatsDateControl from './stats-date-control';
import DatePicker from './stats-date-picker';
import StatsModule from './stats-module';
import StatsModuleEmails from './stats-module-emails';
import StatsNotices from './stats-notices';
import StatsPageHeader from './stats-page-header';
import PageViewTracker from './stats-page-view-tracker';
import StatsPeriodHeader from './stats-period-header';
import StatsPeriodNavigation from './stats-period-navigation';
import statsStrings from './stats-strings';
import { getPathWithUpdatedQueryString } from './utils';

// Sync hidable modules with StatsNavigation.
const HIDDABLE_MODULES = AVAILABLE_PAGE_MODULES.traffic.map( ( module ) => {
	return module.key;
} );

const memoizedQuery = memoizeLast( ( period, endOf ) => ( {
	period,
	date: endOf,
} ) );

const CHART_VIEWS = {
	attr: 'views',
	legendOptions: [ 'visitors' ],
	icon: <Icon className="gridicon" icon={ eye } />,
	label: translate( 'Views', { context: 'noun' } ),
};
const CHART_VISITORS = {
	attr: 'visitors',
	icon: <Icon className="gridicon" icon={ people } />,
	label: translate( 'Visitors', { context: 'noun' } ),
};
const CHART_LIKES = {
	attr: 'likes',
	icon: <Icon className="gridicon" icon={ starEmpty } />,
	label: translate( 'Likes', { context: 'noun' } ),
};
const CHART_COMMENTS = {
	attr: 'comments',
	icon: <Icon className="gridicon" icon={ commentContent } />,
	label: translate( 'Comments', { context: 'noun' } ),
};
const CHARTS = [ CHART_VIEWS, CHART_VISITORS, CHART_LIKES, CHART_COMMENTS ];

/**
 * Define chart properties with translatable strings getters
 */
Object.defineProperty( CHART_VIEWS, 'label', {
	get: () => translate( 'Views', { context: 'noun' } ),
} );
Object.defineProperty( CHART_VISITORS, 'label', {
	get: () => translate( 'Visitors', { context: 'noun' } ),
} );
Object.defineProperty( CHART_LIKES, 'label', {
	get: () => translate( 'Likes', { context: 'noun' } ),
} );
Object.defineProperty( CHART_COMMENTS, 'label', {
	get: () => translate( 'Comments', { context: 'noun' } ),
} );

const getActiveTab = ( chartTab ) => find( CHARTS, { attr: chartTab } ) || CHARTS[ 0 ];

class StatsSite extends Component {
	static defaultProps = {
		chartTab: 'views',
	};

	// getDerivedStateFromProps will set the state both on init and tab switch
	state = {
		activeTab: null,
		activeLegend: null,
	};

	static getDerivedStateFromProps( props, state ) {
		// when switching from one tab to another or when initializing the component,
		// reset the active legend charts to the defaults for that tab. The legends
		// can be then toggled on and off by the user in `onLegendClick`.
		const activeTab = getActiveTab( props.chartTab );
		if ( activeTab !== state.activeTab ) {
			return {
				activeTab,
				activeLegend: activeTab.legendOptions || [],
			};
		}
		return null;
	}

	getAvailableLegend() {
		const activeTab = getActiveTab( this.props.chartTab );
		return activeTab.legendOptions || [];
	}

	barClick = ( bar ) => {
		this.props.recordGoogleEvent( 'Stats', 'Clicked Chart Bar' );
		page.redirect( getPathWithUpdatedQueryString( { startDate: bar.data.period } ) );
	};

	onChangeLegend = ( activeLegend ) => this.setState( { activeLegend } );

	switchChart = ( tab ) => {
		if ( ! tab.loading && tab.attr !== this.props.chartTab ) {
			this.props.recordGoogleEvent( 'Stats', 'Clicked ' + titlecase( tab.attr ) + ' Tab' );
			// switch the tab by navigating to route with updated query string
			page.show( getPathWithUpdatedQueryString( { tab: tab.attr } ) );
		}
	};

	isModuleHidden( moduleName ) {
		// Determine which modules are hidden.
		// @TODO: Rearrange the layout of modules to be more flexible with hidden blocks.
		if (
			HIDDABLE_MODULES.includes( moduleName ) &&
			this.props.moduleToggles[ moduleName ] === false
		) {
			return true;
		}
	}

	renderStats() {
		const {
			date,
			siteId,
			slug,
			isJetpack,
			isSitePrivate,
			isOdysseyStats,
			context,
			moduleSettings,
		} = this.props;

		let defaultPeriod = PAST_SEVEN_DAYS;

		// Set the current period based on the module settings.
		// @TODO: Introduce the loading state to avoid flickering due to slow module settings request.
		if ( moduleSettings?.highlights?.period_in_days === 30 ) {
			defaultPeriod = PAST_THIRTY_DAYS;
		}

		const queryDate = date.format( 'YYYY-MM-DD' );
		const { period, endOf } = this.props.period;
		const moduleStrings = statsStrings();

		// For the new date picker
		const isDateControlEnabled = config.isEnabled( 'stats/date-control' );

		const query = memoizedQuery( period, endOf.format( 'YYYY-MM-DD' ) );

		// For period option links
		const traffic = {
			label: translate( 'Traffic' ),
			path: '/stats',
		};
		const slugPath = slug ? `/${ slug }` : '';
		const pathTemplate = `${ traffic.path }/{{ interval }}${ slugPath }?tab=${
			this.state.activeTab ? this.state.activeTab.attr : 'views'
		}`;

		const wrapperClass = classNames( 'stats-content', {
			'is-period-year': period === 'year',
		} );

		const moduleListClasses = classNames(
			'is-events',
			'stats__module-list',
			'stats__module-list--traffic',
			'stats__module--unified',
			// @TODO: Refactor hidden modules with a more flexible layout (e.g., Flexbox) to fit mass configuration to moduels in the future.
			{
				'stats__module-list--traffic-no-authors': this.isModuleHidden( 'authors' ),
				'stats__module-list--traffic-no-videos': this.isModuleHidden( 'videos' ),
			}
		);

		return (
			<div className="stats">
				{ ! isOdysseyStats && (
					<div className="stats-banner-wrapper">
						<JetpackBackupCredsBanner event="stats-backup-credentials" />
					</div>
				) }
				<StatsPageHeader
					page="traffic"
					subHeaderText={ translate(
						"Learn more about the activity and behavior of your site's visitors. {{learnMoreLink}}Learn more{{/learnMoreLink}}",
						{
							components: {
								learnMoreLink: <InlineSupportLink supportContext="stats" showIcon={ false } />,
							},
						}
					) }
				/>
				<StatsNavigation
					selectedItem="traffic"
					interval={ period }
					siteId={ siteId }
					slug={ slug }
				/>
				<StatsNotices
					siteId={ siteId }
					isOdysseyStats={ isOdysseyStats }
					statsPurchaseSuccess={ context.query.statsPurchaseSuccess }
				/>
				<HighlightsSection siteId={ siteId } currentPeriod={ defaultPeriod } />
				<div id="my-stats-content" className={ wrapperClass }>
					<>
						{ isDateControlEnabled ? (
<<<<<<< HEAD
							<>
								<StatsDateControl slug={ slug } queryParams={ context.query } />
								<StatsPeriodHeader>
									<StatsPeriodNavigation
										date={ date }
										period={ period }
										url={ `/stats/${ period }/${ slug }` }
										queryParams={ context.query }
									>
										{ ' ' }
										<DatePicker
											period={ period }
											date={ date }
											query={ query }
											statsType="statsTopPosts"
											showQueryDate
											isShort
										/>
									</StatsPeriodNavigation>
									<Intervals selected={ period } pathTemplate={ pathTemplate } compact={ false } />
								</StatsPeriodHeader>
							</>
=======
							<DateControl period={ period } pathTemplate={ pathTemplate } />
>>>>>>> 8155c1a4
						) : (
							<StatsPeriodHeader>
								<StatsPeriodNavigation
									date={ date }
									period={ period }
									url={ `/stats/${ period }/${ slug }` }
									queryParams={ context.query }
								>
									{ ' ' }
									<DatePicker
										period={ period }
										date={ date }
										query={ query }
										statsType="statsTopPosts"
										showQueryDate
										isShort
									/>
								</StatsPeriodNavigation>
								<Intervals selected={ period } pathTemplate={ pathTemplate } compact={ false } />
							</StatsPeriodHeader>
						) }

						<ChartTabs
							activeTab={ getActiveTab( this.props.chartTab ) }
							activeLegend={ this.state.activeLegend }
							availableLegend={ this.getAvailableLegend() }
							onChangeLegend={ this.onChangeLegend }
							barClick={ this.barClick }
							switchTab={ this.switchChart }
							charts={ CHARTS }
							queryDate={ queryDate }
							period={ this.props.period }
							chartTab={ this.props.chartTab }
						/>
					</>

					{ ! isOdysseyStats && <MiniCarousel slug={ slug } isSitePrivate={ isSitePrivate } /> }

					<div className={ moduleListClasses }>
						<StatsModule
							path="posts"
							moduleStrings={ moduleStrings.posts }
							period={ this.props.period }
							query={ query }
							statType="statsTopPosts"
							showSummaryLink
						/>
						<StatsModule
							path="referrers"
							moduleStrings={ moduleStrings.referrers }
							period={ this.props.period }
							query={ query }
							statType="statsReferrers"
							showSummaryLink
						/>

						<Countries
							path="countries"
							period={ this.props.period }
							query={ query }
							summary={ false }
						/>

						{ ! this.isModuleHidden( 'authors' ) && (
							<StatsModule
								path="authors"
								moduleStrings={ moduleStrings.authors }
								period={ this.props.period }
								query={ query }
								statType="statsTopAuthors"
								className="stats__author-views"
								showSummaryLink
							/>
						) }

						<StatsModule
							path="searchterms"
							moduleStrings={ moduleStrings.search }
							period={ this.props.period }
							query={ query }
							statType="statsSearchTerms"
							showSummaryLink
						/>

						<StatsModule
							path="clicks"
							moduleStrings={ moduleStrings.clicks }
							period={ this.props.period }
							query={ query }
							statType="statsClicks"
							showSummaryLink
						/>
						{ ! this.isModuleHidden( 'videos' ) && (
							<StatsModule
								path="videoplays"
								moduleStrings={ moduleStrings.videoplays }
								period={ this.props.period }
								query={ query }
								statType="statsVideoPlays"
								showSummaryLink
							/>
						) }
						{ ! isOdysseyStats && (
							<StatsModuleEmails period={ this.props.period } query={ query } />
						) }
						{
							// File downloads are not yet supported in Jetpack Stats
							// TODO: Confirm the above statement.
							! isJetpack && (
								<StatsModule
									path="filedownloads"
									metricLabel={ translate( 'Downloads' ) }
									moduleStrings={ moduleStrings.filedownloads }
									period={ this.props.period }
									query={ query }
									statType="statsFileDownloads"
									showSummaryLink
									useShortLabel={ true }
								/>
							)
						}
					</div>
				</div>
				{ /* Only load Jetpack Upsell Section for Odyssey Stats */ }
				{ ! isOdysseyStats ? null : (
					<AsyncLoad require="calypso/my-sites/stats/jetpack-upsell-section" />
				) }
				<PromoCards isOdysseyStats={ isOdysseyStats } pageSlug="traffic" slug={ slug } />
				<JetpackColophon />
				<AsyncLoad require="calypso/lib/analytics/track-resurrections" placeholder={ null } />
			</div>
		);
	}

	enableStatsModule = () => {
		const { siteId, path } = this.props;
		this.props.enableJetpackStatsModule( siteId, path );
	};

	renderEnableStatsModule() {
		return (
			<EmptyContent
				illustration={ illustration404 }
				title={ translate( 'Looking for stats?' ) }
				line={
					<p>
						{ translate(
							'Enable Jetpack Stats to see detailed information about your traffic, likes, comments, and subscribers.'
						) }
					</p>
				}
				action={ translate( 'Enable Jetpack Stats' ) }
				actionCallback={ this.enableStatsModule }
			/>
		);
	}

	componentDidMount() {
		// TODO: Migrate to a query component pattern (i.e. <QueryStatsModuleSettings siteId={siteId} />).
		this.props.requestModuleSettings( this.props.siteId );
	}

	renderInsufficientPermissionsPage() {
		return (
			<EmptyContent
				illustration={ illustration404 }
				title={ translate( 'Looking for stats?' ) }
				line={
					<p>
						<div>
							{ translate( "We're sorry, but you do not have permission to access this page." ) }
						</div>
						<div>{ translate( "Please contact your site's administrator for access." ) }</div>
					</p>
				}
			/>
		);
	}

	renderBody() {
		if ( ! this.props.canUserViewStats ) {
			return this.renderInsufficientPermissionsPage();
		} else if ( this.props.showEnableStatsModule ) {
			return this.renderEnableStatsModule();
		}
		return this.renderStats();
	}

	render() {
		const { isJetpack, siteId, isOdysseyStats } = this.props;
		const { period } = this.props.period;

		// Track the last viewed tab.
		// Necessary to properly configure the fixed navigation headers.
		sessionStorage.setItem( 'jp-stats-last-tab', 'traffic' );

		return (
			<Main fullWidthLayout ariaLabel={ translate( 'Jetpack Stats' ) }>
				{ /* Odyssey: Google My Business pages are currently unsupported. */ }
				{ ! isOdysseyStats && (
					<>
						<QueryKeyringConnections />
						<QuerySiteKeyrings siteId={ siteId } />
					</>
				) }
				{ /* Odyssey: if Stats module is not enabled, the page will not be rendered. */ }
				{ ! isOdysseyStats && isJetpack && <QueryJetpackModules siteId={ siteId } /> }
				<DocumentHead title={ translate( 'Jetpack Stats' ) } />
				<PageViewTracker
					path={ `/stats/${ period }/:site` }
					title={ `Stats > ${ titlecase( period ) }` }
				/>
				{ this.renderBody() }
			</Main>
		);
	}
}

const enableJetpackStatsModule = ( siteId, path ) =>
	withAnalytics(
		recordTracksEvent( 'calypso_jetpack_module_toggle', {
			module: 'stats',
			path,
			toggled: 'on',
		} ),
		activateModule( siteId, 'stats' )
	);

export default connect(
	( state ) => {
		const siteId = getSelectedSiteId( state );
		const canUserManageOptions = canCurrentUser( state, siteId, 'manage_options' );
		const isJetpack = isJetpackSite( state, siteId );
		const isOdysseyStats = config.isEnabled( 'is_running_in_jetpack_site' );

		// Odyssey Stats: This UX is not possible in Odyssey as this page would not be able to render in the first place.
		const showEnableStatsModule =
			! isOdysseyStats &&
			siteId &&
			isJetpack &&
			isJetpackModuleActive( state, siteId, 'stats' ) === false &&
			canUserManageOptions;

		// Odyssey Stats: Access control is done in PHP, so skip capability check here.
		// TODO: Fix incorrect view_stats permission on Calypso.
		//       If the user's role is missing from the site's stats dashboard access allowlist (fetched via getJetpackSettings.role),
		//       then it should be reflected in the user's view_stats capability.
		const canUserViewStats =
			isOdysseyStats || canUserManageOptions || canCurrentUser( state, siteId, 'view_stats' );

		return {
			canUserViewStats,
			isJetpack,
			isSitePrivate: isPrivateSite( state, siteId ),
			siteId,
			slug: getSelectedSiteSlug( state ),
			showEnableStatsModule,
			path: getCurrentRouteParameterized( state, siteId ),
			isOdysseyStats,
			moduleSettings: getModuleSettings( state, siteId, 'traffic' ),
			moduleToggles: getModuleToggles( state, siteId, 'traffic' ),
		};
	},
	{ recordGoogleEvent, enableJetpackStatsModule, recordTracksEvent, requestModuleSettings }
)( localize( StatsSite ) );<|MERGE_RESOLUTION|>--- conflicted
+++ resolved
@@ -251,9 +251,13 @@
 				<div id="my-stats-content" className={ wrapperClass }>
 					<>
 						{ isDateControlEnabled ? (
-<<<<<<< HEAD
 							<>
-								<StatsDateControl slug={ slug } queryParams={ context.query } />
+								<StatsDateControl
+									slug={ slug }
+									queryParams={ context.query }
+									period={ period }
+									pathTemplate={ pathTemplate }
+								/>
 								<StatsPeriodHeader>
 									<StatsPeriodNavigation
 										date={ date }
@@ -274,9 +278,6 @@
 									<Intervals selected={ period } pathTemplate={ pathTemplate } compact={ false } />
 								</StatsPeriodHeader>
 							</>
-=======
-							<DateControl period={ period } pathTemplate={ pathTemplate } />
->>>>>>> 8155c1a4
 						) : (
 							<StatsPeriodHeader>
 								<StatsPeriodNavigation
