--- conflicted
+++ resolved
@@ -259,63 +259,11 @@
 							>
 								<DatePicker
 									period={ period }
-<<<<<<< HEAD
-									url={ `/stats/${ period }/${ slug }` }
-								>
-									<DatePicker
-										period={ period }
-										date={ date }
-										query={ query }
-										statsType="statsTopPosts"
-										showQueryDate
-										isShort
-									/>
-								</StatsPeriodNavigation>
-								<Intervals selected={ period } pathTemplate={ pathTemplate } compact={ false } />
-							</StatsPeriodHeader>
-
-							<ChartTabs
-								activeTab={ getActiveTab( this.props.chartTab ) }
-								activeLegend={ this.state.activeLegend }
-								availableLegend={ this.getAvailableLegend() }
-								onChangeLegend={ this.onChangeLegend }
-								barClick={ this.barClick }
-								switchTab={ this.switchChart }
-								charts={ CHARTS }
-								queryDate={ queryDate }
-								period={ this.props.period }
-								chartTab={ this.props.chartTab }
-							/>
-
-							{ isSitePrivate ? this.renderPrivateSiteBanner( siteId, slug ) : null }
-							{ ! isSitePrivate && <StatsNoContentBanner siteId={ siteId } siteSlug={ slug } /> }
-						</>
-					) : (
-						<>
-							{ isSitePrivate ? this.renderPrivateSiteBanner( siteId, slug ) : null }
-							{ ! isSitePrivate && <StatsNoContentBanner siteId={ siteId } siteSlug={ slug } /> }
-
-							<ChartTabs
-								activeTab={ getActiveTab( this.props.chartTab ) }
-								activeLegend={ this.state.activeLegend }
-								availableLegend={ this.getAvailableLegend() }
-								onChangeLegend={ this.onChangeLegend }
-								barClick={ this.barClick }
-								switchTab={ this.switchChart }
-								charts={ CHARTS }
-								queryDate={ queryDate }
-								period={ this.props.period }
-								chartTab={ this.props.chartTab }
-							/>
-
-							<StickyPanel className="stats__sticky-navigation">
-								<StatsPeriodNavigation
-=======
->>>>>>> b16b2194
 									date={ date }
 									query={ query }
 									statsType="statsTopPosts"
 									showQueryDate
+									isShort
 								/>
 							</StatsPeriodNavigation>
 							<Intervals selected={ period } pathTemplate={ pathTemplate } compact={ false } />
