import config from '@automattic/calypso-config';
import { localize, translate } from 'i18n-calypso';
import { find } from 'lodash';
import page from 'page';
import { parse as parseQs, stringify as stringifyQs } from 'qs';
import { Component } from 'react';
import { connect } from 'react-redux';
import titlecase from 'to-title-case';
import rocketImage from 'calypso/assets/images/customer-home/illustration--rocket.svg';
import wordpressSeoIllustration from 'calypso/assets/images/illustrations/wordpress-seo-premium.svg';
import JetpackBackupCredsBanner from 'calypso/blocks/jetpack-backup-creds-banner';
import PromoCardBlock from 'calypso/blocks/promo-card-block';
import StatsNavigation from 'calypso/blocks/stats-navigation';
import Intervals from 'calypso/blocks/stats-navigation/intervals';
import Banner from 'calypso/components/banner';
import DocumentHead from 'calypso/components/data/document-head';
import QueryJetpackModules from 'calypso/components/data/query-jetpack-modules';
import QueryKeyringConnections from 'calypso/components/data/query-keyring-connections';
import QuerySiteKeyrings from 'calypso/components/data/query-site-keyrings';
import EmptyContent from 'calypso/components/empty-content';
import FormattedHeader from 'calypso/components/formatted-header';
import InlineSupportLink from 'calypso/components/inline-support-link';
import JetpackColophon from 'calypso/components/jetpack-colophon';
import Main from 'calypso/components/main';
import StickyPanel from 'calypso/components/sticky-panel';
import PageViewTracker from 'calypso/lib/analytics/page-view-tracker';
import memoizeLast from 'calypso/lib/memoize-last';
import { StatsNoContentBanner } from 'calypso/my-sites/stats/stats-no-content-banner';
import {
	recordGoogleEvent,
	recordTracksEvent,
	withAnalytics,
} from 'calypso/state/analytics/actions';
import { activateModule } from 'calypso/state/jetpack/modules/actions';
import getCurrentRouteParameterized from 'calypso/state/selectors/get-current-route-parameterized';
import isJetpackModuleActive from 'calypso/state/selectors/is-jetpack-module-active';
import isPrivateSite from 'calypso/state/selectors/is-private-site';
import { isJetpackSite } from 'calypso/state/sites/selectors';
import { getSelectedSiteId, getSelectedSiteSlug } from 'calypso/state/ui/selectors';
import ChartTabs from './stats-chart-tabs';
import Countries from './stats-countries';
import DatePicker from './stats-date-picker';
import StatsModule from './stats-module';
import StatsPeriodNavigation from './stats-period-navigation';
import statsStrings from './stats-strings';

function updateQueryString( query = {} ) {
	return {
		...parseQs( window.location.search.substring( 1 ) ),
		...query,
	};
}

const memoizedQuery = memoizeLast( ( period, endOf ) => ( {
	period,
	date: endOf.format( 'YYYY-MM-DD' ),
} ) );

const CHART_VIEWS = {
	attr: 'views',
	legendOptions: [ 'visitors' ],
	gridicon: 'visible',
	label: translate( 'Views', { context: 'noun' } ),
};
const CHART_VISITORS = {
	attr: 'visitors',
	gridicon: 'multiple-users',
	label: translate( 'Visitors', { context: 'noun' } ),
};
const CHART_LIKES = {
	attr: 'likes',
	gridicon: 'star-outline',
	label: translate( 'Likes', { context: 'noun' } ),
};
const CHART_COMMENTS = {
	attr: 'comments',
	gridicon: 'comment',
	label: translate( 'Comments', { context: 'noun' } ),
};
const CHARTS = [ CHART_VIEWS, CHART_VISITORS, CHART_LIKES, CHART_COMMENTS ];

/**
 * Define chart properties with translatable strings getters
 */
Object.defineProperty( CHART_VIEWS, 'label', {
	get: () => translate( 'Views', { context: 'noun' } ),
} );
Object.defineProperty( CHART_VISITORS, 'label', {
	get: () => translate( 'Visitors', { context: 'noun' } ),
} );
Object.defineProperty( CHART_LIKES, 'label', {
	get: () => translate( 'Likes', { context: 'noun' } ),
} );
Object.defineProperty( CHART_COMMENTS, 'label', {
	get: () => translate( 'Comments', { context: 'noun' } ),
} );

const getActiveTab = ( chartTab ) => find( CHARTS, { attr: chartTab } ) || CHARTS[ 0 ];
class StatsSite extends Component {
	static defaultProps = {
		chartTab: 'views',
	};

	// getDerivedStateFromProps will set the state both on init and tab switch
	state = {
		activeTab: null,
		activeLegend: null,
	};

	static getDerivedStateFromProps( props, state ) {
		// when switching from one tab to another or when initializing the component,
		// reset the active legend charts to the defaults for that tab. The legends
		// can be then toggled on and off by the user in `onLegendClick`.
		const activeTab = getActiveTab( props.chartTab );
		if ( activeTab !== state.activeTab ) {
			return {
				activeTab,
				activeLegend: activeTab.legendOptions || [],
			};
		}
		return null;
	}

	getAvailableLegend() {
		const activeTab = getActiveTab( this.props.chartTab );
		return activeTab.legendOptions || [];
	}

	barClick = ( bar ) => {
		this.props.recordGoogleEvent( 'Stats', 'Clicked Chart Bar' );
		const updatedQs = stringifyQs( updateQueryString( { startDate: bar.data.period } ) );
		page.redirect( `${ window.location.pathname }?${ updatedQs }` );
	};

	onChangeLegend = ( activeLegend ) => this.setState( { activeLegend } );

	switchChart = ( tab ) => {
		if ( ! tab.loading && tab.attr !== this.props.chartTab ) {
			this.props.recordGoogleEvent( 'Stats', 'Clicked ' + titlecase( tab.attr ) + ' Tab' );
			// switch the tab by navigating to route with updated query string
			const updatedQs = stringifyQs( updateQueryString( { tab: tab.attr } ) );
			page.show( `${ window.location.pathname }?${ updatedQs }` );
		}
	};

	renderPrivateSiteBanner( siteId, siteSlug ) {
		return (
			<Banner
				callToAction={ translate( 'Launch your site' ) }
				className="stats__private-site-banner"
				description={ translate(
					'Changing your site from private to public helps people find you and get more visitors. Don’t worry, you can keep working on your site.'
				) }
				disableCircle={ true }
				event="calypso_stats_private_site_banner"
				dismissPreferenceName={ `stats-launch-private-site-${ siteId }` }
				href={ `/settings/general/${ siteSlug }` }
				iconPath={ rocketImage }
				title={ translate( 'Launch your site to drive more visitors' ) }
				tracksClickName="calypso_stats_private_site_banner_click"
				tracksDismissName="calypso_stats_private_site_banner_dismiss"
				tracksImpressionName="calypso_stats_private_site_banner_view"
			/>
		);
	}

	renderStats() {
		const { date, siteId, slug, isJetpack, isSitePrivate } = this.props;

		const queryDate = date.format( 'YYYY-MM-DD' );
		const { period, endOf } = this.props.period;
		const moduleStrings = statsStrings();
		let fileDownloadList;

		const query = memoizedQuery( period, endOf );

		// File downloads are not yet supported in Jetpack Stats
		if ( ! isJetpack ) {
			fileDownloadList = (
				<StatsModule
					path="filedownloads"
					moduleStrings={ moduleStrings.filedownloads }
					period={ this.props.period }
					query={ query }
					statType="statsFileDownloads"
					showSummaryLink
					useShortLabel={ true }
				/>
			);
		}

		// For period option links
		const traffic = {
			label: translate( 'Traffic' ),
			path: '/stats',
			showIntervals: true,
		};
		const slugPath = slug ? `/${ slug }` : '';
		const pathTemplate = `${ traffic.path }/{{ interval }}${ slugPath }`;

		// New feature gate
		const isNewFeatured = config.isEnabled( 'stats/new-main-chart' );

		return (
			<div className={ isNewFeatured ? 'stats--new-main-chart' : undefined }>
				<JetpackBackupCredsBanner event="stats-backup-credentials" />
				<FormattedHeader
					brandFont
					className="stats__section-header"
					headerText={ translate( 'Stats and Insights' ) }
					align="left"
					subHeaderText={ translate(
						"Learn more about the activity and behavior of your site's visitors. {{learnMoreLink}}Learn more{{/learnMoreLink}}.",
						{
							components: {
								learnMoreLink: <InlineSupportLink supportContext="stats" showIcon={ false } />,
							},
						}
					) }
				/>

				<StatsNavigation
					selectedItem="traffic"
					interval={ period }
					siteId={ siteId }
					slug={ slug }
				/>

				<div id="my-stats-content">
					{ isNewFeatured ? (
						<>
							<div className="stats__period-header">
								<StatsPeriodNavigation
									date={ date }
									period={ period }
									url={ `/stats/${ period }/${ slug }` }
								>
									<DatePicker
										period={ period }
										date={ date }
										query={ query }
										statsType="statsTopPosts"
										showQueryDate
									/>
								</StatsPeriodNavigation>
								<Intervals selected={ period } pathTemplate={ pathTemplate } compact={ false } />
							</div>

							<ChartTabs
								activeTab={ getActiveTab( this.props.chartTab ) }
								activeLegend={ [] }
								availableLegend={ this.getAvailableLegend() }
								onChangeLegend={ this.onChangeLegend }
								barClick={ this.barClick }
								switchTab={ this.switchChart }
								charts={ CHARTS }
								queryDate={ queryDate }
								period={ this.props.period }
								chartTab={ this.props.chartTab }
							/>
<<<<<<< HEAD

							{ isSitePrivate ? this.renderPrivateSiteBanner( siteId, slug ) : null }
							{ ! isSitePrivate && <StatsNoContentBanner siteId={ siteId } siteSlug={ slug } /> }
						</>
					) : (
						<>
							{ isSitePrivate ? this.renderPrivateSiteBanner( siteId, slug ) : null }
							{ ! isSitePrivate && <StatsNoContentBanner siteId={ siteId } siteSlug={ slug } /> }

							<ChartTabs
								activeTab={ getActiveTab( this.props.chartTab ) }
								activeLegend={ this.state.activeLegend }
								availableLegend={ this.getAvailableLegend() }
								onChangeLegend={ this.onChangeLegend }
								barClick={ this.barClick }
								switchTab={ this.switchChart }
								charts={ CHARTS }
								queryDate={ queryDate }
								period={ this.props.period }
								chartTab={ this.props.chartTab }
							/>

							<StickyPanel className="stats__sticky-navigation">
								<StatsPeriodNavigation
									date={ date }
									period={ period }
									url={ `/stats/${ period }/${ slug }` }
								>
									<DatePicker
										period={ period }
										date={ date }
										query={ query }
										statsType="statsTopPosts"
										showQueryDate
									/>
								</StatsPeriodNavigation>
							</StickyPanel>
						</>
					) }

					<div className="stats__module-list is-events">
=======
						</StatsPeriodNavigation>
					</StickyPanel>
					<div className="stats__module-list is-events stats__module--unified">
>>>>>>> cae6eee0
						<div className="stats__module-column">
							<StatsModule
								path="posts"
								moduleStrings={ moduleStrings.posts }
								period={ this.props.period }
								query={ query }
								statType="statsTopPosts"
								showSummaryLink
							/>
							<StatsModule
								path="searchterms"
								moduleStrings={ moduleStrings.search }
								period={ this.props.period }
								query={ query }
								statType="statsSearchTerms"
								showSummaryLink
							/>
							{ fileDownloadList }
						</div>
						<div className="stats__module-column">
							<Countries
								path="countries"
								period={ this.props.period }
								query={ query }
								summary={ false }
							/>
							<StatsModule
								path="clicks"
								moduleStrings={ moduleStrings.clicks }
								period={ this.props.period }
								query={ query }
								statType="statsClicks"
								showSummaryLink
							/>
						</div>
						<div className="stats__module-column">
							<StatsModule
								path="referrers"
								moduleStrings={ moduleStrings.referrers }
								period={ this.props.period }
								query={ query }
								statType="statsReferrers"
								showSummaryLink
							/>
							<StatsModule
								path="authors"
								moduleStrings={ moduleStrings.authors }
								period={ this.props.period }
								query={ query }
								statType="statsTopAuthors"
								className="stats__author-views"
								showSummaryLink
							/>
							<StatsModule
								path="videoplays"
								moduleStrings={ moduleStrings.videoplays }
								period={ this.props.period }
								query={ query }
								statType="statsVideoPlays"
								showSummaryLink
							/>
						</div>
					</div>
				</div>
<<<<<<< HEAD

				<PromoCardBlock
					productSlug="wordpress-seo-premium"
					impressionEvent="calypso_stats_wordpress_seo_premium_banner_view"
					clickEvent="calypso_stats_wordpress_seo_premium_banner_click"
					headerText={ translate( 'Increase site visitors with Yoast SEO Premium' ) }
					contentText={ translate(
						'Purchase Yoast SEO Premium to ensure that more people find your incredible content.'
					) }
					ctaText={ translate( 'Learn more' ) }
					image={ wordpressSeoIllustration }
					href={ `/plugins/wordpress-seo-premium/${ slug }` }
				/>

=======
				<div className="stats-content-promo">
					<PromoCardBlock
						productSlug="wordpress-seo-premium"
						impressionEvent="calypso_stats_wordpress_seo_premium_banner_view"
						clickEvent="calypso_stats_wordpress_seo_premium_banner_click"
						headerText={ translate( 'Increase site visitors with Yoast SEO Premium' ) }
						contentText={ translate(
							'Purchase Yoast SEO Premium to ensure that more people find your incredible content.'
						) }
						ctaText={ translate( 'Learn more' ) }
						image={ wordpressSeoIllustration }
						href={ `/plugins/wordpress-seo-premium/${ slug }` }
					/>
				</div>
>>>>>>> cae6eee0
				<JetpackColophon />
			</div>
		);
	}

	enableStatsModule = () => {
		const { siteId, path } = this.props;
		this.props.enableJetpackStatsModule( siteId, path );
	};

	renderEnableStatsModule() {
		return (
			<EmptyContent
				illustration="/calypso/images/illustrations/illustration-404.svg"
				title={ translate( 'Looking for stats?' ) }
				line={ translate(
					'Enable site stats to see detailed information about your traffic, likes, comments, and subscribers.'
				) }
				action={ translate( 'Enable Site Stats' ) }
				actionCallback={ this.enableStatsModule }
			/>
		);
	}

	render() {
		const { isJetpack, siteId, showEnableStatsModule } = this.props;
		const { period } = this.props.period;

		return (
			<Main wideLayout>
				<QueryKeyringConnections />
				{ isJetpack && <QueryJetpackModules siteId={ siteId } /> }
				<QuerySiteKeyrings siteId={ siteId } />
				<DocumentHead title={ translate( 'Stats and Insights' ) } />
				<PageViewTracker
					path={ `/stats/${ period }/:site` }
					title={ `Stats > ${ titlecase( period ) }` }
				/>
				{ showEnableStatsModule ? this.renderEnableStatsModule() : this.renderStats() }
			</Main>
		);
	}
}
const enableJetpackStatsModule = ( siteId, path ) =>
	withAnalytics(
		recordTracksEvent( 'calypso_jetpack_module_toggle', {
			module: 'stats',
			path,
			toggled: 'on',
		} ),
		activateModule( siteId, 'stats' )
	);

export default connect(
	( state ) => {
		const siteId = getSelectedSiteId( state );
		const isJetpack = isJetpackSite( state, siteId );
		const showEnableStatsModule =
			siteId && isJetpack && isJetpackModuleActive( state, siteId, 'stats' ) === false;
		return {
			isJetpack,
			isSitePrivate: isPrivateSite( state, siteId ),
			siteId,
			slug: getSelectedSiteSlug( state ),
			showEnableStatsModule,
			path: getCurrentRouteParameterized( state, siteId ),
		};
	},
	{ recordGoogleEvent, enableJetpackStatsModule, recordTracksEvent }
)( localize( StatsSite ) );<|MERGE_RESOLUTION|>--- conflicted
+++ resolved
@@ -258,7 +258,6 @@
 								period={ this.props.period }
 								chartTab={ this.props.chartTab }
 							/>
-<<<<<<< HEAD
 
 							{ isSitePrivate ? this.renderPrivateSiteBanner( siteId, slug ) : null }
 							{ ! isSitePrivate && <StatsNoContentBanner siteId={ siteId } siteSlug={ slug } /> }
@@ -299,12 +298,7 @@
 						</>
 					) }
 
-					<div className="stats__module-list is-events">
-=======
-						</StatsPeriodNavigation>
-					</StickyPanel>
 					<div className="stats__module-list is-events stats__module--unified">
->>>>>>> cae6eee0
 						<div className="stats__module-column">
 							<StatsModule
 								path="posts"
@@ -369,22 +363,7 @@
 						</div>
 					</div>
 				</div>
-<<<<<<< HEAD
-
-				<PromoCardBlock
-					productSlug="wordpress-seo-premium"
-					impressionEvent="calypso_stats_wordpress_seo_premium_banner_view"
-					clickEvent="calypso_stats_wordpress_seo_premium_banner_click"
-					headerText={ translate( 'Increase site visitors with Yoast SEO Premium' ) }
-					contentText={ translate(
-						'Purchase Yoast SEO Premium to ensure that more people find your incredible content.'
-					) }
-					ctaText={ translate( 'Learn more' ) }
-					image={ wordpressSeoIllustration }
-					href={ `/plugins/wordpress-seo-premium/${ slug }` }
-				/>
-
-=======
+
 				<div className="stats-content-promo">
 					<PromoCardBlock
 						productSlug="wordpress-seo-premium"
@@ -399,7 +378,6 @@
 						href={ `/plugins/wordpress-seo-premium/${ slug }` }
 					/>
 				</div>
->>>>>>> cae6eee0
 				<JetpackColophon />
 			</div>
 		);
