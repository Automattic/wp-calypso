/**
 * External dependencies
 */
import React from 'react';
import { useSelector } from 'react-redux';
import { useTranslate } from 'i18n-calypso';
import { PLAN_PREMIUM, FEATURE_CLOUDFLARE_ANALYTICS } from '@automattic/calypso-products';

/**
 * Internal dependencies
 */
import cloudflareIllustration from 'calypso/assets/images/illustrations/cloudflare-logo-small.svg';
import config from '@automattic/calypso-config';
import { getSelectedSiteId } from 'calypso/state/ui/selectors';
import { getSitePlanSlug } from 'calypso/state/sites/plans/selectors';
import QuerySitePlans from 'calypso/components/data/query-site-plans';
import UpsellNudge from 'calypso/blocks/upsell-nudge';
import Banner from 'calypso/components/banner';

const Cloudflare = () => {
	const translate = useTranslate();
	const showCloudflare = config.isEnabled( 'cloudflare' );
	const siteId = useSelector( ( state ) => getSelectedSiteId( state ) ) || 0;
	const sitePlan = useSelector( ( state ) => getSitePlanSlug( state, siteId ) );
<<<<<<< HEAD
	const showUpsell = [ 'personal-bundle', 'free_plan', 'force' ].includes( sitePlan );
=======
	const showUpsell = [ 'personal-bundle', 'free_plan', 'jetpack_free' ].includes( sitePlan );
>>>>>>> 2c4059da

	if ( ! showCloudflare ) return null;

	return (
		<>
			{ ! sitePlan && <QuerySitePlans siteId={ siteId } /> }
			{ !! sitePlan && ! showUpsell && (
				<Banner
					title={ translate( 'Discover more stats with Cloudflare Analytics' ) }
					description={ translate(
						'Cloudflare Analytics give you deeper insights into your site traffic and performance.'
					) }
					callToAction={ translate( 'Learn more' ) }
					disableCircle={ true }
					dismissPreferenceName="cloudflare-banner"
					event="calypso_stats_cloudflare_analytics_learn_more_click"
					highlight="info"
					horizontal={ true }
					href="https://www.cloudflare.com/pg-lp/cloudflare-for-wordpress-dot-com?utm_source=wordpress.com&utm_medium=affiliate&utm_campaign=paygo_2021-02_a8_pilot&utm_content=stats"
					iconPath={ cloudflareIllustration }
					showIcon={ true }
					tracksImpressionName="calypso_stats_cloudflare_banner_view"
					tracksClickProperties={ { plan: sitePlan } }
				/>
			) }
			{ !! sitePlan && showUpsell && (
				<UpsellNudge
					title={ translate( 'Upgrade your plan for even more stats' ) }
					description={ translate(
						'Get deeper insights into your site traffic and performance with Cloudflare Analytics.'
					) }
					plan={ PLAN_PREMIUM }
					feature={ FEATURE_CLOUDFLARE_ANALYTICS }
					tracksImpressionName="calypso_stats_cloudflare_upsell_view"
					event="calypso_stats_cloudflare_analytics_upsell_nudge_click"
					tracksClickProperties={ { plan: sitePlan } }
					showIcon={ true }
					callToAction={ translate( 'Upgrade' ) }
				/>
			) }
		</>
	);
};

export default Cloudflare;<|MERGE_RESOLUTION|>--- conflicted
+++ resolved
@@ -22,11 +22,7 @@
 	const showCloudflare = config.isEnabled( 'cloudflare' );
 	const siteId = useSelector( ( state ) => getSelectedSiteId( state ) ) || 0;
 	const sitePlan = useSelector( ( state ) => getSitePlanSlug( state, siteId ) );
-<<<<<<< HEAD
-	const showUpsell = [ 'personal-bundle', 'free_plan', 'force' ].includes( sitePlan );
-=======
 	const showUpsell = [ 'personal-bundle', 'free_plan', 'jetpack_free' ].includes( sitePlan );
->>>>>>> 2c4059da
 
 	if ( ! showCloudflare ) return null;
 
