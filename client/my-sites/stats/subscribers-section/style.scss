--- conflicted
+++ resolved
@@ -1,12 +1,8 @@
 .subscribers-section {
-<<<<<<< HEAD
 	margin: 1em 0;
-=======
-	margin-top: 1em;
 }
 
 .subscribers-section__no-data {
 	margin: 3em auto;
 	text-align: center;
->>>>>>> 7693e041
 }