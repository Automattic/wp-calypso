import UplotChart from '@automattic/components/src/chart-uplot';
import { useTranslate } from 'i18n-calypso';
import { useEffect, useRef, useState } from 'react';
import { UseQueryResult } from 'react-query';
import Intervals from 'calypso/blocks/stats-navigation/intervals';
import useSubscribersQuery from 'calypso/my-sites/stats/hooks/use-subscribers-query';
import DatePicker from '../stats-date-picker';
import StatsModulePlaceholder from '../stats-module/placeholder';
import StatsPeriodHeader from '../stats-period-header';
import StatsPeriodNavigation from '../stats-period-navigation';
import type uPlot from 'uplot';

import './style.scss';

interface SubscribersData {
	period: string;
	subscribers: number;
	subscribers_change: number;
}

interface SubscribersDataResult {
	data: SubscribersData[];
}

// New Subscriber Stats
function transformData( data: SubscribersData[] ): uPlot.AlignedData {
	// Transform the data into the format required by uPlot.
	//
	// Note that the incoming data is ordered ascending (newest to oldest)
	// but uPlot expects descending in its deafult configuration.
	const x: number[] = data.map( ( point ) => Number( new Date( point.period ) ) / 1000 ).reverse();
	const y: number[] = data.map( ( point ) => Number( point.subscribers ) ).reverse();

	return [ x, y ];
}

export default function SubscribersSection( {
<<<<<<< HEAD
	slug,
	period = 'month',
}: {
	slug?: string;
	period?: string;
} ) {
=======
	siteId,
	siteSlug,
}: {
	siteId: string;
	siteSlug: string;
} ) {
	const period = 'month';
>>>>>>> 8cdc965b
	const quantity = 30;
	const {
		isLoading,
		isError,
		data,
		// error,
		status,
	}: UseQueryResult< SubscribersDataResult > = useSubscribersQuery( period, quantity );
	const [ errorMessage, setErrorMessage ] = useState( '' );
	const legendRef = useRef< HTMLDivElement >( null );
	const translate = useTranslate();

	useEffect( () => {
		if ( isError ) {
			setErrorMessage( 'There was an error!' ); //TODO: check if error has a `message` property and how to handle `error`'s type
		}
	}, [ status, isError ] );

	const chartData = transformData( data?.data || [] );

	const subscribers = {
		label: 'Subscribers',
		path: `/stats/subscribers/`,
	};

	const date = new Date();

	const slugPath = slug ? `/${ slug }` : '';
	const pathTemplate = `${ subscribers.path }{{ interval }}${ slugPath }`;

	return (
		<div className="subscribers-section">
<<<<<<< HEAD
			<div className="subscribers-section-heading">
				<h1 className="highlight-cards-heading">Subscribers</h1>
				{ ! isLoading && (
					<div>
						<StatsPeriodHeader>
							<StatsPeriodNavigation date={ date } period={ period } url={ pathTemplate }>
								<DatePicker period={ period } date={ date } showQueryDate />
							</StatsPeriodNavigation>
							<Intervals selected={ period } pathTemplate={ pathTemplate } compact={ true } />
						</StatsPeriodHeader>
					</div>
				) }
=======
			{ /* TODO: Remove highlight-cards class and use a highlight cards heading component instead. */ }
			<div className="subscribers-section-heading highlight-cards">
				<h1 className="highlight-cards-heading">
					{ translate( 'Subscribers' ) }{ ' ' }
					<small>
						<a
							className="highlight-cards-heading-wrapper"
							href={ '/people/subscribers/' + siteSlug }
						>
							{ translate( 'View all subscribers' ) }
						</a>
					</small>
				</h1>
>>>>>>> 8cdc965b
				<div className="subscribers-section-legend" ref={ legendRef }></div>
			</div>
			{ isLoading && <StatsModulePlaceholder className="is-chart" isLoading /> }
			{ ! isLoading && chartData.length === 0 && (
<<<<<<< HEAD
				<p className="subscribers-section__no-data">No data available for the specified period.</p>
=======
				<p className="subscribers-section__no-data">
					{ translate( 'No data availble for the specified period.' ) }
				</p>
>>>>>>> 8cdc965b
			) }
			{ errorMessage && <div>Error: { errorMessage }</div> }
			{ ! isLoading && chartData.length !== 0 && (
				<UplotChart data={ chartData } legendContainer={ legendRef } />
			) }
		</div>
	);
}<|MERGE_RESOLUTION|>--- conflicted
+++ resolved
@@ -35,22 +35,12 @@
 }
 
 export default function SubscribersSection( {
-<<<<<<< HEAD
 	slug,
 	period = 'month',
 }: {
 	slug?: string;
 	period?: string;
 } ) {
-=======
-	siteId,
-	siteSlug,
-}: {
-	siteId: string;
-	siteSlug: string;
-} ) {
-	const period = 'month';
->>>>>>> 8cdc965b
 	const quantity = 30;
 	const {
 		isLoading,
@@ -83,7 +73,6 @@
 
 	return (
 		<div className="subscribers-section">
-<<<<<<< HEAD
 			<div className="subscribers-section-heading">
 				<h1 className="highlight-cards-heading">Subscribers</h1>
 				{ ! isLoading && (
@@ -96,32 +85,11 @@
 						</StatsPeriodHeader>
 					</div>
 				) }
-=======
-			{ /* TODO: Remove highlight-cards class and use a highlight cards heading component instead. */ }
-			<div className="subscribers-section-heading highlight-cards">
-				<h1 className="highlight-cards-heading">
-					{ translate( 'Subscribers' ) }{ ' ' }
-					<small>
-						<a
-							className="highlight-cards-heading-wrapper"
-							href={ '/people/subscribers/' + siteSlug }
-						>
-							{ translate( 'View all subscribers' ) }
-						</a>
-					</small>
-				</h1>
->>>>>>> 8cdc965b
 				<div className="subscribers-section-legend" ref={ legendRef }></div>
 			</div>
 			{ isLoading && <StatsModulePlaceholder className="is-chart" isLoading /> }
 			{ ! isLoading && chartData.length === 0 && (
-<<<<<<< HEAD
 				<p className="subscribers-section__no-data">No data available for the specified period.</p>
-=======
-				<p className="subscribers-section__no-data">
-					{ translate( 'No data availble for the specified period.' ) }
-				</p>
->>>>>>> 8cdc965b
 			) }
 			{ errorMessage && <div>Error: { errorMessage }</div> }
 			{ ! isLoading && chartData.length !== 0 && (
