--- conflicted
+++ resolved
@@ -40,11 +40,7 @@
 	slug?: string;
 	period?: string;
 } ) {
-<<<<<<< HEAD
-=======
 	const isOdysseyStats = config.isEnabled( 'is_running_in_jetpack_site' );
-	const period = 'month';
->>>>>>> 37af71cd
 	const quantity = 30;
 	const {
 		isLoading,
@@ -79,24 +75,13 @@
 			<div className="subscribers-section-heading highlight-cards">
 				<h1 className="highlight-cards-heading">
 					{ translate( 'Subscribers' ) }{ ' ' }
-<<<<<<< HEAD
-					<small>
-						<a className="highlight-cards-heading-wrapper" href={ '/people/subscribers/' + slug }>
-							{ translate( 'View all subscribers' ) }
-						</a>
-					</small>
-=======
 					{ isOdysseyStats ? null : (
 						<small>
-							<a
-								className="highlight-cards-heading-wrapper"
-								href={ '/people/subscribers/' + siteSlug }
-							>
+							<a className="highlight-cards-heading-wrapper" href={ '/people/subscribers/' + slug }>
 								{ translate( 'View all subscribers' ) }
 							</a>
 						</small>
 					) }
->>>>>>> 37af71cd
 				</h1>
 				<div className="subscribers-section-duration-control-with-legend">
 					<StatsPeriodHeader>
