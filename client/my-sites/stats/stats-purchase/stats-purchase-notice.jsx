import { recordTracksEvent } from '@automattic/calypso-analytics';
import config from '@automattic/calypso-config';
import { Button } from '@wordpress/components';
import { useTranslate } from 'i18n-calypso';
import page from 'page';
import {
	StatsBenefitsCommercial,
	StatsBenefitsPersonal,
	StatsBenefitsFree,
	StatsSingleItemPagePurchaseFrame,
} from './stats-purchase-shared';
import './styles.scss';

<<<<<<< HEAD
const getStatsPurchaseURL = ( siteId, isOdysseyStats, productType = 'commercial' ) => {
	const purchasePath = `/stats/purchase/${ siteId }?productType=${ productType }&flags=stats/type-detection`;

	return purchasePath;
};
=======
const getStatsPurchaseURL = ( siteId, productType = 'commercial' ) =>
	`/stats/purchase/${ siteId }?productType=${ productType }&flags=stats/type-detection`;
>>>>>>> 3aed33e0

const handleUpgradeClick = ( event, upgradeUrl, isOdysseyStats ) => {
	event.preventDefault();

	isOdysseyStats
		? recordTracksEvent( 'jetpack_odyssey_stats_purchase_summary_screen_upgrade_clicked' )
		: recordTracksEvent( 'calypso_stats_purchase_summary_screen_upgrade_clicked' );

	setTimeout( () => page( upgradeUrl ), 250 );
};

const StatsCommercialOwned = ( { siteSlug } ) => {
	const translate = useTranslate();

	const handleClick = () => {
		if ( ! siteSlug ) {
			return;
		}
		const trafficPageUrl = `/stats/day/${ siteSlug }`;

		page.redirect( trafficPageUrl );
	};

	return (
		<>
			<h1>{ translate( 'You have already purchased Jetpack Stats Commercial!' ) }</h1>
			<p>
				{ translate(
					'It appears that you have already purchased a license or a plan that supports this product, and it has been successfully activated. You now have access to:'
				) }
			</p>
			<StatsBenefitsCommercial />
			<Button variant="secondary" onClick={ handleClick }>
				{ translate( 'See your stats' ) }
			</Button>
		</>
	);
};

const StatsPWYWOwnedNotice = ( { siteId, siteSlug } ) => {
	const translate = useTranslate();
	const isOdysseyStats = config.isEnabled( 'is_running_in_jetpack_site' );

	const handleClick = () => {
		if ( ! siteSlug ) {
			return;
		}
		const trafficPageUrl = `/stats/day/${ siteSlug }`;

		page.redirect( trafficPageUrl );
	};

	return (
		<StatsSingleItemPagePurchaseFrame>
			<h1>{ translate( 'You have already purchased Jetpack Stats Personal Plan!' ) }</h1>
			<p>
				{ translate(
					'It appears that you have already purchased a license for this product, and it has been successfully activated. You now have access to:'
				) }
			</p>
			<StatsBenefitsPersonal />
			<Button variant="secondary" onClick={ handleClick }>
				{ translate( 'See your stats' ) }
			</Button>
			<Button
				variant="primary"
				onClick={ ( e ) =>
					handleUpgradeClick( e, getStatsPurchaseURL( siteId, 'commercial' ), isOdysseyStats )
				}
			>
				{ translate( 'Upgrade my Stats' ) }
			</Button>
		</StatsSingleItemPagePurchaseFrame>
	);
};

const StatsFreeOwnedNotice = ( { siteId, siteSlug } ) => {
	const translate = useTranslate();
	const isOdysseyStats = config.isEnabled( 'is_running_in_jetpack_site' );

	const handleClick = () => {
		if ( ! siteSlug ) {
			return;
		}
		const trafficPageUrl = `/stats/day/${ siteSlug }`;

		page.redirect( trafficPageUrl );
	};

	return (
		<StatsSingleItemPagePurchaseFrame isFree>
			<h1>{ translate( 'You have already purchased Jetpack Stats Free Plan!' ) }</h1>
			<p>
				{ translate(
					'It appears that you have already purchased a license for this product, and it has been successfully activated. You now have access to:'
				) }
			</p>
			<StatsBenefitsFree />
			<Button variant="secondary" onClick={ handleClick }>
				{ translate( 'See your stats' ) }
			</Button>

			<Button
				variant="primary"
				onClick={ ( e ) =>
					handleUpgradeClick( e, getStatsPurchaseURL( siteId, 'personal' ), isOdysseyStats )
				}
			>
				{ translate( 'Upgrade my Stats' ) }
			</Button>
		</StatsSingleItemPagePurchaseFrame>
	);
};

const StatsPurchaseNotice = ( { siteSlug } ) => {
	return (
		<StatsSingleItemPagePurchaseFrame>
			<StatsCommercialOwned siteSlug={ siteSlug } />
		</StatsSingleItemPagePurchaseFrame>
	);
};

const StatsPurchaseNoticePage = ( {
	siteId,
	siteSlug,
	isCommercialOwned,
	isFreeOwned,
	isPWYWOwned,
} ) => {
	return (
		<div className="stats-purchase-page__notice">
			{ isCommercialOwned && <StatsPurchaseNotice siteSlug={ siteSlug } /> }
			{ isPWYWOwned && ! isCommercialOwned && (
				<StatsPWYWOwnedNotice siteId={ siteId } siteSlug={ siteSlug } />
			) }
			{ isFreeOwned && ! isPWYWOwned && ! isCommercialOwned && (
				<StatsFreeOwnedNotice siteId={ siteId } siteSlug={ siteSlug } />
			) }
		</div>
	);
};

export { StatsPurchaseNoticePage, StatsPurchaseNotice, getStatsPurchaseURL };<|MERGE_RESOLUTION|>--- conflicted
+++ resolved
@@ -11,16 +11,8 @@
 } from './stats-purchase-shared';
 import './styles.scss';
 
-<<<<<<< HEAD
-const getStatsPurchaseURL = ( siteId, isOdysseyStats, productType = 'commercial' ) => {
-	const purchasePath = `/stats/purchase/${ siteId }?productType=${ productType }&flags=stats/type-detection`;
-
-	return purchasePath;
-};
-=======
 const getStatsPurchaseURL = ( siteId, productType = 'commercial' ) =>
 	`/stats/purchase/${ siteId }?productType=${ productType }&flags=stats/type-detection`;
->>>>>>> 3aed33e0
 
 const handleUpgradeClick = ( event, upgradeUrl, isOdysseyStats ) => {
 	event.preventDefault();
