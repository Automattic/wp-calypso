--- conflicted
+++ resolved
@@ -122,20 +122,16 @@
 	const steps = getStepsForTiers( tiers );
 
 	const handleSliderChanged = ( index: number ) => {
-<<<<<<< HEAD
 		const quantity = getTierQuentity( tiers[ index ], true );
 
-		onSliderChange( quantity as number );
-=======
 		if ( analyticsEventName ) {
 			recordTracksEvent( analyticsEventName, {
-				tier_views: tiers[ index ]?.views,
+				tier_views: quantity,
 				default_changed: index !== 0, // 0 is the default initialVlaue value for <TierUpgradeSlider />
 			} );
 		}
 
-		onSliderChange( tiers[ index ]?.views as number );
->>>>>>> 5c6cc7cb
+		onSliderChange( quantity as number );
 	};
 
 	return (
