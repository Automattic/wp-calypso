--- conflicted
+++ resolved
@@ -118,13 +118,8 @@
 				title="Stats > Purchase"
 				from={ query.from ?? '' }
 			/>
-<<<<<<< HEAD
-			<div className="stats">
+			<div className={ classNames( 'stats', 'stats-purchase-page' ) }>
 				{ /* The component is replace on build for Odyssey to query from Jetpack */ }
-=======
-			<div className={ classNames( 'stats', 'stats-purchase-page' ) }>
-				{ /* Only query site purchases on Calypso via existing data component */ }
->>>>>>> 8952477e
 				<QuerySitePurchases siteId={ siteId } />
 				<QueryProductsList type="jetpack" />
 				{ isLoading && (
