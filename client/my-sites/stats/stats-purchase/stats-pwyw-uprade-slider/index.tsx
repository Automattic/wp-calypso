import formatCurrency from '@automattic/format-currency';
import { useTranslate } from 'i18n-calypso';
import TierUpgradeSlider from 'calypso/my-sites/stats/stats-purchase/tier-upgrade-slider';
import { StatsPWYWSliderSettings } from 'calypso/my-sites/stats/stats-purchase/types';
import './styles.scss';

// TODO: Remove test data.
// Currently used as a fallback if no plan info is provided.
// Better approach is to require plan info and do some form of validation on it.
function getPWYWPlanTiers( minPrice: number, stepPrice: number ) {
	// From $0 to $20, in $1 increments.
	let tiers: any[] = [];
	for ( let i = 0; i <= 28; i++ ) {
		tiers.push( {
			price: formatCurrency( ( minPrice + i * stepPrice ) / 100, 'USD' ),
			raw: minPrice + i * stepPrice,
		} );
	}
	tiers = tiers.map( ( tier ) => {
		const emoji = tier.raw < 500 ? ':|' : ':)';
		return {
			...tier,
			lhValue: tier.price,
			rhValue: emoji,
		};
	} );
	return tiers;
}

function useTranslatedStrings( defaultAveragePayment: number, currencyCode: string ) {
	const translate = useTranslate();
	const limits = translate( 'Your monthly contribution', {
		comment: 'Heading for Stats PWYW Upgrade slider. The monthly payment amount.',
	} ) as string;
	const price = translate( 'Thank you!', {
		comment: 'Heading for Stats PWYW Upgrade slider. The thank you message.',
	} ) as string;
	const strategy = translate( 'The average person pays %(value)s per month, billed yearly', {
		comment: 'Stats PWYW Upgrade slider message. The billing strategy.',
		args: {
			value: formatCurrency( defaultAveragePayment, currencyCode, { stripZeros: true } ),
		},
	} ) as string;

	return {
		limits,
		price,
		strategy,
	};
}

function emojiForStep( index: number, uiEmojiHeartTier: number, uiImageCelebrationTier: number ) {
	if ( index === 0 ) {
		return '';
	}
	// Smiling face emoji.
	if ( index < uiEmojiHeartTier ) {
		return String.fromCodePoint( 0x1f60a );
	}
	// Heart emoji.
	if ( index < uiImageCelebrationTier ) {
		return String.fromCodePoint( 0x2764, 0xfe0f );
	}
	// Big spender! Fire emoji.
	return String.fromCodePoint( 0x1f525 );
}

// Takes a StatsPWYWSliderSettings object and returns an array of slider steps.
// The slider wants string values for the left and right labels.
function stepsFromSettings( settings: StatsPWYWSliderSettings, currencyCode: string ) {
	// Pull tier strategy from settings.
	// We ignore the emoji thresholds and use our own.
	const { sliderStepPrice, minSliderPrice, maxSliderPrice } = settings;
	// Set up our slider steps based on above strategy.
	const sliderSteps = [];
	const maxSliderValue = Math.floor( maxSliderPrice / sliderStepPrice );
	const minSliderValue = Math.round( minSliderPrice / sliderStepPrice );
	for ( let i = minSliderValue; i <= maxSliderValue; i++ ) {
		const rawValue = minSliderPrice + i * sliderStepPrice;
		sliderSteps.push( {
			raw: rawValue,
			lhValue: formatCurrency( rawValue, currencyCode ),
			rhValue: emojiForStep( i, settings.uiEmojiHeartTier, settings.uiImageCelebrationTier ),
		} );
	}
	return sliderSteps;
}

type StatsPWYWUpgradeSliderProps = {
	settings: StatsPWYWSliderSettings;
	currencyCode: string;
	defaultStartingValue: number;
	onSliderChange: ( index: number ) => void;
};

function StatsPWYWUpgradeSlider( {
	settings,
	currencyCode,
	defaultStartingValue,
	onSliderChange,
}: StatsPWYWUpgradeSliderProps ) {
	// Responsible for:
	// 1. Transforming the slider settings into tiers that the slider can use.
	// 2. Preparing the UI strings for the slider.
	// 3. Rendering the slider.
	// 4. Nofiying the parent component when the slider changes.

<<<<<<< HEAD
=======
	// TODO: Figure out how to get the actual average payment from the API in the future.
>>>>>>> 84fca19e
	const defaultAveragePayment = defaultStartingValue * settings.sliderStepPrice;
	const uiStrings = useTranslatedStrings( defaultAveragePayment, currencyCode );

	let steps = getPWYWPlanTiers( 0, 50 );
	if ( settings !== undefined ) {
		steps = stepsFromSettings( settings, currencyCode || '' );
	}
	const marks = [ 0, steps.length - 1 ];

	const handleSliderChanged = ( index: number ) => {
		onSliderChange( index );
	};

	return (
		<TierUpgradeSlider
			className="stats-pwyw-upgrade-slider"
			uiStrings={ uiStrings }
			steps={ steps }
			initialValue={ defaultStartingValue }
			onSliderChange={ handleSliderChanged }
			marks={ marks }
		/>
	);
}

export default StatsPWYWUpgradeSlider;<|MERGE_RESOLUTION|>--- conflicted
+++ resolved
@@ -105,10 +105,7 @@
 	// 3. Rendering the slider.
 	// 4. Nofiying the parent component when the slider changes.
 
-<<<<<<< HEAD
-=======
 	// TODO: Figure out how to get the actual average payment from the API in the future.
->>>>>>> 84fca19e
 	const defaultAveragePayment = defaultStartingValue * settings.sliderStepPrice;
 	const uiStrings = useTranslatedStrings( defaultAveragePayment, currencyCode );
 
