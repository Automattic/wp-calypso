import formatCurrency from '@automattic/format-currency';
import { useTranslate } from 'i18n-calypso';
import { recordTracksEvent } from 'calypso/lib/analytics/tracks';
import TierUpgradeSlider from 'calypso/my-sites/stats/stats-purchase/tier-upgrade-slider';
import { StatsPWYWSliderSettings } from 'calypso/my-sites/stats/stats-purchase/types';
import './styles.scss';

// TODO: Remove test data.
// Currently used as a fallback if no plan info is provided.
// Better approach is to require plan info and do some form of validation on it.
function getPWYWPlanTiers( minPrice: number, stepPrice: number ) {
	// From $0 to $20, in $1 increments.
	let tiers: any[] = [];
	for ( let i = 0; i <= 28; i++ ) {
		tiers.push( {
			price: formatCurrency( ( minPrice + i * stepPrice ) / 100, 'USD' ),
			raw: minPrice + i * stepPrice,
		} );
	}
	tiers = tiers.map( ( tier ) => {
		const emoji = tier.raw < 500 ? ':|' : ':)';
		return {
			...tier,
			lhValue: tier.price,
			rhValue: emoji,
		};
	} );
	return tiers;
}

function useTranslatedStrings( defaultAveragePayment: number, currencyCode: string ) {
	const translate = useTranslate();
	const limits = translate( 'Your monthly contribution', {
		comment: 'Heading for Stats PWYW Upgrade slider. The monthly payment amount.',
	} ) as string;
	const price = translate( 'Thank you!', {
		comment: 'Heading for Stats PWYW Upgrade slider. The thank you message.',
	} ) as string;
	const strategy = translate( 'The average person pays %(value)s per month, billed yearly', {
		comment: 'Stats PWYW Upgrade slider message. The billing strategy.',
		args: {
			value: formatCurrency( defaultAveragePayment, currencyCode, { stripZeros: true } ),
		},
	} ) as string;

	return {
		limits,
		price,
		strategy,
	};
}

function emojiForStep( index: number ) {
	const uiEmojiHeartTier = 14;
	const uiImageCelebrationTier = 23;
	if ( index === 0 ) {
		return '';
	}
	// Smiling face emoji.
	if ( index < uiEmojiHeartTier ) {
		return String.fromCodePoint( 0x1f60a );
	}
	// Heart emoji.
	if ( index < uiImageCelebrationTier ) {
		return String.fromCodePoint( 0x2764, 0xfe0f );
	}
	// Big spender! Fire emoji.
	return String.fromCodePoint( 0x1f525 );
}

// Takes a StatsPWYWSliderSettings object and returns an array of slider steps.
// The slider wants string values for the left and right labels.
function stepsFromSettings( settings: StatsPWYWSliderSettings, currencyCode: string ) {
	// Pull tier strategy from settings.
	// We ignore the emoji thresholds and use our own.
	const { sliderStepPrice, minSliderPrice, maxSliderPrice } = settings;
	// Set up our slider steps based on above strategy.
	const sliderSteps = [];
	const maxSliderValue = Math.floor( maxSliderPrice / sliderStepPrice );
	const minSliderValue = Math.round( minSliderPrice / sliderStepPrice );
	for ( let i = minSliderValue; i <= maxSliderValue; i++ ) {
		const rawValue = minSliderPrice + i * sliderStepPrice;
		sliderSteps.push( {
			raw: rawValue,
			lhValue: formatCurrency( rawValue, currencyCode ),
			rhValue: emojiForStep( i ),
		} );
	}
	return sliderSteps;
}

type StatsPWYWUpgradeSliderProps = {
<<<<<<< HEAD
	settings?: StatsPWYWSliderSettings;
	currencyCode?: string;
	analyticsEventName?: string;
=======
	settings: StatsPWYWSliderSettings;
	currencyCode: string;
	defaultStartingValue: number;
>>>>>>> efdfbf56
	onSliderChange: ( index: number ) => void;
};

function StatsPWYWUpgradeSlider( {
	settings,
	currencyCode,
<<<<<<< HEAD
	analyticsEventName,
=======
	defaultStartingValue,
>>>>>>> efdfbf56
	onSliderChange,
}: StatsPWYWUpgradeSliderProps ) {
	// Responsible for:
	// 1. Transforming the slider settings into tiers that the slider can use.
	// 2. Preparing the UI strings for the slider.
	// 3. Rendering the slider.
	// 4. Nofiying the parent component when the slider changes.
<<<<<<< HEAD
	const uiStrings = useTranslatedStrings();
=======

	// TODO: Figure out how to get the actual average payment from the API in the future.
	const defaultAveragePayment = defaultStartingValue * settings.sliderStepPrice;
	const uiStrings = useTranslatedStrings( defaultAveragePayment, currencyCode );
>>>>>>> efdfbf56

	let steps = getPWYWPlanTiers( 0, 50 );
	if ( settings !== undefined ) {
		steps = stepsFromSettings( settings, currencyCode || '' );
	}
	const marks = [ 0, steps.length - 1 ];
	const initialValue = ( steps.length - 1 ) / 2;

	const handleSliderChanged = ( index: number ) => {
		if ( analyticsEventName ) {
			recordTracksEvent( analyticsEventName, {
				step: index,
				default_changed: index !== Math.floor( initialValue ), // match slider's manipulation of the initial value
			} );
		}

		onSliderChange( index );
	};

	return (
		<TierUpgradeSlider
			className="stats-pwyw-upgrade-slider"
			uiStrings={ uiStrings }
			steps={ steps }
<<<<<<< HEAD
			initialValue={ initialValue }
=======
			initialValue={ defaultStartingValue }
>>>>>>> efdfbf56
			onSliderChange={ handleSliderChanged }
			marks={ marks }
		/>
	);
}

export default StatsPWYWUpgradeSlider;<|MERGE_RESOLUTION|>--- conflicted
+++ resolved
@@ -90,26 +90,18 @@
 }
 
 type StatsPWYWUpgradeSliderProps = {
-<<<<<<< HEAD
-	settings?: StatsPWYWSliderSettings;
-	currencyCode?: string;
-	analyticsEventName?: string;
-=======
 	settings: StatsPWYWSliderSettings;
 	currencyCode: string;
 	defaultStartingValue: number;
->>>>>>> efdfbf56
+	analyticsEventName?: string;
 	onSliderChange: ( index: number ) => void;
 };
 
 function StatsPWYWUpgradeSlider( {
 	settings,
 	currencyCode,
-<<<<<<< HEAD
 	analyticsEventName,
-=======
 	defaultStartingValue,
->>>>>>> efdfbf56
 	onSliderChange,
 }: StatsPWYWUpgradeSliderProps ) {
 	// Responsible for:
@@ -117,27 +109,22 @@
 	// 2. Preparing the UI strings for the slider.
 	// 3. Rendering the slider.
 	// 4. Nofiying the parent component when the slider changes.
-<<<<<<< HEAD
-	const uiStrings = useTranslatedStrings();
-=======
 
 	// TODO: Figure out how to get the actual average payment from the API in the future.
 	const defaultAveragePayment = defaultStartingValue * settings.sliderStepPrice;
 	const uiStrings = useTranslatedStrings( defaultAveragePayment, currencyCode );
->>>>>>> efdfbf56
 
 	let steps = getPWYWPlanTiers( 0, 50 );
 	if ( settings !== undefined ) {
 		steps = stepsFromSettings( settings, currencyCode || '' );
 	}
 	const marks = [ 0, steps.length - 1 ];
-	const initialValue = ( steps.length - 1 ) / 2;
 
 	const handleSliderChanged = ( index: number ) => {
 		if ( analyticsEventName ) {
 			recordTracksEvent( analyticsEventName, {
 				step: index,
-				default_changed: index !== Math.floor( initialValue ), // match slider's manipulation of the initial value
+				default_changed: index !== defaultStartingValue,
 			} );
 		}
 
@@ -149,11 +136,7 @@
 			className="stats-pwyw-upgrade-slider"
 			uiStrings={ uiStrings }
 			steps={ steps }
-<<<<<<< HEAD
-			initialValue={ initialValue }
-=======
 			initialValue={ defaultStartingValue }
->>>>>>> efdfbf56
 			onSliderChange={ handleSliderChanged }
 			marks={ marks }
 		/>
