--- conflicted
+++ resolved
@@ -47,12 +47,9 @@
 	pwywProduct,
 	redirectUri,
 	from,
-<<<<<<< HEAD
 	disableFreeProduct = false,
-=======
 	initialStep = SCREEN_TYPE_SELECTION,
 	initialSiteType = TYPE_PERSONAL,
->>>>>>> 844bec84
 } ) => {
 	const maxSliderPrice = commercialProduct.cost;
 	const sliderStepPrice = pwywProduct.cost / MIN_STEP_SPLITS;
@@ -238,12 +235,9 @@
 	pwywProduct,
 	redirectUri,
 	from,
-<<<<<<< HEAD
 	disableFreeProduct,
-=======
 	initialStep,
 	initialSiteType,
->>>>>>> 844bec84
 } ) => {
 	return (
 		<ProductCard
@@ -253,12 +247,9 @@
 			pwywProduct={ pwywProduct }
 			redirectUri={ redirectUri }
 			from={ from }
-<<<<<<< HEAD
 			disableFreeProduct={ disableFreeProduct }
-=======
 			initialStep={ initialStep }
 			initialSiteType={ initialSiteType }
->>>>>>> 844bec84
 		/>
 	);
 };
