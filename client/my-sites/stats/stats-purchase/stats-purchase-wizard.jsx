--- conflicted
+++ resolved
@@ -164,11 +164,7 @@
 											subscriptionValue={ subscriptionValue }
 											setSubscriptionValue={ setSubscriptionValue }
 											handlePlanSwap={ ( e ) => handlePlanSwap( e ) }
-<<<<<<< HEAD
-											currencyCode={ pwywProduct.currency_code }
-=======
 											currencyCode={ pwywProduct?.currency_code }
->>>>>>> ff0a08ec
 											siteSlug={ siteSlug }
 											sliderSettings={ {
 												sliderStepPrice,
@@ -182,13 +178,8 @@
 										/>
 									) : (
 										<CommercialPurchase
-<<<<<<< HEAD
-											planValue={ commercialProduct.cost }
-											currencyCode={ commercialProduct.currency_code }
-=======
 											planValue={ commercialProduct?.cost }
 											currencyCode={ commercialProduct?.currency_code }
->>>>>>> ff0a08ec
 											siteSlug={ siteSlug }
 											commercialProduct={ commercialProduct }
 											adminUrl={ adminUrl }
