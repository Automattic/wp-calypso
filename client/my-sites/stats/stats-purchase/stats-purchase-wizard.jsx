import { Button as CalypsoButton } from '@automattic/components';
import { Button, Card, Panel, PanelRow, PanelBody } from '@wordpress/components';
import classNames from 'classnames';
import { useTranslate } from 'i18n-calypso';
import React, { useState } from 'react';
import statsPurchaseBackgroundSVG from 'calypso/assets/images/stats/purchase-background.svg';
import { recordTracksEvent } from 'calypso/lib/analytics/tracks';
import { useSelector } from 'calypso/state';
import getIsSiteWPCOM from 'calypso/state/selectors/is-site-wpcom';
import getSiteAdminUrl from 'calypso/state/sites/selectors/get-site-admin-url';
import CommercialPurchase from './stats-purchase-commercial';
import PersonalPurchase from './stats-purchase-personal';
import StatsPurchaseSVG from './stats-purchase-svg';
import './styles.scss';

const COMPONENT_CLASS_NAME = 'stats-purchase-wizard';
const SCREEN_TYPE_SELECTION = 0;
const SCREEN_PURCHASE = 1;
const TYPE_PERSONAL = 'Personal';
const TYPE_COMMERCIAL = 'Commercial';

const DEFAULT_STARTING_FRACTION = 0.5;
const UI_EMOJI_HEART_TIER_THRESHOLD = 0.5;
const UI_IMAGE_CELEBRATION_TIER_THRESHOLD = 0.8;

// A step price is half of the smallest unit
const MIN_STEP_SPLITS = 2;

const TitleNode = ( { label, indicatorNumber, active } ) => {
	return (
		<>
			<div
				className={ classNames( `${ COMPONENT_CLASS_NAME }__card-title-indicator`, {
					active: active,
				} ) }
			>
				{ indicatorNumber }{ ' ' }
			</div>
			{ label }
		</>
	);
};

const ProductCard = ( {
	siteSlug,
	siteId,
	commercialProduct,
	maxSliderPrice,
	pwywProduct,
	redirectUri,
	from,
	disableFreeProduct = false,
	initialStep = SCREEN_TYPE_SELECTION,
	initialSiteType,
} ) => {
	const sliderStepPrice = pwywProduct.cost / MIN_STEP_SPLITS;

	const steps = Math.floor( maxSliderPrice / sliderStepPrice );
	// We need the exact position, otherwise the caculated pricing would not be the same as the one in the slider.
	const defaultStartingValue = Math.floor( steps * DEFAULT_STARTING_FRACTION );
	const uiEmojiHeartTier = Math.floor( steps * UI_EMOJI_HEART_TIER_THRESHOLD );
	const uiImageCelebrationTier = steps * UI_IMAGE_CELEBRATION_TIER_THRESHOLD;

	const [ subscriptionValue, setSubscriptionValue ] = useState( defaultStartingValue );
	const [ wizardStep, setWizardStep ] = useState( initialStep );
	const [ siteType, setSiteType ] = useState( initialSiteType );
	const translate = useTranslate();
	const adminUrl = useSelector( ( state ) => getSiteAdminUrl( state, siteId ) );

	const personalLabel = translate( 'Personal site' );
	const commercialLabel = translate( 'Commercial site' );
	const personalProductTitle = translate( 'What is Jetpack Stats worth to you?' );

	// Default titles for no site type selected.
	const typeSelectionScreenLabel = translate( 'Select your site type', {
		args: {
			site: siteSlug,
		},
	} );
	const purchaseScreenLabel = personalProductTitle;

	const showCelebration =
		siteType &&
		wizardStep === SCREEN_PURCHASE &&
		( siteType === TYPE_COMMERCIAL || subscriptionValue >= uiImageCelebrationTier );

	const setPersonalSite = () => {
		recordTracksEvent( `calypso_stats_personal_plan_selected` );

		setSiteType( TYPE_PERSONAL );
		setWizardStep( SCREEN_PURCHASE );
	};

	const setCommercialSite = () => {
		recordTracksEvent( `calypso_stats_commercial_plan_selected` );

		setSiteType( TYPE_COMMERCIAL );
		setWizardStep( SCREEN_PURCHASE );
	};

	const toggleFirstStep = ( toggleState ) => {
		// Never close on click but allow to open when a type was selected (to change).
		if ( ! siteType || ! toggleState ) {
			return;
		}

		setWizardStep( SCREEN_TYPE_SELECTION );
		setSiteType( null );
	};

	// change the plan to commercial on the personal plan confirmation
	const handlePlanSwap = ( e ) => {
		e.preventDefault();
		recordTracksEvent( `calypso_stats_plan_switched_from_personal_to_commercial` );

		setCommercialSite();
	};

	const firstStepTitleNode = (
		<TitleNode
			indicatorNumber="1"
			label={ typeSelectionScreenLabel }
			active={ wizardStep === SCREEN_TYPE_SELECTION }
		/>
	);

	const secondStepTitleNode = (
		<TitleNode
			indicatorNumber="2"
			label={ purchaseScreenLabel }
			active={ wizardStep === SCREEN_PURCHASE }
		/>
	);

	const isWPCOMSite = useSelector( ( state ) => siteId && getIsSiteWPCOM( state, siteId ) );
	// The button of @automattic/components has built-in color scheme support for Calypso.
	const ButtonComponent = isWPCOMSite ? CalypsoButton : Button;

	return (
		<div className={ COMPONENT_CLASS_NAME }>
			<Card className={ `${ COMPONENT_CLASS_NAME }__card-parent` }>
				<div className={ `${ COMPONENT_CLASS_NAME }__card` }>
					<div className={ `${ COMPONENT_CLASS_NAME }__card-inner--left` }>
						<Panel className={ `${ COMPONENT_CLASS_NAME }__card-panel` } header="Jetpack Stats">
							<PanelBody
								title={ firstStepTitleNode }
								initialOpen
								onToggle={ ( shouldOpen ) => toggleFirstStep( shouldOpen ) }
								opened={ wizardStep === SCREEN_TYPE_SELECTION }
								className={ classNames( `${ COMPONENT_CLASS_NAME }__card-panel-title`, {
									[ `${ COMPONENT_CLASS_NAME }__card-panel--type-selected` ]: !! siteType,
								} ) }
							>
								<PanelRow>
									<div className={ `${ COMPONENT_CLASS_NAME }__card-grid` }>
										<div className={ `${ COMPONENT_CLASS_NAME }__card-grid-header--left` }>
											<h3>{ translate( 'Personal' ) }</h3>
										</div>
										<div className={ `${ COMPONENT_CLASS_NAME }__card-grid-header--right` }>
											<h3>{ translate( 'Commercial' ) }</h3>
										</div>
										<div className={ `${ COMPONENT_CLASS_NAME }__card-grid-body--left` }>
											<p>
												{ translate(
													`A hobby or personal site. You don't attempt to make money from your site in any way.`
												) }
											</p>
										</div>
										<div className={ `${ COMPONENT_CLASS_NAME }__card-grid-body--right` }>
											<p>
												{ translate(
													`A site used for commercial activity. Your site sells or advertises a product or service.`
												) }
											</p>
										</div>
										<div className={ `${ COMPONENT_CLASS_NAME }__card-grid-action--left` }>
											<ButtonComponent
												variant="primary"
												primary={ isWPCOMSite ? true : undefined }
												onClick={ setPersonalSite }
											>
												{ personalLabel }
											</ButtonComponent>
										</div>
										<div className={ `${ COMPONENT_CLASS_NAME }__card-grid-action--right` }>
											<ButtonComponent
												variant="primary"
												primary={ isWPCOMSite ? true : undefined }
												onClick={ setCommercialSite }
											>
												{ commercialLabel }
											</ButtonComponent>
										</div>
									</div>
								</PanelRow>
							</PanelBody>
<<<<<<< HEAD
							<PanelBody
								title={ secondStepTitleNode }
								opened={ wizardStep === SCREEN_PURCHASE }
								className={ classNames( `${ COMPONENT_CLASS_NAME }__card-panel-title` ) }
							>
								<PanelRow>
									{ siteType === TYPE_PERSONAL ? (
										<PersonalPurchase
											subscriptionValue={ subscriptionValue }
											setSubscriptionValue={ setSubscriptionValue }
											defaultStartingValue={ defaultStartingValue }
											handlePlanSwap={ ( e ) => handlePlanSwap( e ) }
											currencyCode={ pwywProduct?.currency_code }
											siteId={ siteId }
											siteSlug={ siteSlug }
											sliderSettings={ {
												minSliderPrice: disableFreeProduct ? sliderStepPrice : 0,
												sliderStepPrice,
												maxSliderPrice,
												uiEmojiHeartTier,
												uiImageCelebrationTier,
											} }
											adminUrl={ adminUrl }
											redirectUri={ redirectUri }
											from={ from }
										/>
									) : (
										<CommercialPurchase
											planValue={ commercialProduct?.cost }
											currencyCode={ commercialProduct?.currency_code }
											siteId={ siteId }
											siteSlug={ siteSlug }
											commercialProduct={ commercialProduct }
											adminUrl={ adminUrl }
											redirectUri={ redirectUri }
											from={ from }
										/>
									) }
								</PanelRow>
							</PanelBody>
=======
							{ siteType && wizardStep === SCREEN_PURCHASE && (
								<PanelBody
									title={ secondStepTitleNode }
									opened={ wizardStep === SCREEN_PURCHASE }
									className={ classNames( `${ COMPONENT_CLASS_NAME }__card-panel-title` ) }
								>
									<PanelRow>
										{ siteType === TYPE_PERSONAL ? (
											<PersonalPurchase
												subscriptionValue={ subscriptionValue }
												setSubscriptionValue={ setSubscriptionValue }
												defaultStartingValue={ defaultStartingValue }
												handlePlanSwap={ ( e ) => handlePlanSwap( e ) }
												currencyCode={ pwywProduct?.currency_code }
												siteSlug={ siteSlug }
												sliderSettings={ {
													minSliderPrice: disableFreeProduct ? sliderStepPrice : 0,
													sliderStepPrice,
													maxSliderPrice,
													uiEmojiHeartTier,
													uiImageCelebrationTier,
												} }
												adminUrl={ adminUrl }
												redirectUri={ redirectUri }
												from={ from }
											/>
										) : (
											<CommercialPurchase
												planValue={ commercialProduct?.cost }
												currencyCode={ commercialProduct?.currency_code }
												siteSlug={ siteSlug }
												commercialProduct={ commercialProduct }
												adminUrl={ adminUrl }
												redirectUri={ redirectUri }
												from={ from }
											/>
										) }
									</PanelRow>
								</PanelBody>
							) }
>>>>>>> 43cf563f
						</Panel>
					</div>
					<div className={ `${ COMPONENT_CLASS_NAME }__card-inner--right` }>
						<StatsPurchaseSVG
							isFree={ siteType === TYPE_PERSONAL && subscriptionValue === 0 }
							hasHighlight={ showCelebration }
							extraMessage={ showCelebration }
						/>
						<div className={ `${ COMPONENT_CLASS_NAME }__card-inner--right-background` }>
							<img src={ statsPurchaseBackgroundSVG } alt="Blurred background" />
						</div>
					</div>
				</div>
			</Card>
		</div>
	);
};

const StatsPurchaseWizard = ( {
	siteSlug,
	siteId,
	commercialProduct,
	maxSliderPrice,
	pwywProduct,
	redirectUri,
	from,
	disableFreeProduct,
	initialStep,
	initialSiteType,
} ) => {
	return (
		<ProductCard
			siteSlug={ siteSlug }
			siteId={ siteId }
			commercialProduct={ commercialProduct }
			maxSliderPrice={ maxSliderPrice }
			pwywProduct={ pwywProduct }
			redirectUri={ redirectUri }
			from={ from }
			disableFreeProduct={ disableFreeProduct }
			initialStep={ initialStep }
			initialSiteType={ initialSiteType }
		/>
	);
};

export {
	StatsPurchaseWizard as default,
	COMPONENT_CLASS_NAME,
	MIN_STEP_SPLITS,
	SCREEN_TYPE_SELECTION,
	SCREEN_PURCHASE,
	TYPE_PERSONAL,
	TYPE_COMMERCIAL,
	DEFAULT_STARTING_FRACTION,
	UI_EMOJI_HEART_TIER_THRESHOLD,
	UI_IMAGE_CELEBRATION_TIER_THRESHOLD,
};<|MERGE_RESOLUTION|>--- conflicted
+++ resolved
@@ -194,48 +194,6 @@
 									</div>
 								</PanelRow>
 							</PanelBody>
-<<<<<<< HEAD
-							<PanelBody
-								title={ secondStepTitleNode }
-								opened={ wizardStep === SCREEN_PURCHASE }
-								className={ classNames( `${ COMPONENT_CLASS_NAME }__card-panel-title` ) }
-							>
-								<PanelRow>
-									{ siteType === TYPE_PERSONAL ? (
-										<PersonalPurchase
-											subscriptionValue={ subscriptionValue }
-											setSubscriptionValue={ setSubscriptionValue }
-											defaultStartingValue={ defaultStartingValue }
-											handlePlanSwap={ ( e ) => handlePlanSwap( e ) }
-											currencyCode={ pwywProduct?.currency_code }
-											siteId={ siteId }
-											siteSlug={ siteSlug }
-											sliderSettings={ {
-												minSliderPrice: disableFreeProduct ? sliderStepPrice : 0,
-												sliderStepPrice,
-												maxSliderPrice,
-												uiEmojiHeartTier,
-												uiImageCelebrationTier,
-											} }
-											adminUrl={ adminUrl }
-											redirectUri={ redirectUri }
-											from={ from }
-										/>
-									) : (
-										<CommercialPurchase
-											planValue={ commercialProduct?.cost }
-											currencyCode={ commercialProduct?.currency_code }
-											siteId={ siteId }
-											siteSlug={ siteSlug }
-											commercialProduct={ commercialProduct }
-											adminUrl={ adminUrl }
-											redirectUri={ redirectUri }
-											from={ from }
-										/>
-									) }
-								</PanelRow>
-							</PanelBody>
-=======
 							{ siteType && wizardStep === SCREEN_PURCHASE && (
 								<PanelBody
 									title={ secondStepTitleNode }
@@ -250,6 +208,7 @@
 												defaultStartingValue={ defaultStartingValue }
 												handlePlanSwap={ ( e ) => handlePlanSwap( e ) }
 												currencyCode={ pwywProduct?.currency_code }
+												siteId={ siteId }
 												siteSlug={ siteSlug }
 												sliderSettings={ {
 													minSliderPrice: disableFreeProduct ? sliderStepPrice : 0,
@@ -266,6 +225,7 @@
 											<CommercialPurchase
 												planValue={ commercialProduct?.cost }
 												currencyCode={ commercialProduct?.currency_code }
+												siteId={ siteId }
 												siteSlug={ siteSlug }
 												commercialProduct={ commercialProduct }
 												adminUrl={ adminUrl }
@@ -276,7 +236,6 @@
 									</PanelRow>
 								</PanelBody>
 							) }
->>>>>>> 43cf563f
 						</Panel>
 					</div>
 					<div className={ `${ COMPONENT_CLASS_NAME }__card-inner--right` }>
