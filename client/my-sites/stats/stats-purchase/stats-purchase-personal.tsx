--- conflicted
+++ resolved
@@ -14,20 +14,15 @@
 	handlePlanSwap: ( e: React.MouseEvent< HTMLAnchorElement, MouseEvent > ) => void;
 	currencyCode: string;
 	siteSlug: string;
-<<<<<<< HEAD
 	sliderSettings: {
 		sliderStep: number;
 		maxSliderPrice: number;
 		uiEmojiHeartTier: number;
 		uiImageCelebrationTier: number;
 	};
-=======
-	sliderStep: number;
-	maxSliderPrice: number;
 	adminUrl: string;
 	redirectUri: string;
 	from: string;
->>>>>>> 987b2641
 }
 
 const PersonalPurchase = ( {
@@ -36,15 +31,10 @@
 	handlePlanSwap,
 	currencyCode,
 	siteSlug,
-<<<<<<< HEAD
 	sliderSettings,
-=======
-	sliderStep,
-	maxSliderPrice,
 	adminUrl,
 	redirectUri,
 	from,
->>>>>>> 987b2641
 }: PersonalPurchaseProps ) => {
 	const translate = useTranslate();
 	const [ isAdsChecked, setAdsChecked ] = useState( false );
