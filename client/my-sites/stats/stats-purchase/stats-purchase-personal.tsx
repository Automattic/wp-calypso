--- conflicted
+++ resolved
@@ -141,13 +141,10 @@
 				<StatsPWYWUpgradeSlider
 					settings={ sliderSettings }
 					currencyCode={ currencyCode }
-<<<<<<< HEAD
 					analyticsEventName={ `${
 						isOdysseyStats ? 'jetpack_odyssey' : 'calypso'
 					}_stats_purchase_pwyw_slider_clicked` }
-=======
 					defaultStartingValue={ defaultStartingValue }
->>>>>>> efdfbf56
 					onSliderChange={ handleSliderChanged }
 				/>
 			) }
