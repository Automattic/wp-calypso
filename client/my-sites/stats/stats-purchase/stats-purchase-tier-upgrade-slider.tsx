--- conflicted
+++ resolved
@@ -130,13 +130,9 @@
 				</div>
 				<div className="stats-tier-upgrade-slider__plan-callout right-aligned">
 					<h2>{ translatedStrings.price }</h2>
-<<<<<<< HEAD
 					<p className="right-aligned" ref={ infoReferenceElement }>
 						{ plans[ currentPlanIndex ]?.price }
 					</p>
-=======
-					<p>{ plans[ currentPlanIndex ].price }</p>
->>>>>>> 8f8b399b
 				</div>
 			</div>
 			<PricingSlider
