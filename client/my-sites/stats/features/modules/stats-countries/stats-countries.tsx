--- conflicted
+++ resolved
@@ -14,13 +14,8 @@
 import { SUPPORT_URL } from '../../../const';
 import Geochart from '../../../geochart';
 import StatsModule from '../../../stats-module';
-<<<<<<< HEAD
 import StatsCardSkeleton from '../shared/stats-card-skeleton';
-import type { StatsDefaultModuleProps } from '../types';
-=======
-import StatsModulePlaceholder from '../../../stats-module/placeholder';
 import type { StatsDefaultModuleProps, StatsStateProps } from '../types';
->>>>>>> 5090f1bb
 
 const StatCountries: React.FC< StatsDefaultModuleProps > = ( {
 	period,
