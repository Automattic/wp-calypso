--- conflicted
+++ resolved
@@ -18,26 +18,7 @@
 import StatsModulePlaceholder from '../../../stats-module/placeholder';
 import type { StatsDefaultModuleProps, StatsStateProps } from '../types';
 
-<<<<<<< HEAD
-type StatsCountriesProps = {
-	className?: string;
-	period: string;
-	query: {
-		date: string;
-		period: string;
-	};
-	moduleStrings: {
-		title: string;
-		item: string;
-		value: string;
-		empty: string;
-	};
-};
-
-const StatsCountries: React.FC< StatsCountriesProps > = ( {
-=======
-const StatCountries: React.FC< StatsDefaultModuleProps > = ( {
->>>>>>> 813f729a
+const StatsCountries: React.FC< StatsDefaultModuleProps > = ( {
 	period,
 	query,
 	moduleStrings,
@@ -47,14 +28,10 @@
 	const siteId = useSelector( getSelectedSiteId ) as number;
 	const statType = 'statsCountryViews';
 
-<<<<<<< HEAD
 	// Use StatsModule to display paywall upsell.
 	const shouldGateStatsCountries = useShouldGateStats( statType );
 
-	const requesting = useSelector( ( state ) =>
-=======
 	const requesting = useSelector( ( state: StatsStateProps ) =>
->>>>>>> 813f729a
 		isRequestingSiteStatsForQuery( state, siteId, statType, query )
 	);
 	const data = useSelector( ( state ) =>
