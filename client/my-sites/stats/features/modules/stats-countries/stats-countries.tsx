--- conflicted
+++ resolved
@@ -46,7 +46,6 @@
 			{ siteId && statType && (
 				<QuerySiteStats statType={ statType } siteId={ siteId } query={ query } />
 			) }
-<<<<<<< HEAD
 			{ isRequestingData && (
 				<StatsCardSkeleton
 					isLoading={ isRequestingData }
@@ -56,10 +55,7 @@
 					withHero
 				/>
 			) }
-			{ ! isRequestingData && ! data?.length && (
-=======
-			{ requesting && <StatsModulePlaceholder isLoading={ requesting } /> }
-			{ ( data && !! data.length ) || shouldGateStatsCountries ? (
+			{ ( ! isRequestingData && !! data.length ) || shouldGateStatsCountries ? (
 				<StatsModule
 					path="countryviews"
 					moduleStrings={ moduleStrings }
@@ -72,7 +68,6 @@
 					<Geochart query={ query } />
 				</StatsModule>
 			) : (
->>>>>>> 6c190a8e
 				<StatsCard
 					className={ className }
 					title={ translate( 'Locations' ) }
@@ -96,22 +91,6 @@
 					<></>
 				</StatsCard>
 			) }
-<<<<<<< HEAD
-			{ ! isRequestingData && !! data?.length && (
-				<StatsModule
-					path="countryviews"
-					moduleStrings={ moduleStrings }
-					period={ period }
-					query={ query }
-					statType={ statType }
-					showSummaryLink
-					className={ className }
-				>
-					<Geochart query={ query } />
-				</StatsModule>
-			) }
-=======
->>>>>>> 6c190a8e
 		</>
 	);
 };
