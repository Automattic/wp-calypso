import { StatsCard } from '@automattic/components';
import { localizeUrl } from '@automattic/i18n-utils';
import { megaphone } from '@wordpress/icons';
import clsx from 'clsx';
import { useTranslate } from 'i18n-calypso';
import { useSelector } from 'react-redux';
import QuerySiteStats from 'calypso/components/data/query-site-stats';
import { useShouldGateStats } from 'calypso/my-sites/stats/hooks/use-should-gate-stats';
import {
	isRequestingSiteStatsForQuery,
	getSiteStatsNormalizedData,
} from 'calypso/state/stats/lists/selectors';
import { getSelectedSiteId } from 'calypso/state/ui/selectors';
import EmptyModuleCard from '../../../components/empty-module-card/empty-module-card';
import { SUPPORT_URL } from '../../../const';
import StatsModule from '../../../stats-module';
import { StatsEmptyActionSocial } from '../shared';
import StatsCardSkeleton from '../shared/stats-card-skeleton';
import type { StatsDefaultModuleProps, StatsStateProps } from '../types';

const StatsReferrers: React.FC< StatsDefaultModuleProps > = ( {
	period,
	query,
	moduleStrings,
	className,
	debugLoaders,
} ) => {
	const translate = useTranslate();
	const siteId = useSelector( getSelectedSiteId ) as number;
	const statType = 'statsReferrers';

	// Use StatsModule to display paywall upsell.
	const shouldGateStatsReferrers = useShouldGateStats( statType );

	// TODO: sort out the state shape.
	const requesting = useSelector( ( state: StatsStateProps ) =>
		isRequestingSiteStatsForQuery( state, siteId, statType, query )
	);
	const data = useSelector( ( state ) =>
		getSiteStatsNormalizedData( state, siteId, statType, query )
	) as [ id: number, label: string ]; // TODO: get post shape and share in an external type file.

	const isRequestingData = debugLoaders || ( requesting && ! data );

	return (
		<>
			{ siteId && statType && (
				<QuerySiteStats statType={ statType } siteId={ siteId } query={ query } />
			) }
<<<<<<< HEAD
			{ isRequestingData && (
				<StatsCardSkeleton
					isLoading={ isRequestingData }
					className={ className }
					title={ moduleStrings.title }
					type={ 2 }
				/>
			) }
			{ ! isRequestingData && ! data?.length && (
=======
			{ /* This will be replaced with ghost loaders, fallback to the current implementation until then. */ }
			{ requesting && <StatsModulePlaceholder isLoading={ requesting } /> }
			{ /* TODO: consider supressing <StatsModule /> empty state */ }
			{ ( data && !! data.length ) || shouldGateStatsReferrers ? (
				<StatsModule
					path="referrers"
					moduleStrings={ moduleStrings }
					period={ period }
					query={ query }
					statType={ statType }
					showSummaryLink
					className={ className } // TODO: extend with a base class after adding skeleton loaders
				/>
			) : (
>>>>>>> 6c190a8e
				<StatsCard
					className={ clsx( 'stats-card--empty-variant', className ) } // when removing stats/empty-module-traffic add this to the root of the card
					title={ moduleStrings.title }
					isEmpty
					emptyMessage={
						<EmptyModuleCard
							icon={ megaphone }
							description={ translate(
								"We'll show you which websites are {{link}}referring visitors{{/link}} to your site.",
								{
									comment: '{{link}} links to support documentation.',
									components: {
										link: <a href={ localizeUrl( `${ SUPPORT_URL }#referrers` ) } />,
									},
									context: 'Stats: Info box label when the Referrers module is empty',
								}
							) }
							cards={ <StatsEmptyActionSocial from="module_referrers" /> }
						/>
					}
				/>
			) }
<<<<<<< HEAD
			{ /* TODO: consider supressing <StatsModule /> empty state */ }
			{ ! isRequestingData && !! data?.length && (
				<StatsModule
					path="referrers"
					moduleStrings={ moduleStrings }
					period={ period }
					query={ query }
					statType={ statType }
					showSummaryLink
					className={ className } // TODO: extend with a base class after adding skeleton loaders
				/>
			) }
=======
>>>>>>> 6c190a8e
		</>
	);
};

export default StatsReferrers;<|MERGE_RESOLUTION|>--- conflicted
+++ resolved
@@ -47,7 +47,6 @@
 			{ siteId && statType && (
 				<QuerySiteStats statType={ statType } siteId={ siteId } query={ query } />
 			) }
-<<<<<<< HEAD
 			{ isRequestingData && (
 				<StatsCardSkeleton
 					isLoading={ isRequestingData }
@@ -56,12 +55,8 @@
 					type={ 2 }
 				/>
 			) }
-			{ ! isRequestingData && ! data?.length && (
-=======
-			{ /* This will be replaced with ghost loaders, fallback to the current implementation until then. */ }
-			{ requesting && <StatsModulePlaceholder isLoading={ requesting } /> }
 			{ /* TODO: consider supressing <StatsModule /> empty state */ }
-			{ ( data && !! data.length ) || shouldGateStatsReferrers ? (
+			{ ( ! isRequestingData && !! data.length ) || shouldGateStatsReferrers ? (
 				<StatsModule
 					path="referrers"
 					moduleStrings={ moduleStrings }
@@ -72,7 +67,6 @@
 					className={ className } // TODO: extend with a base class after adding skeleton loaders
 				/>
 			) : (
->>>>>>> 6c190a8e
 				<StatsCard
 					className={ clsx( 'stats-card--empty-variant', className ) } // when removing stats/empty-module-traffic add this to the root of the card
 					title={ moduleStrings.title }
@@ -95,21 +89,6 @@
 					}
 				/>
 			) }
-<<<<<<< HEAD
-			{ /* TODO: consider supressing <StatsModule /> empty state */ }
-			{ ! isRequestingData && !! data?.length && (
-				<StatsModule
-					path="referrers"
-					moduleStrings={ moduleStrings }
-					period={ period }
-					query={ query }
-					statType={ statType }
-					showSummaryLink
-					className={ className } // TODO: extend with a base class after adding skeleton loaders
-				/>
-			) }
-=======
->>>>>>> 6c190a8e
 		</>
 	);
 };
