--- conflicted
+++ resolved
@@ -18,26 +18,7 @@
 import { StatsEmptyActionSocial } from '../shared';
 import type { StatsDefaultModuleProps, StatsStateProps } from '../types';
 
-<<<<<<< HEAD
-type StatsReferrersProps = {
-	className?: string;
-	period: string;
-	query: {
-		date: string;
-		period: string;
-	};
-	moduleStrings: {
-		title: string;
-		item: string;
-		value: string;
-		empty: string;
-	};
-};
-
-const StatsReferrers: React.FC< StatsReferrersProps > = ( {
-=======
-const StatsReferres: React.FC< StatsDefaultModuleProps > = ( {
->>>>>>> 813f729a
+const StatsReferrers: React.FC< StatsDefaultModuleProps > = ( {
 	period,
 	query,
 	moduleStrings,
@@ -103,8 +84,4 @@
 	);
 };
 
-<<<<<<< HEAD
-export default StatsReferrers;
-=======
-export default StatsReferres;
->>>>>>> 813f729a
+export default StatsReferrers;