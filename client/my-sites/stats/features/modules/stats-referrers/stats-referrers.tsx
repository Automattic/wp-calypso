import { StatsCard } from '@automattic/components';
import { localizeUrl } from '@automattic/i18n-utils';
import { megaphone } from '@wordpress/icons';
import clsx from 'clsx';
import { useTranslate } from 'i18n-calypso';
import { useSelector } from 'react-redux';
import QuerySiteStats from 'calypso/components/data/query-site-stats';
import {
	isRequestingSiteStatsForQuery,
	getSiteStatsNormalizedData,
} from 'calypso/state/stats/lists/selectors';
import { getSelectedSiteId } from 'calypso/state/ui/selectors';
import EmptyModuleCard from '../../../components/empty-module-card/empty-module-card';
import { SUPPORT_URL } from '../../../const';
import StatsModule from '../../../stats-module';
import { StatsEmptyActionSocial } from '../shared';
<<<<<<< HEAD
import StatsCardSkeleton from '../shared/stats-card-skeleton';
import type { StatsDefaultModuleProps } from '../types';

const StatsRefeeres: React.FC< StatsDefaultModuleProps > = ( {
=======
import type { StatsDefaultModuleProps, StatsStateProps } from '../types';

const StatsReferres: React.FC< StatsDefaultModuleProps > = ( {
>>>>>>> 5090f1bb
	period,
	query,
	moduleStrings,
	className,
	debugLoaders,
} ) => {
	const translate = useTranslate();
	const siteId = useSelector( getSelectedSiteId ) as number;
	const statType = 'statsReferrers';

	// TODO: sort out the state shape.
	const requesting = useSelector( ( state: StatsStateProps ) =>
		isRequestingSiteStatsForQuery( state, siteId, statType, query )
	);
	const data = useSelector( ( state ) =>
		getSiteStatsNormalizedData( state, siteId, statType, query )
	) as [ id: number, label: string ]; // TODO: get post shape and share in an external type file.

	const isRequestingData = debugLoaders || ( requesting && ! data );

	return (
		<>
			{ siteId && statType && (
				<QuerySiteStats statType={ statType } siteId={ siteId } query={ query } />
			) }
			{ isRequestingData && (
				<StatsCardSkeleton
					isLoading={ isRequestingData }
					className={ className }
					title={ moduleStrings.title }
					type={ 2 }
				/>
			) }
			{ ! isRequestingData && ! data?.length && (
				<StatsCard
					className={ clsx( 'stats-card--empty-variant', className ) } // when removing stats/empty-module-traffic add this to the root of the card
					title={ moduleStrings.title }
					isEmpty
					emptyMessage={
						<EmptyModuleCard
							icon={ megaphone }
							description={ translate(
								"We'll show you which websites are {{link}}referring visitors{{/link}} to your site.",
								{
									comment: '{{link}} links to support documentation.',
									components: {
										link: <a href={ localizeUrl( `${ SUPPORT_URL }#referrers` ) } />,
									},
									context: 'Stats: Info box label when the Referrers module is empty',
								}
							) }
							cards={ <StatsEmptyActionSocial from="module_referrers" /> }
						/>
					}
				/>
			) }
			{ /* TODO: consider supressing <StatsModule /> empty state */ }
			{ ! isRequestingData && !! data?.length && (
				<StatsModule
					path="referrers"
					moduleStrings={ moduleStrings }
					period={ period }
					query={ query }
					statType={ statType }
					showSummaryLink
					className={ className } // TODO: extend with a base class after adding skeleton loaders
				/>
			) }
		</>
	);
};

export default StatsReferres;<|MERGE_RESOLUTION|>--- conflicted
+++ resolved
@@ -14,16 +14,10 @@
 import { SUPPORT_URL } from '../../../const';
 import StatsModule from '../../../stats-module';
 import { StatsEmptyActionSocial } from '../shared';
-<<<<<<< HEAD
 import StatsCardSkeleton from '../shared/stats-card-skeleton';
-import type { StatsDefaultModuleProps } from '../types';
-
-const StatsRefeeres: React.FC< StatsDefaultModuleProps > = ( {
-=======
 import type { StatsDefaultModuleProps, StatsStateProps } from '../types';
 
 const StatsReferres: React.FC< StatsDefaultModuleProps > = ( {
->>>>>>> 5090f1bb
 	period,
 	query,
 	moduleStrings,
