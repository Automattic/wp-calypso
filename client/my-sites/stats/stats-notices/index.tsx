<<<<<<< HEAD
import { useSelector } from 'react-redux';
import version_compare from 'calypso/lib/version-compare';
import {
	Notices,
	useNoticesVisibilityQuery,
	processConflictNotices,
} from 'calypso/my-sites/stats/hooks/use-notice-visibility-query';
=======
import config from '@automattic/calypso-config';
import page from 'page';
import { useState, useEffect } from 'react';
import QuerySitePurchases from 'calypso/components/data/query-site-purchases';
import version_compare from 'calypso/lib/version-compare';
import useNoticeVisibilityQuery from 'calypso/my-sites/stats/hooks/use-notice-visibility-query';
import { useSelector, useDispatch } from 'calypso/state';
import { resetSiteState } from 'calypso/state/purchases/actions';
import { hasLoadedSitePurchasesFromServer } from 'calypso/state/purchases/selectors';
>>>>>>> 18ccd136
import isSiteWpcom from 'calypso/state/selectors/is-site-wpcom';
import isSiteWPForTeams from 'calypso/state/selectors/is-site-wpforteams';
import isVipSite from 'calypso/state/selectors/is-vip-site';
import getJetpackStatsAdminVersion from 'calypso/state/sites/selectors/get-jetpack-stats-admin-version';
import getSiteOption from 'calypso/state/sites/selectors/get-site-option';
import hasSiteProductJetpackStatsFree from 'calypso/state/sites/selectors/has-site-product-jetpack-stats-free';
import hasSiteProductJetpackStatsPaid from 'calypso/state/sites/selectors/has-site-product-jetpack-stats-paid';
import isJetpackSite from 'calypso/state/sites/selectors/is-jetpack-site';
import getSelectedSite from 'calypso/state/ui/selectors/get-selected-site';
<<<<<<< HEAD
import ALL_STATS_NOTICES from './all-notice-definitions';
import { StatsNoticeProps, StatsNoticesProps } from './types';
import usePurchasesToUpdateSiteProducts from './use-purchases-to-update-site-products';
=======
import DoYouLoveJetpackStatsNotice from './do-you-love-jetpack-stats-notice';
import FreePlanPurchaseSuccessJetpackStatsNotice from './free-plan-purchase-success-notice';
import removeStatsPurchaseSuccessParam from './lib/remove-stats-purchase-success-param';
import PaidPlanPurchaseSuccessJetpackStatsNotice from './paid-plan-purchase-success-notice';
import { StatsNoticesProps } from './types';
import useSitePurchasesOnOdysseyStats from './use-site-purchases-on-odyssey-stats';
>>>>>>> 18ccd136
import './style.scss';

const TEAM51_OWNER_ID = 70055110;

const ensureOnlyOneNoticeVisible = (
	serverNoticesVisibility: Notices,
	noticeOptions: StatsNoticeProps
) => {
	const calculatedNoticesVisibility = { ...serverNoticesVisibility };
	ALL_STATS_NOTICES.forEach(
		( notice ) =>
			( calculatedNoticesVisibility[ notice.noticeId ] =
				! notice.disabled &&
				serverNoticesVisibility[ notice.noticeId ] &&
				notice.isVisibleFunc( noticeOptions ) )
	);
	return processConflictNotices( calculatedNoticesVisibility );
};

/**
 * New notices aim to support Calypso and Odyssey stats.
 * New notices are based on async API call and hence is faster than the old notices.
 */
<<<<<<< HEAD
const NewStatsNotices = ( { siteId, isOdysseyStats, statsPurchaseSuccess }: StatsNoticesProps ) => {
=======
const NewStatsNotices = ( { siteId, isOdysseyStats }: StatsNoticesProps ) => {
	const dispatch = useDispatch();

	const [ currentSiteId, setCurrentSiteId ] = useState( siteId );
>>>>>>> 18ccd136
	const hasPaidStats = useSelector( ( state ) => hasSiteProductJetpackStatsPaid( state, siteId ) );
	const hasFreeStats = useSelector( ( state ) => hasSiteProductJetpackStatsFree( state, siteId ) );
	// `is_vip` is not correctly placed in Odyssey, so we need to check `options.is_vip` as well.
	const isVip = useSelector(
		( state ) =>
			!! isVipSite( state as object, siteId as number ) ||
			!! getSiteOption( state, siteId, 'is_vip' )
	);
	const isSiteJetpackNotAtomic = useSelector(
		( state ) => !! isJetpackSite( state, siteId, { treatAtomicAsJetpackSite: false } )
	);
	const isWpcom = useSelector( ( state ) => !! isSiteWpcom( state, siteId ) );
	const isP2 = useSelector( ( state ) => !! isSiteWPForTeams( state as object, siteId as number ) );
	const isOwnedByTeam51 = useSelector(
		( state ) => getSelectedSite( state )?.site_owner === TEAM51_OWNER_ID
	);

<<<<<<< HEAD
	const noticeOptions = {
=======
	// TODO: Display error messages on the notice.
	useSitePurchasesOnOdysseyStats( isOdysseyStats, siteId );
	const hasLoadedPurchases = useSelector( ( state ) => hasLoadedSitePurchasesFromServer( state ) );

	const { data: isDoYouLoveJetpackStatsVisible } = useNoticeVisibilityQuery(
>>>>>>> 18ccd136
		siteId,
		isOdysseyStats,
		isWpcom,
		isVip,
		isP2,
		isOwnedByTeam51,
		hasPaidStats,
		hasFreeStats,
		isSiteJetpackNotAtomic,
		statsPurchaseSuccess,
	};

	const { isLoading, isError, data: serverNoticesVisibility } = useNoticesVisibilityQuery( siteId );

<<<<<<< HEAD
	const { hasLoadedPurchases } = usePurchasesToUpdateSiteProducts( isOdysseyStats, siteId );
=======
	// Clear loaded flag when switching sites on Calypso.
	useEffect( () => {
		if ( siteId !== currentSiteId ) {
			setCurrentSiteId( siteId );
			dispatch( resetSiteState() );
		}
	}, [ siteId, currentSiteId, setCurrentSiteId, dispatch ] );

	return (
		<>
			{ /* Only query site purchases on Calypso via existing data component */ }
			{ ! isOdysseyStats && <QuerySitePurchases siteId={ siteId } /> }
			{ showDoYouLoveJetpackStatsNotice && (
				<DoYouLoveJetpackStatsNotice siteId={ siteId } hasFreeStats={ hasFreeStats } />
			) }
		</>
	);
};

const PostPurchaseNotices = ( {
	siteId,
	statsPurchaseSuccess,
	isOdysseyStats,
}: StatsNoticesProps ) => {
	// Check if the GET param is passed to show the Free or Paid plan purchase notices
	const showFreePlanPurchaseSuccessNotice = statsPurchaseSuccess === 'free';
	const showPaidPlanPurchaseSuccessNotice = statsPurchaseSuccess === 'paid';
>>>>>>> 18ccd136

	if ( ! hasLoadedPurchases || isLoading || isError ) {
		return null;
	}

	const calculatedNoticesVisibility = ensureOnlyOneNoticeVisible(
		serverNoticesVisibility,
		noticeOptions
	);

	// TODO: The dismiss logic could potentially be extracted too.
	return (
		<>
			{ ALL_STATS_NOTICES.map(
				( notice ) =>
					calculatedNoticesVisibility[ notice.noticeId ] && (
						<notice.component { ...noticeOptions } />
					)
			) }
		</>
	);
};

/**
 * Return new or old StatsNotices components based on env.
 */
export default function StatsNotices( {
	siteId,
	isOdysseyStats,
	statsPurchaseSuccess,
}: StatsNoticesProps ) {
	const statsAdminVersion = useSelector( ( state: object ) =>
		getJetpackStatsAdminVersion( state, siteId )
	);

	const supportNewStatsNotices =
		! isOdysseyStats ||
		!! ( statsAdminVersion && version_compare( statsAdminVersion, '0.10.0-alpha', '>=' ) );

	if ( ! supportNewStatsNotices ) {
		return null;
	}

	return (
		<NewStatsNotices
			siteId={ siteId }
			isOdysseyStats={ isOdysseyStats }
			statsPurchaseSuccess={ statsPurchaseSuccess }
		/>
	);
}<|MERGE_RESOLUTION|>--- conflicted
+++ resolved
@@ -1,22 +1,14 @@
-<<<<<<< HEAD
-import { useSelector } from 'react-redux';
+import { useState, useEffect } from 'react';
+import QuerySitePurchases from 'calypso/components/data/query-site-purchases';
 import version_compare from 'calypso/lib/version-compare';
 import {
 	Notices,
 	useNoticesVisibilityQuery,
 	processConflictNotices,
 } from 'calypso/my-sites/stats/hooks/use-notice-visibility-query';
-=======
-import config from '@automattic/calypso-config';
-import page from 'page';
-import { useState, useEffect } from 'react';
-import QuerySitePurchases from 'calypso/components/data/query-site-purchases';
-import version_compare from 'calypso/lib/version-compare';
-import useNoticeVisibilityQuery from 'calypso/my-sites/stats/hooks/use-notice-visibility-query';
 import { useSelector, useDispatch } from 'calypso/state';
 import { resetSiteState } from 'calypso/state/purchases/actions';
 import { hasLoadedSitePurchasesFromServer } from 'calypso/state/purchases/selectors';
->>>>>>> 18ccd136
 import isSiteWpcom from 'calypso/state/selectors/is-site-wpcom';
 import isSiteWPForTeams from 'calypso/state/selectors/is-site-wpforteams';
 import isVipSite from 'calypso/state/selectors/is-vip-site';
@@ -26,18 +18,9 @@
 import hasSiteProductJetpackStatsPaid from 'calypso/state/sites/selectors/has-site-product-jetpack-stats-paid';
 import isJetpackSite from 'calypso/state/sites/selectors/is-jetpack-site';
 import getSelectedSite from 'calypso/state/ui/selectors/get-selected-site';
-<<<<<<< HEAD
 import ALL_STATS_NOTICES from './all-notice-definitions';
 import { StatsNoticeProps, StatsNoticesProps } from './types';
-import usePurchasesToUpdateSiteProducts from './use-purchases-to-update-site-products';
-=======
-import DoYouLoveJetpackStatsNotice from './do-you-love-jetpack-stats-notice';
-import FreePlanPurchaseSuccessJetpackStatsNotice from './free-plan-purchase-success-notice';
-import removeStatsPurchaseSuccessParam from './lib/remove-stats-purchase-success-param';
-import PaidPlanPurchaseSuccessJetpackStatsNotice from './paid-plan-purchase-success-notice';
-import { StatsNoticesProps } from './types';
 import useSitePurchasesOnOdysseyStats from './use-site-purchases-on-odyssey-stats';
->>>>>>> 18ccd136
 import './style.scss';
 
 const TEAM51_OWNER_ID = 70055110;
@@ -61,14 +44,18 @@
  * New notices aim to support Calypso and Odyssey stats.
  * New notices are based on async API call and hence is faster than the old notices.
  */
-<<<<<<< HEAD
 const NewStatsNotices = ( { siteId, isOdysseyStats, statsPurchaseSuccess }: StatsNoticesProps ) => {
-=======
-const NewStatsNotices = ( { siteId, isOdysseyStats }: StatsNoticesProps ) => {
 	const dispatch = useDispatch();
 
+	// Clear loaded flag when switching sites on Calypso.
 	const [ currentSiteId, setCurrentSiteId ] = useState( siteId );
->>>>>>> 18ccd136
+	useEffect( () => {
+		if ( siteId !== currentSiteId ) {
+			setCurrentSiteId( siteId );
+			dispatch( resetSiteState() );
+		}
+	}, [ siteId, currentSiteId, setCurrentSiteId, dispatch ] );
+
 	const hasPaidStats = useSelector( ( state ) => hasSiteProductJetpackStatsPaid( state, siteId ) );
 	const hasFreeStats = useSelector( ( state ) => hasSiteProductJetpackStatsFree( state, siteId ) );
 	// `is_vip` is not correctly placed in Odyssey, so we need to check `options.is_vip` as well.
@@ -86,15 +73,7 @@
 		( state ) => getSelectedSite( state )?.site_owner === TEAM51_OWNER_ID
 	);
 
-<<<<<<< HEAD
 	const noticeOptions = {
-=======
-	// TODO: Display error messages on the notice.
-	useSitePurchasesOnOdysseyStats( isOdysseyStats, siteId );
-	const hasLoadedPurchases = useSelector( ( state ) => hasLoadedSitePurchasesFromServer( state ) );
-
-	const { data: isDoYouLoveJetpackStatsVisible } = useNoticeVisibilityQuery(
->>>>>>> 18ccd136
 		siteId,
 		isOdysseyStats,
 		isWpcom,
@@ -109,37 +88,9 @@
 
 	const { isLoading, isError, data: serverNoticesVisibility } = useNoticesVisibilityQuery( siteId );
 
-<<<<<<< HEAD
-	const { hasLoadedPurchases } = usePurchasesToUpdateSiteProducts( isOdysseyStats, siteId );
-=======
-	// Clear loaded flag when switching sites on Calypso.
-	useEffect( () => {
-		if ( siteId !== currentSiteId ) {
-			setCurrentSiteId( siteId );
-			dispatch( resetSiteState() );
-		}
-	}, [ siteId, currentSiteId, setCurrentSiteId, dispatch ] );
-
-	return (
-		<>
-			{ /* Only query site purchases on Calypso via existing data component */ }
-			{ ! isOdysseyStats && <QuerySitePurchases siteId={ siteId } /> }
-			{ showDoYouLoveJetpackStatsNotice && (
-				<DoYouLoveJetpackStatsNotice siteId={ siteId } hasFreeStats={ hasFreeStats } />
-			) }
-		</>
-	);
-};
-
-const PostPurchaseNotices = ( {
-	siteId,
-	statsPurchaseSuccess,
-	isOdysseyStats,
-}: StatsNoticesProps ) => {
-	// Check if the GET param is passed to show the Free or Paid plan purchase notices
-	const showFreePlanPurchaseSuccessNotice = statsPurchaseSuccess === 'free';
-	const showPaidPlanPurchaseSuccessNotice = statsPurchaseSuccess === 'paid';
->>>>>>> 18ccd136
+	// TODO: Display error messages on the notice.
+	useSitePurchasesOnOdysseyStats( isOdysseyStats, siteId );
+	const hasLoadedPurchases = useSelector( ( state ) => hasLoadedSitePurchasesFromServer( state ) );
 
 	if ( ! hasLoadedPurchases || isLoading || isError ) {
 		return null;
@@ -153,6 +104,8 @@
 	// TODO: The dismiss logic could potentially be extracted too.
 	return (
 		<>
+			{ /* Only query site purchases on Calypso via existing data component */ }
+			{ ! isOdysseyStats && <QuerySitePurchases siteId={ siteId } /> }
 			{ ALL_STATS_NOTICES.map(
 				( notice ) =>
 					calculatedNoticesVisibility[ notice.noticeId ] && (
