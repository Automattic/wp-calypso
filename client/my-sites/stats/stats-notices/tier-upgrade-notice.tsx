--- conflicted
+++ resolved
@@ -1,3 +1,4 @@
+import { recordTracksEvent } from '@automattic/calypso-analytics';
 import page from '@automattic/calypso-router';
 import NoticeBanner from '@automattic/components/src/notice-banner';
 import { useTranslate } from 'i18n-calypso';
@@ -33,11 +34,8 @@
 	};
 
 	const gotoJetpackStatsProduct = () => {
-		isOdysseyStats
-			? recordTracksEvent( 'jetpack_odyssey_stats_tier_upgrade_notice_upgrade_button_clicked' )
-			: recordTracksEvent( 'calypso_stats_tier_upgrade_notice_upgrade_button_clicked' );
-		// Allow some time for the event to be recorded before redirecting.
-		setTimeout( () => page( getStatsPurchaseURL( siteId, isOdysseyStats ) ), 250 );
+		// Analytics events are now captured at the destination.
+		page( getStatsPurchaseURL( siteId, isOdysseyStats ) );
 	};
 
 	// TODO: Consolidate the query here with the usage section on the Traffic page.
@@ -69,16 +67,6 @@
 				}
 		  );
 
-<<<<<<< HEAD
-=======
-	const gotoJetpackStatsProduct = () => {
-		// Analytics events are now captured at the destination.
-		page( getStatsPurchaseURL( siteId, isOdysseyStats ) );
-	};
-
-	const dismissNotice = () => setNoticeDismissed( true );
-
->>>>>>> 35c2023b
 	if ( noticeDismissed || ! showNotice ) {
 		return null;
 	}
