--- conflicted
+++ resolved
@@ -27,11 +27,8 @@
 		data: PropTypes.array,
 		kind: PropTypes.string,
 		postId: PropTypes.number,
-<<<<<<< HEAD
+		skipQuery: PropTypes.bool,
 		isLoading: PropTypes.bool,
-=======
-		skipQuery: PropTypes.bool,
->>>>>>> 559cdd55
 	};
 
 	static defaultProps = {
@@ -170,14 +167,9 @@
 	};
 
 	render() {
-<<<<<<< HEAD
-		const { siteId, statType, query, data, kind, isLoading } = this.props;
+		const { siteId, statType, query, data, kind, skipQuery, isLoading } = this.props;
 		// Only pass isLoading when kind is email.
 		const isGeoLoading = kind === 'email' ? isLoading : ! data || ! this.state.visualizationsLoaded;
-=======
-		const { siteId, statType, query, data, kind, skipQuery } = this.props;
-		const isLoading = ! data || ! this.state.visualizationsLoaded;
->>>>>>> 559cdd55
 		const classes = clsx( 'stats-geochart', {
 			'is-loading': isGeoLoading,
 			'has-no-data': data && ! data.length,
