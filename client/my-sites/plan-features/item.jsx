--- conflicted
+++ resolved
@@ -13,18 +13,13 @@
 import InfoPopover from 'components/info-popover';
 import { useMobileBreakpoint } from 'lib/viewport/react';
 
-<<<<<<< HEAD
-export default function PlanFeaturesItem( { children, description, hideInfoPopover } ) {
-	const isMobile = useMobileBreakpoint();
-
-=======
 export default function PlanFeaturesItem( {
 	children,
 	description,
 	hideInfoPopover,
 	hideGridicon,
 } ) {
->>>>>>> 13ff2579
+	const isMobile = useMobileBreakpoint();
 	return (
 		<div className="plan-features__item">
 			{ hideGridicon ? null : (
