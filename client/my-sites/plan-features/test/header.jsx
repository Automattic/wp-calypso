--- conflicted
+++ resolved
@@ -117,31 +117,17 @@
 		} );
 	} );
 
-<<<<<<< HEAD
 	[ PLAN_JETPACK_PREMIUM_MONTHLY, PLAN_JETPACK_BUSINESS ].forEach( productSlug => {
 		test( `Should render InfoPopover for non-jetpack sites (${ productSlug })`, () => {
 			const comp = new PlanFeaturesHeader( {
 				...myProps,
 				isSiteJetpack: false,
 				planType: productSlug,
-=======
-	[ PLAN_FREE, PLAN_JETPACK_FREE, PLAN_JETPACK_PREMIUM_MONTHLY, PLAN_JETPACK_BUSINESS ].forEach(
-		productSlug => {
-			test( `Should render InfoPopover for non-jetpack sites (${ productSlug })`, () => {
-				const comp = new PlanFeaturesHeader( {
-					...myProps,
-					isJetpack: false,
-					planType: productSlug,
-				} );
-				const tf = shallow( comp.getBillingTimeframe() );
-				expect( tf.find( 'InfoPopover' ).length ).toBe( 1 );
->>>>>>> 5f56d1aa
-			} );
-			const tf = shallow( comp.getBillingTimeframe() );
-			expect( tf.find( 'InfoPopover' ).length ).toBe( 1 );
-		} );
-
-<<<<<<< HEAD
+			} );
+			const tf = shallow( comp.getBillingTimeframe() );
+			expect( tf.find( 'InfoPopover' ).length ).toBe( 1 );
+		} );
+
 		test( `Should render InfoPopover for AT sites (${ productSlug })`, () => {
 			const comp = new PlanFeaturesHeader( {
 				...myProps,
@@ -159,27 +145,6 @@
 				isSiteJetpack: true,
 				hideMonthly: true,
 				planType: productSlug,
-=======
-			test( `Should render InfoPopover for AT sites (${ productSlug })`, () => {
-				const comp = new PlanFeaturesHeader( {
-					...myProps,
-					isJetpack: true,
-					isSiteAT: true,
-					planType: productSlug,
-				} );
-				const tf = shallow( comp.getBillingTimeframe() );
-				expect( tf.find( 'InfoPopover' ).length ).toBe( 1 );
-			} );
-			test( `Should render InfoPopover when hideMonthly is true (${ productSlug })`, () => {
-				const comp = new PlanFeaturesHeader( {
-					...myProps,
-					isJetpack: true,
-					hideMonthly: true,
-					planType: productSlug,
-				} );
-				const tf = shallow( comp.getBillingTimeframe() );
-				expect( tf.find( 'InfoPopover' ).length ).toBe( 1 );
->>>>>>> 5f56d1aa
 			} );
 			const tf = shallow( comp.getBillingTimeframe() );
 			expect( tf.find( 'InfoPopover' ).length ).toBe( 1 );
