--- conflicted
+++ resolved
@@ -45,13 +45,9 @@
 	setFieldValue,
 	translate,
 } ) => (
-<<<<<<< HEAD
 	// eslint-disable-next-line wpcalypso/jsx-classname-namespace
 	<Main className="settings-traffic site-settings" wideLayout>
-=======
-	<Main className="settings-traffic site-settings">
-		<PageViewTracker path="/marketing/traffic/:site" title="Marketing > Traffic" />
->>>>>>> 5b30d72b
+    <PageViewTracker path="/marketing/traffic/:site" title="Marketing > Traffic" />
 		<DocumentHead title={ translate( 'Site Settings' ) } />
 		<JetpackDevModeNotice />
 
