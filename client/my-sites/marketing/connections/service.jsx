--- conflicted
+++ resolved
@@ -1,9 +1,5 @@
-<<<<<<< HEAD
 import config from '@automattic/calypso-config';
-=======
-import config, { isEnabled } from '@automattic/calypso-config';
 import { FEATURE_SOCIAL_MASTODON_CONNECTION } from '@automattic/calypso-products';
->>>>>>> 82344ac4
 import { localizeUrl } from '@automattic/i18n-utils';
 import requestExternalAccess from '@automattic/request-external-access';
 import classnames from 'classnames';
@@ -88,11 +84,8 @@
 		warningNotice: PropTypes.func,
 		isP2HubSite: PropTypes.bool,
 		isJetpack: PropTypes.bool,
-<<<<<<< HEAD
 		hasMultiConnections: PropTypes.bool,
-=======
 		isNew: PropTypes.bool,
->>>>>>> 82344ac4
 	};
 
 	static defaultProps = {
@@ -114,11 +107,8 @@
 		warningNotice: () => {},
 		isP2HubSite: false,
 		isJetpack: false,
-<<<<<<< HEAD
 		hasMultiConnections: false,
-=======
 		isNew: false,
->>>>>>> 82344ac4
 	};
 
 	/**
@@ -748,11 +738,8 @@
 				isExpanded: isServiceExpanded( state, service ),
 				isP2HubSite: isSiteP2Hub( state, siteId ),
 				isJetpack: isJetpackSite( state, siteId ),
-<<<<<<< HEAD
 				hasMultiConnections: siteHasFeature( state, siteId, 'social-multi-connections' ),
-=======
 				isMastodonEligible: siteHasFeature( state, siteId, FEATURE_SOCIAL_MASTODON_CONNECTION ),
->>>>>>> 82344ac4
 			};
 			return typeof mapStateToProps === 'function' ? mapStateToProps( state, props ) : props;
 		},
