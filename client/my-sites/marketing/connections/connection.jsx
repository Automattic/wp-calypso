--- conflicted
+++ resolved
@@ -46,16 +46,13 @@
 		defaultServiceIcon: {
 			google_my_business: 'institution',
 			slack: 'link',
-<<<<<<< HEAD
 			p2_github: 'link',
-=======
 			'instagram-basic-display': 'user',
 			linkedin: 'user',
 			twitter: 'user',
 			tumblr: 'user',
 			google_photos: 'user',
 			facebook: 'user',
->>>>>>> 1a3e2719
 		},
 	};
 
