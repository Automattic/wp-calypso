import config from '@automattic/calypso-config';
import page from '@automattic/calypso-router';
import { Card } from '@automattic/components';
import { localize } from 'i18n-calypso';
import { isEmpty, flowRight } from 'lodash';
import { Component, Fragment } from 'react';
import { connect } from 'react-redux';
import EligibilityWarnings from 'calypso/blocks/eligibility-warnings';
import UploadDropZone from 'calypso/blocks/upload-drop-zone';
import QueryEligibility from 'calypso/components/data/query-atat-eligibility';
import EmptyContent from 'calypso/components/empty-content';
import FeatureExample from 'calypso/components/feature-example';
import HeaderCake from 'calypso/components/header-cake';
import Main from 'calypso/components/main';
import NavigationHeader from 'calypso/components/navigation-header';
import PageViewTracker from 'calypso/lib/analytics/page-view-tracker';
import HostingActivateStatus from 'calypso/my-sites/hosting/hosting-activate-status';
import { TrialAcknowledgeModal } from 'calypso/my-sites/plans/trials/trial-acknowledge/acknowlege-modal';
<<<<<<< HEAD
import {
	fetchAutomatedTransferStatus,
	initiateAutomatedTransferWithPluginZip,
	requestEligibility,
=======
import { WithOnclickTrialRequest } from 'calypso/my-sites/plans/trials/trial-acknowledge/with-onclick-trial-request';
import { isHostingTrialSite } from 'calypso/sites-dashboard/utils';
import {
	fetchAutomatedTransferStatus,
	initiateAutomatedTransferWithPluginZip,
>>>>>>> c75d8d54
} from 'calypso/state/automated-transfer/actions';
import {
	getEligibility,
	isEligibleForAutomatedTransfer,
} from 'calypso/state/automated-transfer/selectors';
import { productToBeInstalled } from 'calypso/state/marketplace/purchase-flow/actions';
import { successNotice } from 'calypso/state/notices/actions';
import { uploadPlugin, clearPluginUpload } from 'calypso/state/plugins/upload/actions';
import getPluginUploadError from 'calypso/state/selectors/get-plugin-upload-error';
import getUploadedPluginId from 'calypso/state/selectors/get-uploaded-plugin-id';
import isPluginUploadComplete from 'calypso/state/selectors/is-plugin-upload-complete';
import isPluginUploadInProgress from 'calypso/state/selectors/is-plugin-upload-in-progress';
<<<<<<< HEAD
import { isUserEligibleForFreeHostingTrial } from 'calypso/state/selectors/is-user-eligible-for-free-hosting-trial';
import { requestSite } from 'calypso/state/sites/actions';
import { fetchSiteFeatures } from 'calypso/state/sites/features/actions';
import { fetchSitePlans } from 'calypso/state/sites/plans/actions';
=======
import isSiteWpcomAtomic from 'calypso/state/selectors/is-site-wpcom-atomic';
import { isUserEligibleForFreeHostingTrial } from 'calypso/state/selectors/is-user-eligible-for-free-hosting-trial';
>>>>>>> c75d8d54
import {
	getSiteAdminUrl,
	isJetpackSite,
	isJetpackSiteMultiSite,
} from 'calypso/state/sites/selectors';
import {
	getSelectedSite,
	getSelectedSiteId,
	getSelectedSiteSlug,
} from 'calypso/state/ui/selectors';

class PluginUpload extends Component {
	state = {
		showEligibility: this.props.showEligibility,
		showTrialAcknowledgeModal: false,
<<<<<<< HEAD
=======
		hasRequestedTrial: false,
>>>>>>> c75d8d54
	};

	componentDidMount() {
		const { siteId, inProgress } = this.props;
		! inProgress && this.props.clearPluginUpload( siteId );
	}

	// @TODO: Please update https://github.com/Automattic/wp-calypso/issues/58453 if you are refactoring away from UNSAFE_* lifecycle methods!
	UNSAFE_componentWillReceiveProps( nextProps ) {
		if ( nextProps.siteId !== this.props.siteId ) {
			const { siteId, inProgress } = nextProps;
			! inProgress && this.props.clearPluginUpload( siteId );
		}

		if ( nextProps.showEligibility !== this.props.showEligibility ) {
			this.setState( { showEligibility: nextProps.showEligibility } );
		}

		if ( nextProps.inProgress ) {
			this.props.productToBeInstalled( nextProps.pluginId, nextProps.siteSlug );

			page( `/marketplace/plugin/install/${ nextProps.siteSlug }` );
		}
	}

	back = () => {
		page.back();
	};

	onProceedClick = () => {
		const isFreeTrialEligible = this.props.isEligibleForHostingTrial;
		this.setState( {
			showEligibility: isFreeTrialEligible,
			showTrialAcknowledgeModal: isFreeTrialEligible,
			isTransferring: false,
		} );
	};

	renderUploadCard() {
		const { inProgress, complete, isJetpack, isAtomic } = this.props;

		const uploadAction = isJetpack
			? this.props.uploadPlugin
			: this.props.initiateAutomatedTransferWithPluginZip;

		const WrapperComponent = ! isAtomic ? FeatureExample : Fragment;

		return (
			<WrapperComponent>
				<Card>
					{ ! inProgress && ! complete && (
						<UploadDropZone doUpload={ uploadAction } disabled={ ! isAtomic } />
					) }
				</Card>
			</WrapperComponent>
		);
	}

	renderNotAvailableForMultisite() {
		const { translate, siteAdminUrl } = this.props;

		return (
			<EmptyContent
				title={ translate( 'Visit WP Admin to install your plugin.' ) }
				action={ translate( 'Go to WP Admin' ) }
				actionURL={ `${ siteAdminUrl }/plugin-install.php` }
				illustration="/calypso/images/illustrations/illustration-jetpack.svg"
			/>
		);
	}

	setOpenModal = ( isOpen ) => {
		this.setState( { showTrialAcknowledgeModal: isOpen } );
	};

	trialRequested = () => {
<<<<<<< HEAD
		this.props.requestSiteEligibility( this.props.siteId );
=======
		this.setState( { hasRequestedTrial: true, showEligibility: false } );
>>>>>>> c75d8d54
	};

	requestUpdatedSiteData = ( isTransferring, wasTransferring, isTransferCompleted ) => {
		if ( isTransferring ) {
			this.setState( { isTransferring: true } );
		}
		if ( wasTransferring && isTransferCompleted ) {
<<<<<<< HEAD
			this.props.requestSiteById( this.props.siteId );
			this.props.requestSiteEligibility( this.props.siteId );
			this.props.fetchSiteFeatures( this.props.siteId );
			this.props.fetchSitePlans( this.props.siteId );
=======
			this.props.fetchUpdatedData();
>>>>>>> c75d8d54
			this.setState( { isTransferring: false } );
		}
	};

	render() {
<<<<<<< HEAD
		const { translate, isJetpackMultisite, siteId, siteSlug, isEligibleForHostingTrial } =
			this.props;
		const { showEligibility, showTrialAcknowledgeModal, isTransferring } = this.state;
=======
		const {
			translate,
			isJetpackMultisite,
			siteId,
			siteSlug,
			isEligibleForHostingTrial,
			isJetpack,
			isTrialSite,
			isAtomic,
		} = this.props;
		const { showEligibility, showTrialAcknowledgeModal, isTransferring, hasRequestedTrial } =
			this.state;

		const showEligibilityWarnings =
			showEligibility && ! isTransferring && ! isTrialSite && ! hasRequestedTrial;
>>>>>>> c75d8d54

		return (
			<Main>
				<PageViewTracker path="/plugins/upload/:site" title="Plugins > Upload" />
				<QueryEligibility siteId={ siteId } />
				<NavigationHeader navigationItems={ [] } title={ translate( 'Plugins' ) } />
				<HeaderCake onClick={ this.back }>{ translate( 'Install plugin' ) }</HeaderCake>
<<<<<<< HEAD
				<HostingActivateStatus context="plugin" onTick={ this.requestUpdatedSiteData } />
				{ isJetpackMultisite && this.renderNotAvailableForMultisite() }
				{ showEligibility && ! isTransferring && (
=======
				{ ! showTrialAcknowledgeModal && ! isJetpack && (
					<HostingActivateStatus
						context="plugin"
						onTick={ this.requestUpdatedSiteData }
						keepAlive={ hasRequestedTrial && ! isJetpack && ! isAtomic }
					/>
				) }
				{ isJetpackMultisite && this.renderNotAvailableForMultisite() }
				{ showEligibilityWarnings && (
>>>>>>> c75d8d54
					<EligibilityWarnings
						backUrl={ `/plugins/${ siteSlug }` }
						onProceed={ this.onProceedClick }
						showFreeTrial={ isEligibleForHostingTrial }
<<<<<<< HEAD
					/>
				) }
				{ ! isJetpackMultisite && ! showEligibility && this.renderUploadCard() }
				{ isEligibleForHostingTrial && showTrialAcknowledgeModal && (
					<TrialAcknowledgeModal
						setOpenModal={ this.setOpenModal }
						trialRequested={ this.trialRequested }
					/>
				) }
=======
					/>
				) }
				{ ( ( ! isJetpackMultisite && ! showEligibility ) || isAtomic || isTrialSite ) &&
					this.renderUploadCard() }
				{ isEligibleForHostingTrial && showTrialAcknowledgeModal && (
					<TrialAcknowledgeModal
						setOpenModal={ this.setOpenModal }
						trialRequested={ this.trialRequested }
					/>
				) }
>>>>>>> c75d8d54
			</Main>
		);
	}
}

const mapStateToProps = ( state ) => {
	const siteId = getSelectedSiteId( state );
	const site = getSelectedSite( state );
	const error = getPluginUploadError( state, siteId );
	const isJetpack = isJetpackSite( state, siteId );
	const isAtomic = isSiteWpcomAtomic( state, siteId );
	const isJetpackMultisite = isJetpackSiteMultiSite( state, siteId );
	const { eligibilityHolds, eligibilityWarnings } = getEligibility( state, siteId );
	// Use this selector to take advantage of eligibility card placeholders
	// before data has loaded.
	const isEligible = isEligibleForAutomatedTransfer( state, siteId );
<<<<<<< HEAD
	const isEligibleForHostingTrial = isUserEligibleForFreeHostingTrial( state ) && site.plan.is_free;
=======
	const isEligibleForHostingTrial =
		isUserEligibleForFreeHostingTrial( state ) &&
		site.plan.is_free &&
		config.isEnabled( 'hosting-trial' );
>>>>>>> c75d8d54
	const hasEligibilityMessages = ! (
		isEmpty( eligibilityHolds ) && isEmpty( eligibilityWarnings )
	);

	return {
		siteId,
		siteSlug: getSelectedSiteSlug( state ),
		isJetpack,
		isAtomic,
		inProgress: isPluginUploadInProgress( state, siteId ),
		complete: isPluginUploadComplete( state, siteId ),
		failed: !! error,
		pluginId: getUploadedPluginId( state, siteId ),
		error,
		isJetpackMultisite,
		siteAdminUrl: getSiteAdminUrl( state, siteId ),
		showEligibility: ! isJetpack && ( hasEligibilityMessages || ! isEligible ),
		isEligibleForHostingTrial,
<<<<<<< HEAD
=======
		isTrialSite: isHostingTrialSite( site ),
>>>>>>> c75d8d54
	};
};

const flowRightArgs = [
	connect( mapStateToProps, {
		uploadPlugin,
		clearPluginUpload,
		initiateAutomatedTransferWithPluginZip,
		successNotice,
		productToBeInstalled,
		fetchAutomatedTransferStatus,
<<<<<<< HEAD
		requestSiteById: requestSite,
		requestSiteEligibility: requestEligibility,
		fetchSiteFeatures,
		fetchSitePlans,
=======
>>>>>>> c75d8d54
	} ),
	localize,
];

export default flowRight( ...flowRightArgs )( WithOnclickTrialRequest( PluginUpload ) );<|MERGE_RESOLUTION|>--- conflicted
+++ resolved
@@ -16,18 +16,11 @@
 import PageViewTracker from 'calypso/lib/analytics/page-view-tracker';
 import HostingActivateStatus from 'calypso/my-sites/hosting/hosting-activate-status';
 import { TrialAcknowledgeModal } from 'calypso/my-sites/plans/trials/trial-acknowledge/acknowlege-modal';
-<<<<<<< HEAD
+import { WithOnclickTrialRequest } from 'calypso/my-sites/plans/trials/trial-acknowledge/with-onclick-trial-request';
+import { isHostingTrialSite } from 'calypso/sites-dashboard/utils';
 import {
 	fetchAutomatedTransferStatus,
 	initiateAutomatedTransferWithPluginZip,
-	requestEligibility,
-=======
-import { WithOnclickTrialRequest } from 'calypso/my-sites/plans/trials/trial-acknowledge/with-onclick-trial-request';
-import { isHostingTrialSite } from 'calypso/sites-dashboard/utils';
-import {
-	fetchAutomatedTransferStatus,
-	initiateAutomatedTransferWithPluginZip,
->>>>>>> c75d8d54
 } from 'calypso/state/automated-transfer/actions';
 import {
 	getEligibility,
@@ -40,15 +33,8 @@
 import getUploadedPluginId from 'calypso/state/selectors/get-uploaded-plugin-id';
 import isPluginUploadComplete from 'calypso/state/selectors/is-plugin-upload-complete';
 import isPluginUploadInProgress from 'calypso/state/selectors/is-plugin-upload-in-progress';
-<<<<<<< HEAD
-import { isUserEligibleForFreeHostingTrial } from 'calypso/state/selectors/is-user-eligible-for-free-hosting-trial';
-import { requestSite } from 'calypso/state/sites/actions';
-import { fetchSiteFeatures } from 'calypso/state/sites/features/actions';
-import { fetchSitePlans } from 'calypso/state/sites/plans/actions';
-=======
 import isSiteWpcomAtomic from 'calypso/state/selectors/is-site-wpcom-atomic';
 import { isUserEligibleForFreeHostingTrial } from 'calypso/state/selectors/is-user-eligible-for-free-hosting-trial';
->>>>>>> c75d8d54
 import {
 	getSiteAdminUrl,
 	isJetpackSite,
@@ -64,10 +50,7 @@
 	state = {
 		showEligibility: this.props.showEligibility,
 		showTrialAcknowledgeModal: false,
-<<<<<<< HEAD
-=======
 		hasRequestedTrial: false,
->>>>>>> c75d8d54
 	};
 
 	componentDidMount() {
@@ -144,11 +127,7 @@
 	};
 
 	trialRequested = () => {
-<<<<<<< HEAD
-		this.props.requestSiteEligibility( this.props.siteId );
-=======
 		this.setState( { hasRequestedTrial: true, showEligibility: false } );
->>>>>>> c75d8d54
 	};
 
 	requestUpdatedSiteData = ( isTransferring, wasTransferring, isTransferCompleted ) => {
@@ -156,24 +135,12 @@
 			this.setState( { isTransferring: true } );
 		}
 		if ( wasTransferring && isTransferCompleted ) {
-<<<<<<< HEAD
-			this.props.requestSiteById( this.props.siteId );
-			this.props.requestSiteEligibility( this.props.siteId );
-			this.props.fetchSiteFeatures( this.props.siteId );
-			this.props.fetchSitePlans( this.props.siteId );
-=======
 			this.props.fetchUpdatedData();
->>>>>>> c75d8d54
 			this.setState( { isTransferring: false } );
 		}
 	};
 
 	render() {
-<<<<<<< HEAD
-		const { translate, isJetpackMultisite, siteId, siteSlug, isEligibleForHostingTrial } =
-			this.props;
-		const { showEligibility, showTrialAcknowledgeModal, isTransferring } = this.state;
-=======
 		const {
 			translate,
 			isJetpackMultisite,
@@ -189,7 +156,6 @@
 
 		const showEligibilityWarnings =
 			showEligibility && ! isTransferring && ! isTrialSite && ! hasRequestedTrial;
->>>>>>> c75d8d54
 
 		return (
 			<Main>
@@ -197,11 +163,6 @@
 				<QueryEligibility siteId={ siteId } />
 				<NavigationHeader navigationItems={ [] } title={ translate( 'Plugins' ) } />
 				<HeaderCake onClick={ this.back }>{ translate( 'Install plugin' ) }</HeaderCake>
-<<<<<<< HEAD
-				<HostingActivateStatus context="plugin" onTick={ this.requestUpdatedSiteData } />
-				{ isJetpackMultisite && this.renderNotAvailableForMultisite() }
-				{ showEligibility && ! isTransferring && (
-=======
 				{ ! showTrialAcknowledgeModal && ! isJetpack && (
 					<HostingActivateStatus
 						context="plugin"
@@ -211,22 +172,10 @@
 				) }
 				{ isJetpackMultisite && this.renderNotAvailableForMultisite() }
 				{ showEligibilityWarnings && (
->>>>>>> c75d8d54
 					<EligibilityWarnings
 						backUrl={ `/plugins/${ siteSlug }` }
 						onProceed={ this.onProceedClick }
 						showFreeTrial={ isEligibleForHostingTrial }
-<<<<<<< HEAD
-					/>
-				) }
-				{ ! isJetpackMultisite && ! showEligibility && this.renderUploadCard() }
-				{ isEligibleForHostingTrial && showTrialAcknowledgeModal && (
-					<TrialAcknowledgeModal
-						setOpenModal={ this.setOpenModal }
-						trialRequested={ this.trialRequested }
-					/>
-				) }
-=======
 					/>
 				) }
 				{ ( ( ! isJetpackMultisite && ! showEligibility ) || isAtomic || isTrialSite ) &&
@@ -237,7 +186,6 @@
 						trialRequested={ this.trialRequested }
 					/>
 				) }
->>>>>>> c75d8d54
 			</Main>
 		);
 	}
@@ -254,14 +202,10 @@
 	// Use this selector to take advantage of eligibility card placeholders
 	// before data has loaded.
 	const isEligible = isEligibleForAutomatedTransfer( state, siteId );
-<<<<<<< HEAD
-	const isEligibleForHostingTrial = isUserEligibleForFreeHostingTrial( state ) && site.plan.is_free;
-=======
 	const isEligibleForHostingTrial =
 		isUserEligibleForFreeHostingTrial( state ) &&
 		site.plan.is_free &&
 		config.isEnabled( 'hosting-trial' );
->>>>>>> c75d8d54
 	const hasEligibilityMessages = ! (
 		isEmpty( eligibilityHolds ) && isEmpty( eligibilityWarnings )
 	);
@@ -280,10 +224,7 @@
 		siteAdminUrl: getSiteAdminUrl( state, siteId ),
 		showEligibility: ! isJetpack && ( hasEligibilityMessages || ! isEligible ),
 		isEligibleForHostingTrial,
-<<<<<<< HEAD
-=======
 		isTrialSite: isHostingTrialSite( site ),
->>>>>>> c75d8d54
 	};
 };
 
@@ -295,13 +236,6 @@
 		successNotice,
 		productToBeInstalled,
 		fetchAutomatedTransferStatus,
-<<<<<<< HEAD
-		requestSiteById: requestSite,
-		requestSiteEligibility: requestEligibility,
-		fetchSiteFeatures,
-		fetchSitePlans,
-=======
->>>>>>> c75d8d54
 	} ),
 	localize,
 ];
