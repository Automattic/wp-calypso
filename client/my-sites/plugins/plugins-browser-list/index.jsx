--- conflicted
+++ resolved
@@ -3,11 +3,8 @@
 import PropTypes from 'prop-types';
 import { useSelector } from 'react-redux';
 import AsyncLoad from 'calypso/components/async-load';
-<<<<<<< HEAD
 import Spotlight from 'calypso/components/spotlight';
-=======
 import { getMessagePathForJITM } from 'calypso/lib/route';
->>>>>>> 9a0f32c8
 import PluginBrowserItem from 'calypso/my-sites/plugins/plugins-browser-item';
 import { PluginsBrowserElementVariant } from 'calypso/my-sites/plugins/plugins-browser-item/types';
 import PluginsResultsHeader from 'calypso/my-sites/plugins/plugins-results-header';
@@ -98,7 +95,6 @@
 		}
 	};
 
-<<<<<<< HEAD
 	const SpotlightPlaceholder = (
 		<Spotlight
 			isPlaceholder={ true }
@@ -109,11 +105,10 @@
 			ctaText="Click me"
 		/>
 	);
-=======
+
 	// Get the message path for the current route. This is needed to be able to display JITMs
 	const currentRoute = useSelector( getCurrentRoute );
 	const sectionJitmPath = getMessagePathForJITM( currentRoute );
->>>>>>> 9a0f32c8
 
 	return (
 		<div className="plugins-browser-list">
