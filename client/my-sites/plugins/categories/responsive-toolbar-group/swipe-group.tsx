--- conflicted
+++ resolved
@@ -1,10 +1,6 @@
 import { ToolbarGroup, ToolbarButton } from '@wordpress/components';
 import classnames from 'classnames';
-<<<<<<< HEAD
-import { ReactChild, useState, useEffect } from 'react';
-=======
 import { ReactChild, useState, useRef, useEffect } from 'react';
->>>>>>> 57e82f6b
 
 import './style.scss';
 
@@ -23,20 +19,18 @@
 
 	const [ activeIndex, setActiveIndex ] = useState< number >( initialActiveIndex );
 
-<<<<<<< HEAD
 	// Reset active on prop change from above
 	useEffect( () => {
 		setActiveIndex( initialActiveIndex );
 	}, [ initialActiveIndex ] );
-=======
-	// scroll to category on load
+
+	// Scroll to category on load
 	const ref = useRef< HTMLButtonElement | null >( null );
 	useEffect( () => {
 		if ( ref.current ) {
 			ref.current.scrollIntoView( { block: 'end', inline: 'center' } );
 		}
 	}, [] );
->>>>>>> 57e82f6b
 
 	return (
 		<div className={ classes }>
