--- conflicted
+++ resolved
@@ -15,13 +15,11 @@
 		display: none;
 	}
 `;
-<<<<<<< HEAD
-=======
+
 export const MarketplaceHeaderTitle = styled.h1`
 	font-size: ${ ( { subtitle = false } ) => ( subtitle ? '1.5em' : '2em' ) };
 	margin-bottom: 8px;
 `;
->>>>>>> 62448685
 
 export const FullWidthButton = styled( Button )`
 	justify-content: center;
