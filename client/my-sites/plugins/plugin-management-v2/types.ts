import type { SiteData } from 'calypso/state/ui/selectors/site-data';
import type { MomentInput } from 'moment';
import type { ReactChild } from 'react';

export type Columns = Array< {
	key: string;
	title?: ReactChild;
	smallColumn?: boolean;
	colSpan?: number;
} >;

export type PluginSite = { [ key: string ]: { ID: number; canUpdateFiles: boolean } };

export interface Plugin {
	id: string;
	last_updated: MomentInput;
	sites: PluginSite;
	icon: string;
	name: string;
	pluginsOnSites: Array< any >;
	slug: string;
	wporg: string;
	[ key: string ]: any;
}

<<<<<<< HEAD
export type SiteWithPlugin = { site: SiteData; secondarySites: Array< object > | null };

=======
>>>>>>> a9a00ae1
export interface RowFormatterArgs {
	item: any;
	columnKey: string;
	isSmallScreen?: boolean;
	className?: string;
	selectedSite?: SiteData;
}
export interface PluginRowFormatterArgs extends RowFormatterArgs {
	item: Plugin;
<<<<<<< HEAD
}
export interface SiteRowFormatterArgs extends RowFormatterArgs {
	item: SiteData;
=======
>>>>>>> a9a00ae1
}<|MERGE_RESOLUTION|>--- conflicted
+++ resolved
@@ -23,11 +23,8 @@
 	[ key: string ]: any;
 }
 
-<<<<<<< HEAD
 export type SiteWithPlugin = { site: SiteData; secondarySites: Array< object > | null };
 
-=======
->>>>>>> a9a00ae1
 export interface RowFormatterArgs {
 	item: any;
 	columnKey: string;
@@ -35,12 +32,11 @@
 	className?: string;
 	selectedSite?: SiteData;
 }
+
 export interface PluginRowFormatterArgs extends RowFormatterArgs {
 	item: Plugin;
-<<<<<<< HEAD
 }
+
 export interface SiteRowFormatterArgs extends RowFormatterArgs {
 	item: SiteData;
-=======
->>>>>>> a9a00ae1
 }