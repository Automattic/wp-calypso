--- conflicted
+++ resolved
@@ -7,8 +7,6 @@
 import QueryProductsList from 'calypso/components/data/query-products-list';
 import QuerySitePurchases from 'calypso/components/data/query-site-purchases';
 import MainComponent from 'calypso/components/main';
-import UniversalNavbarFooter from 'calypso/layout/universal-navbar-footer';
-import UniversalNavbarFooterAutomattic from 'calypso/layout/universal-navbar-footer-automattic';
 import PageViewTracker from 'calypso/lib/analytics/page-view-tracker';
 import useScrollAboveElement from 'calypso/lib/use-scroll-above-element';
 import Categories from 'calypso/my-sites/plugins/categories';
@@ -129,17 +127,6 @@
 	}
 
 	return (
-<<<<<<< HEAD
-		<>
-			<MainComponent wideLayout>
-				<QueryProductsList persist />
-				{ selectedSite ? (
-					<QueryJetpackPlugins siteIds={ [ selectedSite.ID ] } />
-				) : (
-					<QueryAllJetpackSitesPlugins />
-				) }
-				<PageViewTrackerWrapper
-=======
 		<MainComponent wideLayout>
 			<QueryProductsList persist />
 			<QueryPlugins siteId={ selectedSite?.ID } />
@@ -156,34 +143,9 @@
 				<PluginsNavigationHeader
 					navigationHeaderRef={ navigationHeaderRef }
 					categoryName={ categoryName }
->>>>>>> 15805dff
 					category={ category }
-					selectedSiteId={ selectedSite?.ID }
-					trackPageViews={ trackPageViews }
+					search={ search }
 				/>
-				<DocumentHead title={ translate( 'Plugins' ) } />
-
-				<PluginsAnnouncementModal />
-				{ ! hideHeader && (
-					<PluginsNavigationHeader
-						navigationHeaderRef={ navigationHeaderRef }
-						categoryName={ categoryName }
-						category={ category }
-						search={ search }
-					/>
-				) }
-				<JetpackDisconnectedNotice />
-				<SearchBoxHeader
-					searchRef={ searchRef }
-					popularSearchesRef={ searchHeaderRef }
-					isSticky={ isAboveElement }
-					searchTerm={ search }
-					isSearching={ isFetchingPluginsBySearchTerm }
-					title={ translate( 'Plugins you need to get your projects done' ) }
-					searchTerms={ [ 'seo', 'pay', 'booking', 'ecommerce', 'newsletter' ] }
-				/>
-<<<<<<< HEAD
-=======
 			) }
 			<JetpackDisconnectedNotice />
 			<SearchBoxHeader
@@ -200,13 +162,11 @@
 				searchTerms={ [ 'seo', 'pay', 'booking', 'ecommerce', 'newsletter' ] }
 				renderTitleInH1={ ! category }
 			/>
->>>>>>> 15805dff
 
-				{ ! search && <Categories selected={ category } /> }
-				<div className="plugins-browser__main-container">{ renderList() }</div>
-				{ ! category && ! search && <EducationFooter /> }
-			</MainComponent>
-		</>
+			{ ! search && <Categories selected={ category } /> }
+			<div className="plugins-browser__main-container">{ renderList() }</div>
+			{ ! category && ! search && <EducationFooter /> }
+		</MainComponent>
 	);
 };
 
