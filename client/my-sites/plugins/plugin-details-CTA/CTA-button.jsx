import { isEnabled } from '@automattic/calypso-config';
import {
	FEATURE_INSTALL_PLUGINS,
	WPCOM_FEATURES_INSTALL_PURCHASED_PLUGINS,
} from '@automattic/calypso-products';
import { Button, Dialog } from '@automattic/components';
import { ToggleControl } from '@wordpress/components';
import { useTranslate } from 'i18n-calypso';
import page from 'page';
import { useCallback, useState } from 'react';
import { useSelector, useDispatch } from 'react-redux';
import EligibilityWarnings from 'calypso/blocks/eligibility-warnings';
import { marketplacePlanToAdd, getProductSlugByPeriodVariation } from 'calypso/lib/plugins/utils';
import { recordGoogleEvent, recordTracksEvent } from 'calypso/state/analytics/actions';
import { getCurrentUserId } from 'calypso/state/current-user/selectors';
import { getBillingInterval } from 'calypso/state/marketplace/billing-interval/selectors';
import { productToBeInstalled } from 'calypso/state/marketplace/purchase-flow/actions';
import { removePluginStatuses } from 'calypso/state/plugins/installed/status/actions';
import { savePreference } from 'calypso/state/preferences/actions';
import { getPreference, hasReceivedRemotePreferences } from 'calypso/state/preferences/selectors';
import {
	isMarketplaceProduct as isMarketplaceProductSelector,
	getProductsList,
} from 'calypso/state/products-list/selectors';
import getPrimaryDomainBySiteId from 'calypso/state/selectors/get-primary-domain-by-site-id';
import getSiteConnectionStatus from 'calypso/state/selectors/get-site-connection-status';
import isSiteAutomatedTransfer from 'calypso/state/selectors/is-site-automated-transfer';
import siteHasFeature from 'calypso/state/selectors/site-has-feature';
import { getDomainsBySiteId } from 'calypso/state/sites/domains/selectors';
import { isJetpackSite } from 'calypso/state/sites/selectors';
import { getSelectedSite } from 'calypso/state/ui/selectors';
import { PluginCustomDomainDialog } from '../plugin-custom-domain-dialog';
import { getPeriodVariationValue } from '../plugin-price';
import usePreinstalledPremiumPlugin from '../use-preinstalled-premium-plugin';

export default function CTAButton( {
	plugin,
	hasEligibilityMessages,
	disabled,
	// just a quick flag to demonstrate reusing
	plansPage = true,
	// We need a way to tell which plan do we want now
	desiredPlan,
	buttonText = '',
	buttonClassName = 'plugin-details-cta__install-button',
} ) {
	const dispatch = useDispatch();
	const translate = useTranslate();
	const [ showEligibility, setShowEligibility ] = useState( false );
	const [ showAddCustomDomain, setShowAddCustomDomain ] = useState( false );

	const billingPeriod = useSelector( getBillingInterval );

	const isMarketplaceProduct = useSelector( ( state ) =>
		isMarketplaceProductSelector( state, plugin.slug )
	);

	// Site type
	const selectedSite = useSelector( getSelectedSite );

	const isJetpack = useSelector( ( state ) => isJetpackSite( state, selectedSite?.ID ) );
	const isAtomic = useSelector( ( state ) => isSiteAutomatedTransfer( state, selectedSite?.ID ) );
	const isJetpackSelfHosted = selectedSite && isJetpack && ! isAtomic;
	const pluginFeature = isMarketplaceProduct
		? WPCOM_FEATURES_INSTALL_PURCHASED_PLUGINS
		: FEATURE_INSTALL_PLUGINS;
	const isSiteConnected = useSelector( ( state ) =>
		getSiteConnectionStatus( state, selectedSite?.ID )
	);

	const shouldUpgrade =
		useSelector( ( state ) => ! siteHasFeature( state, selectedSite?.ID, pluginFeature ) ) &&
		! isJetpackSelfHosted;

	// Keep me updated
	const userId = useSelector( ( state ) => getCurrentUserId( state ) );
	const keepMeUpdatedPreferenceId = `jetpack-self-hosted-keep-updated-${ userId }`;
	const keepMeUpdatedPreference = useSelector( ( state ) =>
		getPreference( state, keepMeUpdatedPreferenceId )
	);
	const hasPreferences = useSelector( hasReceivedRemotePreferences );

	const primaryDomain = useSelector( ( state ) =>
		getPrimaryDomainBySiteId( state, selectedSite?.ID )
	);

	const pluginRequiresCustomPrimaryDomain =
		( primaryDomain?.isWPCOMDomain || primaryDomain?.isWpcomStagingDomain ) && !! plugin?.tags?.seo;
	const domains = useSelector( ( state ) => getDomainsBySiteId( state, selectedSite?.ID ) );

	const updatedKeepMeUpdatedPreference = useCallback(
		( isChecked ) => {
			dispatch( savePreference( keepMeUpdatedPreferenceId, isChecked ) );
			dispatch(
				recordTracksEvent( 'calypso_plugins_availability_jetpack_self_hosted', {
					user_id: userId,
					value: isChecked,
				} )
			);
		},
		[ dispatch, keepMeUpdatedPreferenceId, userId ]
	);

	const { isPreinstalledPremiumPlugin, preinstalledPremiumPluginProduct } =
		usePreinstalledPremiumPlugin( plugin.slug );

	const productsList = useSelector( getProductsList );

	const pluginsPlansPageFlag = isEnabled( 'plugins-plans-page' );
	const pluginsPlansPage = `/plugins/plans/${ plugin.slug }/yearly/${ selectedSite?.slug }`;

	const getButtonText = () => {
		if ( buttonText ) return buttonText;

		if ( isMarketplaceProduct || isPreinstalledPremiumPlugin ) {
			return translate( 'Purchase and activate' );
		}

		if ( shouldUpgrade ) {
			return translate( 'Upgrade and activate' );
		}

		return translate( 'Install and activate' );
	};

	return (
		<>
			<PluginCustomDomainDialog
				onProceed={ () => {
					if ( hasEligibilityMessages ) {
						if ( plansPage && pluginsPlansPageFlag && shouldUpgrade ) {
							return page( pluginsPlansPage );
						}
						return setShowEligibility( true );
					}
					onClickInstallPlugin( {
						dispatch,
						selectedSite,
						plugin,
						upgradeAndInstall: shouldUpgrade,
						isMarketplaceProduct,
						billingPeriod,
						productsList,
					} );
				} }
				isDialogVisible={ showAddCustomDomain }
				plugin={ plugin }
				domains={ domains }
				closeDialog={ () => setShowAddCustomDomain( false ) }
			/>
			<Dialog
				additionalClassNames={ 'plugin-details-cta__dialog-content' }
				additionalOverlayClassNames={ 'plugin-details-cta__modal-overlay' }
				isVisible={ showEligibility }
				title={ translate( 'Eligibility' ) }
				onClose={ () => setShowEligibility( false ) }
			>
				<EligibilityWarnings
					currentContext={ 'plugin-details' }
					isMarketplace={ isMarketplaceProduct }
					standaloneProceed
					onProceed={ () => {
						onClickInstallPlugin( {
							dispatch,
							selectedSite,
							plugin,
							upgradeAndInstall: shouldUpgrade,
							isMarketplaceProduct,
							billingPeriod,
							productsList,
							desiredPlan,
						} );
					} }
				/>
			</Dialog>
			<Button
				className={ buttonClassName }
				primary
				onClick={ () => {
					if ( pluginRequiresCustomPrimaryDomain ) {
						return setShowAddCustomDomain( true );
					}
					if ( hasEligibilityMessages ) {
						if ( plansPage && pluginsPlansPageFlag && shouldUpgrade ) {
							return page( pluginsPlansPage );
						}
						return setShowEligibility( true );
					}
					onClickInstallPlugin( {
						dispatch,
						selectedSite,
						plugin,
						upgradeAndInstall: shouldUpgrade,
						isMarketplaceProduct,
						billingPeriod,
						isPreinstalledPremiumPlugin,
						preinstalledPremiumPluginProduct,
						productsList,
					} );
				} }
				disabled={
					( isJetpackSelfHosted && isMarketplaceProduct ) || isSiteConnected === false || disabled
				}
			>
				{ getButtonText() }
			</Button>
			{ isJetpackSelfHosted && isMarketplaceProduct && (
				<div className="plugin-details-cta__not-available">
					<p className="plugin-details-cta__not-available-text">
						{ translate( 'Thanks for your interest. ' ) }
						{ translate(
							'Paid plugins are not yet available for Jetpack Sites but we can notify you when they are ready.'
						) }
					</p>
					{ hasPreferences && (
						<ToggleControl
							className="plugin-details-cta__follow-toggle"
							label={ translate( 'Keep me updated' ) }
							checked={ keepMeUpdatedPreference }
							onChange={ updatedKeepMeUpdatedPreference }
						/>
					) }
				</div>
			) }
		</>
	);
}

function onClickInstallPlugin( {
	dispatch,
	selectedSite,
	plugin,
	upgradeAndInstall,
	isMarketplaceProduct,
	billingPeriod,
	isPreinstalledPremiumPlugin,
	preinstalledPremiumPluginProduct,
	productsList,
	desiredPlan,
} ) {
	dispatch( removePluginStatuses( 'completed', 'error' ) );

	dispatch(
		recordGoogleEvent( 'Plugins', 'Install on selected Site', 'Plugin Name', plugin.slug )
	);
	dispatch(
		recordGoogleEvent( 'calypso_plugin_install_click_from_plugin_info', {
			site: selectedSite?.ID,
			plugin: plugin.slug,
		} )
	);
	dispatch(
		recordTracksEvent( 'calypso_plugin_install_activate_click', {
			plugin: plugin.slug,
			blog_id: selectedSite?.ID,
			marketplace_product: isMarketplaceProduct,
			needs_plan_upgrade: upgradeAndInstall,
		} )
	);

	dispatch( productToBeInstalled( plugin.slug, selectedSite.slug ) );

	if ( isMarketplaceProduct ) {
		// We need to add the product to the  cart.
		// Plugin install is handled on the backend by activating the subscription.
		const variationPeriod = getPeriodVariationValue( billingPeriod );

		const variation = plugin?.variations?.[ variationPeriod ];
		const product_slug = getProductSlugByPeriodVariation( variation, productsList );

		if ( upgradeAndInstall ) {
			const marketplacePlan = desiredPlan
				? desiredPlan
				: marketplacePlanToAdd( selectedSite?.plan, billingPeriod );

			// We also need to add a business plan to the cart.
			return page(
<<<<<<< HEAD
				`/checkout/${ selectedSite.slug }/${ marketplacePlanToAdd(
					selectedSite?.plan,
					billingPeriod
				) },${ product_slug }?redirect_to=/marketplace/thank-you/${ plugin.slug }/${
					selectedSite.slug
				}`
=======
				`/checkout/${ selectedSite.slug }/${ marketplacePlan },${ product_slug }?redirect_to=/marketplace/thank-you/${ plugin.slug }/${ selectedSite.slug }`
>>>>>>> 9a4db17b
			);
		}

		return page(
			`/checkout/${ selectedSite.slug }/${ product_slug }?redirect_to=/marketplace/thank-you/${ plugin.slug }/${ selectedSite.slug }#step2`
		);
	}

	if ( isPreinstalledPremiumPlugin ) {
		const checkoutUrl = `/checkout/${ selectedSite.slug }/${ preinstalledPremiumPluginProduct }`;
		const installUrl = `/marketplace/${ plugin.slug }/install/${ selectedSite.slug }`;
		return page( `${ checkoutUrl }?redirect_to=${ installUrl }#step2` );
	}

	// After buying a plan we need to redirect to the plugin install page.
	const installPluginURL = `/marketplace/${ plugin.slug }/install/${ selectedSite.slug }`;
	if ( upgradeAndInstall ) {
		// We also need to add a business plan to the cart.
		return page(
			`/checkout/${ selectedSite.slug }/${ marketplacePlanToAdd(
				selectedSite?.plan,
				billingPeriod
			) }?redirect_to=${ installPluginURL }#step2`
		);
	}

	// No need to go through chekout, go to install page directly.
	return page( installPluginURL );
}<|MERGE_RESOLUTION|>--- conflicted
+++ resolved
@@ -275,16 +275,7 @@
 
 			// We also need to add a business plan to the cart.
 			return page(
-<<<<<<< HEAD
-				`/checkout/${ selectedSite.slug }/${ marketplacePlanToAdd(
-					selectedSite?.plan,
-					billingPeriod
-				) },${ product_slug }?redirect_to=/marketplace/thank-you/${ plugin.slug }/${
-					selectedSite.slug
-				}`
-=======
 				`/checkout/${ selectedSite.slug }/${ marketplacePlan },${ product_slug }?redirect_to=/marketplace/thank-you/${ plugin.slug }/${ selectedSite.slug }`
->>>>>>> 9a4db17b
 			);
 		}
 
