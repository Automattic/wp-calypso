/* eslint-disable wpcalypso/jsx-classname-namespace */
import { isEnabled } from '@automattic/calypso-config';
import {
	FEATURE_INSTALL_PLUGINS,
	WPCOM_FEATURES_INSTALL_PURCHASED_PLUGINS,
} from '@automattic/calypso-products';
import { Gridicon, Button } from '@automattic/components';
import { localizeUrl } from '@automattic/i18n-utils';
import { useTranslate } from 'i18n-calypso';
import { Fragment, useState, useCallback, useMemo } from 'react';
import { useSelector, useDispatch } from 'react-redux';
import QuerySitePurchases from 'calypso/components/data/query-site-purchases';
import { getPluginPurchased, getSoftwareSlug, getSaasRedirectUrl } from 'calypso/lib/plugins/utils';
import { userCan } from 'calypso/lib/site/utils';
import BillingIntervalSwitcher from 'calypso/my-sites/marketplace/components/billing-interval-switcher';
import { ManageSitePluginsDialog } from 'calypso/my-sites/plugins/manage-site-plugins-dialog';
import PluginAutoupdateToggle from 'calypso/my-sites/plugins/plugin-autoupdate-toggle';
import { isCompatiblePlugin } from 'calypso/my-sites/plugins/plugin-compatibility';
import { siteObjectsToSiteIds } from 'calypso/my-sites/plugins/utils';
import { getEligibility } from 'calypso/state/automated-transfer/selectors';
import { isUserLoggedIn, getCurrentUserId } from 'calypso/state/current-user/selectors';
import { setBillingInterval } from 'calypso/state/marketplace/billing-interval/actions';
import { getBillingInterval } from 'calypso/state/marketplace/billing-interval/selectors';
import {
	isRequestingForSites,
	getSiteObjectsWithPlugin,
	getPluginOnSite,
} from 'calypso/state/plugins/installed/selectors';
<<<<<<< HEAD
=======
import { isMarketplaceProduct as isMarketplaceProductSelector } from 'calypso/state/products-list/selectors';
>>>>>>> 09d716c3
import { getSitePurchases } from 'calypso/state/purchases/selectors';
import getSelectedOrAllSitesWithPlugins from 'calypso/state/selectors/get-selected-or-all-sites-with-plugins';
import isSiteAutomatedTransfer from 'calypso/state/selectors/is-site-automated-transfer';
import siteHasFeature from 'calypso/state/selectors/site-has-feature';
import { isJetpackSite } from 'calypso/state/sites/selectors';
import { getSelectedSite } from 'calypso/state/ui/selectors';
import { PREINSTALLED_PLUGINS } from '../constants';
import { PluginPrice } from '../plugin-price';
import usePreinstalledPremiumPlugin from '../use-preinstalled-premium-plugin';
import CTAButton from './CTA-button';
import { ActivationButton } from './activation-button';
import { ManagePluginMenu } from './manage-plugin-menu';
import PluginDetailsCTAPreinstalledPremiumPlugins from './preinstalled-premium-plugins-CTA';
import './style.scss';

const PluginDetailsCTA = ( { plugin, isPlaceholder } ) => {
	const translate = useTranslate();
	const dispatch = useDispatch();

	const selectedSite = useSelector( getSelectedSite );
	const billingPeriod = useSelector( getBillingInterval );

	const currentUserId = useSelector( getCurrentUserId );

	const softwareSlug = getSoftwareSlug( plugin, plugin.isMarketplaceProduct );
	const purchases = useSelector( ( state ) => getSitePurchases( state, selectedSite?.ID ) );
<<<<<<< HEAD
=======
	const currentPurchase = getPluginPurchased( plugin, purchases, isMarketplaceProduct );
>>>>>>> 09d716c3

	// Site type
	const sites = useSelector( getSelectedOrAllSitesWithPlugins );
	const siteIds = [ ...new Set( siteObjectsToSiteIds( sites ) ) ];

	const isJetpack = useSelector( ( state ) => isJetpackSite( state, selectedSite?.ID ) );
	const isAtomic = useSelector( ( state ) => isSiteAutomatedTransfer( state, selectedSite?.ID ) );
	const isJetpackSelfHosted = selectedSite && isJetpack && ! isAtomic;
	const pluginFeature = plugin.isMarketplaceProduct
		? WPCOM_FEATURES_INSTALL_PURCHASED_PLUGINS
		: FEATURE_INSTALL_PLUGINS;
	const incompatiblePlugin = ! isJetpackSelfHosted && ! isCompatiblePlugin( softwareSlug );
	const userCantManageTheSite = ! userCan( 'manage_options', selectedSite );
	const isLoggedIn = useSelector( isUserLoggedIn );
	const sitePlugin = useSelector( ( state ) =>
		getPluginOnSite( state, selectedSite?.ID, softwareSlug )
	);
	const sitesWithPlugins = useSelector( getSelectedOrAllSitesWithPlugins );

	const shouldUpgrade =
		useSelector( ( state ) => ! siteHasFeature( state, selectedSite?.ID, pluginFeature ) ) &&
		! isJetpackSelfHosted;

	const requestingPluginsForSites = useSelector( ( state ) =>
		isRequestingForSites( state, siteIds )
	);

	const isPluginInstalledOnsite =
		sitesWithPlugins.length && ! requestingPluginsForSites ? !! sitePlugin : false;
	const isPluginInstalledOnsiteWithSubscription =
<<<<<<< HEAD
		isPluginInstalledOnsite && ! plugin.isMarketplaceProduct
			? true
			: getPluginPurchased( plugin, purchases, plugin.isMarketplaceProduct )?.active;
=======
		isPluginInstalledOnsite && ! isMarketplaceProduct ? true : currentPurchase?.active;
>>>>>>> 09d716c3
	const sitesWithPlugin = useSelector( ( state ) =>
		getSiteObjectsWithPlugin( state, siteIds, softwareSlug )
	);
	const installedOnSitesQuantity = sitesWithPlugin.length;

	const [ displayManageSitePluginsModal, setDisplayManageSitePluginsModal ] = useState( false );

	// Eligibilities for Simple Sites.
	// eslint-disable-next-line prefer-const
	let { eligibilityHolds, eligibilityWarnings } = useSelector( ( state ) =>
		getEligibility( state, selectedSite?.ID )
	);

	const upgradeToBusinessHref = useMemo( () => {
		const pluginsPlansPageFlag = isEnabled( 'plugins-plans-page' );

		const siteSlug = selectedSite?.slug;

		const pluginsPlansPage = `/plugins/plans/yearly/${ siteSlug }`;
		const checkoutPage = siteSlug ? `/checkout/${ siteSlug }/business` : `/checkout/business`;
		return pluginsPlansPageFlag ? pluginsPlansPage : checkoutPage;
	}, [ selectedSite?.slug ] );

<<<<<<< HEAD
	const getSaasRedirectHRef = useCallback( () => {
=======
	const saasRedirectHRef = useMemo( () => {
>>>>>>> 09d716c3
		return getSaasRedirectUrl( plugin, currentUserId, selectedSite?.ID );
	}, [ currentUserId, plugin, selectedSite?.ID ] );
	/*
	 * Remove 'NO_BUSINESS_PLAN' holds if the INSTALL_PURCHASED_PLUGINS feature is present.
	 *
	 * Starter plans do not have the ATOMIC feature, but they have the
	 * INSTALL_PURCHASED_PLUGINS feature which allows them to buy marketplace
	 * addons (which do have the ATOMIC feature).
	 *
	 * This means a Starter plan about to purchase a marketplace addon might get a
	 * 'NO_BUSINESS_PLAN' hold on atomic transfer; however, if we're about to buy a
	 * marketplace addon which provides the ATOMIC feature, then we can ignore this
	 * hold.
	 */
	if ( typeof eligibilityHolds !== 'undefined' && plugin.isMarketplaceProduct && ! shouldUpgrade ) {
		eligibilityHolds = eligibilityHolds.filter( ( hold ) => hold !== 'NO_BUSINESS_PLAN' );
	}

	const hasEligibilityMessages =
		! isAtomic && ! isJetpack && ( eligibilityHolds?.length || eligibilityWarnings?.length );

	const { isPreinstalledPremiumPlugin } = usePreinstalledPremiumPlugin( plugin.slug );

	const toggleDisplayManageSitePluginsModal = useCallback( () => {
		setDisplayManageSitePluginsModal( ! displayManageSitePluginsModal );
	}, [ displayManageSitePluginsModal ] );

	// If we cannot retrieve plugin status through jetpack ( ! isJetpack ) and plugin is preinstalled.
	if ( ! isJetpack && PREINSTALLED_PLUGINS.includes( plugin.slug ) ) {
		return (
			<div className="plugin-details-cta__container">
				<div className="plugin-details-cta__price">{ translate( 'Free' ) }</div>
				<span className="plugin-details-cta__preinstalled">
					{ selectedSite
						? translate(
								'%s is automatically managed for you. Upgrade your plan and get access to another 50,000 WordPress plugins to extend functionality for your site.',
								{ args: plugin.name }
						  )
						: translate( '%s is automatically managed for you.', { args: plugin.name } ) }
				</span>

				{ selectedSite && (
					<Button
						href={ upgradeToBusinessHref }
						className="plugin-details-cta__install-button"
						primary
					>
						{ translate( 'Upgrade my plan' ) }
					</Button>
				) }
			</div>
		);
	}

	// Some plugins can be preinstalled on WPCOM and available as standalone on WPORG,
	// but require a paid upgrade to function.
	if ( isPreinstalledPremiumPlugin ) {
		return (
			<div className="plugin-details-cta__container">
				<PluginDetailsCTAPreinstalledPremiumPlugins
					isPluginInstalledOnsite={ isPluginInstalledOnsiteWithSubscription }
					plugin={ plugin }
				/>
			</div>
		);
	}

	if ( isPlaceholder || requestingPluginsForSites ) {
		return <PluginDetailsCTAPlaceholder />;
	}

	if ( isPluginInstalledOnsite && sitePlugin ) {
		// Check if already instlaled on the site
		const activeText = translate( '{{span}}active{{/span}}', {
			components: {
				span: <span className="plugin-details-cta__installed-text-active"></span>,
			},
		} );
		const inactiveText = translate( '{{span}}deactivated{{/span}}', {
			components: {
				span: <span className="plugin-details-cta__installed-text-inactive"></span>,
			},
		} );
		const { active } = sitePlugin;

		return (
			<div className="plugin-details-cta__container">
				<div className="plugin-details-cta__container-header">
					<div className="plugin-details-cta__installed-text">
						{ translate( 'Installed and {{activation /}}', {
							components: {
								activation: active ? activeText : inactiveText,
							},
						} ) }
					</div>
					<div className="plugin-details-cta__manage-plugin-menu">
						<ManagePluginMenu plugin={ plugin } />
					</div>
				</div>

				<ActivationButton plugin={ plugin } active={ active } />

				<PluginAutoupdateToggle
					site={ selectedSite }
					plugin={ sitePlugin }
					label={
						<span className="plugin-details-cta__autoupdate-text">
							<span className="plugin-details-cta__autoupdate-text-main">
								{ translate( 'Enable autoupdates.' ) }
							</span>
							{ sitePlugin.version && (
								<span className="plugin-details-cta__autoupdate-text-version">
									{ translate( ' Currently %(version)s', {
										args: { version: sitePlugin.version },
									} ) }
								</span>
							) }
						</span>
					}
					isMarketplaceProduct={ plugin.isMarketplaceProduct }
					productPurchase={ currentPurchase }
					wporg
				/>
			</div>
		);
	}

	if ( ! selectedSite && isLoggedIn ) {
		// Check if there is no site selected
		return (
			<div className="plugin-details-cta__container">
				<ManageSitePluginsDialog
					plugin={ plugin }
					isVisible={ displayManageSitePluginsModal }
					onClose={ () => setDisplayManageSitePluginsModal( false ) }
				/>
				<div className="plugin-details-cta__installed-text">
					{ !! installedOnSitesQuantity &&
						translate(
							'Installed on {{span}}%d site{{/span}}',
							'Installed on {{span}}%d sites{{/span}}',
							{
								args: [ installedOnSitesQuantity ],
								installedOnSitesQuantity,
								components: {
									span: <span className="plugin-details-cta__installed-text-quantity"></span>,
								},
								count: installedOnSitesQuantity,
							}
						) }
				</div>
				<Button onClick={ toggleDisplayManageSitePluginsModal }>
					{ translate( 'Manage sites' ) }
				</Button>
			</div>
		);
	}

	return (
		<Fragment>
			<QuerySitePurchases siteId={ selectedSite?.ID } />
			<div className="plugin-details-cta__container">
				{ ! plugin.isSaasProduct && (
					<div className="plugin-details-cta__price">
						<PluginPrice plugin={ plugin } billingPeriod={ billingPeriod }>
							{ ( { isFetching, price, period } ) =>
								isFetching ? (
									<div className="plugin-details-cta__price-placeholder">...</div>
								) : (
									<>
										{ price ? (
											<>
												{ price + ' ' }
												<span className="plugin-details-cta__period">{ period }</span>
											</>
										) : (
											<FreePrice />
										) }
									</>
								)
							}
						</PluginPrice>
					</div>
				) }
<<<<<<< HEAD
				{ plugin.isMarketplaceProduct && ! plugin.isSaasProduct && (
=======
				{ isMarketplaceProduct && ! plugin.isSaasProduct && (
>>>>>>> 09d716c3
					<BillingIntervalSwitcher
						billingPeriod={ billingPeriod }
						onChange={ ( interval ) => dispatch( setBillingInterval( interval ) ) }
						plugin={ plugin }
					/>
				) }
				<div className="plugin-details-cta__install">
					<PrimaryButton
						isLoggedIn={ isLoggedIn }
						shouldUpgrade={ shouldUpgrade }
						hasEligibilityMessages={ hasEligibilityMessages }
						incompatiblePlugin={ incompatiblePlugin }
						userCantManageTheSite={ userCantManageTheSite }
						translate={ translate }
						plugin={ plugin }
						saasRedirectHRef={ saasRedirectHRef }
					/>
				</div>
				{ ! isJetpackSelfHosted && ! plugin.isMarketplaceProduct && (
					<div className="plugin-details-cta__t-and-c">
						{ translate(
							'By installing, you agree to {{a}}WordPress.com’s Terms of Service{{/a}} and the {{thirdPartyTos}}Third-Party plugin Terms{{/thirdPartyTos}}.',
							{
								components: {
									a: (
										<a
											target="_blank"
											rel="noopener noreferrer"
											href="https://wordpress.com/tos/"
										/>
									),
									thirdPartyTos: (
										<a
											target="_blank"
											rel="noopener noreferrer"
											href="https://wordpress.com/third-party-plugins-terms/"
										/>
									),
								},
							}
						) }
					</div>
				) }
				{ ! plugin.isSaasProduct && shouldUpgrade && isLoggedIn && (
					<UpgradeRequiredContent translate={ translate } />
				) }
				{ plugin.isSaasProduct && shouldUpgrade && isLoggedIn && (
					<div className="plugin-details-cta__upgrade-required-card">
						<UpgradeRequiredContent translate={ translate } />
						<Button
							href={ upgradeToBusinessHref }
							className="plugin-details-cta__install-button"
							primary
							onClick={ () => {} }
						>
							{ translate( 'Upgrade to Business' ) }
						</Button>
					</div>
				) }
			</div>
		</Fragment>
	);
};

function PrimaryButton( {
	isLoggedIn,
	shouldUpgrade,
	hasEligibilityMessages,
	incompatiblePlugin,
	userCantManageTheSite,
	translate,
	plugin,
	saasRedirectHRef,
} ) {
	if ( ! isLoggedIn ) {
		return (
			<Button
				type="a"
				className="plugin-details-cta__install-button"
				primary
				onClick={ ( e ) => e.stopPropagation() }
				href={ localizeUrl( 'https://wordpress.com/start/business' ) }
			>
				{ translate( 'Get started' ) }
			</Button>
		);
	}
	if ( plugin.isSaasProduct ) {
		return (
			<Button
				className="plugin-details-cta__install-button"
				primary={ ! shouldUpgrade }
				href={ saasRedirectHRef }
			>
				{ translate( 'Get started' ) }
				<Gridicon icon="external" />
			</Button>
		);
	}

	return (
		<CTAButton
			plugin={ plugin }
			hasEligibilityMessages={ hasEligibilityMessages }
			disabled={ incompatiblePlugin || userCantManageTheSite }
		/>
	);
}

function FreePrice() {
	const translate = useTranslate();
	const isLoggedIn = useSelector( isUserLoggedIn );

	if ( ! isLoggedIn ) {
		return (
			<>
				{ translate( 'Free' ) }
				<span className="plugin-details-cta__notice">{ translate( 'on Business plan' ) }</span>
			</>
		);
	}

	return translate( 'Free' );
}

function UpgradeRequiredContent( { translate } ) {
	return (
		<div className="plugin-details-cta__upgrade-required">
			<span className="plugin-details-cta__upgrade-required-icon">
				{ /* eslint-disable wpcalypso/jsx-gridicon-size */ }
				<Gridicon icon="notice-outline" size={ 20 } />
				{ /* eslint-enable wpcalypso/jsx-gridicon-size */ }
			</span>
			<span className="plugin-details-cta__upgrade-required-text">
				{ translate( 'You need to upgrade your plan to install plugins.' ) }
			</span>
		</div>
	);
}

function PluginDetailsCTAPlaceholder() {
	return (
		<div className="plugin-details-cta__container is-placeholder">
			<div className="plugin-details-cta__price">...</div>
			<div className="plugin-details-cta__install">...</div>
			<div className="plugin-details-cta__t-and-c">...</div>
		</div>
	);
}

export default PluginDetailsCTA;<|MERGE_RESOLUTION|>--- conflicted
+++ resolved
@@ -26,10 +26,6 @@
 	getSiteObjectsWithPlugin,
 	getPluginOnSite,
 } from 'calypso/state/plugins/installed/selectors';
-<<<<<<< HEAD
-=======
-import { isMarketplaceProduct as isMarketplaceProductSelector } from 'calypso/state/products-list/selectors';
->>>>>>> 09d716c3
 import { getSitePurchases } from 'calypso/state/purchases/selectors';
 import getSelectedOrAllSitesWithPlugins from 'calypso/state/selectors/get-selected-or-all-sites-with-plugins';
 import isSiteAutomatedTransfer from 'calypso/state/selectors/is-site-automated-transfer';
@@ -56,10 +52,7 @@
 
 	const softwareSlug = getSoftwareSlug( plugin, plugin.isMarketplaceProduct );
 	const purchases = useSelector( ( state ) => getSitePurchases( state, selectedSite?.ID ) );
-<<<<<<< HEAD
-=======
-	const currentPurchase = getPluginPurchased( plugin, purchases, isMarketplaceProduct );
->>>>>>> 09d716c3
+	const currentPurchase = getPluginPurchased( plugin, purchases, plugin.isMarketplaceProduct );
 
 	// Site type
 	const sites = useSelector( getSelectedOrAllSitesWithPlugins );
@@ -90,13 +83,9 @@
 	const isPluginInstalledOnsite =
 		sitesWithPlugins.length && ! requestingPluginsForSites ? !! sitePlugin : false;
 	const isPluginInstalledOnsiteWithSubscription =
-<<<<<<< HEAD
 		isPluginInstalledOnsite && ! plugin.isMarketplaceProduct
 			? true
 			: getPluginPurchased( plugin, purchases, plugin.isMarketplaceProduct )?.active;
-=======
-		isPluginInstalledOnsite && ! isMarketplaceProduct ? true : currentPurchase?.active;
->>>>>>> 09d716c3
 	const sitesWithPlugin = useSelector( ( state ) =>
 		getSiteObjectsWithPlugin( state, siteIds, softwareSlug )
 	);
@@ -120,11 +109,7 @@
 		return pluginsPlansPageFlag ? pluginsPlansPage : checkoutPage;
 	}, [ selectedSite?.slug ] );
 
-<<<<<<< HEAD
-	const getSaasRedirectHRef = useCallback( () => {
-=======
 	const saasRedirectHRef = useMemo( () => {
->>>>>>> 09d716c3
 		return getSaasRedirectUrl( plugin, currentUserId, selectedSite?.ID );
 	}, [ currentUserId, plugin, selectedSite?.ID ] );
 	/*
@@ -309,11 +294,7 @@
 						</PluginPrice>
 					</div>
 				) }
-<<<<<<< HEAD
 				{ plugin.isMarketplaceProduct && ! plugin.isSaasProduct && (
-=======
-				{ isMarketplaceProduct && ! plugin.isSaasProduct && (
->>>>>>> 09d716c3
 					<BillingIntervalSwitcher
 						billingPeriod={ billingPeriod }
 						onChange={ ( interval ) => dispatch( setBillingInterval( interval ) ) }
