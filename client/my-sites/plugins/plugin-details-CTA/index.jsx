/* eslint-disable wpcalypso/jsx-classname-namespace */
import {
	FEATURE_INSTALL_PLUGINS,
	WPCOM_FEATURES_INSTALL_PURCHASED_PLUGINS,
} from '@automattic/calypso-products';
import { Gridicon, Button } from '@automattic/components';
import { localizeUrl } from '@automattic/i18n-utils';
import { useTranslate } from 'i18n-calypso';
import { Fragment, useState, useCallback } from 'react';
import { useSelector, useDispatch } from 'react-redux';
import QuerySitePurchases from 'calypso/components/data/query-site-purchases';
import { getPluginPurchased, getSoftwareSlug } from 'calypso/lib/plugins/utils';
import { userCan } from 'calypso/lib/site/utils';
import BillingIntervalSwitcher from 'calypso/my-sites/marketplace/components/billing-interval-switcher';
import { ManageSitePluginsDialog } from 'calypso/my-sites/plugins/manage-site-plugins-dialog';
import PluginAutoupdateToggle from 'calypso/my-sites/plugins/plugin-autoupdate-toggle';
import { isCompatiblePlugin } from 'calypso/my-sites/plugins/plugin-compatibility';
import { siteObjectsToSiteIds } from 'calypso/my-sites/plugins/utils';
import { getEligibility } from 'calypso/state/automated-transfer/selectors';
import { isUserLoggedIn } from 'calypso/state/current-user/selectors';
import { setBillingInterval } from 'calypso/state/marketplace/billing-interval/actions';
import { getBillingInterval } from 'calypso/state/marketplace/billing-interval/selectors';
import {
	isRequestingForSites,
	getSiteObjectsWithPlugin,
	getPluginOnSite,
} from 'calypso/state/plugins/installed/selectors';
<<<<<<< HEAD
import {
	isMarketplaceProduct as isMarketplaceProductSelector,
	isSaasProduct as isSaasProductSelector,
} from 'calypso/state/products-list/selectors';
=======
import { isMarketplaceProduct as isMarketplaceProductSelector } from 'calypso/state/products-list/selectors';
import { getSitePurchases } from 'calypso/state/purchases/selectors';
>>>>>>> cc231c0d
import getSelectedOrAllSitesWithPlugins from 'calypso/state/selectors/get-selected-or-all-sites-with-plugins';
import isSiteAutomatedTransfer from 'calypso/state/selectors/is-site-automated-transfer';
import siteHasFeature from 'calypso/state/selectors/site-has-feature';
import { isJetpackSite } from 'calypso/state/sites/selectors';
import { getSelectedSite } from 'calypso/state/ui/selectors';
import { PREINSTALLED_PLUGINS } from '../constants';
import { PluginPrice } from '../plugin-price';
import usePreinstalledPremiumPlugin from '../use-preinstalled-premium-plugin';
import CTAButton from './CTA-button';
import { ActivationButton } from './activation-button';
import { ManagePluginMenu } from './manage-plugin-menu';
import PluginDetailsCTAPreinstalledPremiumPlugins from './preinstalled-premium-plugins-CTA';
import './style.scss';

const PluginDetailsCTA = ( { plugin, isPlaceholder } ) => {
	const translate = useTranslate();
	const dispatch = useDispatch();

	const selectedSite = useSelector( getSelectedSite );
	const billingPeriod = useSelector( getBillingInterval );

	const isMarketplaceProduct = useSelector( ( state ) =>
		isMarketplaceProductSelector( state, plugin.slug )
	);
	const softwareSlug = getSoftwareSlug( plugin, isMarketplaceProduct );
	const purchases = useSelector( ( state ) => getSitePurchases( state, selectedSite?.ID ) );

	const isSaasProduct = useSelector( ( state ) => isSaasProductSelector( state, pluginSlug ) );

	// Site type
	const sites = useSelector( getSelectedOrAllSitesWithPlugins );
	const siteIds = [ ...new Set( siteObjectsToSiteIds( sites ) ) ];

	const isJetpack = useSelector( ( state ) => isJetpackSite( state, selectedSite?.ID ) );
	const isAtomic = useSelector( ( state ) => isSiteAutomatedTransfer( state, selectedSite?.ID ) );
	const isJetpackSelfHosted = selectedSite && isJetpack && ! isAtomic;
	const pluginFeature = isMarketplaceProduct
		? WPCOM_FEATURES_INSTALL_PURCHASED_PLUGINS
		: FEATURE_INSTALL_PLUGINS;
	const incompatiblePlugin = ! isJetpackSelfHosted && ! isCompatiblePlugin( softwareSlug );
	const userCantManageTheSite = ! userCan( 'manage_options', selectedSite );
	const isLoggedIn = useSelector( isUserLoggedIn );
	const sitePlugin = useSelector( ( state ) =>
		getPluginOnSite( state, selectedSite?.ID, softwareSlug )
	);
	const sitesWithPlugins = useSelector( getSelectedOrAllSitesWithPlugins );

	const shouldUpgrade =
		useSelector( ( state ) => ! siteHasFeature( state, selectedSite?.ID, pluginFeature ) ) &&
		! isJetpackSelfHosted;

	const requestingPluginsForSites = useSelector( ( state ) =>
		isRequestingForSites( state, siteIds )
	);

	const isPluginInstalledOnsite =
		sitesWithPlugins.length && ! requestingPluginsForSites ? !! sitePlugin : false;
	const isPluginInstalledOnsiteWithSubscription =
		isPluginInstalledOnsite && ! isMarketplaceProduct
			? true
			: getPluginPurchased( plugin, purchases, isMarketplaceProduct )?.active;
	const sitesWithPlugin = useSelector( ( state ) =>
		getSiteObjectsWithPlugin( state, siteIds, softwareSlug )
	);
	const installedOnSitesQuantity = sitesWithPlugin.length;

	const [ displayManageSitePluginsModal, setDisplayManageSitePluginsModal ] = useState( false );

	// Eligibilities for Simple Sites.
	// eslint-disable-next-line prefer-const
	let { eligibilityHolds, eligibilityWarnings } = useSelector( ( state ) =>
		getEligibility( state, selectedSite?.ID )
	);

	/*
	 * Remove 'NO_BUSINESS_PLAN' holds if the INSTALL_PURCHASED_PLUGINS feature is present.
	 *
	 * Starter plans do not have the ATOMIC feature, but they have the
	 * INSTALL_PURCHASED_PLUGINS feature which allows them to buy marketplace
	 * addons (which do have the ATOMIC feature).
	 *
	 * This means a Starter plan about to purchase a marketplace addon might get a
	 * 'NO_BUSINESS_PLAN' hold on atomic transfer; however, if we're about to buy a
	 * marketplace addon which provides the ATOMIC feature, then we can ignore this
	 * hold.
	 */
	if ( typeof eligibilityHolds !== 'undefined' && isMarketplaceProduct && ! shouldUpgrade ) {
		eligibilityHolds = eligibilityHolds.filter( ( hold ) => hold !== 'NO_BUSINESS_PLAN' );
	}

	const hasEligibilityMessages =
		! isAtomic && ! isJetpack && ( eligibilityHolds?.length || eligibilityWarnings?.length );

	const { isPreinstalledPremiumPlugin } = usePreinstalledPremiumPlugin( plugin.slug );

	const toggleDisplayManageSitePluginsModal = useCallback( () => {
		setDisplayManageSitePluginsModal( ! displayManageSitePluginsModal );
	}, [ displayManageSitePluginsModal ] );

	// If we cannot retrieve plugin status through jetpack ( ! isJetpack ) and plugin is preinstalled.
	if ( ! isJetpack && PREINSTALLED_PLUGINS.includes( plugin.slug ) ) {
		return (
			<div className="plugin-details-cta__container">
				<div className="plugin-details-cta__price">{ translate( 'Free' ) }</div>
				<span className="plugin-details-cta__preinstalled">
					{ translate( '%s is automatically managed for you.', { args: plugin.name } ) }
				</span>
			</div>
		);
	}

	// Some plugins can be preinstalled on WPCOM and available as standalone on WPORG,
	// but require a paid upgrade to function.
	if ( isPreinstalledPremiumPlugin ) {
		return (
			<div className="plugin-details-cta__container">
				<PluginDetailsCTAPreinstalledPremiumPlugins
					isPluginInstalledOnsite={ isPluginInstalledOnsiteWithSubscription }
					plugin={ plugin }
				/>
			</div>
		);
	}

	if ( isPlaceholder || requestingPluginsForSites ) {
		return <PluginDetailsCTAPlaceholder />;
	}

	if ( isPluginInstalledOnsiteWithSubscription && sitePlugin ) {
		// Check if already instlaled on the site
		const activeText = translate( '{{span}}active{{/span}}', {
			components: {
				span: <span className="plugin-details-cta__installed-text-active"></span>,
			},
		} );
		const inactiveText = translate( '{{span}}deactivated{{/span}}', {
			components: {
				span: <span className="plugin-details-cta__installed-text-inactive"></span>,
			},
		} );
		const { active } = sitePlugin;

		return (
			<div className="plugin-details-cta__container">
				<div className="plugin-details-cta__container-header">
					<div className="plugin-details-cta__installed-text">
						{ translate( 'Installed and {{activation /}}', {
							components: {
								activation: active ? activeText : inactiveText,
							},
						} ) }
					</div>
					<div className="plugin-details-cta__manage-plugin-menu">
						<ManagePluginMenu plugin={ plugin } />
					</div>
				</div>

				<ActivationButton plugin={ plugin } active={ active } />

				<PluginAutoupdateToggle
					site={ selectedSite }
					plugin={ sitePlugin }
					label={
						<span className="plugin-details-cta__autoupdate-text">
							<span className="plugin-details-cta__autoupdate-text-main">
								{ translate( 'Enable autoupdates.' ) }
							</span>
							{ sitePlugin.version && (
								<span className="plugin-details-cta__autoupdate-text-version">
									{ translate( ' Currently %(version)s', {
										args: { version: sitePlugin.version },
									} ) }
								</span>
							) }
						</span>
					}
					isMarketplaceProduct={ plugin.isMarketplaceProduct }
					wporg
				/>
			</div>
		);
	}

	if ( ! selectedSite && isLoggedIn ) {
		// Check if there is no site selected
		return (
			<div className="plugin-details-cta__container">
				<ManageSitePluginsDialog
					plugin={ plugin }
					isVisible={ displayManageSitePluginsModal }
					onClose={ () => setDisplayManageSitePluginsModal( false ) }
				/>
				<div className="plugin-details-cta__installed-text">
					{ !! installedOnSitesQuantity &&
						translate(
							'Installed on {{span}}%d site{{/span}}',
							'Installed on {{span}}%d sites{{/span}}',
							{
								args: [ installedOnSitesQuantity ],
								installedOnSitesQuantity,
								components: {
									span: <span className="plugin-details-cta__installed-text-quantity"></span>,
								},
								count: installedOnSitesQuantity,
							}
						) }
				</div>
				<Button onClick={ toggleDisplayManageSitePluginsModal }>
					{ translate( 'Manage sites' ) }
				</Button>
			</div>
		);
	}

	return (
<<<<<<< HEAD
		<div className="plugin-details-cta__container">
			{ ! isSaasProduct && (
				<div className="plugin-details-cta__price">
					<PluginPrice plugin={ plugin } billingPeriod={ billingPeriod }>
						{ ( { isFetching, price, period } ) => {
							if ( isFetching ) {
								return <div className="plugin-details-cta__price-placeholder">...</div>;
							}
							if ( price ) {
								return (
									<>
										{ price + ' ' }
										<span className="plugin-details-cta__period">{ period }</span>
									</>
								);
							}
							return translate( 'Free' );
						} }
					</PluginPrice>
				</div>
			) }
			{ isMarketplaceProduct && ! isSaasProduct && (
				<BillingIntervalSwitcher
					billingPeriod={ billingPeriod }
					onChange={ ( interval ) => dispatch( setBillingInterval( interval ) ) }
					plugin={ plugin }
				/>
			) }
			<div className="plugin-details-cta__install">
				{ isLoggedIn ? (
					<CTAButton
=======
		<Fragment>
			<QuerySitePurchases siteId={ selectedSite?.ID } />
			<div className="plugin-details-cta__container">
				<div className="plugin-details-cta__price">
					<PluginPrice plugin={ plugin } billingPeriod={ billingPeriod }>
						{ ( { isFetching, price, period } ) =>
							isFetching ? (
								<div className="plugin-details-cta__price-placeholder">...</div>
							) : (
								<>
									{ price ? (
										<>
											{ price + ' ' }
											<span className="plugin-details-cta__period">{ period }</span>
										</>
									) : (
										translate( 'Free' )
									) }
								</>
							)
						}
					</PluginPrice>
				</div>
				{ isMarketplaceProduct && (
					<BillingIntervalSwitcher
						billingPeriod={ billingPeriod }
						onChange={ ( interval ) => dispatch( setBillingInterval( interval ) ) }
>>>>>>> cc231c0d
						plugin={ plugin }
					/>
				) }
				<div className="plugin-details-cta__install">
					{ isLoggedIn ? (
						<CTAButton
							plugin={ plugin }
							hasEligibilityMessages={ hasEligibilityMessages }
							disabled={ incompatiblePlugin || userCantManageTheSite }
						/>
					) : (
						<Button
							type="a"
							className="plugin-details-CTA__install-button"
							primary
							onClick={ ( e ) => e.stopPropagation() }
							href={ localizeUrl( 'https://wordpress.com/pricing/' ) }
						>
							{ translate( 'View plans' ) }
						</Button>
					) }
				</div>
<<<<<<< HEAD
			) }
			{ ! isSaasProduct && shouldUpgrade && isLoggedIn && (
				<div className="plugin-details-cta__upgrade-required">
					<span className="plugin-details-cta__upgrade-required-icon">
						{ /* eslint-disable wpcalypso/jsx-gridicon-size */ }
						<Gridicon icon="notice-outline" size={ 20 } />
						{ /* eslint-enable wpcalypso/jsx-gridicon-size */ }
					</span>
					<span className="plugin-details-cta__upgrade-required-text">
						{ translate( 'You need to upgrade your plan to install plugins.' ) }
					</span>
				</div>
			) }
			{ shouldUpgrade && isLoggedIn && (
				<div className="plugin-details-cta__upgrade-required-card">
=======
				{ ! isJetpackSelfHosted && ! isMarketplaceProduct && (
					<div className="plugin-details-cta__t-and-c">
						{ translate(
							'By installing, you agree to {{a}}WordPress.com’s Terms of Service{{/a}} and the {{thirdPartyTos}}Third-Party plugin Terms{{/thirdPartyTos}}.',
							{
								components: {
									a: (
										<a
											target="_blank"
											rel="noopener noreferrer"
											href="https://wordpress.com/tos/"
										/>
									),
									thirdPartyTos: (
										<a
											target="_blank"
											rel="noopener noreferrer"
											href="https://wordpress.com/third-party-plugins-terms/"
										/>
									),
								},
							}
						) }
					</div>
				) }
				{ shouldUpgrade && isLoggedIn && (
>>>>>>> cc231c0d
					<div className="plugin-details-cta__upgrade-required">
						<span className="plugin-details-cta__upgrade-required-icon">
							{ /* eslint-disable wpcalypso/jsx-gridicon-size */ }
							<Gridicon icon="notice-outline" size={ 20 } />
							{ /* eslint-enable wpcalypso/jsx-gridicon-size */ }
						</span>
						<span className="plugin-details-cta__upgrade-required-text">
							{ translate( 'You need to upgrade your plan to install plugins.' ) }
						</span>
					</div>
<<<<<<< HEAD
					<Button className="plugin-details-cta__install-button" primary onClick={ () => {} }>
						{ translate( 'Upgrade to Business' ) }
					</Button>
				</div>
			) }
		</div>
=======
				) }
			</div>
		</Fragment>
>>>>>>> cc231c0d
	);
};

function PluginDetailsCTAPlaceholder() {
	return (
		<div className="plugin-details-cta__container is-placeholder">
			<div className="plugin-details-cta__price">...</div>
			<div className="plugin-details-cta__install">...</div>
			<div className="plugin-details-cta__t-and-c">...</div>
		</div>
	);
}

export default PluginDetailsCTA;<|MERGE_RESOLUTION|>--- conflicted
+++ resolved
@@ -25,15 +25,11 @@
 	getSiteObjectsWithPlugin,
 	getPluginOnSite,
 } from 'calypso/state/plugins/installed/selectors';
-<<<<<<< HEAD
 import {
 	isMarketplaceProduct as isMarketplaceProductSelector,
 	isSaasProduct as isSaasProductSelector,
 } from 'calypso/state/products-list/selectors';
-=======
-import { isMarketplaceProduct as isMarketplaceProductSelector } from 'calypso/state/products-list/selectors';
 import { getSitePurchases } from 'calypso/state/purchases/selectors';
->>>>>>> cc231c0d
 import getSelectedOrAllSitesWithPlugins from 'calypso/state/selectors/get-selected-or-all-sites-with-plugins';
 import isSiteAutomatedTransfer from 'calypso/state/selectors/is-site-automated-transfer';
 import siteHasFeature from 'calypso/state/selectors/site-has-feature';
@@ -61,7 +57,7 @@
 	const softwareSlug = getSoftwareSlug( plugin, isMarketplaceProduct );
 	const purchases = useSelector( ( state ) => getSitePurchases( state, selectedSite?.ID ) );
 
-	const isSaasProduct = useSelector( ( state ) => isSaasProductSelector( state, pluginSlug ) );
+	const isSaasProduct = useSelector( ( state ) => isSaasProductSelector( state, softwareSlug ) );
 
 	// Site type
 	const sites = useSelector( getSelectedOrAllSitesWithPlugins );
@@ -249,67 +245,35 @@
 	}
 
 	return (
-<<<<<<< HEAD
-		<div className="plugin-details-cta__container">
-			{ ! isSaasProduct && (
-				<div className="plugin-details-cta__price">
-					<PluginPrice plugin={ plugin } billingPeriod={ billingPeriod }>
-						{ ( { isFetching, price, period } ) => {
-							if ( isFetching ) {
-								return <div className="plugin-details-cta__price-placeholder">...</div>;
-							}
-							if ( price ) {
-								return (
-									<>
-										{ price + ' ' }
-										<span className="plugin-details-cta__period">{ period }</span>
-									</>
-								);
-							}
-							return translate( 'Free' );
-						} }
-					</PluginPrice>
-				</div>
-			) }
-			{ isMarketplaceProduct && ! isSaasProduct && (
-				<BillingIntervalSwitcher
-					billingPeriod={ billingPeriod }
-					onChange={ ( interval ) => dispatch( setBillingInterval( interval ) ) }
-					plugin={ plugin }
-				/>
-			) }
-			<div className="plugin-details-cta__install">
-				{ isLoggedIn ? (
-					<CTAButton
-=======
 		<Fragment>
 			<QuerySitePurchases siteId={ selectedSite?.ID } />
 			<div className="plugin-details-cta__container">
-				<div className="plugin-details-cta__price">
-					<PluginPrice plugin={ plugin } billingPeriod={ billingPeriod }>
-						{ ( { isFetching, price, period } ) =>
-							isFetching ? (
-								<div className="plugin-details-cta__price-placeholder">...</div>
-							) : (
-								<>
-									{ price ? (
-										<>
-											{ price + ' ' }
-											<span className="plugin-details-cta__period">{ period }</span>
-										</>
-									) : (
-										translate( 'Free' )
-									) }
-								</>
-							)
-						}
-					</PluginPrice>
-				</div>
-				{ isMarketplaceProduct && (
+				{ ! isSaasProduct && (
+					<div className="plugin-details-cta__price">
+						<PluginPrice plugin={ plugin } billingPeriod={ billingPeriod }>
+							{ ( { isFetching, price, period } ) =>
+								isFetching ? (
+									<div className="plugin-details-cta__price-placeholder">...</div>
+								) : (
+									<>
+										{ price ? (
+											<>
+												{ price + ' ' }
+												<span className="plugin-details-cta__period">{ period }</span>
+											</>
+										) : (
+											translate( 'Free' )
+										) }
+									</>
+								)
+							}
+						</PluginPrice>
+					</div>
+				) }
+				{ isMarketplaceProduct && ! isSaasProduct && (
 					<BillingIntervalSwitcher
 						billingPeriod={ billingPeriod }
 						onChange={ ( interval ) => dispatch( setBillingInterval( interval ) ) }
->>>>>>> cc231c0d
 						plugin={ plugin }
 					/>
 				) }
@@ -332,23 +296,6 @@
 						</Button>
 					) }
 				</div>
-<<<<<<< HEAD
-			) }
-			{ ! isSaasProduct && shouldUpgrade && isLoggedIn && (
-				<div className="plugin-details-cta__upgrade-required">
-					<span className="plugin-details-cta__upgrade-required-icon">
-						{ /* eslint-disable wpcalypso/jsx-gridicon-size */ }
-						<Gridicon icon="notice-outline" size={ 20 } />
-						{ /* eslint-enable wpcalypso/jsx-gridicon-size */ }
-					</span>
-					<span className="plugin-details-cta__upgrade-required-text">
-						{ translate( 'You need to upgrade your plan to install plugins.' ) }
-					</span>
-				</div>
-			) }
-			{ shouldUpgrade && isLoggedIn && (
-				<div className="plugin-details-cta__upgrade-required-card">
-=======
 				{ ! isJetpackSelfHosted && ! isMarketplaceProduct && (
 					<div className="plugin-details-cta__t-and-c">
 						{ translate(
@@ -374,8 +321,7 @@
 						) }
 					</div>
 				) }
-				{ shouldUpgrade && isLoggedIn && (
->>>>>>> cc231c0d
+				{ ! isSaasProduct && shouldUpgrade && isLoggedIn && (
 					<div className="plugin-details-cta__upgrade-required">
 						<span className="plugin-details-cta__upgrade-required-icon">
 							{ /* eslint-disable wpcalypso/jsx-gridicon-size */ }
@@ -386,18 +332,9 @@
 							{ translate( 'You need to upgrade your plan to install plugins.' ) }
 						</span>
 					</div>
-<<<<<<< HEAD
-					<Button className="plugin-details-cta__install-button" primary onClick={ () => {} }>
-						{ translate( 'Upgrade to Business' ) }
-					</Button>
-				</div>
-			) }
-		</div>
-=======
 				) }
 			</div>
 		</Fragment>
->>>>>>> cc231c0d
 	);
 };
 
