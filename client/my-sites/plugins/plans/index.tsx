--- conflicted
+++ resolved
@@ -15,23 +15,6 @@
 
 import './style.scss';
 
-<<<<<<< HEAD
-const Plans = () => {
-	const getIntervalType = ( intervalType = '' ) => {
-		if ( [ 'yearly', 'monthly' ].includes( intervalType ) ) {
-			return intervalType;
-		}
-
-		// Default value
-		return 'yearly';
-	};
-	const translate = useTranslate();
-	const breadcrumbs = useSelector( getBreadcrumbs );
-	const selectedSite = useSelector( getSelectedSite );
-	const currentQuery = useSelector( getCurrentQueryArguments );
-	const dispatch = useDispatch();
-	const [ intervalType, setIntervalType ] = useState( getIntervalType() );
-=======
 const Plans = ( { intervalType }: { intervalType: 'yearly' | 'monthly' } ) => {
 	const translate = useTranslate();
 	const breadcrumbs = useSelector( getBreadcrumbs );
@@ -39,7 +22,6 @@
 
 	const dispatch = useDispatch();
 
->>>>>>> 9083f745
 	useEffect( () => {
 		if ( breadcrumbs.length === 0 ) {
 			dispatch(
@@ -84,23 +66,16 @@
 			/>
 			<div className="plans">
 				<PlansFeaturesMain
-<<<<<<< HEAD
+					basePlansPath="/plugins/plans"
 					site={ selectedSite }
-					isInSignup={ false }
 					isInMarketplace
 					intervalType={ intervalType }
 					onUpgradeClick={ onSelectPlan }
 					flowName={ 'marketplace' }
-					shouldShowPlansFeatureComparison
-					showFAQ={ false }
-=======
-					basePlansPath="/plugins/plans"
-					site={ selectedSite }
-					intervalType={ intervalType }
 					selectedFeature={ FEATURE_INSTALL_PLUGINS }
 					selectedPlan={ PLAN_BUSINESS }
 					shouldShowPlansFeatureComparison
->>>>>>> 9083f745
+					showFAQ={ false }
 					isReskinned
 				/>
 			</div>
