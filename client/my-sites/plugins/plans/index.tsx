import {
	getPlan,
	PLAN_BUSINESS,
	TYPE_BUSINESS,
	TYPE_ECOMMERCE,
} from '@automattic/calypso-products';
import { useDesktopBreakpoint } from '@automattic/viewport-react';
import classNames from 'classnames';
import { useTranslate } from 'i18n-calypso';
import { useEffect } from 'react';
import { useDispatch, useSelector } from 'react-redux';
import ActionCard from 'calypso/components/action-card';
import ActionPanelLink from 'calypso/components/action-panel/link';
import DocumentHead from 'calypso/components/data/document-head';
import FixedNavigationHeader from 'calypso/components/fixed-navigation-header';
import FormattedHeader from 'calypso/components/formatted-header';
import MainComponent from 'calypso/components/main';
import PromoSection, { Props as PromoSectionProps } from 'calypso/components/promo-section';
import { Gridicon } from 'calypso/devdocs/design/playground-scope';
import PageViewTracker from 'calypso/lib/analytics/page-view-tracker';
import PlansFeaturesMain from 'calypso/my-sites/plans-features-main';
import { MarketplaceFooter } from 'calypso/my-sites/plugins/education-footer';
import { appendBreadcrumb } from 'calypso/state/breadcrumb/actions';
import { getBreadcrumbs } from 'calypso/state/breadcrumb/selectors';
import { getSelectedSite } from 'calypso/state/ui/selectors';

import './style.scss';

const Plans = ( { intervalType }: { intervalType: 'yearly' | 'monthly' } ) => {
	const translate = useTranslate();
	const breadcrumbs = useSelector( getBreadcrumbs );
	const selectedSite = useSelector( getSelectedSite );
	const isDesktop = useDesktopBreakpoint();

	const planClasses = classNames( 'plans', {
		'in-vertically-scrolled-plans-experiment': ! isDesktop,
	} );

	const dispatch = useDispatch();

	const currentPlanSlug = selectedSite?.plan?.product_slug;
	let currentPlanType = null;
	if ( currentPlanSlug ) {
		currentPlanType = getPlan( currentPlanSlug )?.type;
	}

	useEffect( () => {
		if ( breadcrumbs.length === 0 ) {
			dispatch(
				appendBreadcrumb( {
					label: translate( 'Plugins' ),
					href: `/plugins/${ selectedSite?.slug || '' }`,
					id: 'plugins',
					helpBubble: translate(
						'Add new functionality and integrations to your site with plugins.'
					),
				} )
			);
		}

		dispatch(
			appendBreadcrumb( {
				label: translate( 'Plan Upgrade' ),
				href: `/plugins/plans/${ intervalType }/${ selectedSite?.slug || '' }`,
				id: `plugin-plans`,
			} )
		);
	}, [ dispatch, translate, selectedSite, breadcrumbs.length, intervalType ] );

	const promos: PromoSectionProps = {
		promos: [
			{
				title: translate( 'Flex your site with plugins' ),
				body: translate(
					'Install plugins and extend functionality for your site with access to more than 50,000 plugins.'
				),
				image: <Gridicon icon="plugins" />,
			},
			{
				title: translate( 'Money back guarantee' ),
				body: translate(
					'Try WordPress.com for 14 days and if you are not 100% satisfied, get your money back.'
				),
				image: <Gridicon icon="money" />,
			},
			{
				title: translate( 'Essential features' ),
				body: translate(
					"We guarantee site's performance and protect it from spammers detailing all activity records."
				),
				image: <Gridicon icon="plans" />,
			},
		],
	};

	return (
		<MainComponent className="plugin-plans-main" wideLayout>
			<PageViewTracker path="/plugins/plans/:interval/:site" title="Plugins > Plan Upgrade" />
			<DocumentHead title={ translate( 'Plugins > Plan Upgrade' ) } />
			<FixedNavigationHeader navigationItems={ breadcrumbs } />
			<FormattedHeader
				className="plugin-plans-header"
				headerText={ `Your current plan doesn't support plugins` }
				subHeaderText={ `Choose the plan that's right for you and reimagine what's possible with plugins` }
				brandFont
			/>
<<<<<<< HEAD
			<div className={ planClasses }>
=======

			<div className="plans">
>>>>>>> 61ee20f2
				<PlansFeaturesMain
					basePlansPath="/plugins/plans"
					showFAQ={ false }
					site={ selectedSite }
					intervalType={ intervalType }
					selectedPlan={ PLAN_BUSINESS }
					planTypes={ [ currentPlanType, TYPE_BUSINESS, TYPE_ECOMMERCE ] }
					isInMarketplace
					shouldShowPlansFeatureComparison={ isDesktop }
					isInVerticalScrollingPlansExperiment={ isDesktop }
					isReskinned
				/>
			</div>

			<PromoSection { ...promos } />

			<ActionCard
				classNames="plugin-plans"
				headerText=""
				mainText={ translate(
					'Need some help? Let us help you find the perfect plan for your site. {{a}}Chat now{{/a}} or {{a}}contact our support{{/a}}.',
					{
						components: {
							a: <ActionPanelLink href="/help/contact" />,
						},
					}
				) }
				buttonText={ translate( 'Upgrade to Business' ) }
				buttonPrimary={ true }
				buttonOnClick={ () => {
					alert( 'Connect code after merging PR 68087' );
				} }
				buttonDisabled={ false }
			/>
			<MarketplaceFooter />
		</MainComponent>
	);
};

export default Plans;<|MERGE_RESOLUTION|>--- conflicted
+++ resolved
@@ -104,12 +104,7 @@
 				subHeaderText={ `Choose the plan that's right for you and reimagine what's possible with plugins` }
 				brandFont
 			/>
-<<<<<<< HEAD
 			<div className={ planClasses }>
-=======
-
-			<div className="plans">
->>>>>>> 61ee20f2
 				<PlansFeaturesMain
 					basePlansPath="/plugins/plans"
 					showFAQ={ false }
