--- conflicted
+++ resolved
@@ -9,7 +9,6 @@
 	}
 }
 
-<<<<<<< HEAD
 .promo-section {
 	.promo-section__promos {
 		overflow: auto;
@@ -68,7 +67,9 @@
 				}
 			}
 		}
-=======
+	}
+}
+
 .plugin-plans {
 	&.action-card.is-compact {
 		background: #f0f7fc;
@@ -101,6 +102,5 @@
 	.action-card__main p {
 		font-size: $font-body-small;
 		margin: 20px 0;
->>>>>>> c2dc2168
 	}
 }