--- conflicted
+++ resolved
@@ -9,9 +9,6 @@
 	}
 }
 
-<<<<<<< HEAD
-.plugin-plans-main .promo-section {
-=======
 .plugins-plans .plan-features--signup .plan-features-comparison__table {
 	width: 100%;
 }
@@ -34,69 +31,66 @@
 	margin-bottom: 20px;
 }
 
-.promo-section {
->>>>>>> 9a4db17b
-	.promo-section__promos {
-		overflow: auto;
-		white-space: nowrap;
-		max-width: 832px;
-		margin: auto;
-		margin-top: 50px;
-		margin-bottom: 50px;
-		display: block;
-		left: 0;
+.plugin-plans-main .promo-section__promos {
+	overflow: auto;
+	white-space: nowrap;
+	margin: auto;
+	margin-top: 50px;
+	margin-bottom: 50px;
+	display: block;
+	left: 0;
 
-		@media (max-width: 480px) {
-			padding-left: 20px;
+	@media (max-width: 480px) {
+		padding-left: 20px;
+	}
+
+	.action-panel__figure.align-left {
+		float: none;
+	}
+
+	.action-panel__figure {
+		float: none;
+	}
+
+	.promo-card {
+		box-shadow: none;
+		padding-left: 0;
+		padding-right: 0;
+		width: calc(33% - 1em);
+		min-width: 250px;
+		display: inline-block;
+		vertical-align: top;
+
+
+		.action-panel__figure {
+			text-align: left;
 		}
 
-		.action-panel__figure.align-left {
-			float: none;
+		.action-panel__title {
+			font-weight: normal;
+			font-size: $font-body;
+			color: var(--studio-gray-100);
+
 		}
 
-		.action-panel__figure {
-			float: none;
+		.gridicon {
+			height: 25px;
+			width: 25px;
+			padding: 10px;
+			background: #f0f7fc;
+			border-radius: 8px; /* stylelint-disable-line scales/radii */
 		}
 
-		.promo-card {
-			box-shadow: none;
-			padding-left: 0;
-			padding-right: 0;
-			width: calc(33% - 1em);
-			min-width: 250px;
-			display: inline-block;
-			vertical-align: top;
+		.action-panel__body {
+			font-size: $font-body-small;
 
-
-			.action-panel__figure {
-				text-align: left;
-			}
-
-			.action-panel__title {
-				font-weight: normal;
-				font-size: $font-body;
-				color: var(--studio-gray-100);
-
-			}
-
-			.gridicon {
-				height: 25px;
-				width: 25px;
-				padding: 10px;
-				background: #f0f7fc;
-				border-radius: 8px; /* stylelint-disable-line scales/radii */
-			}
-
-			.action-panel__body {
-				font-size: $font-body-small;
-
-				p {
-					white-space: pre-wrap;
-				}
+			p {
+				white-space: pre-wrap;
 			}
 		}
 	}
 }
+
 
 .plugin-plans {
 	&.action-card.is-compact {
