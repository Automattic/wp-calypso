--- conflicted
+++ resolved
@@ -152,12 +152,7 @@
 		) || jetpackNonAtomic;
 
 	if ( isPlaceholder ) {
-<<<<<<< HEAD
-		// eslint-disable-next-line no-use-before-define
 		return <Placeholder variant={ variant } />;
-=======
-		return <Placeholder />;
->>>>>>> 8667708c
 	}
 
 	const classNames = classnames( 'plugins-browser-item', variant, {
@@ -357,11 +352,7 @@
 	);
 }
 
-<<<<<<< HEAD
-const Placeholder = ( { variant } ) => {
-=======
-function Placeholder() {
->>>>>>> 8667708c
+function Placeholder( { variant } ) {
 	return (
 		<li className={ classnames( 'plugins-browser-item is-placeholder', variant ) }>
 			<span className="plugins-browser-item__link">
