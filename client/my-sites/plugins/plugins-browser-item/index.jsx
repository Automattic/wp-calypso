import { WPCOM_FEATURES_INSTALL_PLUGINS } from '@automattic/calypso-products';
import { Gridicon } from '@automattic/components';
<<<<<<< HEAD
// import { useLocalizeUrl } from '@automattic/i18n-utils';
=======
import { useLocalizeUrl } from '@automattic/i18n-utils';
import { TextHighlight } from '@wordpress/components';
>>>>>>> d6c5c53d
import { Icon, info } from '@wordpress/icons';
import classnames from 'classnames';
import { useTranslate } from 'i18n-calypso';
import { useMemo, useCallback, useEffect } from 'react';
import { useSelector } from 'react-redux';
import Badge from 'calypso/components/badge';
import { useLocalizedMoment } from 'calypso/components/localized-moment';
import { recordTracksEvent } from 'calypso/lib/analytics/tracks';
import { formatNumberMetric } from 'calypso/lib/format-number-compact';
import version_compare from 'calypso/lib/version-compare';
import { IntervalLength } from 'calypso/my-sites/marketplace/components/billing-interval-switcher/constants';
import { isCompatiblePlugin } from 'calypso/my-sites/plugins/plugin-compatibility';
import PluginIcon from 'calypso/my-sites/plugins/plugin-icon/plugin-icon';
import { PluginPrice } from 'calypso/my-sites/plugins/plugin-price';
import PluginRatings from 'calypso/my-sites/plugins/plugin-ratings/';
import { siteObjectsToSiteIds } from 'calypso/my-sites/plugins/utils';
import shouldUpgradeCheck from 'calypso/state/marketplace/selectors';
import { getSitesWithPlugin, getPluginOnSites } from 'calypso/state/plugins/installed/selectors';
import { isMarketplaceProduct as isMarketplaceProductSelector } from 'calypso/state/products-list/selectors';
import isAtomicSite from 'calypso/state/selectors/is-site-automated-transfer';
import siteHasFeature from 'calypso/state/selectors/site-has-feature';
import { isJetpackSite } from 'calypso/state/sites/selectors';
import { getSelectedSite, getSelectedSiteId } from 'calypso/state/ui/selectors';
import { PREINSTALLED_PLUGINS } from '../constants';
import usePreinstalledPremiumPlugin from '../use-preinstalled-premium-plugin';
import PreinstalledPremiumPluginBrowserItemPricing from './preinstalled-premium-plugin-browser-item-pricing';
import { PluginsBrowserElementVariant } from './types';

import './style.scss';

const PluginsBrowserListElement = ( props ) => {
	const {
		isPlaceholder,
		site,
		plugin = {},
		iconSize = 40,
		variant = PluginsBrowserElementVariant.Compact,
		currentSites,
		search,
	} = props;

	const translate = useTranslate();
	const moment = useLocalizedMoment();
	const localizeUrl = ( text ) => text; //useLocalizeUrl();

	const selectedSite = useSelector( getSelectedSite );
	const isJetpack = useSelector( ( state ) => isJetpackSite( state, selectedSite?.ID ) );
	const sitesWithPlugin = useSelector( ( state ) =>
		currentSites
			? getSitesWithPlugin( state, siteObjectsToSiteIds( currentSites ), plugin.slug )
			: []
	);
	const isMarketplaceProduct = useSelector( ( state ) =>
		isMarketplaceProductSelector( state, plugin.slug || '' )
	);

	const dateFromNow = useMemo(
		() =>
			plugin.last_updated ? moment.utc( plugin.last_updated, 'YYYY-MM-DD hh:mma' ).fromNow() : null,
		[ plugin.last_updated ]
	);

	const pluginLink = useMemo( () => {
		if ( plugin.link ) {
			return plugin.link;
		}

		let url = '/plugins/' + plugin.slug;
		if ( site ) {
			url += '/' + site;
		}
		return url;
	}, [ plugin, site ] );

	useEffect(
		function trackPluginItemRender() {
			if ( plugin.railcar ) {
				recordTracksEvent( 'calypso_marketplace_search_traintracks_render', {
					site: site,
					plugin: plugin.slug,
					blog_id: selectedSite?.ID,
					ui_algo: props.listName, // this can also be used to test different layouts eg. list/grid
					ui_position: props.gridPosition,
					...plugin.railcar,
				} );
			}
		},
		[ plugin.railcar ]
	);

	const trackPluginLinkClick = useCallback( () => {
		recordTracksEvent( 'calypso_plugin_browser_item_click', {
			site: site,
			plugin: plugin.slug,
			list_name: props.listName,
			grid_position: props.gridPosition,
			blog_id: selectedSite?.ID,
		} );
		if ( plugin.railcar ) {
			recordTracksEvent( 'calypso_marketplace_search_traintracks_interact', {
				railcar: plugin.railcar.railcar,
				action: 'product_opened',
				blog_id: selectedSite?.ID,
			} );
		}
	}, [ site, plugin, selectedSite, props.listName ] );

	const isWpcomPreinstalled = useMemo( () => {
		if ( plugin.isPreinstalled ) {
			return true;
		}

		if ( ! site ) {
			return false;
		}

		return ! isJetpack && PREINSTALLED_PLUGINS.includes( plugin.slug );
	}, [ isJetpack, site, plugin ] );

	const isUntestedVersion = useMemo( () => {
		const wpVersion = selectedSite?.options?.software_version;
		const pluginTestedVersion = plugin?.tested;

		if ( ! selectedSite?.jetpack || ! wpVersion || ! pluginTestedVersion ) {
			return false;
		}

		return version_compare( wpVersion, pluginTestedVersion, '>' );
	}, [ selectedSite, plugin ] );

	const jetpackNonAtomic = useSelector(
		( state ) =>
			isJetpackSite( state, selectedSite?.ID ) && ! isAtomicSite( state, selectedSite?.ID )
	);

	const isPluginIncompatible = useMemo( () => {
		return ! isCompatiblePlugin( plugin.slug ) && ! jetpackNonAtomic;
	} );

	const shouldUpgrade = useSelector( ( state ) => shouldUpgradeCheck( state, selectedSite?.ID ) );

	const canInstallPlugins =
		useSelector( ( state ) =>
			siteHasFeature( state, selectedSite?.ID, WPCOM_FEATURES_INSTALL_PLUGINS )
		) || jetpackNonAtomic;

	if ( isPlaceholder ) {
		// eslint-disable-next-line no-use-before-define
		return <Placeholder iconSize={ iconSize } />;
	}

	const classNames = classnames( 'plugins-browser-item', variant, {
		incompatible: isPluginIncompatible,
	} );

	const onClick = ( e ) => {
		e.preventDefault();
		e.stopPropagation();
		window.location.href = localizeUrl( 'https://wordpress.com/support/incompatible-plugins/' );
	};

	return (
		<li className={ classNames }>
			<a
				href={ pluginLink }
				className="plugins-browser-item__link"
				onClick={ trackPluginLinkClick }
			>
				<div className="plugins-browser-item__info">
					<PluginIcon size={ iconSize } image={ plugin.icon } isPlaceholder={ isPlaceholder } />
					<div className="plugins-browser-item__title">
						<TextHighlight text={ plugin.name } highlight={ search } />
					</div>
					{ variant === PluginsBrowserElementVariant.Extended && (
						<>
							<div className="plugins-browser-item__author">
								{ translate( 'by ' ) }
								<span className="plugins-browser-item__author-name">
									<TextHighlight text={ plugin.author_name } highlight={ search } />
								</span>
							</div>

							<div className="plugins-browser-item__last-updated">
								{ dateFromNow && (
									<>
										{ translate( 'Last updated ' ) }
										<span className="plugins-browser-item__last-updated-value">
											{ dateFromNow }
										</span>
									</>
								) }
							</div>
						</>
					) }
					<div className="plugins-browser-item__description">
						<TextHighlight text={ plugin.short_description } highlight={ search } />
					</div>
				</div>
				{ isUntestedVersion && (
					<div className="plugins-browser-item__untested-notice">
						<Icon size={ 20 } icon={ info } />
						<span className="plugins-browser-item__untested-text">
							{ translate( 'Untested with your version of WordPress' ) }
						</span>
					</div>
				) }
				{ isPluginIncompatible && (
					<span
						role="link"
						tabIndex="-1"
						onClick={ onClick }
						onKeyPress={ onClick }
						className="plugins-browser-item__incompatible"
					>
						{ translate( 'Why is this plugin not compatible with WordPress.com?' ) }
					</span>
				) }
				<div className="plugins-browser-item__footer">
					{ variant === PluginsBrowserElementVariant.Extended && (
						// eslint-disable-next-line no-use-before-define
						<InstalledInOrPricing
							sitesWithPlugin={ sitesWithPlugin }
							isWpcomPreinstalled={ isWpcomPreinstalled }
							plugin={ plugin }
							shouldUpgrade={ shouldUpgrade }
							canInstallPlugins={ canInstallPlugins }
							currentSites={ currentSites }
						/>
					) }
					<div className="plugins-browser-item__additional-info">
						{ !! plugin.rating && ! isMarketplaceProduct && (
							<div className="plugins-browser-item__ratings">
								<PluginRatings
									rating={ plugin.rating }
									numRatings={ plugin.num_ratings }
									inlineNumRatings
									hideRatingNumber
								/>
							</div>
						) }
						{ !! plugin.active_installs && (
							<div className="plugins-browser-item__active-installs">
								<span className="plugins-browser-item__active-installs-value">{ `${ formatNumberMetric(
									plugin.active_installs,
									0
								) }${ plugin.active_installs > 1000 ? '+' : '' }` }</span>
								{ translate( ' Active Installs' ) }
							</div>
						) }
					</div>
				</div>
			</a>
		</li>
	);
};

const InstalledInOrPricing = ( {
	sitesWithPlugin,
	isWpcomPreinstalled,
	plugin,
	shouldUpgrade,
	canInstallPlugins,
	currentSites,
} ) => {
	const translate = useTranslate();
	const selectedSiteId = useSelector( ( state ) => getSelectedSiteId( state ) );
	const isPluginActive = useSelector( ( state ) =>
		getPluginOnSites( state, [ selectedSiteId ], plugin.slug )
	)?.active;
	const { isPreinstalledPremiumPlugin } = usePreinstalledPremiumPlugin( plugin.slug );
	const active = isWpcomPreinstalled || isPluginActive;
	let checkmarkColorClass = 'checkmark--active';

	if ( isPreinstalledPremiumPlugin ) {
		return <PreinstalledPremiumPluginBrowserItemPricing plugin={ plugin } />;
	}

	if ( ( sitesWithPlugin && sitesWithPlugin.length > 0 ) || isWpcomPreinstalled ) {
		/* eslint-disable wpcalypso/jsx-gridicon-size */
		if ( selectedSiteId ) {
			checkmarkColorClass = active ? 'checkmark--active' : 'checkmark--inactive';
		}
		return (
			<div className="plugins-browser-item__installed-and-active-container">
				<div className="plugins-browser-item__installed ">
					<Gridicon icon="checkmark" className={ checkmarkColorClass } size={ 14 } />
					{ isWpcomPreinstalled || currentSites?.length === 1
						? translate( 'Installed' )
						: translate( 'Installed on %d site', 'Installed on %d sites', {
								args: [ sitesWithPlugin.length ],
								count: sitesWithPlugin.length,
						  } ) }
				</div>
				{ selectedSiteId && (
					<div className="plugins-browser-item__active">
						<Badge type={ active ? 'success' : 'info' }>
							{ active ? translate( 'Active' ) : translate( 'Inactive' ) }
						</Badge>
					</div>
				) }
			</div>
		);
		/* eslint-enable wpcalypso/jsx-gridicon-size */
	}

	return (
		<div className="plugins-browser-item__pricing">
			<PluginPrice plugin={ plugin } billingPeriod={ IntervalLength.MONTHLY }>
				{ ( { isFetching, price, period } ) =>
					isFetching ? (
						<div className="plugins-browser-item__pricing-placeholder">...</div>
					) : (
						<>
							{ price ? (
								<>
									{ price + ' ' }
									<span className="plugins-browser-item__period">{ period }</span>
									{ shouldUpgrade && (
										<div className="plugins-browser-item__period">
											{ translate( 'Requires a plan upgrade' ) }
										</div>
									) }
								</>
							) : (
								<>
									{ translate( 'Free' ) }
									{ ! canInstallPlugins && (
										<span className="plugins-browser-item__requires-plan-upgrade">
											{ translate( 'Requires a plan upgrade' ) }
										</span>
									) }
								</>
							) }
						</>
					)
				}
			</PluginPrice>
		</div>
	);
};

const Placeholder = ( { iconSize } ) => {
	return (
		<li className="plugins-browser-item is-placeholder">
			<span className="plugins-browser-item__link">
				<div className="plugins-browser-item__info">
					<PluginIcon size={ iconSize } isPlaceholder={ true } />
					<div className="plugins-browser-item__title">…</div>
					<div className="plugins-browser-item__author">…</div>
					<div className="plugins-browser-item__description">…</div>
				</div>
			</span>
		</li>
	);
};

export default PluginsBrowserListElement;<|MERGE_RESOLUTION|>--- conflicted
+++ resolved
@@ -1,11 +1,7 @@
 import { WPCOM_FEATURES_INSTALL_PLUGINS } from '@automattic/calypso-products';
 import { Gridicon } from '@automattic/components';
-<<<<<<< HEAD
-// import { useLocalizeUrl } from '@automattic/i18n-utils';
-=======
 import { useLocalizeUrl } from '@automattic/i18n-utils';
 import { TextHighlight } from '@wordpress/components';
->>>>>>> d6c5c53d
 import { Icon, info } from '@wordpress/icons';
 import classnames from 'classnames';
 import { useTranslate } from 'i18n-calypso';
