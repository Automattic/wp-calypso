--- conflicted
+++ resolved
@@ -215,48 +215,33 @@
 							currentSites={ currentSites }
 						/>
 					) }
-<<<<<<< HEAD
 					{ /* Plugin activation information will be shown in this area if its installed */ }
 					{ ! isPluginInstalledOnSite && (
 						<div className="plugins-browser-item__additional-info">
 							{ !! plugin.rating && ! isMarketplaceProduct && (
 								<div className="plugins-browser-item__ratings">
-									<PluginRatings
-										rating={ plugin.rating }
-										numRatings={ plugin.num_ratings }
-										inlineNumRatings
-										hideRatingNumber
+									<Gridicon
+										size={ 18 }
+										icon="star"
+										className="plugins-browser-item__rating-star"
+										color="#f0b849" // alert-yellow
 									/>
+									<span className="plugins-browser-item__rating-value">
+										{ ( plugin.rating / 20 ).toFixed( 1 ) }
+									</span>
+									{ Number.isInteger( plugin.num_ratings ) && (
+										<span className="plugins-browser-item__number-of-ratings">
+											{ translate( '(%(number_of_ratings)s)', {
+												args: {
+													number_of_ratings: plugin.num_ratings.toLocaleString( getLocaleSlug() ),
+												},
+											} ) }
+										</span>
+									) }
 								</div>
 							) }
 						</div>
 					) }
-=======
-					<div className="plugins-browser-item__additional-info">
-						{ !! plugin.rating && ! isMarketplaceProduct && (
-							<div className="plugins-browser-item__ratings">
-								<Gridicon
-									size={ 18 }
-									icon="star"
-									className="plugins-browser-item__rating-star"
-									color="#f0b849" // alert-yellow
-								/>
-								<span className="plugins-browser-item__rating-value">
-									{ ( plugin.rating / 20 ).toFixed( 1 ) }
-								</span>
-								{ Number.isInteger( plugin.num_ratings ) && (
-									<span className="plugins-browser-item__number-of-ratings">
-										{ translate( '(%(number_of_ratings)s)', {
-											args: {
-												number_of_ratings: plugin.num_ratings.toLocaleString( getLocaleSlug() ),
-											},
-										} ) }
-									</span>
-								) }
-							</div>
-						) }
-					</div>
->>>>>>> eae17b6a
 				</div>
 			</a>
 		</li>
