--- conflicted
+++ resolved
@@ -177,9 +177,6 @@
 			return null;
 		}
 
-<<<<<<< HEAD
-		const shouldShowMyThemesFilter = !! this.props.siteId;
-=======
 		if ( this.props.isSiteWooExpress ) {
 			return {
 				MYTHEMES: staticFilters.MYTHEMES,
@@ -190,10 +187,7 @@
 			};
 		}
 
-		const shouldShowMyThemesFilter =
-			( this.props.isJetpackSite && ! this.props.isAtomicSite ) ||
-			( this.props.isAtomicSite && this.props.siteCanInstallThemes );
->>>>>>> 3d36563a
+		const shouldShowMyThemesFilter = !! this.props.siteId;
 
 		return {
 			...( shouldShowMyThemesFilter && { MYTHEMES: staticFilters.MYTHEMES } ),
