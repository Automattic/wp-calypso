--- conflicted
+++ resolved
@@ -309,15 +309,10 @@
 	},
 	( dispatch ) => {
 		return {
-<<<<<<< HEAD
-			clearActivated: siteId => dispatch( clearActivated( siteId ) ),
-			refreshSite: siteId => dispatch( requestSite( siteId ) ),
 			activateGutenberg: ( siteId, customizeUrl ) =>
 				dispatch( setSelectedEditor( siteId, 'gutenberg', customizeUrl ) ),
-=======
 			clearActivated: ( siteId ) => dispatch( clearActivated( siteId ) ),
 			refreshSite: ( siteId ) => dispatch( requestSite( siteId ) ),
->>>>>>> 4ee36be9
 		};
 	}
 )( ThanksModal );