/**
 * External dependencies
 */
import React, { Component } from 'react';
import PropTypes from 'prop-types';
import { connect } from 'react-redux';
import page from 'page';
import { translate } from 'i18n-calypso';
import Gridicon from 'components/gridicon';

/**
 * Internal dependencies
 */
import { Dialog } from '@automattic/components';
import PulsingDot from 'components/pulsing-dot';
import { trackClick } from './helpers';
import {
	getActiveTheme,
	getCanonicalTheme,
	getThemeDetailsUrl,
	getThemeForumUrl,
	isActivatingTheme,
	hasActivatedTheme,
	isWpcomTheme,
} from 'state/themes/selectors';
import { clearActivated } from 'state/themes/actions';
import { getSelectedSiteId } from 'state/ui/selectors';
import { requestSite } from 'state/sites/actions';
import { getSelectedEditor } from 'state/selectors/get-selected-editor';
import { setSelectedEditor } from 'state/selected-editor/actions';
import getCustomizeOrEditFrontPageUrl from 'state/selectors/get-customize-or-edit-front-page-url';
import shouldCustomizeHomepageWithGutenberg from 'state/selectors/should-customize-homepage-with-gutenberg';
import getSiteUrl from 'state/selectors/get-site-url';

/**
 * Style dependencies
 */
import './thanks-modal.scss';

class ThanksModal extends Component {
	static propTypes = {
		// Where is the modal being used?
		source: PropTypes.oneOf( [ 'details', 'list', 'upload' ] ).isRequired,
		// Connected props
		clearActivated: PropTypes.func.isRequired,
		refreshSite: PropTypes.func.isRequired,
		currentTheme: PropTypes.shape( {
			author: PropTypes.string,
			author_uri: PropTypes.string,
			id: PropTypes.string,
			name: PropTypes.string,
		} ),
		customizeUrl: PropTypes.string,
		detailsUrl: PropTypes.string,
		forumUrl: PropTypes.string,
		hasActivated: PropTypes.bool.isRequired,
		isActivating: PropTypes.bool.isRequired,
		isThemeWpcom: PropTypes.bool.isRequired,
		siteId: PropTypes.number,
	};

	componentDidUpdate( prevProps ) {
		// re-fetch the site to ensure we have the right cusotmizer link for FSE or not
		if ( prevProps.hasActivated === false && this.props.hasActivated === true ) {
			this.props.refreshSite( this.props.siteId );
		}
	}

	onCloseModal = () => {
		this.props.clearActivated( this.props.siteId );
		this.setState( { show: false } );
	};

	trackClick = ( eventName, verb ) => {
		trackClick( 'current theme', eventName, verb );
	};

	visitSite = () => {
		this.trackClick( 'visit site' );
		window.open( this.props.siteUrl, '_blank' );
	};

	goBack = () => {
		this.trackClick( 'go back' );
		this.onCloseModal();
	};

	onLinkClick = ( link ) => {
		return () => {
			this.onCloseModal();
			this.trackClick( link, 'click' );
		};
	};

	renderBody = () => {
		return (
			<ul>
				<li>
					{ this.props.source === 'list' ? this.renderThemeInfo() : this.renderCustomizeInfo() }
				</li>
				<li>{ this.renderSupportInfo() }</li>
			</ul>
		);
	};

	learnThisTheme = () => {
		this.trackClick( 'learn this theme' );
		this.onCloseModal();
		page( this.props.detailsUrl );
	};

	primaryAction = () => {
		const {
			activateGutenberg,
			customizeUrl,
			isUsingClassicEditor,
			shouldEditHomepageWithGutenberg,
			siteId,
		} = this.props;

		this.trackClick( 'thanks modal customize' );
		this.onCloseModal();

		if ( isUsingClassicEditor && shouldEditHomepageWithGutenberg ) {
			activateGutenberg( siteId, customizeUrl );
		} else {
			shouldEditHomepageWithGutenberg
				? page( customizeUrl )
				: window.open( customizeUrl, '_blank' );
		}
	};

	renderThemeInfo = () => {
		return translate( '{{a}}Learn more about{{/a}} this theme.', {
			components: {
				a: <a href={ this.props.detailsUrl } onClick={ this.onLinkClick( 'theme info' ) } />,
			},
		} );
	};

	renderCustomizeInfo = () => {
		return translate( '{{a}}Customize{{/a}} this design.', {
			components: {
				a: <a href={ this.props.customizeUrl } onClick={ this.onLinkClick( 'customize' ) } />,
			},
		} );
	};

	renderSupportInfo = () => {
		const { author_uri: authorUri } = this.props.currentTheme;

		if ( this.props.forumUrl ) {
			return translate( 'Have questions? Stop by our {{a}}support forums{{/a}}.', {
				components: {
					a: <a href={ this.props.forumUrl } onClick={ this.onLinkClick( 'support' ) } />,
				},
			} );
		}

		if ( authorUri ) {
			return translate( 'Have questions? {{a}}Contact the theme author.{{/a}}', {
				components: {
					a: <a href={ authorUri } onClick={ this.onLinkClick( 'org author' ) } />,
				},
			} );
		}

		return null;
	};

	renderContent = () => {
		const { name: themeName, author: themeAuthor } = this.props.currentTheme;
		const { isUsingClassicEditor, shouldEditHomepageWithGutenberg } = this.props;
		const shouldSwitchEditors = isUsingClassicEditor && shouldEditHomepageWithGutenberg;

		return (
			<div>
				<h1>
					{ translate( 'Thanks for choosing {{br/}} %(themeName)s', {
						args: { themeName },
						components: {
							br: shouldSwitchEditors ? null : <br />,
						},
					} ) }
				</h1>
				<span>
					{ translate( 'by %(themeAuthor)s', {
						args: { themeAuthor },
					} ) }
				</span>
				{ shouldSwitchEditors && (
					<p className="thanks-modal__gutenberg-warning">
						{ translate(
							'This theme is intended to work with the Block Editor, so we recommend activating that first.'
						) }
					</p>
				) }
			</div>
		);
	};

	renderLoading = () => {
		return (
			<div className="themes__thanks-modal-loading">
				<PulsingDot active={ true } />
			</div>
		);
	};

	getEditSiteLabel = () => {
		const { isUsingClassicEditor, shouldEditHomepageWithGutenberg, hasActivated } = this.props;
		if ( ! hasActivated ) {
			return translate( 'Activating theme…' );
		}

<<<<<<< HEAD
		const gutenbergContent = isUsingClassicEditor
			? translate( 'Activate the Block Editor and edit homepage' )
			: translate( 'Edit Homepage' );
=======
		const gutenbergContent = translate( 'Edit homepage' );
>>>>>>> d403338f
		const customizerContent = (
			<>
				<Gridicon icon="external" />
				{ translate( 'Customize site' ) }
			</>
		);

		return (
			<span className="thanks-modal__button-customize">
				{ shouldEditHomepageWithGutenberg ? gutenbergContent : customizerContent }
			</span>
		);
	};

	getViewSiteLabel = () => (
		<span className="thanks-modal__button-customize">
			<Gridicon icon="external" />
			{ translate( 'View site' ) }
		</span>
	);

	getButtons = () => {
		const { shouldEditHomepageWithGutenberg, hasActivated } = this.props;

		const firstButton = shouldEditHomepageWithGutenberg
			? {
					action: 'view',
					label: this.getViewSiteLabel(),
					onClick: this.visitSite,
			  }
			: {
					action: 'learn',
					label: translate( 'Learn about this theme' ),
					onClick: this.learnThisTheme,
			  };

		return [
			{
				...firstButton,
				disabled: ! hasActivated,
			},
			{
				action: 'customizeSite',
				label: this.getEditSiteLabel(),
				isPrimary: true,
				disabled: ! hasActivated,
				onClick: this.primaryAction,
			},
		];
	};

	render() {
		const { currentTheme, hasActivated, isActivating } = this.props;

		return (
			<Dialog
				className="themes__thanks-modal"
				isVisible={ isActivating || hasActivated }
				buttons={ this.getButtons() }
				onClose={ this.onCloseModal }
			>
				{ hasActivated && currentTheme ? this.renderContent() : this.renderLoading() }
			</Dialog>
		);
	}
}

export default connect(
	( state ) => {
		const siteId = getSelectedSiteId( state );
		const siteUrl = getSiteUrl( state, siteId );
		const currentThemeId = getActiveTheme( state, siteId );
		const currentTheme = currentThemeId && getCanonicalTheme( state, siteId, currentThemeId );

		// Note: Gutenberg buttons will only show if the homepage is a page.
		const shouldEditHomepageWithGutenberg = shouldCustomizeHomepageWithGutenberg( state, siteId );

		return {
			siteId,
			siteUrl,
			currentTheme,
			shouldEditHomepageWithGutenberg,
			detailsUrl: getThemeDetailsUrl( state, currentThemeId, siteId ),
			customizeUrl: getCustomizeOrEditFrontPageUrl( state, currentThemeId, siteId ),
			forumUrl: getThemeForumUrl( state, currentThemeId, siteId ),
			isActivating: !! isActivatingTheme( state, siteId ),
			hasActivated: !! hasActivatedTheme( state, siteId ),
			isThemeWpcom: isWpcomTheme( state, currentThemeId ),
			isUsingClassicEditor: getSelectedEditor( state, siteId ) === 'classic',
		};
	},
	( dispatch ) => {
		return {
			activateGutenberg: ( siteId, customizeUrl ) =>
				dispatch( setSelectedEditor( siteId, 'gutenberg', customizeUrl ) ),
			clearActivated: ( siteId ) => dispatch( clearActivated( siteId ) ),
			refreshSite: ( siteId ) => dispatch( requestSite( siteId ) ),
		};
	}
)( ThanksModal );<|MERGE_RESOLUTION|>--- conflicted
+++ resolved
@@ -213,13 +213,10 @@
 			return translate( 'Activating theme…' );
 		}
 
-<<<<<<< HEAD
 		const gutenbergContent = isUsingClassicEditor
 			? translate( 'Activate the Block Editor and edit homepage' )
-			: translate( 'Edit Homepage' );
-=======
-		const gutenbergContent = translate( 'Edit homepage' );
->>>>>>> d403338f
+			: translate( 'Edit homepage' );
+
 		const customizerContent = (
 			<>
 				<Gridicon icon="external" />
