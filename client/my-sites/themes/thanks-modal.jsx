--- conflicted
+++ resolved
@@ -47,23 +47,12 @@
 		isActivating: PropTypes.bool.isRequired,
 		isThemeWpcom: PropTypes.bool.isRequired,
 		siteId: PropTypes.number,
-<<<<<<< HEAD
-=======
-		visitSiteUrl: PropTypes.string,
->>>>>>> 16fee2a6
 	};
 
 	onCloseModal = () => {
 		this.props.clearActivated( this.props.siteId );
 		this.setState( { show: false } );
 	};
-<<<<<<< HEAD
-
-	trackClick = ( eventName, verb ) => {
-		trackClick( 'current theme', eventName, verb );
-	};
-
-=======
 
 	trackClick = ( eventName, verb ) => {
 		trackClick( 'current theme', eventName, verb );
@@ -79,7 +68,6 @@
 		this.onCloseModal();
 	};
 
->>>>>>> 16fee2a6
 	onLinkClick = link => {
 		return () => {
 			this.onCloseModal();
@@ -98,7 +86,6 @@
 		);
 	};
 
-<<<<<<< HEAD
 	learnThisTheme = () => {
 		this.trackClick( 'learn this theme' );
 		this.onCloseModal();
@@ -111,8 +98,6 @@
 		page( this.props.customizeUrl );
 	};
 
-=======
->>>>>>> 16fee2a6
 	renderThemeInfo = () => {
 		return translate( '{{a}}Learn more about{{/a}} this theme.', {
 			components: {
