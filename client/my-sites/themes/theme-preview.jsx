import { Button } from '@automattic/components';
import { createHigherOrderComponent } from '@wordpress/compose';
import { localize } from 'i18n-calypso';
import page from 'page';
import PropTypes from 'prop-types';
import { Component } from 'react';
import { connect } from 'react-redux';
import QueryCanonicalTheme from 'calypso/components/data/query-canonical-theme';
import PremiumGlobalStylesUpgradeModal from 'calypso/components/premium-global-styles-upgrade-modal';
import PulsingDot from 'calypso/components/pulsing-dot';
import WebPreview from 'calypso/components/web-preview';
import { useExperiment } from 'calypso/lib/explat';
import { recordTracksEvent } from 'calypso/state/analytics/actions';
import isSiteWPForTeams from 'calypso/state/selectors/is-site-wpforteams';
import { useSiteGlobalStylesStatus } from 'calypso/state/sites/hooks/use-site-global-styles-status';
import { getSiteSlug, isJetpackSite } from 'calypso/state/sites/selectors';
import { hideThemePreview } from 'calypso/state/themes/actions';
import {
	getThemeDemoUrl,
	getThemePreviewThemeOptions,
	themePreviewVisibility,
	isThemeActive,
	isInstallingTheme,
	isActivatingTheme,
} from 'calypso/state/themes/selectors';
import { getSelectedSiteId } from 'calypso/state/ui/selectors';
import { connectOptions } from './theme-options';

const DEFAULT_VARIATION_SLUG = 'default';
const isDefaultVariationSlug = ( slug ) => ! slug || slug === DEFAULT_VARIATION_SLUG;

class ThemePreview extends Component {
	static displayName = 'ThemePreview';

	static propTypes = {
		// connected props
		belowToolbar: PropTypes.element,
		demoUrl: PropTypes.string,
		isActivating: PropTypes.bool,
		isActive: PropTypes.bool,
		isInstalling: PropTypes.bool,
		isJetpack: PropTypes.bool,
		themeId: PropTypes.string,
		themeOptions: PropTypes.object,
	};

	state = {
		showActionIndicator: false,
		showUnlockStyleUpgradeModal: false,
	};

	// @TODO: Please update https://github.com/Automattic/wp-calypso/issues/58453 if you are refactoring away from UNSAFE_* lifecycle methods!
	UNSAFE_componentWillReceiveProps( nextProps ) {
		if ( this.props.isActivating && ! nextProps.isActivating ) {
			this.setState( { showActionIndicator: false } );
			this.props.hideThemePreview();
		}
		if ( ! this.props.isInstalling && nextProps.isInstalling ) {
			this.setState( { showActionIndicator: true } );
		}
	}

	getPrimaryOption = () => {
		return this.props.themeOptions.primary;
	};

	getSecondaryOption = () => {
		const { isActive } = this.props;
		return isActive ? null : this.props.themeOptions.secondary;
	};

	getStyleVariationOption = () => {
		return this.props.themeOptions?.styleVariation;
	};

	getPremiumGlobalStylesEventProps = () => {
		const { themeId } = this.props;
		const styleVariationOption = this.getStyleVariationOption();
		return {
			theme: themeId,
			style_variation: styleVariationOption?.slug,
		};
	};

	appendStyleVariationOptionToUrl = ( url ) => {
		const styleVariationOption = this.getStyleVariationOption();
		if ( ! styleVariationOption ) {
			return url;
		}

		const [ base, query ] = url.split( '?' );
		const params = new URLSearchParams( query );
		params.set( 'style_variation', styleVariationOption.title );

		return `${ base }?${ params.toString() }`;
	};

	shouldShowUnlockStyleButton = () => {
		const { options, shouldLimitGlobalStyles, themeOptions } = this.props;
		if ( ! themeOptions ) {
			return false;
		}

		const primaryOption = this.getPrimaryOption();
		const styleVariationOption = this.getStyleVariationOption();
		return (
			shouldLimitGlobalStyles &&
			primaryOption?.key === options.activate.key &&
			! isDefaultVariationSlug( styleVariationOption?.slug )
		);
	};

	onPrimaryButtonClick = () => {
		const { themeId } = this.props;
		const option = this.getPrimaryOption();

		this.props.recordTracksEvent( 'calypso_theme_preview_primary_button_click', {
			theme: themeId,
			...( option.key && { action: option.key } ),
		} );

		option.action && option.action( themeId );
		! this.props.isJetpack && this.props.hideThemePreview();
	};

	onSecondaryButtonClick = () => {
		const { themeId } = this.props;
		const secondary = this.getSecondaryOption();

		this.props.recordTracksEvent( 'calypso_theme_preview_secondary_button_click', {
			theme: themeId,
			...( secondary.key && { action: secondary.key } ),
		} );

		secondary.action && secondary.action( themeId );
		! this.props.isJetpack && this.props.hideThemePreview();
	};

	onUnlockStyleButtonClick = () => {
		this.props.recordTracksEvent(
			'calypso_theme_preview_global_styles_gating_modal_show',
			this.getPremiumGlobalStylesEventProps()
		);

		this.setState( { showUnlockStyleUpgradeModal: true } );
	};

	onPremiumGlobalStylesUpgradeModalCheckout = () => {
		this.props.recordTracksEvent(
			'calypso_theme_preview_global_styles_gating_modal_checkout_button_click',
			this.getPremiumGlobalStylesEventProps()
		);

		const { globalStylesOnPersonalExperiment } = this.props;
		const plan = globalStylesOnPersonalExperiment ? 'personal' : 'premium';

		const params = new URLSearchParams();
		params.append( 'redirect_to', window.location.href.replace( window.location.origin, '' ) );

		this.setState( { showUnlockStyleUpgradeModal: false } );
		page( `/checkout/${ this.props.siteSlug || '' }/${ plan }?${ params.toString() }` );
	};

	onPremiumGlobalStylesUpgradeModalTryStyle = () => {
		this.props.recordTracksEvent(
			'calypso_theme_preview_global_styles_gating_modal_try_button_click',
			this.getPremiumGlobalStylesEventProps()
		);

		this.setState( { showUnlockStyleUpgradeModal: false } );
		this.onPrimaryButtonClick();
	};

	onPremiumGlobalStylesUpgradeModalClose = () => {
		this.props.recordTracksEvent(
			'calypso_theme_preview_global_styles_gating_modal_close_button_click',
			this.getPremiumGlobalStylesEventProps()
		);

		this.setState( { showUnlockStyleUpgradeModal: false } );
	};

	renderPrimaryButton = () => {
		const primaryOption = this.getPrimaryOption();
		if ( ! primaryOption ) {
			return;
		}

		const buttonHref = primaryOption.getUrl ? primaryOption.getUrl( this.props.themeId ) : null;

		return (
			<Button primary onClick={ this.onPrimaryButtonClick } href={ buttonHref }>
				{ primaryOption.label }
			</Button>
		);
	};

	renderSecondaryButton = () => {
		const secondaryButton = this.getSecondaryOption();
		if ( ! secondaryButton ) {
			return;
		}

		const buttonHref = secondaryButton.getUrl ? secondaryButton.getUrl( this.props.themeId ) : null;

		return (
			<Button onClick={ this.onSecondaryButtonClick } href={ buttonHref }>
				{ secondaryButton.label }
			</Button>
		);
	};

	renderUnlockStyleButton = () => {
		const primaryOption = this.getPrimaryOption();
		if ( ! primaryOption ) {
			return;
		}

		return (
			<Button primary onClick={ this.onUnlockStyleButtonClick }>
				{ primaryOption.label }
			</Button>
		);
	};

	render() {
		const { themeId, siteId, demoUrl, children, isWPForTeamsSite } = this.props;
		const { showActionIndicator, showUnlockStyleUpgradeModal } = this.state;

		if ( ! themeId || isWPForTeamsSite ) {
			return null;
		}

		return (
			<div>
				<QueryCanonicalTheme siteId={ siteId } themeId={ themeId } />
				{ children }
				{ demoUrl && (
					<WebPreview
						showPreview={ true }
						showExternal={ false }
						showSEO={ false }
						onClose={ this.props.hideThemePreview }
						previewUrl={ this.appendStyleVariationOptionToUrl(
							demoUrl + '?demo=true&iframe=true&theme_preview=true'
						) }
						externalUrl={ demoUrl }
						belowToolbar={ this.props.belowToolbar }
					>
						{ showActionIndicator && <PulsingDot active={ true } /> }
						{ ! showActionIndicator && this.renderSecondaryButton() }
						{ ! showActionIndicator &&
							( this.shouldShowUnlockStyleButton()
								? this.renderUnlockStyleButton()
								: this.renderPrimaryButton() ) }
					</WebPreview>
				) }
				{ showUnlockStyleUpgradeModal && (
					<PremiumGlobalStylesUpgradeModal
						checkout={ this.onPremiumGlobalStylesUpgradeModalCheckout }
						tryStyle={ this.onPremiumGlobalStylesUpgradeModalTryStyle }
						closeModal={ this.onPremiumGlobalStylesUpgradeModalClose }
						isOpen
					/>
				) }
			</div>
		);
	}
}

const withSiteGlobalStylesStatus = createHigherOrderComponent(
	( Wrapped ) => ( props ) => {
		const { siteId } = props;
<<<<<<< HEAD
		const { shouldLimitGlobalStyles } = useSiteGlobalStylesStatus( siteId || -1 );
		const [ , experiment ] = useExperiment( 'calypso_global_styles_personal' );
		return (
			<Wrapped
				{ ...props }
				shouldLimitGlobalStyles={ shouldLimitGlobalStyles }
				globalStylesOnPersonalExperiment={ experiment?.variationName === 'treatment' }
			/>
		);
=======
		const { shouldLimitGlobalStyles } = useSiteGlobalStylesStatus( siteId );
		return <Wrapped { ...props } shouldLimitGlobalStyles={ shouldLimitGlobalStyles } />;
>>>>>>> 4bed13fb
	},
	'withSiteGlobalStylesStatus'
);

// make all actions available to preview.
const ConnectedThemePreview = connectOptions( ThemePreview );

export default connect(
	( state ) => {
		const themeId = themePreviewVisibility( state );
		if ( ! themeId ) {
			return { themeId };
		}

		const siteId = getSelectedSiteId( state );
		const siteSlug = getSiteSlug( state, siteId );
		const isJetpack = isJetpackSite( state, siteId );
		const themeOptions = getThemePreviewThemeOptions( state );
		return {
			themeId,
			siteId,
			siteSlug,
			isJetpack,
			themeOptions,
			isInstalling: isInstallingTheme( state, themeId, siteId ),
			isActive: isThemeActive( state, themeId, siteId ),
			isActivating: isActivatingTheme( state, siteId ),
			demoUrl: getThemeDemoUrl( state, themeId, siteId ),
			isWPForTeamsSite: isSiteWPForTeams( state, siteId ),
			options: [
				'activate',
				'preview',
				'purchase',
				'upgradePlan',
				'tryandcustomize',
				'customize',
				'separator',
				'info',
				'signup',
				'support',
				'help',
			],
		};
	},
	{ hideThemePreview, recordTracksEvent }
)( withSiteGlobalStylesStatus( localize( ConnectedThemePreview ) ) );<|MERGE_RESOLUTION|>--- conflicted
+++ resolved
@@ -271,20 +271,16 @@
 const withSiteGlobalStylesStatus = createHigherOrderComponent(
 	( Wrapped ) => ( props ) => {
 		const { siteId } = props;
-<<<<<<< HEAD
-		const { shouldLimitGlobalStyles } = useSiteGlobalStylesStatus( siteId || -1 );
-		const [ , experiment ] = useExperiment( 'calypso_global_styles_personal' );
+		const { shouldLimitGlobalStyles, globalStylesInPersonalPlan } =
+			useSiteGlobalStylesStatus( siteId );
+
 		return (
 			<Wrapped
 				{ ...props }
 				shouldLimitGlobalStyles={ shouldLimitGlobalStyles }
-				globalStylesOnPersonalExperiment={ experiment?.variationName === 'treatment' }
+				globalStylesInPersonalPlan={ globalStylesInPersonalPlan }
 			/>
 		);
-=======
-		const { shouldLimitGlobalStyles } = useSiteGlobalStylesStatus( siteId );
-		return <Wrapped { ...props } shouldLimitGlobalStyles={ shouldLimitGlobalStyles } />;
->>>>>>> 4bed13fb
 	},
 	'withSiteGlobalStylesStatus'
 );
