import config from '@automattic/calypso-config';
import { ReactElement } from 'react';
import QueryThemes from 'calypso/components/data/query-themes';
import ThemeCollection from 'calypso/components/theme-collection';
import ThemeCollectionItem from 'calypso/components/theme-collection/theme-collection-item';
import { ThemeBlock } from 'calypso/components/themes-list';
import { ThemeCollectionsLayoutProps } from 'calypso/my-sites/themes/collections/theme-collections-layout';
import {
	ThemesQuery,
	useThemeCollection,
} from 'calypso/my-sites/themes/collections/use-theme-collection';
import { getThemeShowcaseEventRecorder } from 'calypso/my-sites/themes/events/theme-showcase-tracks';
import { trackClick } from 'calypso/my-sites/themes/helpers';

interface ShowcaseThemeCollectionProps extends ThemeCollectionsLayoutProps {
	collectionSlug: string;
	title: string;
	description: ReactElement | null;
	query: ThemesQuery;
	onSeeAll: () => void;
	collectionIndex: number;
}

type Theme = {
	id: string;
};

const sortedThemes: Map< string, Array< Theme > > = new Map();

const cacheThemes = ( collectionSlug: string, themes: Array< Theme > ) => {
	sortedThemes.set(
		collectionSlug,
		config.isEnabled( 'themes/discovery-randomize-collection-themes' )
			? themes.sort( () => Math.random() - 0.5 )
			: themes
	);
};

const getCachedThemes = ( collectionSlug: string ): Array< Theme > =>
	sortedThemes.get( collectionSlug ) ?? [];

export default function ShowcaseThemeCollection( {
	collectionSlug,
	description,
	getActionLabel,
	getOptions,
	getScreenshotUrl,
	query,
	title,
	onSeeAll,
	collectionIndex,
}: ShowcaseThemeCollectionProps ): ReactElement {
<<<<<<< HEAD
	const { getPrice, themes, isActive, isInstalling, siteId, getThemeType, filterString } =
		useThemeCollection( query );

	const { recordThemeClick, recordThemeStyleVariationClick, recordThemesStyleVariationMoreClick } =
		getThemeShowcaseEventRecorder(
			query,
			themes,
			filterString,
			getThemeType,
			isActive,
			collectionSlug,
			collectionIndex
		);

	const onScreenshotClick = ( themeId: string, resultsRank: number ) => {
		trackClick( 'theme', 'screenshot' );
		recordThemeClick( themeId, resultsRank, 'screenshot_info' );
	};

	const onStyleVariationClick = (
		themeId: string,
		resultsRank: number,
		variation: { slug: string }
	) => {
		recordThemeClick( themeId, resultsRank, 'style_variation', variation?.slug );
		variation
			? recordThemeStyleVariationClick( themeId, resultsRank, '', variation.slug )
			: recordThemesStyleVariationMoreClick( themeId, resultsRank );
	};
=======
	const { getPrice, themes, isActive, isInstalling, siteId } = useThemeCollection( query );
	let themeList = getCachedThemes( collectionSlug );

	if ( ! themeList.length && themes ) {
		cacheThemes( collectionSlug, themes );
		themeList = getCachedThemes( collectionSlug );
	}
>>>>>>> 7385c01c

	return (
		<>
			<QueryThemes query={ query } siteId="wpcom" />
			<ThemeCollection
				collectionSlug={ collectionSlug }
				title={ title }
				description={ description }
				onSeeAll={ onSeeAll }
				collectionIndex={ collectionIndex }
			>
<<<<<<< HEAD
				{ themes &&
					themes.map( ( theme, index ) => (
						<ThemeCollectionItem key={ theme.id }>
							<ThemeBlock
								getActionLabel={ getActionLabel }
								getButtonOptions={ getOptions }
								getPrice={ getPrice }
								getScreenshotUrl={ getScreenshotUrl }
								index={ index }
								isActive={ isActive }
								isInstalling={ isInstalling }
								siteId={ siteId }
								theme={ theme }
								onMoreButtonClick={ recordThemeClick }
								onMoreButtonItemClick={ recordThemeClick }
								onScreenshotClick={ onScreenshotClick }
								onStyleVariationClick={ onStyleVariationClick }
							/>
						</ThemeCollectionItem>
					) ) }
=======
				{ themeList.map( ( theme: Theme, index: number ) => (
					<ThemeCollectionItem key={ theme.id }>
						<ThemeBlock
							getActionLabel={ getActionLabel }
							getButtonOptions={ getOptions }
							getPrice={ getPrice }
							getScreenshotUrl={ getScreenshotUrl }
							index={ index }
							isActive={ isActive }
							isInstalling={ isInstalling }
							siteId={ siteId }
							theme={ theme }
						/>
					</ThemeCollectionItem>
				) ) }
>>>>>>> 7385c01c
			</ThemeCollection>
		</>
	);
}<|MERGE_RESOLUTION|>--- conflicted
+++ resolved
@@ -50,9 +50,14 @@
 	onSeeAll,
 	collectionIndex,
 }: ShowcaseThemeCollectionProps ): ReactElement {
-<<<<<<< HEAD
 	const { getPrice, themes, isActive, isInstalling, siteId, getThemeType, filterString } =
 		useThemeCollection( query );
+	let themeList = getCachedThemes( collectionSlug );
+
+	if ( ! themeList.length && themes ) {
+		cacheThemes( collectionSlug, themes );
+		themeList = getCachedThemes( collectionSlug );
+	}
 
 	const { recordThemeClick, recordThemeStyleVariationClick, recordThemesStyleVariationMoreClick } =
 		getThemeShowcaseEventRecorder(
@@ -80,15 +85,6 @@
 			? recordThemeStyleVariationClick( themeId, resultsRank, '', variation.slug )
 			: recordThemesStyleVariationMoreClick( themeId, resultsRank );
 	};
-=======
-	const { getPrice, themes, isActive, isInstalling, siteId } = useThemeCollection( query );
-	let themeList = getCachedThemes( collectionSlug );
-
-	if ( ! themeList.length && themes ) {
-		cacheThemes( collectionSlug, themes );
-		themeList = getCachedThemes( collectionSlug );
-	}
->>>>>>> 7385c01c
 
 	return (
 		<>
@@ -100,28 +96,6 @@
 				onSeeAll={ onSeeAll }
 				collectionIndex={ collectionIndex }
 			>
-<<<<<<< HEAD
-				{ themes &&
-					themes.map( ( theme, index ) => (
-						<ThemeCollectionItem key={ theme.id }>
-							<ThemeBlock
-								getActionLabel={ getActionLabel }
-								getButtonOptions={ getOptions }
-								getPrice={ getPrice }
-								getScreenshotUrl={ getScreenshotUrl }
-								index={ index }
-								isActive={ isActive }
-								isInstalling={ isInstalling }
-								siteId={ siteId }
-								theme={ theme }
-								onMoreButtonClick={ recordThemeClick }
-								onMoreButtonItemClick={ recordThemeClick }
-								onScreenshotClick={ onScreenshotClick }
-								onStyleVariationClick={ onStyleVariationClick }
-							/>
-						</ThemeCollectionItem>
-					) ) }
-=======
 				{ themeList.map( ( theme: Theme, index: number ) => (
 					<ThemeCollectionItem key={ theme.id }>
 						<ThemeBlock
@@ -134,10 +108,13 @@
 							isInstalling={ isInstalling }
 							siteId={ siteId }
 							theme={ theme }
+							onMoreButtonClick={ recordThemeClick }
+							onMoreButtonItemClick={ recordThemeClick }
+							onScreenshotClick={ onScreenshotClick }
+							onStyleVariationClick={ onStyleVariationClick }
 						/>
 					</ThemeCollectionItem>
 				) ) }
->>>>>>> 7385c01c
 			</ThemeCollection>
 		</>
 	);
