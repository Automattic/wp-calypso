--- conflicted
+++ resolved
@@ -53,7 +53,6 @@
 	onSeeAll,
 	collectionIndex,
 }: ShowcaseThemeCollectionProps ): ReactElement {
-<<<<<<< HEAD
 	const {
 		getPrice,
 		themes,
@@ -64,11 +63,7 @@
 		filterString,
 		getThemeDetailsUrl,
 	} = useThemeCollection( query );
-=======
 	useQueryThemes( 'wpcom', query );
-	const { getPrice, themes, isActive, isInstalling, siteId, getThemeType, filterString } =
-		useThemeCollection( query );
->>>>>>> bfd98155
 	let themeList = getCachedThemes( collectionSlug );
 
 	if ( ! themeList.length && themes ) {
