--- conflicted
+++ resolved
@@ -53,10 +53,10 @@
 	display: none;
 }
 
-<<<<<<< HEAD
 .section-nav.themes__section-nav {
 	margin-top: 1px;
-=======
+}
+
 .theme-showcase__all-themes-title {
 	font-weight: 600;
 }
@@ -71,5 +71,4 @@
 		margin-left: 0;
 		margin-right: 0;
 	}
->>>>>>> a2300139
 }