/**
 * External dependencies
 */

import PropTypes from 'prop-types';
import React, { Component } from 'react';
import { connect } from 'react-redux';
import { compact, includes, isEqual, property, snakeCase } from 'lodash';

/**
 * Internal dependencies
 */
import { trackClick } from './helpers';
import QueryThemes from 'calypso/components/data/query-themes';
import ThemesList from 'calypso/components/themes-list';
import { recordGoogleEvent, recordTracksEvent } from 'calypso/state/analytics/actions';
import { getSiteSlug, isJetpackSite } from 'calypso/state/sites/selectors';
import { getCurrentUserId } from 'calypso/state/current-user/selectors';
import {
	getPremiumThemePrice,
	getThemesForQueryIgnoringPage,
	getThemesFoundForQuery,
	isRequestingThemesForQuery,
	isThemesLastPageForQuery,
	isThemeActive,
	isInstallingTheme,
	prependThemeFilterKeys,
} from 'calypso/state/themes/selectors';
import { setThemePreviewOptions } from 'calypso/state/themes/actions';
import config from '@automattic/calypso-config';
import ThemesSelectionHeader from './themes-selection-header';

/**
 * Style dependencies
 */
import './themes-selection.scss';

class ThemesSelection extends Component {
	static propTypes = {
		emptyContent: PropTypes.element,
		getOptions: PropTypes.func,
		getActionLabel: PropTypes.func,
		incrementPage: PropTypes.func,
		listLabel: PropTypes.string,
		onScreenshotClick: PropTypes.func,
		query: PropTypes.object.isRequired,
		siteId: PropTypes.number,
		// connected props
		bookmarkRef: PropTypes.oneOfType( [
			PropTypes.func,
			PropTypes.shape( { current: PropTypes.any } ),
		] ),
		getPremiumThemePrice: PropTypes.func,
		isInstallingTheme: PropTypes.func,
		isLastPage: PropTypes.bool,
		isRequesting: PropTypes.bool,
		isThemeActive: PropTypes.func,
		placeholderCount: PropTypes.number,
		recommendedThemes: PropTypes.array,
		source: PropTypes.oneOfType( [ PropTypes.number, PropTypes.oneOf( [ 'wpcom', 'wporg' ] ) ] ),
		themes: PropTypes.array,
		themesCount: PropTypes.number,
	};

	static defaultProps = {
		emptyContent: null,
		showUploadButton: true,
	};

	componentDidMount() {
		// Create "buffer zone" to prevent overscrolling too early bugging pagination requests.
		const { query, recommendedThemes } = this.props;
		if ( ! recommendedThemes && ! query.search && ! query.filter && ! query.tier ) {
			this.props.incrementPage();
		}
	}

	recordSearchResultsClick = ( themeId, resultsRank, action ) => {
		// TODO do we need different query if from RecommendedThemes?
		const { query, filterString } = this.props;
		const themes = this.props.recommendedThemes || this.props.themes;
		const search_taxonomies = filterString;
		const search_term = search_taxonomies + ( query.search || '' );

		this.props.recordTracksEvent( 'calypso_themeshowcase_theme_click', {
			search_term: search_term || null,
			search_taxonomies,
			theme: themeId,
			results_rank: resultsRank + 1,
			results: themes.map( property( 'id' ) ).join(),
			page_number: query.page,
			theme_on_page: parseInt( ( resultsRank + 1 ) / query.number ),
			action: snakeCase( action ),
		} );
	};

	trackScrollPage() {
		this.props.recordTracksEvent( 'calypso_themeshowcase_scroll' );
		this.props.trackScrollPage();
	}

	trackLastPage() {
		this.props.recordGoogleEvent( 'Themes', 'Reached Last Page' );
		this.props.recordTracksEvent( 'calypso_themeshowcase_last_page_scroll' );
	}

	onScreenshotClick = ( themeId, resultsRank ) => {
		trackClick( 'theme', 'screenshot' );
		if ( ! this.props.isThemeActive( themeId ) ) {
			this.recordSearchResultsClick( themeId, resultsRank, 'screenshot_info' );
		}
		this.props.onScreenshotClick && this.props.onScreenshotClick( themeId );
	};

	fetchNextPage = ( options ) => {
		if ( this.props.isRequesting || this.props.isLastPage ) {
			return;
		}

		if ( options.triggeredByScroll ) {
			this.trackScrollPage();
		}

		if ( ! this.props.recommendedThemes ) {
			this.props.incrementPage();
		}
	};

	//intercept preview and add primary and secondary
	getOptions = ( themeId ) => {
		const options = this.props.getOptions( themeId );
		const wrappedPreviewAction = ( action ) => {
			let defaultOption;
			let secondaryOption = this.props.secondaryOption;
			return ( t ) => {
				if ( ! this.props.isLoggedIn ) {
					defaultOption = options.signup;
					secondaryOption = null;
				} else if ( this.props.isThemeActive( themeId ) ) {
					defaultOption = options.customize;
				} else if ( options.purchase ) {
					defaultOption = options.purchase;
				} else if ( options.upgradePlan ) {
					defaultOption = options.upgradePlan;
					secondaryOption = null;
				} else {
					defaultOption = options.activate;
				}
				this.props.setThemePreviewOptions( defaultOption, secondaryOption );
				return action( t );
			};
		};

		if ( options && options.preview ) {
			options.preview.action = wrappedPreviewAction( options.preview.action );
		}

		return options;
	};

	render() {
		const { source, query, upsellUrl, listLabel, noMarginBeforeHeader } = this.props;

		return (
			<div className="themes__selection">
				<QueryThemes query={ query } siteId={ source } />
				{ this.props.isLoggedIn && (
					<ThemesSelectionHeader
						label={ listLabel }
						noMarginBeforeHeader={ noMarginBeforeHeader }
					/>
				) }
				<ThemesList
					upsellUrl={ upsellUrl }
					themes={ this.props.recommendedThemes || this.props.themes }
					fetchNextPage={ this.fetchNextPage }
					onMoreButtonClick={ this.recordSearchResultsClick }
					getButtonOptions={ this.getOptions }
					onScreenshotClick={ this.onScreenshotClick }
					getScreenshotUrl={ this.props.getScreenshotUrl }
					getActionLabel={ this.props.getActionLabel }
					isActive={ this.props.isThemeActive }
					getPrice={ this.props.getPremiumThemePrice }
					isInstalling={ this.props.isInstallingTheme }
					loading={ this.props.isRequesting }
					emptyContent={ this.props.emptyContent }
					placeholderCount={ this.props.placeholderCount }
					bookmarkRef={ this.props.bookmarkRef }
				/>
			</div>
		);
	}
}

function bindIsThemeActive( state, siteId ) {
	return ( themeId ) => isThemeActive( state, themeId, siteId );
}

function bindIsInstallingTheme( state, siteId ) {
	return ( themeId ) => isInstallingTheme( state, themeId, siteId );
}

function bindGetPremiumThemePrice( state, siteId ) {
	return ( themeId ) => getPremiumThemePrice( state, themeId, siteId );
}

// Exporting this for use in recommended-themes.jsx
// We do not want pagination triggered in that use of the component.
export const ConnectedThemesSelection = connect(
	( state, { filter, page, search, tier, vertical, siteId, source } ) => {
		const isJetpack = isJetpackSite( state, siteId );
		let sourceSiteId;
		if ( source === 'wpcom' || source === 'wporg' ) {
			sourceSiteId = source;
		} else {
			sourceSiteId = siteId && isJetpack ? siteId : 'wpcom';
		}

		// number calculation is just a hack for Jetpack sites. Jetpack themes endpoint does not paginate the
		// results and sends all of the themes at once. QueryManager is not expecting such behaviour
		// and we ended up loosing all of the themes above number 20. Real solution will be pagination on
		// Jetpack themes endpoint.
<<<<<<< HEAD
		const number = ! includes( [ 'wpcom', 'wporg' ], sourceSiteId ) ? 2000 : 210;
=======
		const number = ! includes( [ 'wpcom', 'wporg' ], sourceSiteId ) ? 2000 : 30;
>>>>>>> ae40d40e
		const query = {
			search,
			page,
			tier: config.isEnabled( 'upgrades/premium-themes' ) ? tier : 'free',
			filter: compact( [ filter, vertical ] ).join( ',' ),
			number,
		};

		return {
			query,
			source: sourceSiteId,
			siteSlug: getSiteSlug( state, siteId ),
			themes: getThemesForQueryIgnoringPage( state, sourceSiteId, query ) || [],
			themesCount: getThemesFoundForQuery( state, sourceSiteId, query ),
			isRequesting: isRequestingThemesForQuery( state, sourceSiteId, query ),
			isLastPage: isThemesLastPageForQuery( state, sourceSiteId, query ),
			isLoggedIn: !! getCurrentUserId( state ),
			isThemeActive: bindIsThemeActive( state, siteId ),
			isInstallingTheme: bindIsInstallingTheme( state, siteId ),
			// Note: This component assumes that purchase and plans data is already present in the state tree
			// (used by the `isPremiumThemeAvailable` selector). That data is provided by the `<QuerySitePurchases />`
			// and `<QuerySitePlans />` components, respectively. At the time of implementation, neither of them
			// provides caching, and both are already being rendered by a parent component. So to avoid
			// redundant AJAX requests, we're not rendering these query components locally.
			getPremiumThemePrice: bindGetPremiumThemePrice( state, siteId ),
			filterString: prependThemeFilterKeys( state, query.filter ),
		};
	},
	{ setThemePreviewOptions, recordGoogleEvent, recordTracksEvent }
)( ThemesSelection );

/**
 * Provide page state management needed for `ThemesSelection`. We cannot store the
 * current state inside `ThemesSelection` since it is also needed in its `connect`
 * call for selectors that require the entire query object, including the page.
 */
class ThemesSelectionWithPage extends React.Component {
	state = {
		page: 1,
	};

	UNSAFE_componentWillReceiveProps( nextProps ) {
		if (
			nextProps.search !== this.props.search ||
			nextProps.tier !== this.props.tier ||
			! isEqual( nextProps.filter, this.props.filter ) ||
			! isEqual( nextProps.vertical, this.props.vertical )
		) {
			this.resetPage();
		}
	}

	incrementPage = () => {
		this.setState( { page: this.state.page + 1 } );
	};

	resetPage = () => {
		this.setState( { page: 1 } );
	};

	render() {
		return (
			<ConnectedThemesSelection
				{ ...this.props }
				page={ this.state.page }
				incrementPage={ this.incrementPage }
			/>
		);
	}
}

export default ThemesSelectionWithPage;<|MERGE_RESOLUTION|>--- conflicted
+++ resolved
@@ -220,11 +220,8 @@
 		// results and sends all of the themes at once. QueryManager is not expecting such behaviour
 		// and we ended up loosing all of the themes above number 20. Real solution will be pagination on
 		// Jetpack themes endpoint.
-<<<<<<< HEAD
-		const number = ! includes( [ 'wpcom', 'wporg' ], sourceSiteId ) ? 2000 : 210;
-=======
 		const number = ! includes( [ 'wpcom', 'wporg' ], sourceSiteId ) ? 2000 : 30;
->>>>>>> ae40d40e
+
 		const query = {
 			search,
 			page,
