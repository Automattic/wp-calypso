--- conflicted
+++ resolved
@@ -342,15 +342,11 @@
 
 		const themes = getThemesForQueryIgnoringPage( state, sourceSiteId, query ) || [];
 
-<<<<<<< HEAD
 		const shouldFetchWpOrgThemes =
 			forceWpOrgSearch &&
 			sourceSiteId !== 'wporg' &&
 			!! search && // Only fetch WP.org themes when searching a term.
 			! tier; // WP.org themes are not a good fit for any of the tiers.
-		const wpOrgQuery = { ...query, page: 1 }; // We limit the WP.org themes to one page only.
-=======
-		const shouldFetchWpOrgThemes = forceWpOrgSearch && sourceSiteId !== 'wporg' && !! search; // Only fetch WP.org themes when searching a term.
 		const wpOrgQuery = {
 			...query,
 			// We limit the WP.org themes to one page only.
@@ -358,7 +354,6 @@
 			// WP.com theme filters don't match WP.org ones, so we add them to the search term.
 			search: filter ? `${ search } ${ filter.replace( /[+-]/g, ' ' ) }` : search,
 		};
->>>>>>> c441e5e9
 		const wpOrgThemes = shouldFetchWpOrgThemes
 			? getThemesForQueryIgnoringPage( state, 'wporg', wpOrgQuery ) || []
 			: [];
