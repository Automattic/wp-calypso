/**
 * External dependencies
 */
import React, { Component } from 'react';
import PropTypes from 'prop-types';
import { connect } from 'react-redux';
import { translate } from 'i18n-calypso';

/**
 * Internal dependencies
 */
import { isWithinBreakpoint, subscribeIsWithinBreakpoint } from '@automattic/viewport';
import { Dialog } from '@automattic/components';
import { recordTracksEvent } from '@automattic/calypso-analytics';
import TrackComponentView from 'calypso/lib/analytics/track-component-view';
import FormLabel from 'calypso/components/forms/form-label';
import FormRadio from 'calypso/components/forms/form-radio';
import ExternalLink from 'calypso/components/external-link';
import Gridicon from 'calypso/components/gridicon';
import Spinner from 'calypso/components/spinner';
import {
	getCanonicalTheme,
	hasActivatedTheme,
	themeHasAutoLoadingHomepage,
	isActivatingTheme,
	isThemeActive,
	shouldShowHomepageWarning,
	getPreActivateThemeId,
} from 'calypso/state/themes/selectors';
import { getSelectedSiteId } from 'calypso/state/ui/selectors';
import { getSiteDomain } from 'calypso/state/sites/selectors';
import {
	acceptAutoLoadingHomepageWarning,
	hideAutoLoadingHomepageWarning,
	activate as activateTheme,
} from 'calypso/state/themes/actions';
import { localizeUrl } from 'calypso/lib/i18n-utils';
import { preventWidows } from 'calypso/lib/formatting';

/**
 * Style dependencies
 */
import './auto-loading-homepage-modal.scss';

class AutoLoadingHomepageModal extends Component {
	static propTypes = {
		source: PropTypes.oneOf( [ 'details', 'list', 'upload' ] ).isRequired,
		theme: PropTypes.shape( {
			author: PropTypes.string,
			author_uri: PropTypes.string,
			id: PropTypes.string,
			name: PropTypes.string,
		} ),
		hasActivated: PropTypes.bool.isRequired,
		isActivating: PropTypes.bool.isRequired,
		hasAutoLoadingHomepage: PropTypes.bool,
		siteId: PropTypes.number,
		isVisible: PropTypes.bool,
		onClose: PropTypes.func,
		installingThemeId: PropTypes.string,
	};

	constructor( props ) {
		super( props );
		this.state = {
			homepageAction: 'keep_current_homepage',
			// Used to reset state when dialog re-opens, see `getDerivedStateFromProps`
			wasVisible: props.isVisible,
			// Don't render the iframe on mobile; Doing it here prevents unnecessary data fetching vs. CSS.
			isNarrow: isWithinBreakpoint( '<782px' ),
		};
	}

	componentDidMount() {
		// Change the isNarrow state when the size of the browser changes.
		// (Putting this on an attribute instead of state because of react/no-did-mount-set-state)
		this.unsubscribe = subscribeIsWithinBreakpoint( '<782px', ( isNarrow ) =>
			this.setState( { isNarrow } )
		);
	}

	componentWillUnmount() {
		if ( typeof this.unsubscribe === 'function' ) {
			this.unsubscribe();
		}
	}

	static getDerivedStateFromProps( nextProps, prevState ) {
		// This component doesn't unmount when the dialog closes, so the state
		// needs to be reset back to defaults each time it opens.
		// Reseting `homepageAction` ensures the default option will be selected.
		if ( nextProps.isVisible && ! prevState.wasVisible ) {
			return { homepageAction: 'keep_current_homepage', wasVisible: true };
		} else if ( ! nextProps.isVisible && prevState.wasVisible ) {
			return { wasVisible: false };
		}
		return null;
	}

	handleHomepageAction = ( event ) => {
		this.setState( { homepageAction: event.currentTarget.value } );
	};

	closeModalHandler = ( action = 'dismiss' ) => () => {
		const { installingThemeId, siteId, source } = this.props;
		if ( 'activeTheme' === action ) {
			this.props.acceptAutoLoadingHomepageWarning( installingThemeId );
			const keepCurrentHomepage = this.state.homepageAction === 'keep_current_homepage';
			recordTracksEvent( 'calypso_theme_autoloading_homepage_modal_activate_click', {
				theme: installingThemeId,
				keep_current_homepage: keepCurrentHomepage,
			} );
			return this.props.activateTheme(
				installingThemeId,
				siteId,
				source,
				false,
				keepCurrentHomepage
			);
		} else if ( 'keepCurrentTheme' === action ) {
			recordTracksEvent( 'calypso_theme_autoloading_homepage_modal_dismiss', {
				action: 'button',
				theme: installingThemeId,
			} );
			return this.props.hideAutoLoadingHomepageWarning();
		} else if ( 'dismiss' === action ) {
			recordTracksEvent( 'calypso_theme_autoloading_homepage_modal_dismiss', {
				action: 'escape',
				theme: installingThemeId,
			} );
			return this.props.hideAutoLoadingHomepageWarning();
		}
	};

	render() {
		const {
			theme,
			hasActivated,
			isActivating,
			hasAutoLoadingHomepage,
			isCurrentTheme,
			isVisible = false,
		} = this.props;
		const { isNarrow } = this.state;

		// Nothing to do when it's the current theme.
		if ( isCurrentTheme ) {
			return null;
		}

		// Nothing to show if the theme doesn't have auto loading homepage.
		if ( ! hasAutoLoadingHomepage ) {
			return null;
		}

		// Hide while is activating or when it's activated.
		if ( isActivating || hasActivated ) {
			return null;
		}

		if ( ! theme ) {
			return null;
		}

		const {
			name: themeName,
			id: themeId,
			stylesheet,
			screenshot: themeScreenshot,
		} = this.props.theme;

		const iframeSrcKeepHomepage = `//${ this.props.siteDomain }?theme=${ encodeURIComponent(
			stylesheet
<<<<<<< HEAD
		) }&hide_banners=1&preview_overlay=true`;
=======
		) }&hide_banners=true&preview_overlay=true`;
>>>>>>> f7b5d6d9

		return (
			<Dialog
				className="themes__auto-loading-homepage-modal"
				isVisible={ isVisible }
				buttons={ [
					{
						action: 'keepCurrentTheme',
						label: translate( 'Keep my current theme' ),
						isPrimary: false,
						onClick: this.closeModalHandler( 'keepCurrentTheme' ),
					},
					{
						action: 'activeTheme',
						label: translate( 'Activate %(themeName)s', { args: { themeName } } ),
						isPrimary: true,
						onClick: this.closeModalHandler( 'activeTheme' ),
					},
				] }
				onClose={ this.closeModalHandler( 'dismiss' ) }
			>
				<Gridicon
					icon="cross"
					className="themes__auto-loading-homepage-modal-close-icon"
					onClick={ this.closeModalHandler( 'dismiss' ) }
				/>
				<TrackComponentView
					eventName={ 'calypso_theme_autoloading_homepage_modal_view' }
					eventProperties={ { theme: themeId } }
				/>
				<div className="themes__theme-preview-wrapper">
					<h1>
						{ translate( 'How would you like to use %(themeName)s?', {
							args: { themeName },
						} ) }
					</h1>
					<div className="themes__theme-preview-items">
						<div className="themes__theme-preview-item themes__theme-preview-item-iframe-container">
							<FormLabel>
								<div className="themes__iframe-wrapper">
									<Spinner />
									{ ! isNarrow && (
										<iframe
											scrolling="no"
											loading="lazy"
											title={ translate( 'Preview of current homepage with new theme applied' ) }
											src={ iframeSrcKeepHomepage }
										/>
									) }
								</div>
								<FormRadio
									value="keep_current_homepage"
									checked={ 'keep_current_homepage' === this.state.homepageAction }
									onChange={ this.handleHomepageAction }
									label={ preventWidows(
										translate( 'Switch theme, preserving my homepage content.' )
									) }
								/>
							</FormLabel>
						</div>
						<div className="themes__theme-preview-item">
							<FormLabel>
								<div className="themes__theme-preview-image-wrapper">
									<img
										src={ themeScreenshot }
										alt={ translate( "Preview of new theme's default homepage" ) }
									/>
								</div>
								<FormRadio
									value="use_new_homepage"
									checked={ 'use_new_homepage' === this.state.homepageAction }
									onChange={ this.handleHomepageAction }
									label={ preventWidows(
										translate( 'Replace my homepage content with the %(themeName)s homepage.', {
											args: { themeName },
										} )
									) }
								/>
							</FormLabel>
						</div>
					</div>
					<div className="themes__autoloading-homepage-option-description">
						{ this.state.homepageAction === 'keep_current_homepage' && (
							<p>
								{ preventWidows(
									translate(
										'Your new theme design will be applied without changing your homepage content.'
									)
								) }{ ' ' }
								<ExternalLink
									href={ localizeUrl( 'https://wordpress.com/support/changing-themes/' ) }
									icon
									target="__blank"
								>
									{ translate( 'Learn more.' ) }
								</ExternalLink>
							</p>
						) }
						{ this.state.homepageAction === 'use_new_homepage' && (
							<p>
								<span
									// eslint-disable-next-line react/no-danger
									dangerouslySetInnerHTML={ {
										__html: preventWidows(
											translate(
												'After activation, you can still access your old homepage content under Pages &rarr; Drafts.'
											)
										),
									} }
								/>{ ' ' }
								<ExternalLink
									href={ localizeUrl( 'https://wordpress.com/support/changing-themes/' ) }
									icon
									target="__blank"
								>
									{ translate( 'Learn more.' ) }
								</ExternalLink>
							</p>
						) }
					</div>
				</div>
			</Dialog>
		);
	}
}

export default connect(
	( state ) => {
		const siteId = getSelectedSiteId( state );
		const installingThemeId = getPreActivateThemeId( state );

		return {
			siteId,
			siteDomain: getSiteDomain( state, siteId ),
			installingThemeId,
			theme: installingThemeId && getCanonicalTheme( state, siteId, installingThemeId ),
			isActivating: !! isActivatingTheme( state, siteId ),
			hasActivated: !! hasActivatedTheme( state, siteId ),
			hasAutoLoadingHomepage: themeHasAutoLoadingHomepage( state, installingThemeId ),
			isCurrentTheme: isThemeActive( state, installingThemeId, siteId ),
			isVisible: shouldShowHomepageWarning( state, installingThemeId ),
		};
	},
	{
		acceptAutoLoadingHomepageWarning,
		hideAutoLoadingHomepageWarning,
		activateTheme,
		recordTracksEvent,
	}
)( AutoLoadingHomepageModal );<|MERGE_RESOLUTION|>--- conflicted
+++ resolved
@@ -171,11 +171,7 @@
 
 		const iframeSrcKeepHomepage = `//${ this.props.siteDomain }?theme=${ encodeURIComponent(
 			stylesheet
-<<<<<<< HEAD
-		) }&hide_banners=1&preview_overlay=true`;
-=======
 		) }&hide_banners=true&preview_overlay=true`;
->>>>>>> f7b5d6d9
 
 		return (
 			<Dialog
