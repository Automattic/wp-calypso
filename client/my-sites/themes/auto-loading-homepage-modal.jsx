/**
 * External dependencies
 */
import React, { Component } from 'react';
import PropTypes from 'prop-types';
import { connect } from 'react-redux';
import { translate } from 'i18n-calypso';

/**
 * Internal dependencies
 */
import { Dialog } from '@automattic/components';
import { recordTracksEvent } from '@automattic/calypso-analytics';
import TrackComponentView from 'calypso/lib/analytics/track-component-view';
import FormLabel from 'calypso/components/forms/form-label';
import FormRadio from 'calypso/components/forms/form-radio';
import {
	getCanonicalTheme,
	hasActivatedTheme,
	themeHasAutoLoadingHomepage,
	isActivatingTheme,
	isThemeActive,
	shouldShowHomepageWarning,
	getPreActivateThemeId,
} from 'calypso/state/themes/selectors';
import { getSelectedSiteId } from 'calypso/state/ui/selectors';
import {
	acceptAutoLoadingHomepageWarning,
	hideAutoLoadingHomepageWarning,
	activate as activateTheme,
} from 'calypso/state/themes/actions';

/**
 * Style dependencies
 */
import './auto-loading-homepage-modal.scss';

class AutoLoadingHomepageModal extends Component {
	static propTypes = {
		source: PropTypes.oneOf( [ 'details', 'list', 'upload' ] ).isRequired,
		theme: PropTypes.shape( {
			author: PropTypes.string,
			author_uri: PropTypes.string,
			id: PropTypes.string,
			name: PropTypes.string,
		} ),
		hasActivated: PropTypes.bool.isRequired,
		isActivating: PropTypes.bool.isRequired,
		hasAutoLoadingHomepage: PropTypes.bool,
		siteId: PropTypes.number,
		isVisible: PropTypes.bool,
		onClose: PropTypes.func,
		installingThemeId: PropTypes.string,
	};

	constructor( props ) {
		super( props );
		this.state = {
			homepageAction: 'keep_current_homepage',

			// Used to reset state when dialog re-opens, see `getDerivedStateFromProps`
			wasVisible: props.isVisible,
		};
	}

	static getDerivedStateFromProps( nextProps, prevState ) {
		// This component doesn't unmount when the dialog closes, so the state
		// needs to be reset back to defaults each time it opens.
		// Reseting `homepageAction` ensures the default option will be selected.
		if ( nextProps.isVisible && ! prevState.wasVisible ) {
			return { homepageAction: 'keep_current_homepage', wasVisible: true };
		} else if ( ! nextProps.isVisible && prevState.wasVisible ) {
			return { wasVisible: false };
		}
		return null;
	}

	handleHomepageAction = ( event ) => {
		this.setState( { homepageAction: event.currentTarget.value } );
	};

	closeModalHandler = ( action = 'dismiss' ) => () => {
		const { installingThemeId, siteId, source } = this.props;
		if ( 'activeTheme' === action ) {
			this.props.acceptAutoLoadingHomepageWarning( installingThemeId );
			const keepCurrentHomepage = this.state.homepageAction === 'keep_current_homepage';
			recordTracksEvent( 'calypso_theme_autoloading_homepage_modal_activate_click', {
				theme: installingThemeId,
				keep_current_homepage: keepCurrentHomepage,
			} );
			return this.props.activateTheme(
				installingThemeId,
				siteId,
				source,
				false,
				keepCurrentHomepage
			);
		} else if ( 'keepCurrentTheme' === action ) {
			recordTracksEvent( 'calypso_theme_autoloading_homepage_modal_dismiss', {
				action: 'button',
				theme: installingThemeId,
			} );
			return this.props.hideAutoLoadingHomepageWarning();
		} else if ( 'dismiss' === action ) {
			recordTracksEvent( 'calypso_theme_autoloading_homepage_modal_dismiss', {
				action: 'escape',
				theme: installingThemeId,
			} );
			return this.props.hideAutoLoadingHomepageWarning();
		}
	};

	render() {
		const {
			theme,
			hasActivated,
			isActivating,
			hasAutoLoadingHomepage,
			isCurrentTheme,
			isVisible = false,
		} = this.props;

		// Nothing to do when it's the current theme.
		if ( isCurrentTheme ) {
			return null;
		}

		// Nothing to show if the theme doesn't have auto loading homepage.
		if ( ! hasAutoLoadingHomepage ) {
			return null;
		}

		// Hide while is activating or when it's activated.
		if ( isActivating || hasActivated ) {
			return null;
		}

		if ( ! theme ) {
			return null;
		}

		const { name: themeName, id: themeId } = this.props.theme;

		return (
			<Dialog
				className="themes__auto-loading-homepage-modal"
				isVisible={ isVisible }
				buttons={ [
					{
						action: 'keepCurrentTheme',
						label: translate( 'Keep my current theme' ),
						isPrimary: false,
						onClick: this.closeModalHandler( 'keepCurrentTheme' ),
					},
					{
						action: 'activeTheme',
						label: translate( 'Activate %(themeName)s', { args: { themeName } } ),
						isPrimary: true,
						onClick: this.closeModalHandler( 'activeTheme' ),
					},
				] }
				onClose={ this.closeModalHandler( 'dismiss' ) }
			>
				<TrackComponentView
					eventName={ 'calypso_theme_autoloading_homepage_modal_view' }
					eventProperties={ { theme: themeId } }
				/>
				<div>
					<h1>
						{ translate( 'How would you like to use %(themeName)s on your site?', {
							args: { themeName },
						} ) }
					</h1>
					<FormLabel>
						<FormRadio
							value="keep_current_homepage"
							checked={ 'keep_current_homepage' === this.state.homepageAction }
							onChange={ this.handleHomepageAction }
							label={ translate( 'Switch to %(themeName)s without changing the homepage content.', {
								args: { themeName },
							} ) }
						/>
					</FormLabel>
					<FormLabel>
						<FormRadio
							value="use_new_homepage"
							checked={ 'use_new_homepage' === this.state.homepageAction }
							onChange={ this.handleHomepageAction }
							label={ translate(
<<<<<<< HEAD
								'Replace the homepage content with the %(themeName)s demo content. The existing homepage will be saved as a conflict under Pages → Drafts.',
=======
								'Replace the homepage content with the %(themeName)s demo content. The existing homepage will be saved as a draft under Pages → Drafts.',
>>>>>>> 68c7acc9
								{
									args: { themeName },
								}
							) }
						/>
					</FormLabel>
				</div>
			</Dialog>
		);
	}
}

export default connect(
	( state ) => {
		const siteId = getSelectedSiteId( state );
		const installingThemeId = getPreActivateThemeId( state );

		return {
			siteId,
			installingThemeId,
			theme: installingThemeId && getCanonicalTheme( state, siteId, installingThemeId ),
			isActivating: !! isActivatingTheme( state, siteId ),
			hasActivated: !! hasActivatedTheme( state, siteId ),
			hasAutoLoadingHomepage: themeHasAutoLoadingHomepage( state, installingThemeId ),
			isCurrentTheme: isThemeActive( state, installingThemeId, siteId ),
			isVisible: shouldShowHomepageWarning( state, installingThemeId ),
		};
	},
	{
		acceptAutoLoadingHomepageWarning,
		hideAutoLoadingHomepageWarning,
		activateTheme,
		recordTracksEvent,
	}
)( AutoLoadingHomepageModal );<|MERGE_RESOLUTION|>--- conflicted
+++ resolved
@@ -187,11 +187,7 @@
 							checked={ 'use_new_homepage' === this.state.homepageAction }
 							onChange={ this.handleHomepageAction }
 							label={ translate(
-<<<<<<< HEAD
-								'Replace the homepage content with the %(themeName)s demo content. The existing homepage will be saved as a conflict under Pages → Drafts.',
-=======
 								'Replace the homepage content with the %(themeName)s demo content. The existing homepage will be saved as a draft under Pages → Drafts.',
->>>>>>> 68c7acc9
 								{
 									args: { themeName },
 								}
