--- conflicted
+++ resolved
@@ -1,20 +1,11 @@
-<<<<<<< HEAD
 import {
 	FEATURE_UPLOAD_THEMES,
 	WPCOM_PREMIUM_PLANS,
 	PLAN_BUSINESS,
+	PLAN_ECOMMERCE,
+	getPlan,
 } from '@automattic/calypso-products';
 import { translate } from 'i18n-calypso';
-=======
-import { isEnabled } from '@automattic/calypso-config';
-import {
-	FEATURE_UPLOAD_THEMES,
-	PLAN_PREMIUM,
-	PLAN_ECOMMERCE,
-	PLAN_BUSINESS,
-	getPlan,
-} from '@automattic/calypso-products';
->>>>>>> 18d4f5a0
 import { connect } from 'react-redux';
 import UpsellNudge from 'calypso/blocks/upsell-nudge';
 import QueryActiveTheme from 'calypso/components/data/query-active-theme';
@@ -29,7 +20,6 @@
 import { connectOptions } from './theme-options';
 import ThemeShowcase from './theme-showcase';
 
-<<<<<<< HEAD
 const getUpgradeBannerForPlan = ( planSlug ) => {
 	if ( WPCOM_PREMIUM_PLANS.includes( planSlug ) ) {
 		return (
@@ -38,48 +28,20 @@
 				event="calypso_themes_list_install_themes"
 				feature={ FEATURE_UPLOAD_THEMES }
 				plan={ PLAN_BUSINESS }
-				title={ translate( 'Upload your own themes with our Business and eCommerce plans!' ) }
+				title={
+					/* translators: %(planName1)s and %(planName2)s the short-hand version of the Business and Commerce plan names */
+					translate( 'Upload your own themes with our %(planName1)s and %(planName2)s plans!', {
+						args: {
+							planName1: getPlan( PLAN_BUSINESS )?.getTitle() ?? '',
+							planName2: getPlan( PLAN_ECOMMERCE )?.getTitle() ?? '',
+						},
+					} )
+				}
 				callToAction={ translate( 'Upgrade now' ) }
 				showIcon={ true }
 			/>
 		);
-=======
-const ConnectedSingleSiteWpcom = connectOptions( ( props ) => {
-	const { currentPlan, currentThemeId, isVip, requestingSitePlans, siteId, siteSlug, translate } =
-		props;
-
-	const displayUpsellBanner = ! requestingSitePlans && currentPlan && ! isVip && siteId;
-	const upsellUrl = `/plans/${ siteSlug }`;
-	let upsellBanner = null;
-	if ( displayUpsellBanner ) {
-		const commonProps = {
-			className: 'themes__showcase-banner',
-			event: 'calypso_themes_list_install_themes',
-			feature: FEATURE_UPLOAD_THEMES,
-			plan: PLAN_BUSINESS,
-			title:
-				/* translators: %(planName1)s and %(planName2)s the short-hand version of the Business and Commerce plan names */
-				translate( 'Upload your own themes with our %(planName1)s and %(planName2)s plans!', {
-					args: {
-						planName1: getPlan( PLAN_BUSINESS )?.getTitle() ?? '',
-						planName2: getPlan( PLAN_ECOMMERCE )?.getTitle() ?? '',
-					},
-				} ),
-			callToAction: translate( 'Upgrade now' ),
-			showIcon: true,
-		};
-
-		if ( isEnabled( 'themes/premium' ) ) {
-			if ( currentPlan.productSlug === PLAN_PREMIUM ) {
-				upsellBanner = <UpsellNudge { ...commonProps } />;
-			}
-		} else {
-			upsellBanner = <UpsellNudge { ...commonProps } />;
-		}
->>>>>>> 18d4f5a0
 	}
-
-	return null;
 };
 
 const ConnectedSingleSiteWpcom = connectOptions( ( props ) => {
