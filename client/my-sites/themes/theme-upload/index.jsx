--- conflicted
+++ resolved
@@ -24,13 +24,10 @@
 import UploadDropZone from 'calypso/blocks/upload-drop-zone';
 import EmptyContent from 'calypso/components/empty-content';
 import ThanksModal from 'calypso/my-sites/themes/thanks-modal';
-<<<<<<< HEAD
 import ThemeActivationConfirmationModal from 'calypso/my-sites/themes/theme-activation-confirmation-modal';
 import QueryCanonicalTheme from 'calypso/components/data/query-canonical-theme';
 import PageViewTracker from 'calypso/lib/analytics/page-view-tracker';
-=======
-import AutoLoadingHomepageModal from 'calypso/my-sites/themes/auto-loading-homepage-modal';
->>>>>>> f7b5d6d9
+import ThemeActivationConfirmationModal from 'calypso/my-sites/themes/auto-loading-homepage-modal';
 // Necessary for ThanksModal
 import QueryActiveTheme from 'calypso/components/data/query-active-theme';
 import QueryCanonicalTheme from 'calypso/components/data/query-canonical-theme';
@@ -341,10 +338,7 @@
 				<QueryActiveTheme siteId={ siteId } />
 				{ themeId && complete && <QueryCanonicalTheme siteId={ siteId } themeId={ themeId } /> }
 				<ThanksModal source="upload" />
-<<<<<<< HEAD
 				<ThemeActivationConfirmationModal source="upload" />
-=======
-				<AutoLoadingHomepageModal source="upload" />
 
 				<FormattedHeader
 					brandFont
@@ -365,7 +359,6 @@
 					) }
 					align="left"
 				/>
->>>>>>> f7b5d6d9
 				<HeaderCake backHref={ backPath }>{ translate( 'Install theme' ) }</HeaderCake>
 
 				{ showUpgradeBanner && this.renderUpgradeBanner() }
