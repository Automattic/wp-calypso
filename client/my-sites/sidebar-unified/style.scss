// The following changes should be merged in their respective files before nav unification goes to production
@import url( '//s1.wp.com/wp-includes/css/dashicons.css?v=20150727' );

// Override Global Vars
.is-nav-unification {
	// client/assets/stylesheets/shared/_variables.scss
	--sidebar-width-max: 272px;
	--sidebar-width-min: 272px;

	--color-sidebar-background: #23282d;
	--color-sidebar-background-rgb: 35, 40, 45;
	--color-sidebar-menu-hover-background: #32373c;
	--color-sidebar-menu-hover-background-rgb: rgb( #32373c );
	--color-sidebar-menu-hover-heading-background: #1a1e23;
	--color-sidebar-menu-hover: #00b9eb;
	--color-sidebar-menu-hover-text: #00b9eb;
	--color-sidebar-menu-selected-background: #2271b1;
	--color-sidebar-border: #333333;
	--color-sidebar-text: #ffffff;
	--color-sidebar-text-alternative: #a7aaad;
	--color-sidebar-gridicon-fill: #ffffff;
	--color-sidebar-notice-background: #3c434a;

	--masterbar-height: 40px;

<<<<<<< HEAD
	--color-sidebar-submenu-background: #32373c;
	--color-sidebar-submenu-text: #b4b9be;
	--color-sidebar-submenu-hover-background: transparent;
	--color-sidebar-submenu-hover-text: #00b9eb;
	--color-sidebar-submenu-selected-background: transparent;
	--color-sidebar-submenu-selected-text: white;

=======
>>>>>>> 6ddd7dd2
	.is-sidebar-collapsed:not( .is-section-reader ):not( .is-section-me ) & {
		--sidebar-width-max: 36px;
		--sidebar-width-min: 36px;
	}
}

// Local Vars
$sidebar-item-padding: 8px 0;
$font-size: rem( 14px );

.clear-secondary-layout-transitions {
	// client/layout/style.scss | Workaround to avoid site-selector being transitioning while expanding the sidebar (client/my-sites/sidebar-unified/index.jsx).
	.layout__secondary .site-selector {
		transition: none;
		overflow: hidden;
	}
}

.is-nav-unification {
	// client/layout/sidebar/style.scss
	.sidebar {
		position: relative;
		background-color: var( --color-sidebar-background );
		padding-bottom: 12px;
		min-height: calc( 100vh - var( --masterbar-height ) );
		box-sizing: border-box;

		.sidebar__separator {
			margin: 0 12px;
			border-bottom: 1px solid var( --color-sidebar-border );
		}

		.site__content {
			padding: 20px 16px;
		}

		.site__home {
			left: 16px;
			width: 40px !important;
			height: 40px !important;
			top: 20px;
		}

		.site-icon {
			margin-right: 16px;
			width: 40px !important;
			height: 40px !important;
			background: pink;
			border-radius: 2px;
		}

		.sidebar__heading,
		.sidebar__menu-link {
			position: relative;
			font-size: $font-size;
			font-weight: 400;
			line-height: 1.3;
			height: var( --masterbar-height );
			padding: 0 24px;
			color: var( --color-sidebar-text );
			align-items: center;

			&:hover,
			&:focus {
				background-color: var( --color-sidebar-menu-hover-background );
				color: var( --color-sidebar-menu-hover-text );
			}

			&::after {
				content: ' ';
				display: none;
				position: absolute;
				top: 50%;
				right: 0;
				width: 0;
				height: 0;
				margin-top: -8px;
				border: solid 8px transparent;
				border-right-color: #f1f1f1;
				pointer-events: none;
			}
		}

		.sidebar__expandable-title,
		.sidebar__menu-link-text {
			padding: $sidebar-item-padding;
			//max-height: 34px;
			box-sizing: border-box;
		}

		.sidebar__expandable-arrow,
		.gridicons-external {
			display: none;
			width: 20px;
			height: 20px;
		}

		.sidebar__expandable-content {
			background: var( --color-sidebar-submenu-background );
			padding: 7px 0 8px;

			.sidebar__menu-link {
				padding: 5px 12px;
				/* stylelint-disable-next-line scales/font-size */
				font-size: rem( 13px );
				line-height: 1.4;
				font-weight: 400;
<<<<<<< HEAD
				color: var( --color-sidebar-submenu-text );
=======
				color: #ffffff;
>>>>>>> 6ddd7dd2

				&:hover,
				&:focus {
					background-color: var( --color-sidebar-submenu-hover-background );
					color: var( --color-sidebar-submenu-hover-text );
				}
			}

			.selected .sidebar__menu-link {
				background-color: var( --color-sidebar-submenu-selected-background );
				color: var( --color-sidebar-submenu-selected-text );
				font-weight: 600;
			}

			.sidebar__menu-link-text {
				padding: 0;
			}
		}

		.sidebar__menu-icon {
			color: var( --color-sidebar-gridicon-fill );
			margin-right: 24px;
<<<<<<< HEAD
		}

		img.sidebar__menu-icon {
			opacity: 0.6;
=======
>>>>>>> 6ddd7dd2
		}

		// .sidebar__menu-item-parent {
		// 	&.selected {
		// 		// .sidebar__menu-link {
		// 		// 	background: var( --color-sidebar-menu-selected-background );
		// 		// 	color: white;

		// 		// 	.sidebar__menu-icon {
		// 		// 		color: white;
		// 		// 	}
<<<<<<< HEAD

					img.sidebar__menu-icon {
						opacity: 1;
					}
=======
>>>>>>> 6ddd7dd2

		// 		// 	&::after {
		// 		// 		display: block;
		// 		// 	}
		// 		// }
		// 	}
		// }

		.sidebar__menu,
		.sidebar__menu-item-parent,
		.sidebar__menu-link {
			&:hover {
				.sidebar__menu-icon {
					color: var( --color-sidebar-menu-hover-text );
				}
				img.sidebar__menu-icon {
					opacity: 1;
				}
			}
		}

		// Is togglable but closed
		.sidebar__menu.is-togglable {
			.sidebar__heading {
				padding: 0 24px;
				font-weight: 400;
			}
		}

		// Is togglable but selected
		.sidebar__menu.sidebar__menu--selected .sidebar__heading {
			&::after {
				display: block;
			}
		}

		// Is toggled open
		.sidebar__menu.is-toggle-open {
			.sidebar__heading {
				background: var( --color-sidebar-menu-hover-background );

				&:hover {
					.sidebar__menu-icon {
						color: var( --color-sidebar-menu-hover-text );
					}
					img.sidebar__menu-icon {
						opacity: 1;
					}
				}

				.sidebar__menu-icon {
					color: #fff;
				}
				img.sidebar__menu-icon {
					opacity: 1;
				}
			}
			// Is toggled open and selected
			&.sidebar__menu--selected .sidebar__heading {
				background: var( --color-sidebar-menu-selected-background );
				color: white;

				.sidebar__menu-icon {
					color: #fff;
				}
				img.sidebar__menu-icon {
					opacity: 1;
				}
			}
		}

		.notice {
			/* stylelint-disable-next-line scales/font-weight */
			font-weight: 300;

			&.is-compact {
				margin: 0;
				align-items: center;
				min-height: 34px;
			}

			.notice__icon-wrapper {
				background-color: transparent;
				width: 35px;

				.notice__icon-wrapper-drop {
					top: calc( 50% - 9px );
					left: calc( 50% - 9px );
					width: 18px;
					height: 18px;
					border-radius: 50%;
				}
			}

			.notice__content {
				padding: 10px 10px 10px 4px;
				overflow-wrap: anywhere;
			}

			.notice__action {
				color: #fff;
				font-weight: 600;
				padding-right: 12px;
			}
		}
	}

	//client/components/site-selector/style.scss
	.site-selector .site.is-highlighted {
		background-color: var ( --color-sidebar-submenu-background );
	}

	.site-selector .site.is-highlighted .site__domain,
	.site-selector .site.is-highlighted .site__title {
		color: var( --color-sidebar-text );
		font-size: 1rem;
	}

	.site__badge {
		background: var( --color-sidebar-text );
	}

	// client/blocks/upsell-nudge/style.scss
	.upsell-nudge.banner.card.is-compact {
		background-color: #fff;
		color: #000;
		padding: 7px 12px 7px 4px;
		line-height: 26px;
	}

	.upsell-nudge.banner.card.is-compact .banner__content {
		padding-left: 3px;
	}

	.upsell-nudge.banner.card.is-compact .banner__info .banner__title {
		color: #000;
	}

	.upsell-nudge.banner.card.is-compact .banner__action {
		margin-left: 0;
	}

	// client/my-sites/current-site/style.scss
	.current-site.card {
		margin-bottom: 8px;
	}

	.current-site__switch-sites {
		height: var( --masterbar-height );
	}

	.current-site__switch-sites:hover .button.is-borderless:hover {
		background-color: var( --color-sidebar-menu-hover-background );
	}

	.current-site__switch-sites .button.is-borderless {
		color: var( --color-sidebar-text-alternative );
		padding: 9px 24px 9px 68px;
	}

	.current-site__switch-sites .button.is-borderless .gridicon {
		height: 20px;
		width: 20px;
		top: 12px;
		left: 24px;
	}


	.is-sidebar-collapsed & {
		.dashicons-admin-collapse::before {
			transform: rotate( 180deg );
		}

		// client/my-sites/current-site/style.scss
		.current-site__switch-sites .button.is-borderless {
			height: var( --masterbar-height );
			padding: 0;
		}

		.site-selector .search .search__open-icon {
			width: auto;
		}

		.current-site__switch-sites-label {
			display: none;
		}
		.current-site .site .site__info {
			display: none;
		}

		.site__content {
			padding: 10px 2px;
		}

		.site__home {
			left: 2px;
		}

		.site .site-icon {
			margin-bottom: 4px;
		}

		// client/blocks/upsell-nudge/style.scss
		.current-site__notices > a::before {
			content: '\f534';
			font-family: 'dashicons';
			/* stylelint-disable-next-line scales/font-size */
			font-size: 20px;
			line-height: 20px;
			background-color: #a7aaad;
			color: white;
			border-radius: 50%;
			margin: 3px 0 3px 1px;
		}

		.upsell-nudge.banner.card.is-compact .banner__content {
			display: none;
		}

		.sidebar__heading,
		.sidebar__menu-link,
		.sidebar__menu.is-togglable .sidebar__heading {
			overflow: hidden;

			&::after {
				border-width: 4px;
				margin-top: -4px;
			}
		}

		.sidebar .notice {
			.notice__content,
			.notice__action {
				display: none;
			}
		}

		// Is toggled open
		.sidebar__menu {
			// Is toggled open and selected
			&.sidebar__menu--selected .sidebar__heading {
				background: var( --color-sidebar-menu-selected-background );
				color: white;

				.sidebar__menu-icon {
					color: #fff;
				}
				img.sidebar__menu-icon {
					opacity: 1;
				}
			}

			&.is-togglable:not( .is-toggle-open ):hover .sidebar__heading::after {
				border-width: 4px;
				margin-top: -4px;
			}
		}
	}

	.collapse-sidebar__toggle {
		.sidebar__menu-link {
			cursor: pointer;
			color: var( --color-sidebar-text-alternative );
			/* stylelint-disable-next-line scales/font-size */
			font-size: rem( 13px );

			&:hover,
			&:focus {
				background-color: transparent;
			}
		}

		.sidebar__menu-icon {
			margin-top: 1px;
		}
	}

	.sidebar-unified__menu-loading {
		position: absolute;
		top: 0;
		right: 0;
		left: 0;
		bottom: 0;
	}

	.sidebar-unified__sparkline {
		width: 80px;
		height: 21px;
		margin-right: 8px;
	}

	/*
	 * Because the sparkline is an image, there's an exception here
	 * where specific color schemes are targeted instead of using
	 * CSS variables. This ensures that the sparkline can still be
	 * seen (as white) on some of the darker color schemes.
	 */
	.is-classic-blue .sidebar__menu li.stats.selected .sidebar-unified__sparkline,
	.is-powder-snow .sidebar__menu li.stats.selected .sidebar-unified__sparkline,
	.is-nightfall .sidebar__menu li.stats.selected .sidebar-unified__sparkline {
		filter: brightness( 100 );
		-webkit-filter: brightness( 100 );
	}
}

// Flyout menu (showing from >782px)
@media screen and ( min-width: 783px ) {
	.is-nav-unification {
		// client/layout/style.scss
		// layout/sidebar/style.scss
		// TODO: For prototype only, this prevents the sidebar from being scrollable.
		// In wp-admin there's custom JS to a) position the sidebar based on the scroll
		// position and b) position the flyout menu based on available screen space.
		&.focus-content,
		&.focus-sidebar {
			.sidebar,
			.layout__secondary {
				z-index: 1;
				overflow: initial;
			}
		}

		.sidebar__menu.is-togglable:not( .is-toggle-open ).hovered {
			// .hovered is handled in client/layout/sidebar/expandable.jsx. Needed for repositioning and hover intent.
			position: relative;

			.sidebar__heading {
				background-color: var( --color-sidebar-menu-hover-background );
				color: var( --color-sidebar-menu-hover-text );
			}

			// indicator arrow
			.sidebar__heading::after {
				display: block;
				border-right-color: var( --color-sidebar-submenu-background );
			}

			// flyout content
			.sidebar__expandable-content {
				display: block;
				top: 0;
				bottom: auto;
				position: absolute;
				left: var( --sidebar-width-max );
				width: 160px;

				.sidebar__menu-link:hover {
					font-weight: normal;
				}
			}
		}
	}
}

@media screen and ( max-width: 782px ) {
	// client/layout/sidebar/style.scss
	.is-nav-unification {
		&.focus-content .layout__content {
			padding: 71px 24px 24px;
			transition: padding 0.15s ease-in-out;
		}

		.sidebar {
			// client/my-sites/current-site/style.scss
			.site__content {
				padding: 18px 0 18px 12px;
			}

			.current-site__switch-sites .button.is-borderless {
				padding: 11px 8px 11px 38px;
			}

			.site__home {
				left: 12px;
				top: 18px;
			}

			.current-site__switch-sites .button.is-borderless .gridicon {
				top: 14px;
			}

			.sidebar__separator {
				margin: 0 0 11px;
			}

			.sidebar__heading,
			.sidebar__menu-link {
				padding: 0 0 0 12px;
				font-size: 1rem;
			}

			.sidebar__menu.is-togglable {
				.sidebar__heading {
					padding: 0 0 0 12px;
					font-size: 1rem;
				}
			}

			.sidebar__menu-icon {
				margin-right: 10px;
			}

			.sidebar__expandable-title,
			.sidebar__menu-link-text {
				padding: 13px 0;
				max-height: inherit;
			}

			.sidebar__expandable-content {
				.sidebar__menu-link {
					font-size: 1rem;
					padding: 7px 16px 7px 42px;
				}
			}

			.sidebar__menu.is-toggle-open .sidebar__heading::after {
				display: none;
			}

			.collapse-sidebar__toggle {
				display: none;
			}
		}
	}
}

@media screen and ( max-width: 660px ) {
	// client/layout/sidebar/style.scss
	.is-nav-unification {
		.sidebar {
			position: absolute;
		}
	}
}<|MERGE_RESOLUTION|>--- conflicted
+++ resolved
@@ -23,16 +23,6 @@
 
 	--masterbar-height: 40px;
 
-<<<<<<< HEAD
-	--color-sidebar-submenu-background: #32373c;
-	--color-sidebar-submenu-text: #b4b9be;
-	--color-sidebar-submenu-hover-background: transparent;
-	--color-sidebar-submenu-hover-text: #00b9eb;
-	--color-sidebar-submenu-selected-background: transparent;
-	--color-sidebar-submenu-selected-text: white;
-
-=======
->>>>>>> 6ddd7dd2
 	.is-sidebar-collapsed:not( .is-section-reader ):not( .is-section-me ) & {
 		--sidebar-width-max: 36px;
 		--sidebar-width-min: 36px;
@@ -140,11 +130,7 @@
 				font-size: rem( 13px );
 				line-height: 1.4;
 				font-weight: 400;
-<<<<<<< HEAD
 				color: var( --color-sidebar-submenu-text );
-=======
-				color: #ffffff;
->>>>>>> 6ddd7dd2
 
 				&:hover,
 				&:focus {
@@ -167,13 +153,10 @@
 		.sidebar__menu-icon {
 			color: var( --color-sidebar-gridicon-fill );
 			margin-right: 24px;
-<<<<<<< HEAD
 		}
 
 		img.sidebar__menu-icon {
 			opacity: 0.6;
-=======
->>>>>>> 6ddd7dd2
 		}
 
 		// .sidebar__menu-item-parent {
@@ -185,13 +168,10 @@
 		// 		// 	.sidebar__menu-icon {
 		// 		// 		color: white;
 		// 		// 	}
-<<<<<<< HEAD
 
 					img.sidebar__menu-icon {
 						opacity: 1;
 					}
-=======
->>>>>>> 6ddd7dd2
 
 		// 		// 	&::after {
 		// 		// 		display: block;
