// The following changes should be merged in their respective files before nav unification goes to production
@import url( '//s1.wp.com/wp-includes/css/dashicons.css?v=20150727' );

// Override Global Vars
.is-nav-unification {
	// client/assets/stylesheets/shared/_variables.scss
	--sidebar-width-max: 272px;
	--sidebar-width-min: 272px;

	--color-sidebar-background: #23282d;
	--color-sidebar-background-rgb: 35, 40, 45;
<<<<<<< HEAD
	--color-sidebar-menu-hover-background: #1a1e23;
	--color-sidebar-menu-hover-background-rgb: rgb( #1a1e23; );
	--color-sidebar-menu-hover: #00b9eb;
=======
	--color-sidebar-menu-hover-background: #32373c;
	--color-sidebar-menu-hover-background-rgb: rgb( #32373c );
	--color-sidebar-menu-hover-heading-background: #1a1e23;
>>>>>>> febfdade
	--color-sidebar-menu-hover-text: #00b9eb;
	--color-sidebar-menu-selected-background: #0073aa;
	--color-sidebar-border: #333333;
	--color-sidebar-text: #eee;
	--color-sidebar-text-alternative: #a2aab2;
	--color-sidebar-gridicon-fill: #a2aab2;
	--color-sidebar-notice-background: #3c434a;

	--color-sidebar-submenu-background: #32373c;
	--color-sidebar-submenu-text: #b4b9be;
	--color-sidebar-submenu-hover-background: transparent;
	--color-sidebar-submenu-hover-text: #00b9eb;
	--color-sidebar-submenu-selected-background: transparent;
	--color-sidebar-submenu-selected-text: white;

	.is-sidebar-collapsed:not( .is-section-reader ):not( .is-section-me ) & {
		--sidebar-width-max: 36px;
		--sidebar-width-min: 36px;
	}
}

// Local Vars
$sidebar-item-padding: 8px 0;
$font-size: rem( 14px );

.clear-secondary-layout-transitions {
	// client/layout/style.scss | Workaround to avoid site-selector being transitioning while expanding the sidebar (client/my-sites/sidebar-unified/index.jsx).
	.layout__secondary .site-selector {
		transition: none;
		overflow: hidden;
	}
}

.is-nav-unification {
	// client/layout/sidebar/style.scss
	.sidebar {
		position: relative;
		background-color: var( --color-sidebar-background );
		padding-bottom: 12px;
		min-height: calc( 100vh - var( --masterbar-height ) );
		box-sizing: border-box;

		.sidebar__separator {
			margin: 0 0 11px;
		}

		.site__content {
			padding: 10px 0 10px 8px;
		}

		.site__home {
			left: 8px;
			top: 10px;
		}

		.sidebar__heading,
		.sidebar__menu-link {
			position: relative;
			font-size: $font-size;
			font-weight: 400;
			line-height: 1.3;
			padding: 0 0 0 8px;
			color: var( --color-sidebar-text );
			align-items: center;

			&:hover,
			&:focus {
<<<<<<< HEAD
				background-color: var( --color-sidebar-menu-hover-background );
				color: var( --color-sidebar-menu-hover );
=======
				background-color: var( --color-sidebar-menu-hover-heading-background );
				color: var( --color-sidebar-menu-hover-text );
>>>>>>> febfdade
			}

			&::after {
				content: ' ';
				display: none;
				position: absolute;
				top: 50%;
				right: 0;
				width: 0;
				height: 0;
				margin-top: -8px;
				border: solid 8px transparent;
				border-right-color: #f1f1f1;
				pointer-events: none;
			}
		}

		.sidebar__expandable-title,
		.sidebar__menu-link-text {
			padding: $sidebar-item-padding;
			max-height: 34px;
			box-sizing: border-box;
		}

		.sidebar__expandable-arrow,
		.gridicons-external {
			display: none;
			width: 20px;
			height: 20px;
		}

		.sidebar__expandable-content {
			background: var( --color-sidebar-submenu-background );
			padding: 7px 0 8px;

			.sidebar__menu-link {
				padding: 5px 12px;
				/* stylelint-disable-next-line scales/font-size */
				font-size: rem( 13px );
				line-height: 1.4;
				font-weight: 400;
				color: var( --color-sidebar-submenu-text );

				&:hover,
				&:focus {
					background-color: var( --color-sidebar-submenu-hover-background );
					color: var( --color-sidebar-submenu-hover-text );
				}
			}

			.selected .sidebar__menu-link {
				background-color: var( --color-sidebar-submenu-selected-background );
				color: var( --color-sidebar-submenu-selected-text );
				font-weight: 600;
			}

			.sidebar__menu-link-text {
				padding: 0;
			}
		}

		.sidebar__menu-icon {
			color: var( --color-sidebar-gridicon-fill );
			margin-right: 8px;
		}

		img.sidebar__menu-icon {
			opacity: 0.6;
		}

		.sidebar__menu-item-parent {
			&.selected {
				.sidebar__menu-link {
					background: var( --color-sidebar-menu-selected-background );
					color: white;

					.sidebar__menu-icon {
						color: white;
					}

					img.sidebar__menu-icon {
						opacity: 1;
					}

					&::after {
						display: block;
					}
				}
			}
		}

		.sidebar__menu,
		.sidebar__menu-item-parent,
		.sidebar__menu-link {
			&:hover {
				.sidebar__menu-icon {
					color: var( --color-sidebar-menu-hover-text );
				}
				img.sidebar__menu-icon {
					opacity: 1;
				}
			}
		}

		// Is togglable but closed
		.sidebar__menu.is-togglable {
			.sidebar__heading {
				padding: 0 0 0 8px;
				font-weight: 400;
			}
		}

		// Is togglable but selected
		.sidebar__menu.sidebar__menu--selected .sidebar__heading {
			&::after {
				display: block;
			}
		}

		// Is toggled open
		.sidebar__menu.is-toggle-open {
			.sidebar__heading {
				background: var( --color-sidebar-menu-hover-background );

				&:hover {
					.sidebar__menu-icon {
						color: var( --color-sidebar-menu-hover-text );
					}
					img.sidebar__menu-icon {
						opacity: 1;
					}
				}

				.sidebar__menu-icon {
					color: #fff;
				}
				img.sidebar__menu-icon {
					opacity: 1;
				}
			}
			// Is toggled open and selected
			&.sidebar__menu--selected .sidebar__heading {
				background: var( --color-sidebar-menu-selected-background );
				color: white;

				.sidebar__menu-icon {
					color: #fff;
				}
				img.sidebar__menu-icon {
					opacity: 1;
				}
			}
		}

		.notice {
			background-color: var( --color-sidebar-notice-background );
			/* stylelint-disable-next-line scales/font-weight */
			font-weight: 300;

			&.is-compact {
				margin: 0;
				align-items: center;
				min-height: 34px;
			}

			.notice__icon-wrapper {
				background-color: transparent;
				width: 35px;

				.notice__icon-wrapper-drop {
					top: calc( 50% - 9px );
					left: calc( 50% - 9px );
					width: 18px;
					height: 18px;
					border-radius: 50%;
					background: var( --color-sidebar-gridicon-fill );
				}
			}

			.gridicon {
				fill: var( --color-sidebar-notice-background );
			}

			.notice__content {
				padding: 10px 10px 10px 4px;
				overflow-wrap: anywhere;
			}

			.notice__action {
				color: #fff;
				font-weight: 600;
				padding-right: 12px;
			}
		}
	}

	//client/components/site-selector/style.scss
	.site-selector .site.is-highlighted {
		background-color: var ( --color-sidebar-submenu-background );
	}

	.site-selector .site.is-highlighted .site__domain,
	.site-selector .site.is-highlighted .site__title {
		color: var( --color-sidebar-text );
	}

	.site__badge {
		background: var( --color-sidebar-text );
	}

	// client/blocks/upsell-nudge/style.scss
	.upsell-nudge.banner.card.is-compact {
		background-color: #fff;
		color: #000;
		padding: 7px 12px 7px 4px;
		line-height: 26px;
	}

	.upsell-nudge.banner.card.is-compact .banner__content {
		padding-left: 3px;
	}

	.upsell-nudge.banner.card.is-compact .banner__info .banner__title {
		color: #000;
	}

	.upsell-nudge.banner.card.is-compact .banner__action {
		margin-left: 0;
	}

	// client/my-sites/current-site/style.scss
	.current-site__switch-sites:hover .button.is-borderless:hover {
		background-color: var( --color-sidebar-menu-hover-background );
	}

	.current-site__switch-sites .button.is-borderless {
		color: var( --color-sidebar-text-alternative );
		padding: 6px 8px 6px 36px;
	}

	.current-site__switch-sites .button.is-borderless .gridicon {
		height: 20px;
		width: 20px;
		top: 9px;
		left: 8px;
	}

	// client/blocks/site/style.scss
	.site__content,
	.all-sites .all-sites__content {
		padding: 10px 0 10px 8px;
	}

	.is-sidebar-collapsed & {
		.dashicons-admin-collapse::before {
			transform: rotate( 180deg );
		}

		// client/my-sites/current-site/style.scss
		.current-site__switch-sites .button.is-borderless {
			height: 34px;
			padding: 0;
		}

		.site-selector .search .search__open-icon {
			width: auto;
		}

		.current-site__switch-sites-label {
			display: none;
		}

		.current-site .site .site__info {
			display: none;
		}

		.site__content {
			padding: 10px 2px;
		}

		.site__home {
			left: 2px;
		}

		.site .site-icon {
			margin-bottom: 4px;
		}

		// client/blocks/upsell-nudge/style.scss
		.current-site__notices > a::before {
			content: '\f534';
			font-family: 'dashicons';
			/* stylelint-disable-next-line scales/font-size */
			font-size: 20px;
			line-height: 20px;
			background-color: #a7aaad;
			color: white;
			border-radius: 50%;
			margin: 3px 0 3px 1px;
		}

		.upsell-nudge.banner.card.is-compact .banner__content {
			display: none;
		}

		.sidebar__heading,
		.sidebar__menu-link,
		.sidebar__menu.is-togglable .sidebar__heading {
			overflow: hidden;

			&::after {
				border-width: 4px;
				margin-top: -4px;
			}
		}

		.sidebar .notice {
			.notice__content,
			.notice__action {
				display: none;
			}
		}

		// Is toggled open
		.sidebar__menu {
			// Is toggled open and selected
			&.sidebar__menu--selected .sidebar__heading {
				background: var( --color-sidebar-menu-selected-background );
				color: white;

				.sidebar__menu-icon {
					color: #fff;
				}
				img.sidebar__menu-icon {
					opacity: 1;
				}
			}

			&.is-togglable:not( .is-toggle-open ):hover .sidebar__heading::after {
				border-width: 4px;
				margin-top: -4px;
			}
		}
	}

	.collapse-sidebar__toggle {
		.sidebar__menu-link {
			cursor: pointer;
			color: var( --color-sidebar-text-alternative );
			/* stylelint-disable-next-line scales/font-size */
			font-size: rem( 13px );

			&:hover,
			&:focus {
				background-color: transparent;
			}
		}

		.sidebar__menu-icon {
			margin-top: 1px;
		}
	}

	.sidebar-unified__menu-loading {
		position: absolute;
		top: 0;
		right: 0;
		left: 0;
		bottom: 0;
	}

	.sidebar-unified__sparkline {
		width: 80px;
		height: 21px;
		margin-right: 8px;
	}

	/*
	 * Because the sparkline is an image, there's an exception here
	 * where specific color schemes are targeted instead of using
	 * CSS variables. This ensures that the sparkline can still be
	 * seen (as white) on some of the darker color schemes.
	 */
	.is-classic-blue .sidebar__menu li.stats.selected .sidebar-unified__sparkline,
	.is-powder-snow .sidebar__menu li.stats.selected .sidebar-unified__sparkline,
	.is-nightfall .sidebar__menu li.stats.selected .sidebar-unified__sparkline {
		filter: brightness( 100 );
		-webkit-filter: brightness( 100 );
	}
}

// Flyout menu (showing from >782px)
@media screen and ( min-width: 783px ) {
	.is-nav-unification {
		// client/layout/style.scss
		// layout/sidebar/style.scss
		// TODO: For prototype only, this prevents the sidebar from being scrollable.
		// In wp-admin there's custom JS to a) position the sidebar based on the scroll
		// position and b) position the flyout menu based on available screen space.
		&.focus-content,
		&.focus-sidebar {
			.sidebar,
			.layout__secondary {
				z-index: 1;
				overflow: initial;
			}
		}

		.sidebar__menu.is-togglable:not( .is-toggle-open ).hovered {
			// .hovered is handled in client/layout/sidebar/expandable.jsx. Needed for repositioning and hover intent.
			position: relative;

			.sidebar__heading {
<<<<<<< HEAD
				background-color: var( --color-sidebar-menu-hover-background );
				color: var( --color-sidebar-menu-hover );
=======
				background-color: var( --color-sidebar-menu-hover-heading-background );
				color: var( --color-sidebar-menu-hover-text );
>>>>>>> febfdade
			}

			// indicator arrow
			.sidebar__heading::after {
				display: block;
				border-right-color: var( --color-sidebar-submenu-background );
			}

			// flyout content
			.sidebar__expandable-content {
				display: block;
				top: 0;
				bottom: auto;
				position: absolute;
				left: var( --sidebar-width-max );
				width: 160px;

				.sidebar__menu-link:hover {
					font-weight: normal;
				}
			}
		}
	}
}

@media screen and ( max-width: 782px ) {
	// client/layout/sidebar/style.scss
	.is-nav-unification {
		&.focus-content .layout__content {
			padding: 71px 24px 24px;
			transition: padding 0.15s ease-in-out;
		}

		.sidebar {
			// client/my-sites/current-site/style.scss
			.site__content {
				padding: 18px 0 18px 12px;
			}

			.current-site__switch-sites .button.is-borderless {
				padding: 11px 8px 11px 38px;
			}

			.current-site__switch-sites .button.is-borderless .gridicon {
				top: 14px;
			}

			.sidebar__separator {
				margin: 0 0 11px;
			}

			.sidebar__heading,
			.sidebar__menu-link {
				padding: 0 0 0 12px;
				font-size: 1rem;
			}

			.sidebar__menu.is-togglable {
				.sidebar__heading {
					padding: 0 0 0 12px;
					font-size: 1rem;
				}
			}

			.sidebar__menu-icon {
				margin-right: 10px;
			}

			.sidebar__expandable-title,
			.sidebar__menu-link-text {
				padding: 13px 0;
				max-height: inherit;
			}

			.sidebar__expandable-content {
				.sidebar__menu-link {
					font-size: 1rem;
					padding: 7px 16px 7px 42px;
				}
			}

			.sidebar__menu.is-toggle-open .sidebar__heading::after {
				display: none;
			}

			.collapse-sidebar__toggle {
				display: none;
			}
		}
	}
}

@media screen and ( max-width: 660px ) {
	// client/layout/sidebar/style.scss
	.is-nav-unification {
		.sidebar {
			position: absolute;
		}
	}
}<|MERGE_RESOLUTION|>--- conflicted
+++ resolved
@@ -9,15 +9,8 @@
 
 	--color-sidebar-background: #23282d;
 	--color-sidebar-background-rgb: 35, 40, 45;
-<<<<<<< HEAD
 	--color-sidebar-menu-hover-background: #1a1e23;
 	--color-sidebar-menu-hover-background-rgb: rgb( #1a1e23; );
-	--color-sidebar-menu-hover: #00b9eb;
-=======
-	--color-sidebar-menu-hover-background: #32373c;
-	--color-sidebar-menu-hover-background-rgb: rgb( #32373c );
-	--color-sidebar-menu-hover-heading-background: #1a1e23;
->>>>>>> febfdade
 	--color-sidebar-menu-hover-text: #00b9eb;
 	--color-sidebar-menu-selected-background: #0073aa;
 	--color-sidebar-border: #333333;
@@ -85,13 +78,8 @@
 
 			&:hover,
 			&:focus {
-<<<<<<< HEAD
 				background-color: var( --color-sidebar-menu-hover-background );
-				color: var( --color-sidebar-menu-hover );
-=======
-				background-color: var( --color-sidebar-menu-hover-heading-background );
 				color: var( --color-sidebar-menu-hover-text );
->>>>>>> febfdade
 			}
 
 			&::after {
@@ -505,13 +493,8 @@
 			position: relative;
 
 			.sidebar__heading {
-<<<<<<< HEAD
 				background-color: var( --color-sidebar-menu-hover-background );
-				color: var( --color-sidebar-menu-hover );
-=======
-				background-color: var( --color-sidebar-menu-hover-heading-background );
 				color: var( --color-sidebar-menu-hover-text );
->>>>>>> febfdade
 			}
 
 			// indicator arrow
