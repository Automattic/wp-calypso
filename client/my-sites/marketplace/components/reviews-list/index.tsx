--- conflicted
+++ resolved
@@ -1,12 +1,8 @@
 import { isEnabled } from '@automattic/calypso-config';
-<<<<<<< HEAD
 import { Gridicon, Button } from '@automattic/components';
+import Card from '@automattic/components/src/card';
 import { CheckboxControl, TextareaControl } from '@wordpress/components';
-=======
-import { Gridicon } from '@automattic/components';
-import Card from '@automattic/components/src/card';
 import classnames from 'classnames';
->>>>>>> bac20e6f
 import { useTranslate } from 'i18n-calypso';
 import moment from 'moment';
 import { useState } from 'react';
@@ -167,7 +163,6 @@
 								{ moment( review.date ).format( 'll' ) }
 							</div>
 						</div>
-<<<<<<< HEAD
 						{ isEditing && review.author === currentUserId ? (
 							<>
 								<div className="marketplace-reviews-list__review-rating">
@@ -200,7 +195,7 @@
 							{ isEditing && review.author === currentUserId && (
 								<>
 									<div>
-										{ isEnabled( 'marketplace-reviews-notifications' ) && (
+										{ isEnabled( 'marketplace-reviews-notification' ) && (
 											<CheckboxControl
 												className="marketplace-reviews-list__checkbox"
 												label={ translate( 'Notify me when my review is approved and published.' ) }
@@ -236,19 +231,6 @@
 								</>
 							) }
 							{ ! isEditing && review.author === currentUserId && (
-=======
-
-						<div
-							// sanitized with sanitizeSectionContent
-							// eslint-disable-next-line react/no-danger
-							dangerouslySetInnerHTML={ {
-								__html: sanitizeSectionContent( review.content.rendered ),
-							} }
-							className="marketplace-reviews-list__content"
-						></div>
-						{ review.author === currentUserId && (
-							<div className="marketplace-reviews-list__review-actions">
->>>>>>> bac20e6f
 								<div className="marketplace-reviews-list__review-actions-editable">
 									<button
 										className="marketplace-reviews-list__review-actions-editable-button"
@@ -275,8 +257,8 @@
 										/>
 									</div>
 								</div>
-							</div>
-						) }
+							) }
+						</div>
 					</div>
 				) ) }
 				<InfiniteScroll nextPageMethod={ fetchNextPage } />
