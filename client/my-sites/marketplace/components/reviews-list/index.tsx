import { isEnabled } from '@automattic/calypso-config';
import { useTranslate } from 'i18n-calypso';
import moment from 'moment';
import { useSelector } from 'react-redux';
import Rating from 'calypso/components/rating';
import {
	useMarketplaceReviewsQuery,
	MarketplaceReviewResponse,
	MarketplaceReviewsQueryProps,
	useDeleteMarketplaceReviewMutation,
} from 'calypso/data/marketplace/use-marketplace-reviews';
import './style.scss';
import { getAvatarURL } from 'calypso/data/marketplace/utils';
import { sanitizeSectionContent } from 'calypso/lib/plugins/sanitize-section-content';
import { getCurrentUserId } from 'calypso/state/current-user/selectors';

export const MarketplaceReviewsList = ( props: MarketplaceReviewsQueryProps ) => {
	const translate = useTranslate();
	const currentUserId = useSelector( getCurrentUserId );
	const {
		data: reviews,
		refetch: reviewsRefetch,
		error,
	} = useMarketplaceReviewsQuery( { ...props, author_exclude: currentUserId ?? undefined } );
	const { data: userReviews = [] } = useMarketplaceReviewsQuery( {
		...props,
		perPage: 1,
		author: currentUserId ?? undefined,
	} );

	// ...
	const deleteReviewMutation = useDeleteMarketplaceReviewMutation();
	const deleteReview = ( reviewId: number ) => {
		if ( confirm( translate( 'Are you sure you want to delete your review?' ) ) ) {
			deleteReviewMutation.mutate( {
				reviewId: reviewId,
			} );
			deleteReviewMutation?.isSuccess && reviewsRefetch();
			deleteReviewMutation?.isError && alert( ( deleteReviewMutation.error as Error ).message );
		}
	};

	if ( ! isEnabled( 'marketplace-reviews-show' ) ) {
		return null;
	}

	// TODO: In the future there should a form of catching and displaying an error
	// But as currently we returns errors for products without reviews,
	// its better to just avoid rendering the component at all
	if ( ! Array.isArray( reviews ) || error ) {
		return null;
	}

	if ( Array.isArray( reviews ) && reviews?.length === 0 ) {
		return (
			<div className="marketplace-reviews-list__no-reviews">
				<h2 className="marketplace-reviews-list__no-reviews-title">
					{ translate( 'No reviews yet' ) }
				</h2>
				<h3 className="marketplace-reviews-list__no-reviews-subtitle">
					{ translate(
						'There are no reviews for this plugin at the moment. Your feedback could be the first to guide others.'
					) }
				</h3>
			</div>
		);
	}

	return (
		<div className="marketplace-reviews-list__container">
			<div className="marketplace-reviews-list__customer-reviews">
<<<<<<< HEAD
				{ Array.isArray( reviews ) &&
					reviews.map( ( review: MarketplaceReviewResponse ) => (
						<div
							className="marketplace-reviews-list__review-container"
							key={ `review-${ review.id }` }
						>
							<div className="marketplace-reviews-list__review-container-header">
								<div className="marketplace-reviews-list__profile-picture">
									{ getAvatarURL( review ) ? (
										<img
											className="marketplace-reviews-list__profile-picture-img"
											src={ getAvatarURL( review ) }
											alt={ translate( "%(reviewer)s's profile picture", {
												comment: 'Alt description for the profile picture of a reviewer',
												args: { reviewer: review.author_name },
											} ).toString() }
										/>
									) : (
										<div className="marketplace-reviews-list__profile-picture-placeholder" />
									) }
								</div>
=======
				{ [ ...userReviews, ...reviews ].map( ( review: MarketplaceReviewResponse ) => (
					<div
						className="marketplace-reviews-list__review-container"
						key={ `review-${ review.id }` }
					>
						<div className="marketplace-reviews-list__review-container-header">
							<div className="marketplace-reviews-list__profile-picture">
								{ authorProfilePic ? (
									<img
										className="marketplace-reviews-list__profile-picture-img"
										src={ authorProfilePic }
										alt={ translate( "%(reviewer)s's profile picture", {
											comment: 'Alt description for the profile picture of a reviewer',
											args: { reviewer: review.author_name },
										} ).toString() }
									/>
								) : (
									<div className="marketplace-reviews-list__profile-picture-placeholder" />
								) }
							</div>
>>>>>>> d93a3600

							<div className="marketplace-reviews-list__rating-data">
								<div className="marketplace-reviews-list__author">{ review.author_name }</div>

								<Rating rating={ review.meta.wpcom_marketplace_rating * 20 } />
							</div>
							<div className="marketplace-reviews-list__date">
								{ moment( review.date ).format( 'll' ) }
							</div>
						</div>

						<div
							// sanitized with sanitizeSectionContent
							// eslint-disable-next-line react/no-danger
							dangerouslySetInnerHTML={ {
								__html: sanitizeSectionContent( review.content.rendered ),
							} }
							className="marketplace-reviews-list__content"
						></div>
						<div className="marketplace-reviews-list__review-actions">
							{ review.author === currentUserId && (
								<div className="marketplace-reviews-list__review-actions-editable">
									<button
										className="marketplace-reviews-list__review-actions-editable-button"
										onClick={ () => alert( 'Not implemented yet' ) }
									>
										{ translate( 'Update my review' ) }
									</button>
									<button
										className="marketplace-reviews-list__review-actions-editable-button"
										onClick={ () => deleteReview( review.id ) }
									>
										{ translate( 'Delete my review' ) }
									</button>
								</div>
							) }
						</div>
					</div>
				) ) }
			</div>
		</div>
	);
};<|MERGE_RESOLUTION|>--- conflicted
+++ resolved
@@ -69,29 +69,6 @@
 	return (
 		<div className="marketplace-reviews-list__container">
 			<div className="marketplace-reviews-list__customer-reviews">
-<<<<<<< HEAD
-				{ Array.isArray( reviews ) &&
-					reviews.map( ( review: MarketplaceReviewResponse ) => (
-						<div
-							className="marketplace-reviews-list__review-container"
-							key={ `review-${ review.id }` }
-						>
-							<div className="marketplace-reviews-list__review-container-header">
-								<div className="marketplace-reviews-list__profile-picture">
-									{ getAvatarURL( review ) ? (
-										<img
-											className="marketplace-reviews-list__profile-picture-img"
-											src={ getAvatarURL( review ) }
-											alt={ translate( "%(reviewer)s's profile picture", {
-												comment: 'Alt description for the profile picture of a reviewer',
-												args: { reviewer: review.author_name },
-											} ).toString() }
-										/>
-									) : (
-										<div className="marketplace-reviews-list__profile-picture-placeholder" />
-									) }
-								</div>
-=======
 				{ [ ...userReviews, ...reviews ].map( ( review: MarketplaceReviewResponse ) => (
 					<div
 						className="marketplace-reviews-list__review-container"
@@ -99,10 +76,10 @@
 					>
 						<div className="marketplace-reviews-list__review-container-header">
 							<div className="marketplace-reviews-list__profile-picture">
-								{ authorProfilePic ? (
+								{ getAvatarURL( review ) ? (
 									<img
 										className="marketplace-reviews-list__profile-picture-img"
-										src={ authorProfilePic }
+										src={ getAvatarURL( review ) }
 										alt={ translate( "%(reviewer)s's profile picture", {
 											comment: 'Alt description for the profile picture of a reviewer',
 											args: { reviewer: review.author_name },
@@ -112,7 +89,6 @@
 									<div className="marketplace-reviews-list__profile-picture-placeholder" />
 								) }
 							</div>
->>>>>>> d93a3600
 
 							<div className="marketplace-reviews-list__rating-data">
 								<div className="marketplace-reviews-list__author">{ review.author_name }</div>
