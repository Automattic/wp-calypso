import { isEnabled } from '@automattic/calypso-config';
import { Gridicon } from '@automattic/components';
<<<<<<< HEAD
import Card from '@automattic/components/src/card';
=======
import classnames from 'classnames';
>>>>>>> 96bff3ab
import { useTranslate } from 'i18n-calypso';
import moment from 'moment';
import { useState } from 'react';
import { useSelector } from 'react-redux';
import ConfirmModal from 'calypso/components/confirm-modal';
import InfiniteScroll from 'calypso/components/infinite-scroll';
import Rating from 'calypso/components/rating';
import {
	useMarketplaceReviewsQuery,
	MarketplaceReviewResponse,
	MarketplaceReviewsQueryProps,
	useDeleteMarketplaceReviewMutation,
	useInfiniteMarketplaceReviewsQuery,
} from 'calypso/data/marketplace/use-marketplace-reviews';
import './style.scss';
import { getAvatarURL } from 'calypso/data/marketplace/utils';
import { sanitizeSectionContent } from 'calypso/lib/plugins/sanitize-section-content';
import { getCurrentUserId } from 'calypso/state/current-user/selectors';

export const MarketplaceReviewsList = ( props: MarketplaceReviewsQueryProps ) => {
	const translate = useTranslate();
	const [ isConfirmModalVisible, setIsConfirmModalVisible ] = useState( false );
	const currentUserId = useSelector( getCurrentUserId );
	const { data, fetchNextPage, error } = useInfiniteMarketplaceReviewsQuery( {
		...props,
		author_exclude: currentUserId ?? undefined,
	} );
	const reviews = data?.pages.flatMap( ( page ) => page.data );

	const { data: userReviews = [] } = useMarketplaceReviewsQuery( {
		...props,
		perPage: 1,
		author: currentUserId ?? undefined,
		status: 'all',
	} );

	const deleteReviewMutation = useDeleteMarketplaceReviewMutation( {
		...props,
		perPage: 1,
		author: currentUserId ?? undefined,
	} );
	const deleteReview = ( reviewId: number ) => {
		setIsConfirmModalVisible( false );
		deleteReviewMutation.mutate( { reviewId: reviewId } );
	};

	if ( ! isEnabled( 'marketplace-reviews-show' ) ) {
		return null;
	}

	// TODO: In the future there should a form of catching and displaying an error
	// But as currently we returns errors for products without reviews,
	// its better to just avoid rendering the component at all
	if ( ! Array.isArray( reviews ) || error ) {
		return null;
	}

	if ( Array.isArray( reviews ) && reviews?.length === 0 ) {
		return (
			<div className="marketplace-reviews-list__no-reviews">
				<h2 className="marketplace-reviews-list__no-reviews-title">
					{ translate( 'No reviews yet' ) }
				</h2>
				<h3 className="marketplace-reviews-list__no-reviews-subtitle">
					{ translate(
						'There are no reviews for this plugin at the moment. Your feedback could be the first to guide others.'
					) }
				</h3>
			</div>
		);
	}

	const allReviews = [ ...userReviews, ...reviews ];

	return (
		<div className="marketplace-reviews-list__container">
			<div className="marketplace-reviews-list__customer-reviews">
				{ allReviews.map( ( review: MarketplaceReviewResponse, i ) => (
					<div
						className={ classnames( 'marketplace-reviews-list__review-container', {
							last: i === allReviews.length - 1,
						} ) }
						key={ `review-${ review.id }` }
					>
						{ review.author === currentUserId && review.status === 'hold' && (
							<Card className="marketplace-reviews-list__pending-review" highlight="warning">
								<Gridicon className="marketplace-reviews-list__icon" icon="info" size={ 18 } />
								<span className="marketplace-reviews-list__pending-review-text">
									{ translate( 'Your review is pending approval.' ) }
								</span>
								{ isEnabled( 'marketplace-reviews-notification' ) && (
									<span className="marketplace-reviews-list__pending-review-text">
										{ translate( 'You will be notified once it is published.' ) }
									</span>
								) }
							</Card>
						) }
						<div className="marketplace-reviews-list__review-container-header">
							<div className="marketplace-reviews-list__profile-picture">
								{ getAvatarURL( review ) ? (
									<img
										className="marketplace-reviews-list__profile-picture-img"
										src={ getAvatarURL( review ) }
										alt={ translate( "%(reviewer)s's profile picture", {
											comment: 'Alt description for the profile picture of a reviewer',
											args: { reviewer: review.author_name },
										} ).toString() }
									/>
								) : (
									<div className="marketplace-reviews-list__profile-picture-placeholder" />
								) }
							</div>

							<div className="marketplace-reviews-list__rating-data">
								<div className="marketplace-reviews-list__author">{ review.author_name }</div>

								<Rating rating={ review.meta.wpcom_marketplace_rating * 20 } />
							</div>
							<div className="marketplace-reviews-list__date">
								{ moment( review.date ).format( 'll' ) }
							</div>
						</div>

						<div
							// sanitized with sanitizeSectionContent
							// eslint-disable-next-line react/no-danger
							dangerouslySetInnerHTML={ {
								__html: sanitizeSectionContent( review.content.rendered ),
							} }
							className="marketplace-reviews-list__content"
						></div>
						{ review.author === currentUserId && (
							<div className="marketplace-reviews-list__review-actions">
								<div className="marketplace-reviews-list__review-actions-editable">
									<button
										className="marketplace-reviews-list__review-actions-editable-button"
										onClick={ () => alert( 'Not implemented yet' ) }
									>
										<Gridicon icon="pencil" size={ 18 } />
										{ translate( 'Edit my review' ) }
									</button>
									<button
										className="marketplace-reviews-list__review-actions-editable-button"
										onClick={ () => setIsConfirmModalVisible( true ) }
									>
										<Gridicon icon="trash" size={ 18 } />
										{ translate( 'Delete my review' ) }
									</button>
									<div className="marketplace-reviews-list__review-actions-editable-confirm-modal">
										<ConfirmModal
											isVisible={ isConfirmModalVisible }
											confirmButtonLabel={ translate( 'Yes' ) }
											text={ translate( 'Do you really want to delete your review?' ) }
											title={ translate( 'Delete my review' ) }
											onCancel={ () => setIsConfirmModalVisible( false ) }
											onConfirm={ () => deleteReview( review.id ) }
										/>
									</div>
								</div>
							</div>
						) }
					</div>
				) ) }
				<InfiniteScroll nextPageMethod={ fetchNextPage } />
			</div>
		</div>
	);
};<|MERGE_RESOLUTION|>--- conflicted
+++ resolved
@@ -1,10 +1,7 @@
 import { isEnabled } from '@automattic/calypso-config';
 import { Gridicon } from '@automattic/components';
-<<<<<<< HEAD
 import Card from '@automattic/components/src/card';
-=======
 import classnames from 'classnames';
->>>>>>> 96bff3ab
 import { useTranslate } from 'i18n-calypso';
 import moment from 'moment';
 import { useState } from 'react';
