/** @format */

/**
 * External dependencies
 */
import React, { Component } from 'react';
import { connect } from 'react-redux';
import { localize } from 'i18n-calypso';
import PropTypes from 'prop-types';

/**
 * Internal dependencies
 */
import AllSites from 'blocks/all-sites';
import AsyncLoad from 'components/async-load';
import analytics from 'lib/analytics';
import Button from 'components/button';
import Card from 'components/card';
import Site from 'blocks/site';
import Gridicon from 'gridicons';
import SiteNotice from './notice';
import CartStore from 'lib/cart/store';
import { setLayoutFocus } from 'state/ui/layout-focus/actions';
import { getSectionName, getSelectedSite } from 'state/ui/selectors';
import getSelectedOrAllSites from 'state/selectors/get-selected-or-all-sites';
import getVisibleSites from 'state/selectors/get-visible-sites';
import { infoNotice, removeNotice } from 'state/notices/actions';
import { getNoticeLastTimeShown } from 'state/notices/selectors';
import { recordTracksEvent } from 'state/analytics/actions';
import isRtl from 'state/selectors/is-rtl';
import { hasAllSitesList } from 'state/sites/selectors';
import { abtest } from 'lib/abtest';

class CurrentSite extends Component {
	static propTypes = {
		siteCount: PropTypes.number.isRequired,
		setLayoutFocus: PropTypes.func.isRequired,
		selectedSite: PropTypes.object,
		translate: PropTypes.func.isRequired,
		anySiteSelected: PropTypes.array,
	};

	componentWillMount() {
		CartStore.on( 'change', this.showStaleCartItemsNotice );
	}

	componentWillUnmount() {
		CartStore.off( 'change', this.showStaleCartItemsNotice );
	}

	showStaleCartItemsNotice = () => {
		const { selectedSite } = this.props,
			cartItems = require( 'lib/cart-values' ).cartItems,
			staleCartItemNoticeId = 'stale-cart-item-notice';

		// Remove any existing stale cart notice
		this.props.removeNotice( staleCartItemNoticeId );

		// Don't show on the checkout page?
		if ( this.props.sectionName === 'upgrades' ) {
			return null;
		}

		// Show a notice if there are stale items in the cart and it hasn't been shown in the last 10 minutes (cart abandonment)
		if (
			selectedSite &&
			cartItems.hasStaleItem( CartStore.get() ) &&
			this.props.staleCartItemNoticeLastTimeShown < Date.now() - 10 * 60 * 1000
		) {
<<<<<<< HEAD
			this.props.infoNotice(
				'siteDeservesBoost' === abtest( 'staleCartNotice' )
					? this.props.translate( 'Your site deserves a boost!' )
					: this.props.translate( 'Your cart is awaiting payment.' ),
				{
					id: staleCartItemNoticeId,
					isPersistent: false,
					duration: 10000,
					button: this.props.translate( 'Complete your purchase' ),
					href: '/checkout/' + selectedSite.slug,
					onClick: this.clickStaleCartItemsNotice,
				}
			);
=======
			this.props.recordTracksEvent( 'calypso_cart_abandonment_notice_view' );

			this.props.infoNotice( this.props.translate( 'Your site deserves a boost!' ), {
				id: staleCartItemNoticeId,
				isPersistent: false,
				duration: 10000,
				button: this.props.translate( 'Complete your purchase' ),
				href: '/checkout/' + selectedSite.slug,
				onClick: this.clickStaleCartItemsNotice,
			} );
>>>>>>> f007260a
		}
	};

	clickStaleCartItemsNotice = () => {
		this.props.recordTracksEvent( 'calypso_cart_abandonment_notice_click' );
	};

	switchSites = event => {
		event.preventDefault();
		event.stopPropagation();
		this.props.setLayoutFocus( 'sites' );

		analytics.ga.recordEvent( 'Sidebar', 'Clicked Switch Site' );
	};

	render() {
		const { selectedSite, translate, anySiteSelected, rtlOn } = this.props;

		if ( ! anySiteSelected.length || ( ! selectedSite && ! this.props.hasAllSitesList ) ) {
			/* eslint-disable wpcalypso/jsx-classname-namespace */
			return (
				<Card className="current-site is-loading">
					<div className="site">
						<a className="site__content">
							<div className="site-icon" />
							<div className="site__info">
								<span className="site__title">{ translate( 'Loading My Sites…' ) }</span>
							</div>
						</a>
					</div>
				</Card>
			);
			/* eslint-enable wpcalypso/jsx-classname-namespace */
		}

		return (
			<Card className="current-site">
				{ this.props.siteCount > 1 && (
					<span className="current-site__switch-sites">
						<Button borderless onClick={ this.switchSites }>
							<Gridicon icon={ rtlOn ? 'chevron-right' : 'chevron-left' } />
							<span className="current-site__switch-sites-label">
								{ translate( 'Switch Site' ) }
							</span>
						</Button>
					</span>
				) }

				{ selectedSite ? (
					<div>
						<Site site={ selectedSite } />
					</div>
				) : (
					<AllSites />
				) }

				<SiteNotice site={ selectedSite } />
				<AsyncLoad require="my-sites/current-site/domain-warnings" placeholder={ null } />
			</Card>
		);
	}
}

export default connect(
	state => ( {
		rtlOn: isRtl( state ),
		selectedSite: getSelectedSite( state ),
		anySiteSelected: getSelectedOrAllSites( state ),
		siteCount: getVisibleSites( state ).length,
		staleCartItemNoticeLastTimeShown: getNoticeLastTimeShown( state, 'stale-cart-item-notice' ),
		sectionName: getSectionName( state ),
		hasAllSitesList: hasAllSitesList( state ),
	} ),
	{ setLayoutFocus, infoNotice, removeNotice, recordTracksEvent }
)( localize( CurrentSite ) );<|MERGE_RESOLUTION|>--- conflicted
+++ resolved
@@ -67,8 +67,9 @@
 			cartItems.hasStaleItem( CartStore.get() ) &&
 			this.props.staleCartItemNoticeLastTimeShown < Date.now() - 10 * 60 * 1000
 		) {
-<<<<<<< HEAD
-			this.props.infoNotice(
+			this.props.recordTracksEvent( 'calypso_cart_abandonment_notice_view' );
+
+      this.props.infoNotice(
 				'siteDeservesBoost' === abtest( 'staleCartNotice' )
 					? this.props.translate( 'Your site deserves a boost!' )
 					: this.props.translate( 'Your cart is awaiting payment.' ),
@@ -81,18 +82,6 @@
 					onClick: this.clickStaleCartItemsNotice,
 				}
 			);
-=======
-			this.props.recordTracksEvent( 'calypso_cart_abandonment_notice_view' );
-
-			this.props.infoNotice( this.props.translate( 'Your site deserves a boost!' ), {
-				id: staleCartItemNoticeId,
-				isPersistent: false,
-				duration: 10000,
-				button: this.props.translate( 'Complete your purchase' ),
-				href: '/checkout/' + selectedSite.slug,
-				onClick: this.clickStaleCartItemsNotice,
-			} );
->>>>>>> f007260a
 		}
 	};
 
