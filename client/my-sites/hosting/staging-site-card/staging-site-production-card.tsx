import { isEnabled } from '@automattic/calypso-config';
import { Button, Card, Gridicon } from '@automattic/components';
import styled from '@emotion/styled';
import { useI18n } from '@wordpress/react-i18n';
import { localize } from 'i18n-calypso';
import { useState } from 'react';
import { connect } from 'react-redux';
import CardHeading from 'calypso/components/card-heading';
import InlineSupportLink from 'calypso/components/inline-support-link';
import Notice from 'calypso/components/notice';
import { urlToSlug } from 'calypso/lib/url';
import { LoadingPlaceholder } from 'calypso/my-sites/hosting/staging-site-card/loading-placeholder';
import {
	useProductionSiteDetail,
	ProductionSite,
} from 'calypso/my-sites/hosting/staging-site-card/use-production-site-detail';
import { useDispatch } from 'calypso/state';
import { recordTracksEvent } from 'calypso/state/analytics/actions';
import { getCurrentUserId } from 'calypso/state/current-user/selectors';
import { IAppState } from 'calypso/state/types';
import StagingSiteSyncCard from './card-content/staging-sync-card';
import { ConfirmationModal } from './confirmation-modal';
import { usePullFromStagingMutation, usePushToStagingMutation } from './use-staging-sync';

const ActionButtons = styled.div( {
	display: 'flex',
	gap: '1em',
} );

const SyncActionsContainer = styled( ActionButtons )( {
	marginTop: 12,
} );

type CardProps = {
	disabled: boolean;
	siteId: number;
	translate: ( text: string, args?: Record< string, unknown > ) => string;
};

function StagingSiteProductionCard( { disabled, siteId, translate }: CardProps ) {
	const { __ } = useI18n();
	const dispatch = useDispatch();
	const [ loadingError, setLoadingError ] = useState( null );
	const isStagingSitesI3Enabled = isEnabled( 'yolo/staging-sites-i3' );
	const { data: productionSite, isLoading } = useProductionSiteDetail( siteId, {
		enabled: ! disabled,
		// eslint-disable-next-line @typescript-eslint/no-explicit-any
		onError: ( error: any ) => {
			dispatch(
				recordTracksEvent( 'calypso_hosting_configuration_staging_site_load_failure', {
					code: error.code,
				} )
			);
			setLoadingError( error );
		},
	} );

	const { pushToStaging } = usePushToStagingMutation( productionSite?.id as number, siteId, {
		// eslint-disable-next-line @typescript-eslint/no-explicit-any
		onError: ( error: any ) => {
			dispatch(
				recordTracksEvent( 'calypso_hosting_configuration_staging_site_push_failure', {
					code: error.code,
				} )
			);
			setLoadingError( error );
		},
	} );

	const { pullFromStaging } = usePullFromStagingMutation( productionSite?.id as number, siteId, {
		// eslint-disable-next-line @typescript-eslint/no-explicit-any
		onError: ( error: any ) => {
			dispatch(
				recordTracksEvent( 'calypso_hosting_configuration_staging_site_pull_failure', {
					code: error.code,
				} )
			);
			setLoadingError( error );
		},
	} );

	const getLoadingErrorContent = ( message: string ) => {
		return (
			<Notice status="is-error" showDismiss={ false }>
				{ message }
			</Notice>
		);
	};

	const getManageStagingSiteContent = ( productionSite: ProductionSite ) => {
		return (
			<>
				<p>
					{ translate(
						'This staging site lets you preview and troubleshoot changes before updating the production site. {{a}}Learn more{{/a}}.',
						{
							components: {
								a: <InlineSupportLink supportContext="hosting-staging-site" showIcon={ false } />,
							},
						}
					) }
				</p>
				<ActionButtons>
					<Button
						primary
						href={ `/hosting-config/${ urlToSlug( productionSite.url ) }` }
						disabled={ disabled }
					>
						<span>{ __( 'Switch to production site' ) }</span>
					</Button>
<<<<<<< HEAD
					{ isStagingSitesI3Enabled && (
						<>
							<ConfirmationModal
								onConfirm={ pushToStaging }
								modalTitle={ translate( 'Confirm pulling changes to your staging site.' ) }
								modalMessage={ translate(
									'Are you sure you want to pull your production changes to your staging site?'
								) }
								confirmLabel={ translate( 'Pull from production' ) }
								cancelLabel={ translate( 'Cancel' ) }
							>
								<Gridicon icon="arrow-down" />
								<span>{ translate( 'Pull from production' ) }</span>
							</ConfirmationModal>
							<ConfirmationModal
								onConfirm={ pullFromStaging }
								modalTitle={ translate( 'Confirm pushing changes to your production site.' ) }
								modalMessage={ translate(
									'Are you sure you want to push your staging changes to your production site?'
								) }
								confirmLabel={ translate( 'Push to production' ) }
								cancelLabel={ translate( 'Cancel' ) }
							>
								<Gridicon icon="arrow-up" />
								<span>{ translate( 'Push to production' ) }</span>
							</ConfirmationModal>
						</>
					) }
				</ActionButtons>
				<div style={ { marginTop: '12px' } }>
					<StagingSiteSyncCard
						onSyncronize={ () => {
							return null;
						} }
					/>
				</div>
=======
				</ActionButtons>
				{ isStagingSitesI3Enabled && (
					<SyncActionsContainer>
						<ConfirmationModal
							onConfirm={ pushToStaging }
							modalTitle={ translate( 'Confirm pulling changes from your production site.' ) }
							modalMessage={ translate(
								'Are you sure you want to pull your changes from your production site?'
							) }
							confirmLabel={ translate( 'Pull from production' ) }
							cancelLabel={ translate( 'Cancel' ) }
						>
							<Gridicon icon="arrow-down" />
							<span>{ translate( 'Pull from production' ) }</span>
						</ConfirmationModal>
						<ConfirmationModal
							onConfirm={ pullFromStaging }
							modalTitle={ translate( 'Confirm pushing changes to your production site.' ) }
							modalMessage={ translate(
								'Are you sure you want to push your changes to your production site?'
							) }
							confirmLabel={ translate( 'Push to production' ) }
							cancelLabel={ translate( 'Cancel' ) }
						>
							<Gridicon icon="arrow-up" />
							<span>{ translate( 'Push to production' ) }</span>
						</ConfirmationModal>
					</SyncActionsContainer>
				) }
>>>>>>> 176f45fc
			</>
		);
	};

	let cardContent;
	if ( ! isLoading && productionSite ) {
		cardContent = getManageStagingSiteContent( productionSite );
	} else if ( isLoading ) {
		cardContent = <LoadingPlaceholder />;
	} else if ( loadingError ) {
		cardContent = getLoadingErrorContent(
			__(
				'Unable to load production site detail. Please contact support if you believe you are seeing this message in error.'
			)
		);
	}
	return (
		<Card className="staging-site-card">
			{
				// eslint-disable-next-line wpcalypso/jsx-gridicon-size
				<Gridicon icon="science" size={ 32 } />
			}
			<CardHeading id="staging-site">{ __( 'Staging site' ) }</CardHeading>
			{ cardContent }
		</Card>
	);
}

export default connect( ( state: IAppState ) => {
	const currentUserId = getCurrentUserId( state );

	return {
		currentUserId,
	};
} )( localize( StagingSiteProductionCard ) );<|MERGE_RESOLUTION|>--- conflicted
+++ resolved
@@ -18,7 +18,6 @@
 import { recordTracksEvent } from 'calypso/state/analytics/actions';
 import { getCurrentUserId } from 'calypso/state/current-user/selectors';
 import { IAppState } from 'calypso/state/types';
-import StagingSiteSyncCard from './card-content/staging-sync-card';
 import { ConfirmationModal } from './confirmation-modal';
 import { usePullFromStagingMutation, usePushToStagingMutation } from './use-staging-sync';
 
@@ -108,44 +107,6 @@
 					>
 						<span>{ __( 'Switch to production site' ) }</span>
 					</Button>
-<<<<<<< HEAD
-					{ isStagingSitesI3Enabled && (
-						<>
-							<ConfirmationModal
-								onConfirm={ pushToStaging }
-								modalTitle={ translate( 'Confirm pulling changes to your staging site.' ) }
-								modalMessage={ translate(
-									'Are you sure you want to pull your production changes to your staging site?'
-								) }
-								confirmLabel={ translate( 'Pull from production' ) }
-								cancelLabel={ translate( 'Cancel' ) }
-							>
-								<Gridicon icon="arrow-down" />
-								<span>{ translate( 'Pull from production' ) }</span>
-							</ConfirmationModal>
-							<ConfirmationModal
-								onConfirm={ pullFromStaging }
-								modalTitle={ translate( 'Confirm pushing changes to your production site.' ) }
-								modalMessage={ translate(
-									'Are you sure you want to push your staging changes to your production site?'
-								) }
-								confirmLabel={ translate( 'Push to production' ) }
-								cancelLabel={ translate( 'Cancel' ) }
-							>
-								<Gridicon icon="arrow-up" />
-								<span>{ translate( 'Push to production' ) }</span>
-							</ConfirmationModal>
-						</>
-					) }
-				</ActionButtons>
-				<div style={ { marginTop: '12px' } }>
-					<StagingSiteSyncCard
-						onSyncronize={ () => {
-							return null;
-						} }
-					/>
-				</div>
-=======
 				</ActionButtons>
 				{ isStagingSitesI3Enabled && (
 					<SyncActionsContainer>
@@ -175,7 +136,6 @@
 						</ConfirmationModal>
 					</SyncActionsContainer>
 				) }
->>>>>>> 176f45fc
 			</>
 		);
 	};
