--- conflicted
+++ resolved
@@ -3,12 +3,8 @@
 import { sprintf } from '@wordpress/i18n';
 import { useI18n } from '@wordpress/react-i18n';
 import { localize } from 'i18n-calypso';
-<<<<<<< HEAD
-import { useState, useEffect, useCallback } from 'react';
-=======
-import { useState, useEffect, useMemo } from 'react';
+import { useState, useEffect, useCallback, useMemo } from 'react';
 import { useQueryClient } from 'react-query';
->>>>>>> 20e2d16e
 import { connect, useDispatch } from 'react-redux';
 import CardHeading from 'calypso/components/card-heading';
 import { LoadingBar } from 'calypso/components/loading-bar';
@@ -62,13 +58,9 @@
 		},
 	} );
 
-<<<<<<< HEAD
-	const stagingSite = stagingSites?.length ? stagingSites[ 0 ] : {};
-=======
 	const stagingSite = useMemo( () => {
 		return stagingSites && stagingSites.length ? stagingSites[ 0 ] : [];
 	}, [ stagingSites ] );
->>>>>>> 20e2d16e
 
 	const showAddStagingSite = ! isLoadingStagingSites && stagingSites?.length === 0;
 	const showManageStagingSite = ! isLoadingStagingSites && stagingSites?.length > 0;
@@ -178,9 +170,20 @@
 		);
 	};
 
-<<<<<<< HEAD
+	const getLoadingErrorContent = () => {
+		return (
+			<Notice status="is-error" showDismiss={ false }>
+				{ __(
+					'Unable to load staging sites. Please contact support if you believe you are seeing this message in error.'
+				) }
+			</Notice>
+		);
+	};
+
 	let stagingSiteCardContent;
-	if ( addingStagingSite || isTrasferInProgress ) {
+	if ( ! isLoadingStagingSites && loadingError ) {
+		stagingSiteCardContent = getLoadingErrorContent();
+	} else if ( addingStagingSite || isTrasferInProgress ) {
 		stagingSiteCardContent = getTransferringStagingSiteContent();
 	} else if ( showManageStagingSite && isStagingSiteTransferComplete ) {
 		stagingSiteCardContent = getManageStagingSiteContent();
@@ -189,17 +192,6 @@
 	} else {
 		stagingSiteCardContent = getLoadingStagingSitesPlaceholder();
 	}
-=======
-	const getLoadingErrorContent = () => {
-		return (
-			<Notice status="is-error" showDismiss={ false }>
-				{ __(
-					'Unable to load staging sites. Please contact support if you believe you are seeing this message in error.'
-				) }
-			</Notice>
-		);
-	};
->>>>>>> 20e2d16e
 
 	return (
 		<Card className="staging-site-card">
@@ -208,20 +200,7 @@
 				<Gridicon icon="share-computer" size={ 32 } />
 			}
 			<CardHeading id="staging-site">{ translate( 'Staging site' ) }</CardHeading>
-<<<<<<< HEAD
 			{ stagingSiteCardContent }
-=======
-			{ showAddStagingSite && ! addingStagingSite && getNewStagingSiteContent() }
-			{ showManageStagingSite && isStagingSiteTransferComplete && getManageStagingSiteContent() }
-			{ isLoadingStagingSites && getLoadingStagingSitesPlaceholder() }
-			{ ! isLoadingStagingSites && loadingError && getLoadingErrorContent() }
-			{ ( addingStagingSite || ( showManageStagingSite && ! isStagingSiteTransferComplete ) ) && (
-				<>
-					<StyledLoadingBar progress={ progress } />
-					<p>{ __( 'We are setting up your staging site. We’ll email you once it is ready.' ) }</p>
-				</>
-			) }
->>>>>>> 20e2d16e
 		</Card>
 	);
 };
