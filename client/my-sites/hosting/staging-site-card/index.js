--- conflicted
+++ resolved
@@ -44,20 +44,18 @@
 	marginBottom: '1em',
 } );
 
-<<<<<<< HEAD
 const ExceedQuotaErrorWrapper = styled.div( {
 	marginTop: '1em',
 } );
 
 export const StagingSiteCard = ( {
+	currentUserId,
 	disabled,
 	spaceQuotaExceededForStaging,
 	siteId,
+	siteOwnerId,
 	translate,
 } ) => {
-=======
-const StagingSiteCard = ( { currentUserId, disabled, siteId, siteOwnerId, translate } ) => {
->>>>>>> 3c68e088
 	const { __ } = useI18n();
 	const dispatch = useDispatch();
 	const queryClient = useQueryClient();
@@ -211,13 +209,8 @@
 		return (
 			<div data-testid="transferring-staging-content">
 				<StyledLoadingBar progress={ progress } />
-<<<<<<< HEAD
-				<p>{ __( 'We are setting up your staging site. We’ll email you once it is ready.' ) }</p>
+				<p>{ message }</p>
 			</div>
-=======
-				<p>{ message }</p>
-			</>
->>>>>>> 3c68e088
 		);
 	}, [ progress, __, siteOwnerId, currentUserId ] );
 
@@ -266,10 +259,11 @@
 	);
 };
 
-<<<<<<< HEAD
 export default withMediaStorage(
 	connect( ( state, { mediaStorage } ) => {
+		const currentUserId = getCurrentUserId( state );
 		const siteId = getSelectedSiteId( state );
+		const siteOwnerId = getSelectedSite( state )?.site_owner;
 
 		let spaceQuotaExceededForStaging = false;
 		if ( mediaStorage?.storage_used_bytes ) {
@@ -277,21 +271,10 @@
 				mediaStorage.storage_used_bytes / GB_IN_BYTES > STAGING_CREATION_QUOTA_THRESHOLD;
 		}
 		return {
+			currentUserId,
 			siteId,
 			spaceQuotaExceededForStaging,
+			siteOwnerId,
 		};
 	} )( localize( StagingSiteCard ) )
-);
-=======
-export default connect( ( state ) => {
-	const currentUserId = getCurrentUserId( state );
-	const siteId = getSelectedSiteId( state );
-	const siteOwnerId = getSelectedSite( state )?.site_owner;
-
-	return {
-		currentUserId,
-		siteId,
-		siteOwnerId,
-	};
-} )( localize( StagingSiteCard ) );
->>>>>>> 3c68e088
+);