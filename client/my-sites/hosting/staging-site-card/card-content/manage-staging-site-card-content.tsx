import { isEnabled } from '@automattic/calypso-config';
import { Button, Gridicon } from '@automattic/components';
import styled from '@emotion/styled';
import { useTranslate } from 'i18n-calypso';
import SiteIcon from 'calypso/blocks/site-icon';
import InlineSupportLink from 'calypso/components/inline-support-link';
import { urlToSlug } from 'calypso/lib/url';
import { ConfirmationModal } from 'calypso/my-sites/hosting/staging-site-card/confirmation-modal';
import { StagingSite } from 'calypso/my-sites/hosting/staging-site-card/use-staging-site';
import SitesStagingBadge from 'calypso/sites-dashboard/components/sites-staging-badge';

const SiteRow = styled.div( {
	display: 'flex',
	alignItems: 'center',
	marginBottom: 24,
	'.site-icon': { flexShrink: 0 },
} );

const SyncActionsContainer = styled.div( {
	marginTop: 12,
	gap: '1em',
	display: 'flex',
	flexDirection: 'row',
	'@media screen and (max-width: 768px)': {
		gap: '0.5em',
		flexDirection: 'column',
		'.button': { flexGrow: 1 },
	},
} );

const SiteInfo = styled.div( {
	display: 'flex',
	flexDirection: 'column',
	marginLeft: 10,
} );

const SiteNameContainer = styled.div( {
	display: 'block',
} );

const SiteName = styled.a( {
	fontWeight: 500,
	marginInlineEnd: '8px',
	'&:hover': {
		textDecoration: 'underline',
	},
	'&, &:hover, &:visited': {
		color: 'var( --studio-gray-100 )',
	},
} );

const StagingSiteLink = styled.div( {
	wordBreak: 'break-word',
} );

const ActionButtons = styled.div( {
	display: 'flex',
	gap: '1em',

	'@media screen and (max-width: 768px)': {
		gap: '0.5em',
		flexDirection: 'column',
		'.button': { flexGrow: 1 },
	},
} );

type CardContentProps = {
	stagingSite: StagingSite;
	onDeleteClick: () => void;
	onPushClick: () => void;
	onPullClick: () => void;
	isButtonDisabled: boolean;
	isBusy: boolean;
};

export const ManageStagingSiteCardContent = ( {
	stagingSite,
	onDeleteClick,
	onPushClick,
	onPullClick,
	isButtonDisabled,
	isBusy,
}: CardContentProps ) => {
	{
		const translate = useTranslate();
		const isStagingSitesI3Enabled = isEnabled( 'yolo/staging-sites-i3' );

		const ConfirmationPushChangesButton = () => {
			return (
				<ConfirmationModal
					disabled={ isButtonDisabled }
					onConfirm={ onPushClick }
					modalTitle={ translate( 'Confirm pushing changes to your staging site' ) }
					modalMessage={ translate(
						'Are you sure you want to push your changes to your staging site?'
					) }
					confirmLabel={ translate( 'Push to staging' ) }
					cancelLabel={ translate( 'Cancel' ) }
				>
					<Gridicon icon="arrow-up" />
					<span>{ translate( 'Push to staging' ) }</span>
				</ConfirmationModal>
			);
		};

		const ConfirmationPullChangesButton = () => {
			return (
				<ConfirmationModal
					disabled={ isButtonDisabled }
					onConfirm={ onPullClick }
<<<<<<< HEAD
					modalTitle={ translate( 'Confirm pull your changes to your production site' ) }
					modalMessage={ translate(
						'Are you sure you want to pull your staging changes to your production site?'
=======
					modalTitle={ translate( 'Confirm pull your changes from your staging site' ) }
					modalMessage={ translate(
						'Are you sure you want to pull your changes from your staging site?'
>>>>>>> 176f45fc
					) }
					confirmLabel={ translate( 'Pull from staging' ) }
					cancelLabel={ translate( 'Cancel' ) }
				>
					<Gridicon icon="arrow-down" />
					<span>{ translate( 'Pull from staging' ) }</span>
				</ConfirmationModal>
			);
		};

		const ConfirmationDeleteButton = () => {
			return (
				<ConfirmationModal
					disabled={ isButtonDisabled }
					onConfirm={ onDeleteClick }
					isBusy={ isBusy }
					isScary={ true }
					modalTitle={ translate( 'Confirm staging site deletion' ) }
					modalMessage={ translate(
						'Are you sure you want to delete the staging site? This action cannot be undone.'
					) }
					confirmLabel={ translate( 'Delete staging site' ) }
					cancelLabel={ translate( 'Cancel' ) }
				>
					<Gridicon icon="trash" />
					<span>{ translate( 'Delete staging site' ) }</span>
				</ConfirmationModal>
			);
		};

		const ManageStagingSiteButton = () => {
			return (
				<Button
					primary
					href={ `/hosting-config/${ urlToSlug( stagingSite.url ) }` }
					disabled={ isButtonDisabled }
				>
					<span>{ translate( 'Manage staging site' ) }</span>
				</Button>
			);
		};
		return (
			<>
				<p>
					{ translate(
						'Your staging site lets you preview and troubleshoot changes before updating the production site. {{a}}Learn more{{/a}}.',
						{
							components: {
								a: <InlineSupportLink supportContext="hosting-staging-site" showIcon={ false } />,
							},
						}
					) }
				</p>
				<SiteRow>
					<SiteIcon siteId={ stagingSite.id } size={ 40 } />
					<SiteInfo>
						<SiteNameContainer>
							<SiteName
								href={ `/hosting-config/${ urlToSlug( stagingSite.url ) }` }
								title={ translate( 'Visit Dashboard' ) }
							>
								{ stagingSite.name }
							</SiteName>
							<SitesStagingBadge>{ translate( 'Staging' ) }</SitesStagingBadge>
						</SiteNameContainer>
						<StagingSiteLink>
							<a href={ stagingSite.url }>{ stagingSite.url }</a>
						</StagingSiteLink>
					</SiteInfo>
				</SiteRow>
				{ isStagingSitesI3Enabled ? (
					<>
						<ActionButtons>
							<ManageStagingSiteButton />
							<ConfirmationDeleteButton />
						</ActionButtons>
						<SyncActionsContainer>
							<ConfirmationPushChangesButton />
							<ConfirmationPullChangesButton />
<<<<<<< HEAD
						</LeftActionsContainer>
						<ConfirmationDeleteButton />
					</ActionButtonsJustifyBetween>
=======
						</SyncActionsContainer>
					</>
>>>>>>> 176f45fc
				) : (
					<ActionButtons>
						<ManageStagingSiteButton />
						<ConfirmationDeleteButton />
					</ActionButtons>
				) }
			</>
		);
	}
};<|MERGE_RESOLUTION|>--- conflicted
+++ resolved
@@ -108,15 +108,9 @@
 				<ConfirmationModal
 					disabled={ isButtonDisabled }
 					onConfirm={ onPullClick }
-<<<<<<< HEAD
-					modalTitle={ translate( 'Confirm pull your changes to your production site' ) }
-					modalMessage={ translate(
-						'Are you sure you want to pull your staging changes to your production site?'
-=======
 					modalTitle={ translate( 'Confirm pull your changes from your staging site' ) }
 					modalMessage={ translate(
 						'Are you sure you want to pull your changes from your staging site?'
->>>>>>> 176f45fc
 					) }
 					confirmLabel={ translate( 'Pull from staging' ) }
 					cancelLabel={ translate( 'Cancel' ) }
@@ -196,14 +190,8 @@
 						<SyncActionsContainer>
 							<ConfirmationPushChangesButton />
 							<ConfirmationPullChangesButton />
-<<<<<<< HEAD
-						</LeftActionsContainer>
-						<ConfirmationDeleteButton />
-					</ActionButtonsJustifyBetween>
-=======
 						</SyncActionsContainer>
 					</>
->>>>>>> 176f45fc
 				) : (
 					<ActionButtons>
 						<ManageStagingSiteButton />
