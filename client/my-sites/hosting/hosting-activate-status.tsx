import { translate } from 'i18n-calypso';
import { useEffect, useState } from 'react';
import { connect } from 'react-redux';
import Notice from 'calypso/components/notice';
import { useAtomicTransferQuery } from 'calypso/state/atomic-transfer/use-atomic-transfer-query';
import { transferStates } from 'calypso/state/automated-transfer/constants';
import { initiateThemeTransfer } from 'calypso/state/themes/actions';
import { getSelectedSiteId, getSelectedSiteSlug } from 'calypso/state/ui/selectors';
import { AppState } from 'calypso/types';
import './style.scss';

interface HostingActivateStatusProps {
	context: 'theme' | 'plugin' | 'hosting';
	siteId: number | null;
<<<<<<< HEAD
=======
	keepAlive?: boolean;
>>>>>>> c75d8d54
	onTick?: (
		isTransferring?: boolean,
		wasTransferring?: boolean,
		isTransferCompleted?: boolean
	) => void;
}

<<<<<<< HEAD
const HostingActivateStatus = ( { context, siteId, onTick }: HostingActivateStatusProps ) => {
=======
const HostingActivateStatus = ( {
	context,
	siteId,
	onTick,
	keepAlive,
}: HostingActivateStatusProps ) => {
>>>>>>> c75d8d54
	const { isTransferring, transferStatus } = useAtomicTransferQuery( siteId ?? 0, {
		refetchInterval: 5000,
	} );
	const isTransferCompleted = transferStatus === transferStates.COMPLETED;
	const [ wasTransferring, setWasTransferring ] = useState( false );

	useEffect( () => {
		if ( isTransferring && ! wasTransferring ) {
			setWasTransferring( true );
		}
		if ( ! isTransferring && wasTransferring && isTransferCompleted ) {
			setWasTransferring( false );
		}
		onTick?.( isTransferring, wasTransferring, isTransferCompleted );
	}, [ isTransferCompleted, isTransferring, onTick, wasTransferring ] );

	const getLoadingText = () => {
		switch ( context ) {
			case 'theme':
				return translate( 'Please wait while we activate the theme features.' );
			case 'plugin':
				return translate( 'Please wait while we activate the plugin features.' );
			default:
				return translate( 'Please wait while we activate the hosting features.' );
		}
	};

	const getErrorText = () => {
		switch ( context ) {
			case 'theme':
				return translate( 'There was an error activating theme features.' );
			case 'plugin':
				return translate( 'There was an error activating plugin features.' );
			default:
				return translate( 'There was an error activating hosting features.' );
		}
	};

	if ( transferStatus === transferStates.ERROR ) {
		return <Notice status="is-error" showDismiss={ false } text={ getErrorText() } icon="bug" />;
	}

	if ( isTransferring || keepAlive ) {
		return (
			<Notice
				className="hosting__activating-notice"
				status="is-info"
				showDismiss={ false }
				text={ getLoadingText() }
				icon="sync"
			/>
		);
	}
};

const mapStateToProps = ( state: AppState ) => {
	const siteId = getSelectedSiteId( state );
	const siteSlug = getSelectedSiteSlug( state );

	return {
		siteId,
		siteSlug,
	};
};

const mapDispatchToProps = {
	initiateTransfer: initiateThemeTransfer,
};

export default connect( mapStateToProps, mapDispatchToProps )( HostingActivateStatus );<|MERGE_RESOLUTION|>--- conflicted
+++ resolved
@@ -12,10 +12,7 @@
 interface HostingActivateStatusProps {
 	context: 'theme' | 'plugin' | 'hosting';
 	siteId: number | null;
-<<<<<<< HEAD
-=======
 	keepAlive?: boolean;
->>>>>>> c75d8d54
 	onTick?: (
 		isTransferring?: boolean,
 		wasTransferring?: boolean,
@@ -23,16 +20,12 @@
 	) => void;
 }
 
-<<<<<<< HEAD
-const HostingActivateStatus = ( { context, siteId, onTick }: HostingActivateStatusProps ) => {
-=======
 const HostingActivateStatus = ( {
 	context,
 	siteId,
 	onTick,
 	keepAlive,
 }: HostingActivateStatusProps ) => {
->>>>>>> c75d8d54
 	const { isTransferring, transferStatus } = useAtomicTransferQuery( siteId ?? 0, {
 		refetchInterval: 5000,
 	} );
