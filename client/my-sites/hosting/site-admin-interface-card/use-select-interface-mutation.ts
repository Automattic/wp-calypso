import { useMutation, UseMutationOptions } from '@tanstack/react-query';
import wp from 'calypso/lib/wp';
<<<<<<< HEAD
import { useDispatch, useSelector } from 'calypso/state';
import getRawSite from 'calypso/state/selectors/get-raw-site';
import { receiveSite, requestSite } from 'calypso/state/sites/actions';
=======
import { useDispatch } from 'calypso/state';
import { requestAdminMenu } from 'calypso/state/admin-menu/actions';
import { requestSite } from 'calypso/state/sites/actions';
>>>>>>> 6961fceb

const SET_SITE_INTERFACE_MUTATION_KEY = 'set-site-interface-mutation-key';

interface MutationResponse {
	WPCOM_ADMIN_INTERFACE: 'wp-admin' | 'calypso';
}

interface MutationError {
	code: string;
	message: string;
}

export const useSiteInterfaceMutation = (
	siteId: number,
	options: UseMutationOptions< MutationResponse, MutationError, string > = {}
) => {
	const dispatch = useDispatch();
	const site = useSelector( ( state ) => getRawSite( state, siteId ) );
	const queryKey = [ SET_SITE_INTERFACE_MUTATION_KEY, siteId ];
	const mutation = useMutation< MutationResponse, MutationError, string >( {
		mutationFn: async ( value: string ) => {
			return wp.req.post(
				{
					path: `/sites/${ siteId }/hosting/admin-interface`,
					apiNamespace: 'wpcom/v2',
				},
				{
					interface: value,
				}
			);
		},
		mutationKey: queryKey,
		onSuccess: ( ...params ) => {
			options?.onSuccess?.( ...params );
			const [ data ] = params;
			if ( ! data?.WPCOM_ADMIN_INTERFACE || ! site ) {
				throw new Error( 'Invalid response from hosting/admin-interface' );
			}
			const newOptions = {
				...( site.options || {} ),
				wpcom_admin_interface: data.WPCOM_ADMIN_INTERFACE,
			};
			// Apply the new interface option to the site on redux store
			dispatch( receiveSite( { ...site, options: newOptions } ) );
		},
		onMutate: options?.onMutate,
		onError( _err: MutationError, _newActive: string, prevValue: unknown ) {
			// Request site info on failure
			dispatch( requestSite( siteId ) );
<<<<<<< HEAD
			options?.onError?.( _err, _newActive, prevValue );
=======
			dispatch( requestAdminMenu( siteId ) );
>>>>>>> 6961fceb
		},
	} );

	const { mutate } = mutation;

	return {
		setSiteInterface: mutate,
		...mutation,
	};
};<|MERGE_RESOLUTION|>--- conflicted
+++ resolved
@@ -1,14 +1,9 @@
 import { useMutation, UseMutationOptions } from '@tanstack/react-query';
 import wp from 'calypso/lib/wp';
-<<<<<<< HEAD
 import { useDispatch, useSelector } from 'calypso/state';
+import { requestAdminMenu } from 'calypso/state/admin-menu/actions';
 import getRawSite from 'calypso/state/selectors/get-raw-site';
 import { receiveSite, requestSite } from 'calypso/state/sites/actions';
-=======
-import { useDispatch } from 'calypso/state';
-import { requestAdminMenu } from 'calypso/state/admin-menu/actions';
-import { requestSite } from 'calypso/state/sites/actions';
->>>>>>> 6961fceb
 
 const SET_SITE_INTERFACE_MUTATION_KEY = 'set-site-interface-mutation-key';
 
@@ -53,16 +48,14 @@
 			};
 			// Apply the new interface option to the site on redux store
 			dispatch( receiveSite( { ...site, options: newOptions } ) );
+			dispatch( requestAdminMenu( siteId ) );
 		},
 		onMutate: options?.onMutate,
 		onError( _err: MutationError, _newActive: string, prevValue: unknown ) {
 			// Request site info on failure
 			dispatch( requestSite( siteId ) );
-<<<<<<< HEAD
+			dispatch( requestAdminMenu( siteId ) );
 			options?.onError?.( _err, _newActive, prevValue );
-=======
-			dispatch( requestAdminMenu( siteId ) );
->>>>>>> 6961fceb
 		},
 	} );
 
