<<<<<<< HEAD
import { Button, Card, Spinner } from '@automattic/components';
import { ExternalLink } from '@wordpress/components';
import { sprintf, __ } from '@wordpress/i18n';
=======
import { Button, Card } from '@automattic/components';
import { ExternalLink } from '@wordpress/components';
import { sprintf, __ } from '@wordpress/i18n';
import classNames from 'classnames';
>>>>>>> 814cf688
import { ComponentProps, useState } from 'react';
import { useDispatch, useSelector } from 'react-redux';
import CardHeading from 'calypso/components/card-heading';
import FormFieldset from 'calypso/components/forms/form-fieldset';
import FormLabel from 'calypso/components/forms/form-label';
<<<<<<< HEAD
import FormSelect from 'calypso/components/forms/form-select';
import SocialLogo from 'calypso/components/social-logo';
import { errorNotice, successNotice } from 'calypso/state/notices/actions';
import { getSelectedSiteId } from 'calypso/state/ui/selectors';
import { DisconnectGitHubExpander } from '../disconnect-github-expander';
import { Search } from './search';
import { useGithubBranches } from './use-github-branches';
import { useGithubConnectMutation } from './use-github-connect';
import { useGithubRepos } from './use-github-repos';
=======
import FormSettingExplanation from 'calypso/components/forms/form-setting-explanation';
import Image from 'calypso/components/image';
import SocialLogo from 'calypso/components/social-logo';
import { errorNotice, successNotice } from 'calypso/state/notices/actions';
import { getSelectedSiteId } from 'calypso/state/ui/selectors';
import { DisconnectGitHubButton } from '../disconnect-github-button';
import { SearchBranches } from './search-branches';
import { SearchRepos } from './search-repos';
import { useGithubConnectMutation } from './use-github-connect';

import './style.scss';
>>>>>>> 814cf688

import './style.scss';
interface GithubConnectCardProps {
	connection: ComponentProps< typeof DisconnectGitHubButton >[ 'connection' ];
}
const noticeOptions = {
	duration: 3000,
};

export const GithubConnectCard = ( { connection }: GithubConnectCardProps ) => {
	const siteId = useSelector( getSelectedSiteId );
	const dispatch = useDispatch();

<<<<<<< HEAD
	const [ selectedRepo, setSelectedRepo ] = useState< string >();
	const [ selectedBranch, setSelectedBranch ] = useState< string >();
	const { data: repos, isLoading: isLoadingRepos } = useGithubRepos( siteId );
	const { data: branches, isLoading: isLoadingBranches } = useGithubBranches(
		siteId,
		selectedRepo,
		{
			onSuccess( branches ) {
				setSelectedBranch( branches[ 0 ] );
			},
		}
	);
=======
	const [ selectedRepo, setSelectedRepo ] = useState< string >( '' );
	const [ selectedBranch, setSelectedBranch ] = useState< string >( '' );
>>>>>>> 814cf688

	const { connectBranch, isLoading: isConnecting } = useGithubConnectMutation( siteId, {
		onSuccess: () => {
			dispatch( successNotice( __( 'Branch connected successfully' ), noticeOptions ) );
		},
		onError: ( error ) => {
			dispatch(
				errorNotice(
					// translators: "reason" is why connecting the branch failed.
					sprintf( __( 'Failed to connect: %(reason)s' ), { reason: error.message } ),
					{
						...noticeOptions,
					}
				)
			);
		},
	} );

<<<<<<< HEAD
	const showSpinner = ! repos && ! branches && ( isLoadingRepos || isLoadingBranches );
	const busy = isLoadingBranches || isConnecting;
=======
>>>>>>> 814cf688
	const disabled = ! selectedBranch || ! selectedRepo;
	const handleRepoSelect = ( repoName: string ) => {
		setSelectedRepo( repoName );
		setSelectedBranch( '' );
	};

	const handleBranchSelect = ( branchName: string ) => {
		setSelectedBranch( branchName );
	};

<<<<<<< HEAD
	const resetRepoSelection = ( query: string ) => {
		if ( selectedRepo && query.length === 0 ) {
=======
	const resetRepoSelection = () => {
		if ( selectedRepo ) {
>>>>>>> 814cf688
			setSelectedRepo( '' );
			setSelectedBranch( '' );
		}
	};

	return (
		<Card className="connect-branch-card">
			<SocialLogo className="material-icon" icon="github" size={ 32 } />
			<CardHeading>{ __( 'Deploy from GitHub' ) }</CardHeading>
			<div>
				<p>
					{ __( 'Changes pushed to the selected branch will be automatically deployed. ' ) }
					<ExternalLink href="#" target="_blank" rel="noopener noreferrer">
						{ __( 'Learn more' ) }
					</ExternalLink>
				</p>
<<<<<<< HEAD
				{ showSpinner ? (
					<Spinner />
				) : (
					<FormFieldset className="connect-branch__fields">
						<FormFieldset className="connect-branch__field">
							<FormLabel htmlFor="repository">{ __( 'Repository' ) }</FormLabel>
							<Search
								id="repository"
								className="connect-branch__repository-field"
								placeholder={ __( 'Start typing a repo..' ) }
								options={ repos ?? [] }
								onSelect={ handleRepoSelect }
								onChange={ resetRepoSelection }
							/>
						</FormFieldset>
						<FormFieldset className="connect-branch__field">
							<FormLabel htmlFor="branch">{ __( 'Branch to deploy' ) }</FormLabel>
							<FormSelect
								className="connect-branch__field"
								onChange={ ( event ) => handleBranchSelect( event.currentTarget.value ) }
								value={ selectedBranch }
							>
								{ branches?.map( ( branch ) => (
									<option value={ branch } key={ branch }>
										{ branch }
									</option>
								) ) }
							</FormSelect>
						</FormFieldset>
					</FormFieldset>
				) }
			</div>
			<div className="connect-branch__buttons">
				<Button
					primary
					busy={ busy }
=======

				<FormFieldset style={ { marginBottom: '24px' } }>
					<FormLabel>{ __( 'Organization' ) }</FormLabel>
					<div className="connect-branch__organization">
						{ connection.external_profile_picture && (
							<Image
								className="connect-branch__profile-picture"
								src={ connection.external_profile_picture }
							/>
						) }
						{ connection.external_name }

						<DisconnectGitHubButton connection={ connection } />
					</div>
				</FormFieldset>

				<div className="connect-branch__fields">
					<FormFieldset style={ { flex: 1 } }>
						<FormLabel htmlFor="repository">{ __( 'Repository' ) }</FormLabel>
						<SearchRepos
							siteId={ siteId }
							onSelect={ handleRepoSelect }
							onChange={ resetRepoSelection }
						/>
					</FormFieldset>
					<FormFieldset style={ { flex: 1 } }>
						<FormLabel htmlFor="branch">{ __( 'Branch' ) }</FormLabel>
						<SearchBranches
							siteId={ siteId }
							repoName={ selectedRepo }
							onSelect={ handleBranchSelect }
							selectedBranch={ selectedBranch }
						/>
					</FormFieldset>
				</div>

				<FormSettingExplanation>
					Don't see a specific repo? Try re-authorizing with Github as a different organization.
				</FormSettingExplanation>
			</div>
			<div className={ classNames( 'connect-branch__buttons' ) }>
				<Button
					primary
>>>>>>> 814cf688
					onClick={ () => {
						connectBranch( {
							repoName: selectedRepo,
							branchName: selectedBranch,
						} );
					} }
<<<<<<< HEAD
=======
					busy={ isConnecting }
>>>>>>> 814cf688
					disabled={ disabled }
				>
					<span>{ __( 'Connect to repository' ) }</span>
				</Button>
<<<<<<< HEAD
				<DisconnectGitHubExpander connection={ connection } />
=======
>>>>>>> 814cf688
			</div>
		</Card>
	);
};<|MERGE_RESOLUTION|>--- conflicted
+++ resolved
@@ -1,29 +1,12 @@
-<<<<<<< HEAD
-import { Button, Card, Spinner } from '@automattic/components';
-import { ExternalLink } from '@wordpress/components';
-import { sprintf, __ } from '@wordpress/i18n';
-=======
 import { Button, Card } from '@automattic/components';
 import { ExternalLink } from '@wordpress/components';
 import { sprintf, __ } from '@wordpress/i18n';
 import classNames from 'classnames';
->>>>>>> 814cf688
 import { ComponentProps, useState } from 'react';
 import { useDispatch, useSelector } from 'react-redux';
 import CardHeading from 'calypso/components/card-heading';
 import FormFieldset from 'calypso/components/forms/form-fieldset';
 import FormLabel from 'calypso/components/forms/form-label';
-<<<<<<< HEAD
-import FormSelect from 'calypso/components/forms/form-select';
-import SocialLogo from 'calypso/components/social-logo';
-import { errorNotice, successNotice } from 'calypso/state/notices/actions';
-import { getSelectedSiteId } from 'calypso/state/ui/selectors';
-import { DisconnectGitHubExpander } from '../disconnect-github-expander';
-import { Search } from './search';
-import { useGithubBranches } from './use-github-branches';
-import { useGithubConnectMutation } from './use-github-connect';
-import { useGithubRepos } from './use-github-repos';
-=======
 import FormSettingExplanation from 'calypso/components/forms/form-setting-explanation';
 import Image from 'calypso/components/image';
 import SocialLogo from 'calypso/components/social-logo';
@@ -35,9 +18,7 @@
 import { useGithubConnectMutation } from './use-github-connect';
 
 import './style.scss';
->>>>>>> 814cf688
 
-import './style.scss';
 interface GithubConnectCardProps {
 	connection: ComponentProps< typeof DisconnectGitHubButton >[ 'connection' ];
 }
@@ -49,23 +30,8 @@
 	const siteId = useSelector( getSelectedSiteId );
 	const dispatch = useDispatch();
 
-<<<<<<< HEAD
-	const [ selectedRepo, setSelectedRepo ] = useState< string >();
-	const [ selectedBranch, setSelectedBranch ] = useState< string >();
-	const { data: repos, isLoading: isLoadingRepos } = useGithubRepos( siteId );
-	const { data: branches, isLoading: isLoadingBranches } = useGithubBranches(
-		siteId,
-		selectedRepo,
-		{
-			onSuccess( branches ) {
-				setSelectedBranch( branches[ 0 ] );
-			},
-		}
-	);
-=======
 	const [ selectedRepo, setSelectedRepo ] = useState< string >( '' );
 	const [ selectedBranch, setSelectedBranch ] = useState< string >( '' );
->>>>>>> 814cf688
 
 	const { connectBranch, isLoading: isConnecting } = useGithubConnectMutation( siteId, {
 		onSuccess: () => {
@@ -84,11 +50,6 @@
 		},
 	} );
 
-<<<<<<< HEAD
-	const showSpinner = ! repos && ! branches && ( isLoadingRepos || isLoadingBranches );
-	const busy = isLoadingBranches || isConnecting;
-=======
->>>>>>> 814cf688
 	const disabled = ! selectedBranch || ! selectedRepo;
 	const handleRepoSelect = ( repoName: string ) => {
 		setSelectedRepo( repoName );
@@ -99,13 +60,8 @@
 		setSelectedBranch( branchName );
 	};
 
-<<<<<<< HEAD
-	const resetRepoSelection = ( query: string ) => {
-		if ( selectedRepo && query.length === 0 ) {
-=======
 	const resetRepoSelection = () => {
 		if ( selectedRepo ) {
->>>>>>> 814cf688
 			setSelectedRepo( '' );
 			setSelectedBranch( '' );
 		}
@@ -122,44 +78,6 @@
 						{ __( 'Learn more' ) }
 					</ExternalLink>
 				</p>
-<<<<<<< HEAD
-				{ showSpinner ? (
-					<Spinner />
-				) : (
-					<FormFieldset className="connect-branch__fields">
-						<FormFieldset className="connect-branch__field">
-							<FormLabel htmlFor="repository">{ __( 'Repository' ) }</FormLabel>
-							<Search
-								id="repository"
-								className="connect-branch__repository-field"
-								placeholder={ __( 'Start typing a repo..' ) }
-								options={ repos ?? [] }
-								onSelect={ handleRepoSelect }
-								onChange={ resetRepoSelection }
-							/>
-						</FormFieldset>
-						<FormFieldset className="connect-branch__field">
-							<FormLabel htmlFor="branch">{ __( 'Branch to deploy' ) }</FormLabel>
-							<FormSelect
-								className="connect-branch__field"
-								onChange={ ( event ) => handleBranchSelect( event.currentTarget.value ) }
-								value={ selectedBranch }
-							>
-								{ branches?.map( ( branch ) => (
-									<option value={ branch } key={ branch }>
-										{ branch }
-									</option>
-								) ) }
-							</FormSelect>
-						</FormFieldset>
-					</FormFieldset>
-				) }
-			</div>
-			<div className="connect-branch__buttons">
-				<Button
-					primary
-					busy={ busy }
-=======
 
 				<FormFieldset style={ { marginBottom: '24px' } }>
 					<FormLabel>{ __( 'Organization' ) }</FormLabel>
@@ -203,25 +121,17 @@
 			<div className={ classNames( 'connect-branch__buttons' ) }>
 				<Button
 					primary
->>>>>>> 814cf688
 					onClick={ () => {
 						connectBranch( {
 							repoName: selectedRepo,
 							branchName: selectedBranch,
 						} );
 					} }
-<<<<<<< HEAD
-=======
 					busy={ isConnecting }
->>>>>>> 814cf688
 					disabled={ disabled }
 				>
 					<span>{ __( 'Connect to repository' ) }</span>
 				</Button>
-<<<<<<< HEAD
-				<DisconnectGitHubExpander connection={ connection } />
-=======
->>>>>>> 814cf688
 			</div>
 		</Card>
 	);
