import { WPCOM_FEATURES_REAL_TIME_BACKUPS } from '@automattic/calypso-products';
import page from '@automattic/calypso-router';
import { ExternalLink } from '@wordpress/components';
import classNames from 'classnames';
import { useTranslate } from 'i18n-calypso';
import { useCallback } from 'react';
import { useSelector } from 'react-redux';
import TimeMismatchWarning from 'calypso/blocks/time-mismatch-warning';
import BackupStorageSpace from 'calypso/components/backup-storage-space';
import DocumentHead from 'calypso/components/data/document-head';
import QueryJetpackCredentialsStatus from 'calypso/components/data/query-jetpack-credentials-status';
import QueryProductsList from 'calypso/components/data/query-products-list';
import QueryRewindPolicies from 'calypso/components/data/query-rewind-policies';
import QueryRewindState from 'calypso/components/data/query-rewind-state';
import QuerySiteCredentials from 'calypso/components/data/query-site-credentials';
import QuerySiteFeatures from 'calypso/components/data/query-site-features';
import QuerySiteProducts from 'calypso/components/data/query-site-products';
import QuerySiteSettings from 'calypso/components/data/query-site-settings';
import InlineSupportLink from 'calypso/components/inline-support-link';
import BackupActionsToolbar from 'calypso/components/jetpack/backup-actions-toolbar';
import BackupPlaceholder from 'calypso/components/jetpack/backup-placeholder';
import { useLocalizedMoment } from 'calypso/components/localized-moment';
import Main from 'calypso/components/main';
import NavigationHeader from 'calypso/components/navigation-header';
import SidebarNavigation from 'calypso/components/sidebar-navigation';
import PageViewTracker from 'calypso/lib/analytics/page-view-tracker';
import { INDEX_FORMAT } from 'calypso/lib/jetpack/backup-utils';
import useDateWithOffset from 'calypso/lib/jetpack/hooks/use-date-with-offset';
import isJetpackCloud from 'calypso/lib/jetpack/is-jetpack-cloud';
import isRewindPoliciesInitialized from 'calypso/state/rewind/selectors/is-rewind-policies-initialized';
import getActivityLogFilter from 'calypso/state/selectors/get-activity-log-filter';
import getDoesRewindNeedCredentials from 'calypso/state/selectors/get-does-rewind-need-credentials';
import getSettingsUrl from 'calypso/state/selectors/get-settings-url';
import isRequestingSiteFeatures from 'calypso/state/selectors/is-requesting-site-features';
import isSiteAutomatedTransfer from 'calypso/state/selectors/is-site-automated-transfer';
import siteHasFeature from 'calypso/state/selectors/site-has-feature';
import { useSelectedSiteSelector } from 'calypso/state/sites/hooks';
import { getSelectedSiteId, getSelectedSiteSlug } from 'calypso/state/ui/selectors';
import BackupDatePicker from './backup-date-picker';
import BackupsMadeRealtimeBanner from './banners/backups-made-realtime-banner';
import EnableRestoresBanner from './banners/enable-restores-banner';
import { backupMainPath } from './paths';
import SearchResults from './search-results';
import { DailyStatus, RealtimeStatus } from './status';

import './style.scss';

const BackupPage = ( { queryDate } ) => {
	const translate = useTranslate();
	const siteId = useSelector( getSelectedSiteId );
	const siteSettingsUrl = useSelector( ( state ) => getSettingsUrl( state, siteId, 'general' ) );
	const isAtomic = useSelector( ( state ) => isSiteAutomatedTransfer( state, siteId ) );

	const moment = useLocalizedMoment();
	const parsedQueryDate = queryDate ? moment( queryDate, INDEX_FORMAT ) : moment();

	// If a date is specified, it'll be in a timezone-agnostic string format,
	// so we'll need to add the site's TZ info in without affecting the date
	// we were given.
	//
	// Otherwise, if no date is specified, we're talking about the current date.
	// This is the same point in time for everyone, but we should make sure to
	// store it in terms of the selected site's time zone.
	const selectedDate = useDateWithOffset( parsedQueryDate, {
		keepLocalTime: !! queryDate,
	} );

	const supportLink = isAtomic ? (
		<InlineSupportLink supportContext="backups" showIcon={ false } />
	) : (
		<ExternalLink href="https://jetpack.com/support/backup/">Learn more</ExternalLink>
	);

	return (
		<div
			className={ classNames( 'backup__page', {
				wordpressdotcom: ! isJetpackCloud(),
			} ) }
		>
			<Main
				className={ classNames( {
					is_jetpackcom: isJetpackCloud(),
				} ) }
			>
				{ isJetpackCloud() && <SidebarNavigation /> }
				<TimeMismatchWarning siteId={ siteId } settingsUrl={ siteSettingsUrl } />
				{ ! isJetpackCloud() && (
					<NavigationHeader
						navigationItems={ [] }
						title={ translate( 'Jetpack VaultPress Backup' ) }
						subtitle={ translate(
							'Restore or download a backup of your site from a specific moment in time. {{learnMoreLink/}}',
							{
								components: {
									learnMoreLink: supportLink,
								},
							}
						) }
					/>
				) }

				<AdminContent selectedDate={ selectedDate } />
			</Main>
		</div>
	);
};

const isFilterEmpty = ( filter ) => {
	if ( ! filter ) {
		return true;
	}

	if ( filter.group || filter.on || filter.before || filter.after ) {
		return false;
	}

	if ( filter.page !== 1 ) {
		return false;
	}

	return true;
};

function AdminContent( { selectedDate } ) {
	const translate = useTranslate();
	const siteId = useSelector( getSelectedSiteId );
	const siteSlug = useSelector( getSelectedSiteSlug );

	const activityLogFilter = useSelector( ( state ) => getActivityLogFilter( state, siteId ) );
	const isFiltering = ! isFilterEmpty( activityLogFilter );

	const needCredentials = useSelector( ( state ) => getDoesRewindNeedCredentials( state, siteId ) );

	const onDateChange = useCallback(
		( date ) => page( backupMainPath( siteSlug, { date: date.format( INDEX_FORMAT ) } ) ),
		[ siteSlug ]
	);

	const isAtomic = useSelector( ( state ) => isSiteAutomatedTransfer( state, siteId ) );

	return (
		<>
			<QuerySiteSettings siteId={ siteId } />
			<QuerySiteFeatures siteIds={ [ siteId ] } />
			<QuerySiteCredentials siteId={ siteId } />
			<QueryRewindPolicies
				siteId={ siteId } /* The policies inform the max visible limit for backups */
			/>
			<QueryProductsList type="jetpack" />
			{ siteId && <QuerySiteProducts siteId={ siteId } /> }
			<QueryRewindState siteId={ siteId } />
			{ ! isAtomic && <QueryJetpackCredentialsStatus siteId={ siteId } role="main" /> }

			{ isFiltering && <SearchResults /> }

			{ ! isFiltering && (
				<>
					<DocumentHead title={ translate( 'Latest backups' ) } />
					<PageViewTracker path="/backup/:site" title="Backups" />

					<BackupStatus
						onDateChange={ onDateChange }
						selectedDate={ selectedDate }
						needCredentials={ needCredentials }
					/>
				</>
			) }
		</>
	);
}

function BackupStatus( { selectedDate, needCredentials, onDateChange } ) {
	const isFetchingSiteFeatures = useSelectedSiteSelector( isRequestingSiteFeatures );
	const isPoliciesInitialized = useSelectedSiteSelector( isRewindPoliciesInitialized );
	const siteSlug = useSelector( getSelectedSiteSlug );
	const siteId = useSelector( getSelectedSiteId );
	const translate = useTranslate();

	const hasRealtimeBackups = useSelectedSiteSelector(
		siteHasFeature,
		WPCOM_FEATURES_REAL_TIME_BACKUPS
	);

	if ( isFetchingSiteFeatures || ! isPoliciesInitialized ) {
		return <BackupPlaceholder showDatePicker={ true } />;
	}

	return (
		<div className="backup__main-wrap">
			<div className="backup__last-backup-status">
				{ isJetpackCloud() && (
					<div className="backup__header">
						<div className="backup__header-left">
							<div className="backup__header-title">{ translate( 'Latest Backups' ) }</div>
							<div className="backup__header-text">
								{ translate( 'This is a list of your latest generated backups' ) }
							</div>
						</div>
						<div className="backup__header-right">
							{ siteSlug && (
								<>
<<<<<<< HEAD
									<BackupActionsToolbar siteSlug={ siteSlug } />
=======
									<Tooltip
										text={ translate(
											'To test your site changes, migrate or keep your data safe in another site'
										) }
									>
										<Button
											className="backup__clone-button"
											href={ backupClonePath( siteSlug ) }
											onClick={ () =>
												dispatch( recordTracksEvent( 'calypso_jetpack_backup_copy_site' ) )
											}
										>
											{ translate( 'Copy site' ) }
										</Button>
									</Tooltip>
									{ config.isEnabled( 'jetpack/backup-on-demand' ) && (
										<BackupNowButton
											variant="primary"
											trackEventName="calypso_jetpack_backup_now"
											siteId={ siteId }
										>
											{ translate( 'Backup Now' ) }
										</BackupNowButton>
									) }
>>>>>>> b78299ef
								</>
							) }
						</div>
					</div>
				) }

				{ needCredentials && <EnableRestoresBanner /> }
				{ ! needCredentials && hasRealtimeBackups && <BackupsMadeRealtimeBanner /> }

				<BackupDatePicker onDateChange={ onDateChange } selectedDate={ selectedDate } />
				<BackupStorageSpace />
				{ hasRealtimeBackups ? (
					<RealtimeStatus selectedDate={ selectedDate } />
				) : (
					<DailyStatus selectedDate={ selectedDate } />
				) }
			</div>
		</div>
	);
}

export default BackupPage;<|MERGE_RESOLUTION|>--- conflicted
+++ resolved
@@ -199,34 +199,7 @@
 						<div className="backup__header-right">
 							{ siteSlug && (
 								<>
-<<<<<<< HEAD
-									<BackupActionsToolbar siteSlug={ siteSlug } />
-=======
-									<Tooltip
-										text={ translate(
-											'To test your site changes, migrate or keep your data safe in another site'
-										) }
-									>
-										<Button
-											className="backup__clone-button"
-											href={ backupClonePath( siteSlug ) }
-											onClick={ () =>
-												dispatch( recordTracksEvent( 'calypso_jetpack_backup_copy_site' ) )
-											}
-										>
-											{ translate( 'Copy site' ) }
-										</Button>
-									</Tooltip>
-									{ config.isEnabled( 'jetpack/backup-on-demand' ) && (
-										<BackupNowButton
-											variant="primary"
-											trackEventName="calypso_jetpack_backup_now"
-											siteId={ siteId }
-										>
-											{ translate( 'Backup Now' ) }
-										</BackupNowButton>
-									) }
->>>>>>> b78299ef
+									<BackupActionsToolbar siteId={ siteId } siteSlug={ siteSlug } />
 								</>
 							) }
 						</div>
