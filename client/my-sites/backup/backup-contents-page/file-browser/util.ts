--- conflicted
+++ resolved
@@ -79,11 +79,8 @@
 			...( item.period && { period: item.period } ),
 			...( item.sort && { sort: item.sort } ),
 			...( item.type === 'archive' && { extension_type: name.replace( '*', '' ) } ),
-<<<<<<< HEAD
 			...( item.type === 'table' && { rowCount: item.row_count } ),
-=======
 			...( item.extension_version && { extensionVersion: item.extension_version } ),
->>>>>>> 6f87983e
 		};
 	} );
 
