--- conflicted
+++ resolved
@@ -14,39 +14,19 @@
 import { backupGranularRestorePath } from '../../paths';
 import { FileBrowserCheckState } from './types';
 
-<<<<<<< HEAD
-const FileBrowserHeader: FunctionComponent = () => {
-=======
 interface FileBrowserHeaderProps {
-	setShowCheckboxes: ( enabled: boolean ) => void;
-	showCheckboxes: boolean;
 	rewindId: number;
 }
 
-const FileBrowserHeader: FunctionComponent< FileBrowserHeaderProps > = ( {
-	setShowCheckboxes,
-	showCheckboxes,
-	rewindId,
-} ) => {
->>>>>>> 165d9a48
+const FileBrowserHeader: FunctionComponent< FileBrowserHeaderProps > = ( { rewindId } ) => {
 	const dispatch = useDispatch();
 	const translate = useTranslate();
 	const siteId = useSelector( getSelectedSiteId ) as number;
 	const rootNode = useSelector( ( state ) => getBackupBrowserNode( state, siteId, '/' ) );
 	const browserCheckList = useSelector( ( state ) => getBackupBrowserCheckList( state, siteId ) );
-<<<<<<< HEAD
 	const isRestoreDisabled = useSelector( ( state ) => ! canRestoreSite( state, siteId ) );
-
-=======
 	const siteSlug = useSelector( ( state ) => getSiteSlug( state, siteId ) ) as string;
 
-	const onSelectClick = () => {
-		setShowCheckboxes( true );
-	};
-	const onCancelClick = () => {
-		setShowCheckboxes( false );
-	};
->>>>>>> 165d9a48
 	const onDownloadClick = () => {
 		// eslint-disable-next-line no-console
 		console.log( browserCheckList );
