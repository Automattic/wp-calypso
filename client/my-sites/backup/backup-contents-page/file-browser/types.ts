--- conflicted
+++ resolved
@@ -40,10 +40,7 @@
 		sort?: number;
 		manifest_path?: string;
 		label?: string;
-<<<<<<< HEAD
 		row_count?: number;
-=======
 		extension_version?: string;
->>>>>>> 6f87983e
 	};
 }