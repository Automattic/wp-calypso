import { Button, Spinner } from '@automattic/components';
import { useCallback, useState } from '@wordpress/element';
import { useTranslate } from 'i18n-calypso';
import page from 'page';
import { FunctionComponent, useEffect } from 'react';
import { useLocalizedMoment } from 'calypso/components/localized-moment';
import wp from 'calypso/lib/wp';
import { useDispatch, useSelector } from 'calypso/state';
import { recordTracksEvent } from 'calypso/state/analytics/actions/record';
import { setNodeCheckState } from 'calypso/state/rewind/browser/actions';
import canRestoreSite from 'calypso/state/rewind/selectors/can-restore-site';
import { getSiteSlug } from 'calypso/state/sites/selectors';
import { backupGranularRestorePath } from '../../paths';
import { PREPARE_DOWNLOAD_STATUS } from './constants';
import FilePreview from './file-preview';
import { onPreparingDownloadError, onProcessingDownloadError } from './notices';
import { FileBrowserItem } from './types';
import { useBackupPathInfoQuery } from './use-backup-path-info-query';
import { usePrepareDownload } from './use-prepare-download';
import { encodeToBase64, convertBytes } from './util';

interface FileInfoCardProps {
	siteId: number;
	item: FileBrowserItem;
	rewindId: number;
	parentItem?: FileBrowserItem; // This is used to pass the extension details to the child node
	path: string;
}

const FileInfoCard: FunctionComponent< FileInfoCardProps > = ( {
	siteId,
	item,
	rewindId,
	parentItem,
	path,
} ) => {
	const translate = useTranslate();
	const moment = useLocalizedMoment();
	const dispatch = useDispatch();

	const {
		isSuccess,
		isInitialLoading,
		data: fileInfo,
	} = useBackupPathInfoQuery(
		siteId,
		item.period ?? '',
		item.manifestPath ?? '',
		item.extensionType ?? ''
	);

	const siteSlug = useSelector( ( state ) => getSiteSlug( state, siteId ) ) as string;

	const isRestoreDisabled = useSelector( ( state ) => ! canRestoreSite( state, siteId ) );

	const { prepareDownload, prepareDownloadStatus, downloadUrl } = usePrepareDownload( siteId );

	const modifiedTime = fileInfo?.mtime ? moment.unix( fileInfo.mtime ).format( 'lll' ) : null;
	const size = fileInfo?.size !== undefined ? convertBytes( fileInfo.size ) : null;

	const [ isProcessingDownload, setIsProcessingDownload ] = useState< boolean >( false );

	const handleDownloadError = useCallback( () => {
		setIsProcessingDownload( false );
		dispatch( onProcessingDownloadError() );
	}, [ dispatch ] );

	const trackDownloadByType = useCallback(
		( fileType: string ) => {
			dispatch(
				recordTracksEvent( 'calypso_jetpack_backup_browser_download', {
					file_type: fileType,
				} )
			);

			return;
		},
		[ dispatch ]
	);

	const triggerFileDownload = useCallback( ( fileUrl: string ) => {
		const link = document.createElement( 'a' );
		link.href = fileUrl;
		link.click();
	}, [] );

	const downloadFile = useCallback( () => {
		setIsProcessingDownload( true );

		if ( item.type !== 'archive' ) {
			const manifestPath = encodeToBase64( ( item.manifestPath as string ) ?? '' );
			wp.req
				.get( {
					path: `/sites/${ siteId }/rewind/backup/${ item.period }/file/${ manifestPath }/url`,
					apiNamespace: 'wpcom/v2',
				} )
				.then( ( response: { url: string } ) => {
					if ( ! response.url ) {
						handleDownloadError();
						return;
					}

					const downloadUrl = new URL( response.url );
					downloadUrl.searchParams.append( 'disposition', 'attachment' );
					triggerFileDownload( downloadUrl.toString() );
					setIsProcessingDownload( false );
					trackDownloadByType( item.type );
				} )
				.catch( () => {
					handleDownloadError();
					return;
				} );
		} else {
			if ( fileInfo === undefined || parentItem === undefined ) {
				handleDownloadError();
				return;
			}

			let archiveType: string;
			if ( fileInfo.dataType === 2 ) {
				archiveType = 'plugin';
			} else {
				archiveType = 'theme';
			}

			const period = Math.round( rewindId );

			wp.req
				.post(
					{
						path: `/sites/${ siteId }/rewind/backup/${ period }/extension/${ archiveType }/url`,
						apiNamespace: 'wpcom/v2',
					},
					{
						extension_slug: parentItem.name,
						extension_version: parentItem.extensionVersion,
					}
				)
				.then( ( response: { url: string } ) => {
					if ( ! response.url ) {
						handleDownloadError();
						return;
					}

					triggerFileDownload( response.url );
					setIsProcessingDownload( false );

					trackDownloadByType( archiveType );
				} )
				.catch( () => {
					handleDownloadError();
					return;
				} );
		}
	}, [
		fileInfo,
		handleDownloadError,
		item,
		parentItem,
		rewindId,
		siteId,
		trackDownloadByType,
		triggerFileDownload,
	] );

	const prepareDownloadClick = useCallback( () => {
		if ( ! item.period || ! fileInfo?.manifestFilter || ! fileInfo?.dataType ) {
			dispatch( onPreparingDownloadError() );
			return;
		}

		prepareDownload( siteId, item.period, fileInfo.manifestFilter, fileInfo.dataType );
	}, [ dispatch, fileInfo, item.period, prepareDownload, siteId ] );

	const restoreFile = useCallback( () => {
		// Reset checklist
		dispatch( setNodeCheckState( siteId, '/', 'unchecked' ) );

		// Mark this file as selected
		dispatch( setNodeCheckState( siteId, path, 'checked' ) );

<<<<<<< HEAD
		// Tracks restore intention
		dispatch(
			recordTracksEvent( 'calypso_jetpack_backup_browser_restore', {
				file_type: item.type,
			} )
		);
	}, [ dispatch, item.type, path, siteId ] );
=======
		page.redirect( backupGranularRestorePath( siteSlug, rewindId as unknown as string ) );

		// @TODO: record a Tracks event for this action
	}, [ dispatch, path, rewindId, siteId, siteSlug ] );
>>>>>>> 8c716f01

	useEffect( () => {
		if ( prepareDownloadStatus === PREPARE_DOWNLOAD_STATUS.PREPARING ) {
			setIsProcessingDownload( true );
		} else {
			setIsProcessingDownload( false );
		}

		if ( prepareDownloadStatus === PREPARE_DOWNLOAD_STATUS.READY ) {
			if ( downloadUrl === undefined ) {
				handleDownloadError();
				return;
			}

			triggerFileDownload( downloadUrl );
			trackDownloadByType( item.type );
		}
	}, [
		downloadUrl,
		handleDownloadError,
		item,
		prepareDownloadStatus,
		trackDownloadByType,
		triggerFileDownload,
	] );

	const showActions =
		item.type !== 'archive' || ( item.type === 'archive' && item.extensionType === 'unchanged' );

	// Do not display file info if the item hasChildren (it could be a directory, plugins, themes, etc.)
	if ( item.hasChildren ) {
		return null;
	}

	if ( isInitialLoading ) {
		return <div className="file-browser-node__loading placeholder" />;
	}

	if ( ! isSuccess ) {
		return null;
	}

	const downloadFileButton = (
		<Button
			className="file-card__action"
			onClick={ downloadFile }
			disabled={ isProcessingDownload }
		>
			{ isProcessingDownload ? <Spinner /> : translate( 'Download file' ) }
		</Button>
	);

	const downloadWordPressButton = (
		<Button
			className="file-card__action"
			href={ fileInfo.downloadUrl }
			onClick={ () => trackDownloadByType( item.type ) }
		>
			{ translate( 'Download file' ) }
		</Button>
	);

	const prepareDownloadButton = (
		<Button
			className="file-card__action"
			onClick={ prepareDownloadClick }
			disabled={ isProcessingDownload }
		>
			{ isProcessingDownload ? (
				<>
					<Spinner className="file-card__prepare-download-spinner" size={ 16 } />
					{ translate( 'Preparing' ) }
				</>
			) : (
				translate( 'Prepare and download' )
			) }
		</Button>
	);

	// Render the download button based on the file type
	const renderDownloadButton = () => {
		if ( item.type === 'wordpress' ) {
			return downloadWordPressButton;
		} else if ( item.type === 'table' ) {
			return prepareDownloadButton;
		}

		return downloadFileButton;
	};

	return (
		<div className="file-card">
			<div className="file-card__details">
				{ item.type === 'table' && (
					<div className="file-card__detail">
						<span className="file-card__label">
							{ translate( 'Rows:', { comment: 'Rows refers to database table rows.' } ) }{ ' ' }
						</span>
						<span className="file-card__value">{ item.rowCount }</span>
					</div>
				) }

				<div className="file-card__detail-group">
					{ modifiedTime && (
						<div className="file-card__detail">
							<span className="file-card__label">
								{ translate( 'Modified:', { comment: 'Date when the file was modified.' } ) }{ ' ' }
							</span>
							<span className="file-card__value">{ modifiedTime }</span>
						</div>
					) }

					{ size && (
						<div className="file-card__detail">
							<span className="file-card__label">
								{ translate( 'Size:', {
									comment: 'This refers to file size (bytes, kilobytes, gigabytes, etc.',
								} ) }{ ' ' }
							</span>
							<span className="file-card__value">
								{ size.unitAmount } { size.unit }
							</span>
						</div>
					) }
				</div>

				{ fileInfo?.hash && (
					<div className="file-card__detail">
						<span className="file-card__label">
							{ translate( 'Hash:', {
								comment: 'This refers to a unique identifier or checksum.',
							} ) }{ ' ' }
						</span>
						<span className="file-card__value">{ fileInfo.hash }</span>
					</div>
				) }
			</div>

			{ showActions && (
				<>
					<div className="file-card__actions">
						{ renderDownloadButton() }
						{ item.type !== 'wordpress' && (
							<Button
								className="file-card__action"
								onClick={ restoreFile }
								disabled={ isRestoreDisabled }
							>
								{ translate( 'Restore' ) }
							</Button>
						) }
					</div>
				</>
			) }

			{ fileInfo?.size !== undefined && fileInfo.size > 0 && (
				<FilePreview item={ item } siteId={ siteId } />
			) }
		</div>
	);
};

export default FileInfoCard;<|MERGE_RESOLUTION|>--- conflicted
+++ resolved
@@ -179,20 +179,16 @@
 		// Mark this file as selected
 		dispatch( setNodeCheckState( siteId, path, 'checked' ) );
 
-<<<<<<< HEAD
-		// Tracks restore intention
+		// Redirect to granular restore page
+		page.redirect( backupGranularRestorePath( siteSlug, rewindId as unknown as string ) );
+
+		// Tracks restore interest
 		dispatch(
-			recordTracksEvent( 'calypso_jetpack_backup_browser_restore', {
+			recordTracksEvent( 'calypso_jetpack_backup_browser_restore_single_file', {
 				file_type: item.type,
 			} )
 		);
-	}, [ dispatch, item.type, path, siteId ] );
-=======
-		page.redirect( backupGranularRestorePath( siteSlug, rewindId as unknown as string ) );
-
-		// @TODO: record a Tracks event for this action
-	}, [ dispatch, path, rewindId, siteId, siteSlug ] );
->>>>>>> 8c716f01
+	}, [ dispatch, item.type, path, rewindId, siteId, siteSlug ] );
 
 	useEffect( () => {
 		if ( prepareDownloadStatus === PREPARE_DOWNLOAD_STATUS.PREPARING ) {
