--- conflicted
+++ resolved
@@ -183,13 +183,6 @@
 		successOnly: true,
 	} );
 
-<<<<<<< HEAD
-	const { activityLogs, isLoadingActivityLogs } = useActivityLogs( siteId, {
-		before: moment( selectedDate ).endOf( 'day' ).toISOString(),
-		after: moment( selectedDate ).startOf( 'day' ).toISOString(),
-		action: BACKUP_ACTIONS,
-	} );
-=======
 	const activityLog = useActivityLogQuery(
 		siteId,
 		{
@@ -201,7 +194,6 @@
 				data.filter( ( a ) => isActivityBackup( a ) || isSuccessfulRealtimeBackup( a ) ),
 		}
 	);
->>>>>>> 14be7a51
 
 	const backupAttemptsOnDate = activityLog.data ?? [];
 	const lastBackupAttemptOnDate = backupAttemptsOnDate[ 0 ];
