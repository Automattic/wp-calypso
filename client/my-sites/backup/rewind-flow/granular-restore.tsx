--- conflicted
+++ resolved
@@ -1,12 +1,7 @@
 import { Button, Card, Gridicon } from '@automattic/components';
-<<<<<<< HEAD
-import { Icon, Button as WordPressButton } from '@wordpress/components';
-import { arrowLeft, backup, chevronDown, chevronRight } from '@wordpress/icons';
-=======
 import { Button as WordPressButton } from '@wordpress/components';
 import { useCallback, useEffect, useState } from '@wordpress/element';
 import { Icon, arrowLeft, backup } from '@wordpress/icons';
->>>>>>> b34e68a9
 import { useTranslate } from 'i18n-calypso';
 import { FunctionComponent } from 'react';
 import JetpackReviewPrompt from 'calypso/blocks/jetpack-review-prompt';
@@ -84,9 +79,6 @@
 	);
 
 	const browserCheckList = useSelector( ( state ) => getBackupBrowserCheckList( state, siteId ) );
-	const browserSelectedList = useSelector( ( state ) =>
-		getBackupBrowserSelectedList( state, siteId )
-	);
 
 	const [ loading, setLoading ] = useState( true );
 
