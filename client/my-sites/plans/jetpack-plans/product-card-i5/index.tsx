/**
 * External dependencies
 */
import React, { useMemo } from 'react';
import { useSelector } from 'react-redux';
import { useTranslate } from 'i18n-calypso';

/**
 * Internal dependencies
 */
import PlanRenewalMessage from '../plan-renewal-message';
import useItemPrice from '../use-item-price';
import { productButtonLabel, productTooltip } from '../utils';
import JetpackProductCard from 'calypso/components/jetpack/card/jetpack-product-card-i5';
import { useLocalizedMoment } from 'calypso/components/localized-moment';
import { planHasFeature } from 'calypso/lib/plans';
import { TERM_MONTHLY, TERM_ANNUALLY } from 'calypso/lib/plans/constants';
import { PRODUCT_JETPACK_CRM_MONTHLY } from 'calypso/lib/products-values/constants';
import { isCloseToExpiration } from 'calypso/lib/purchases';
import { getPurchaseByProductSlug } from 'calypso/lib/purchases/utils';
import getSitePlan from 'calypso/state/sites/selectors/get-site-plan';
import getSiteProducts from 'calypso/state/sites/selectors/get-site-products';
import { getSitePurchases } from 'calypso/state/purchases/selectors';

/**
 * Type dependencies
 */
import type { Duration, PurchaseCallback, SelectorProduct } from '../types';

interface ProductCardProps {
	item: SelectorProduct;
	onClick: PurchaseCallback;
	siteId: number | null;
	currencyCode: string | null;
	selectedTerm?: Duration;
	isAligned?: boolean;
	featuredPlans?: string[];
}

const ProductCardI5: React.FC< ProductCardProps > = ( {
	item,
	onClick,
	siteId,
	currencyCode,
	selectedTerm,
	isAligned,
	featuredPlans,
} ) => {
	const translate = useTranslate();
	const moment = useLocalizedMoment();

	const sitePlan = useSelector( ( state ) => getSitePlan( state, siteId ) );
	const siteProducts = useSelector( ( state ) => getSiteProducts( state, siteId ) );
	const purchases = useSelector( ( state ) => getSitePurchases( state, siteId ) );

	// Determine whether product is owned.
	const isOwned = useMemo( () => {
		if ( sitePlan && sitePlan.product_slug === item.productSlug ) {
			return true;
		} else if ( siteProducts ) {
			return siteProducts
				.filter( ( product ) => ! product.expired )
				.map( ( product ) => product.productSlug )
				.includes( item.productSlug );
		}
		return false;
	}, [ item.productSlug, sitePlan, siteProducts ] );

	// Calculate the product price.
	const { originalPrice, discountedPrice, priceTiers } = useItemPrice(
		siteId,
		item,
		item?.monthlyProductSlug || ''
	);

	// If item is a plan feature, use the plan purchase object.
	const isItemPlanFeature = !! (
		sitePlan && planHasFeature( sitePlan.product_slug, item.productSlug )
	);
	const purchase = isItemPlanFeature
		? getPurchaseByProductSlug( purchases, sitePlan?.product_slug || '' )
		: getPurchaseByProductSlug( purchases, item.productSlug );

	// Handles expiry.
	const isExpiring = purchase && isCloseToExpiration( purchase );
	const showExpiryNotice = item.legacy && isExpiring;

	const isUpgradeableToYearly =
		isOwned && selectedTerm === TERM_ANNUALLY && item.term === TERM_MONTHLY;

	// Disable CRM Monthly card because only offered with yearly subscription
	const disabledProps = {
		isDisabled: item.productSlug === PRODUCT_JETPACK_CRM_MONTHLY,
		disabledMessage:
			item.productSlug === PRODUCT_JETPACK_CRM_MONTHLY
				? translate( 'Only available in yearly billing' )
				: null,
	};

	return (
		<JetpackProductCard
			productSlug={ item.productSlug }
			productName={ item.displayName }
			headingLevel={ 3 }
			description={ showExpiryNotice && purchase ? <PlanRenewalMessage /> : item.description }
			currencyCode={ item.displayCurrency || currencyCode }
			originalPrice={ originalPrice }
			discountedPrice={ discountedPrice }
			billingTerm={ item.displayTerm || item.term }
			buttonLabel={ productButtonLabel( item, isOwned, isUpgradeableToYearly, sitePlan ) }
			buttonPrimary={ ! ( isOwned || isItemPlanFeature ) }
			onButtonClick={ () => onClick( item, isUpgradeableToYearly, purchase ) }
			expiryDate={ showExpiryNotice && purchase ? moment( purchase.expiryDate ) : undefined }
			isFeatured={ featuredPlans && featuredPlans.includes( item.productSlug ) }
			isOwned={ isOwned }
			isDeprecated={ item.legacy }
			isAligned={ isAligned }
			features={ item.features }
<<<<<<< HEAD
			{ ...disabledProps }
=======
			displayFrom={ ! siteId && priceTiers !== null }
			tooltipText={ ! siteId && priceTiers && productTooltip( item, priceTiers ) }
>>>>>>> 68c73bea
		/>
	);
};

export default ProductCardI5;<|MERGE_RESOLUTION|>--- conflicted
+++ resolved
@@ -116,12 +116,9 @@
 			isDeprecated={ item.legacy }
 			isAligned={ isAligned }
 			features={ item.features }
-<<<<<<< HEAD
-			{ ...disabledProps }
-=======
 			displayFrom={ ! siteId && priceTiers !== null }
 			tooltipText={ ! siteId && priceTiers && productTooltip( item, priceTiers ) }
->>>>>>> 68c73bea
+      { ...disabledProps }
 		/>
 	);
 };
