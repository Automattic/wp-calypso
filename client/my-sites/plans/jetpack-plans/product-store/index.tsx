--- conflicted
+++ resolved
@@ -1,22 +1,14 @@
-<<<<<<< HEAD
 import StoreFooter from 'calypso/jetpack-connect/store-footer';
-import type { ProductStoreProps } from './types';
-
-const ProductStore: React.FC< ProductStoreProps > = () => {
-	return (
-		<div>
-			<p>{ 'Hello there! 👋' }</p>
-			<p>{ 'Something cool coming up soon' }</p>
-			<StoreFooter />
-		</div>
-	);
-=======
 import { UserLicensesDialog } from './user-licenses-dialog';
 import type { ProductStoreProps } from './types';
 
 const ProductStore: React.FC< ProductStoreProps > = ( { enableUserLicensesDialog } ) => {
-	return <div>{ ( enableUserLicensesDialog || 'ok' ) && <UserLicensesDialog /> }</div>;
->>>>>>> 7ade5e73
+	return (
+		<div>
+			{ enableUserLicensesDialog && <UserLicensesDialog /> }
+			<StoreFooter />
+		</div>
+	);
 };
 
 export default ProductStore;