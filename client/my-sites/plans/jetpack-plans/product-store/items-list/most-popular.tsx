import classNames from 'classnames';
import { useStoreItemInfoContext } from '../context/store-item-context';
import { FeaturedItemCard } from '../featured-item-card';
import { FeaturesList } from '../features-list';
import { HeroImage } from '../hero-image';
<<<<<<< HEAD
=======
import { useStoreItemInfo } from '../hooks/use-store-item-info';
import { ItemPrice } from '../item-price';
import { MoreInfoLink } from '../more-info-link';
>>>>>>> e305f031
import { MostPopularProps } from '../types';

import './style-most-popular.scss';

export const MostPopular: React.FC< MostPopularProps > = ( {
	className,
	heading,
	items,
	onClickMoreInfoFactory,
	siteId,
} ) => {
	const wrapperClassName = classNames( 'jetpack-product-store__most-popular', className );

	const {
		getCheckoutURL,
		getCtaLabel,
		getOnClickPurchase,
		isIncludedInPlan,
		isIncludedInPlanOrSuperseded,
		isOwned,
		isPlanFeature,
		isSuperseded,
		isDeprecated,
		isUserPurchaseOwner,
	} = useStoreItemInfoContext();

	return (
		<div className={ wrapperClassName }>
			<h3 className="jetpack-product-store__most-popular--heading">{ heading }</h3>
			<div className="jetpack-product-store__most-popular--items">
				{ items.map( ( item ) => {
					const isItemOwned = isOwned( item );
					const isItemSuperseded = isSuperseded( item );
					const isItemDeprecated = isDeprecated( item );
					const isItemIncludedInPlanOrSuperseded = isIncludedInPlanOrSuperseded( item );
					const isItemIncludedInPlan = isIncludedInPlan( item );

					const ctaLabel = getCtaLabel( item );

					const isCtaDisabled =
						( isItemOwned || isItemIncludedInPlan ) && ! isUserPurchaseOwner( item );

					const hideMoreInfoLink =
						isItemDeprecated || isItemOwned || isItemIncludedInPlanOrSuperseded;

					const price = (
						<ItemPrice
							isIncludedInPlan={ isItemIncludedInPlan }
							isOwned={ isItemOwned }
							item={ item }
							siteId={ siteId }
						/>
					);

					const description = (
						<p>
							<span>{ item.featuredDescription }</span>
							<br />

							{ ! hideMoreInfoLink && (
								<MoreInfoLink item={ item } onClick={ onClickMoreInfoFactory( item ) } />
							) }
						</p>
					);

					return (
						<div key={ item.productSlug } className="jetpack-product-store__most-popular--item">
							<FeaturedItemCard
								ctaAsPrimary={ ! ( isItemOwned || isPlanFeature( item ) || isItemSuperseded ) }
								ctaHref={ getCheckoutURL( item ) }
								ctaLabel={ ctaLabel }
								description={ description }
								hero={ <HeroImage item={ item } /> }
								isCtaDisabled={ isCtaDisabled }
								onClickCta={ getOnClickPurchase( item ) }
								price={ price }
								title={ item.displayName }
							/>
							<FeaturesList item={ item } />
						</div>
					);
				} ) }
			</div>
		</div>
	);
};<|MERGE_RESOLUTION|>--- conflicted
+++ resolved
@@ -3,12 +3,8 @@
 import { FeaturedItemCard } from '../featured-item-card';
 import { FeaturesList } from '../features-list';
 import { HeroImage } from '../hero-image';
-<<<<<<< HEAD
-=======
-import { useStoreItemInfo } from '../hooks/use-store-item-info';
 import { ItemPrice } from '../item-price';
 import { MoreInfoLink } from '../more-info-link';
->>>>>>> e305f031
 import { MostPopularProps } from '../types';
 
 import './style-most-popular.scss';
