import classNames from 'classnames';
import { useStoreItemInfoContext } from '../context/store-item-info-context';
import { FeaturedItemCard } from '../featured-item-card';
import { FeaturesList } from '../features-list';
import { HeroImage } from '../hero-image';
import { ItemPrice } from '../item-price';
import { MoreInfoLink } from '../more-info-link';
import { MostPopularProps } from '../types';
import { AmountSaved } from './amount-saved';

import './style-most-popular.scss';

export const MostPopular: React.FC< MostPopularProps > = ( {
	className,
	heading,
	items,
	onClickMoreInfoFactory,
	siteId,
} ) => {
	const wrapperClassName = classNames( 'jetpack-product-store__most-popular', className );

	const {
		getCheckoutURL,
		getCtaLabel,
		getIsDeprecated,
		getIsExternal,
		getIsIncludedInPlan,
		getIsIncludedInPlanOrSuperseded,
		getIsMultisiteCompatible,
		getIsOwned,
		getIsPlanFeature,
		getIsSuperseded,
		getIsUserPurchaseOwner,
		getOnClickPurchase,
		isMultisite,
	} = useStoreItemInfoContext();

	return (
		<div className={ wrapperClassName }>
			<h2 className="jetpack-product-store__most-popular--heading">{ heading }</h2>
			<ul className="jetpack-product-store__most-popular--items">
				{ items.map( ( item ) => {
					const isOwned = getIsOwned( item );
					const isSuperseded = getIsSuperseded( item );
					const isDeprecated = getIsDeprecated( item );
					const isExternal = getIsExternal( item );
					const isIncludedInPlanOrSuperseded = getIsIncludedInPlanOrSuperseded( item );
					const isIncludedInPlan = getIsIncludedInPlan( item );
					const isMultiSiteIncompatible = isMultisite && ! getIsMultisiteCompatible( item );

					const isCtaDisabled =
						isMultiSiteIncompatible ||
						( ( isOwned || isIncludedInPlan ) && ! getIsUserPurchaseOwner( item ) );

					const ctaLabel = getCtaLabel( item );

					const hideMoreInfoLink = isDeprecated || isOwned || isIncludedInPlanOrSuperseded;

					const price = (
						<ItemPrice
							isMultiSiteIncompatible={ isMultiSiteIncompatible }
							isIncludedInPlan={ isIncludedInPlan }
							isOwned={ isOwned }
							item={ item }
							siteId={ siteId }
						/>
					);

					const description = (
						<p>
							<span>{ item.featuredDescription }</span>
							<br />

							{ ! hideMoreInfoLink && (
								<MoreInfoLink
									item={ item }
									isExternal={ isExternal }
									onClick={ onClickMoreInfoFactory( item ) }
								/>
							) }
						</p>
					);

					const ctaAsPrimary = ! ( isOwned || getIsPlanFeature( item ) || isSuperseded );

<<<<<<< HEAD
					const amountSaved = item.productsIncluded?.length ? (
						<AmountSaved siteId={ siteId } product={ item } />
					) : null;
=======
					// TODO remove this isEnglish check once we have translations for the new strings
					const amountSaved =
						isEnglish && item.productsIncluded?.length ? (
							<AmountSaved
								siteId={ siteId }
								product={ item }
								onClickMoreInfo={ onClickMoreInfoFactory( item ) }
							/>
						) : null;
>>>>>>> 318accdd

					return (
						<li key={ item.productSlug } className="jetpack-product-store__most-popular--item">
							<FeaturedItemCard
								amountSaved={ amountSaved }
								ctaAsPrimary={ ctaAsPrimary }
								ctaHref={ getCheckoutURL( item ) }
								ctaLabel={ ctaLabel }
								description={ description }
								hero={ <HeroImage item={ item } /> }
								isCtaDisabled={ isCtaDisabled }
								isCtaExternal={ isExternal }
								onClickCta={ getOnClickPurchase( item ) }
								price={ price }
								title={ item.displayName }
							/>
							<FeaturesList item={ item } />
						</li>
					);
				} ) }
			</ul>
		</div>
	);
};<|MERGE_RESOLUTION|>--- conflicted
+++ resolved
@@ -83,21 +83,14 @@
 
 					const ctaAsPrimary = ! ( isOwned || getIsPlanFeature( item ) || isSuperseded );
 
-<<<<<<< HEAD
+					// TODO remove this isEnglish check once we have translations for the new strings
 					const amountSaved = item.productsIncluded?.length ? (
-						<AmountSaved siteId={ siteId } product={ item } />
+						<AmountSaved
+							siteId={ siteId }
+							product={ item }
+							onClickMoreInfo={ onClickMoreInfoFactory( item ) }
+						/>
 					) : null;
-=======
-					// TODO remove this isEnglish check once we have translations for the new strings
-					const amountSaved =
-						isEnglish && item.productsIncluded?.length ? (
-							<AmountSaved
-								siteId={ siteId }
-								product={ item }
-								onClickMoreInfo={ onClickMoreInfoFactory( item ) }
-							/>
-						) : null;
->>>>>>> 318accdd
 
 					return (
 						<li key={ item.productSlug } className="jetpack-product-store__most-popular--item">
