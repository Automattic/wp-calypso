--- conflicted
+++ resolved
@@ -242,13 +242,9 @@
 				isDeprecated: getIsDeprecated( item ),
 				isSuperseded: getIsSuperseded( item ),
 				currentPlan: sitePlan,
-<<<<<<< HEAD
-				fallbackLabel: getShouldShowCart( item ) ? translate( 'Add to cart' ) : translate( 'Get' ),
+				fallbackLabel: getShouldShowCart( item ) ? translate( 'Add to cart' ) : fallbackLabel,
 				isInCart: getIsProductInCart( item ),
 				isJetpackPlan: isJetpackPlanSlug( item.productSlug ),
-=======
-				fallbackLabel,
->>>>>>> 9c2a76e0
 			} );
 
 			const purchase = getPurchase( item );
