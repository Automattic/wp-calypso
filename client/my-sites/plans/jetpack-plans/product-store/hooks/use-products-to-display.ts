--- conflicted
+++ resolved
@@ -1,8 +1,5 @@
-<<<<<<< HEAD
+
 import { JETPACK_CRM_PRODUCTS } from '@automattic/calypso-products';
-=======
-import { JETPACK_BOOST_PRODUCTS, JETPACK_CRM_PRODUCTS } from '@automattic/calypso-products';
->>>>>>> f93d9d85
 import { useMemo } from 'react';
 import { MOST_POPULAR_PRODUCTS } from '../../constants';
 import { getProductsToDisplay } from '../../product-grid/utils';
@@ -17,12 +14,7 @@
 		useGetPlansGridProducts( siteId );
 
 	const allAvailableProducts = useMemo( () => {
-<<<<<<< HEAD
 		const moreAvailableProducts = [ ...JETPACK_CRM_PRODUCTS ].map(
-=======
-		// TODO - need to add Jetpack social product constants and data
-		const moreAvailableProducts = [ ...JETPACK_BOOST_PRODUCTS, ...JETPACK_CRM_PRODUCTS ].map(
->>>>>>> f93d9d85
 			slugToSelectorProduct
 		) as SelectorProduct[];
 
