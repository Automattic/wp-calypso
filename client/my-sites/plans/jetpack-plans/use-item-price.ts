import {
	JETPACK_CRM_PRODUCTS,
	JETPACK_SOCIAL_ADVANCED_PRODUCTS,
	TERM_MONTHLY,
} from '@automattic/calypso-products';
import { isNumber } from 'lodash';
import { useMemo } from 'react';
import { useSelector } from 'calypso/state';
import {
	getProductBySlug,
	getProductSaleCouponDiscount,
} from 'calypso/state/products-list/selectors';
import { getProductCost } from 'calypso/state/products-list/selectors/get-product-cost';
import { getProductPriceTierList } from 'calypso/state/products-list/selectors/get-product-price-tiers';
import { isProductsListFetching } from 'calypso/state/products-list/selectors/is-products-list-fetching';
import getIntroOfferPrice from 'calypso/state/selectors/get-intro-offer-price';
import isRequestingIntroOffers from 'calypso/state/selectors/get-is-requesting-into-offers';
import {
	getSiteAvailableProductCost,
	isRequestingSiteProducts,
} from 'calypso/state/sites/products/selectors';
import type { SelectorProduct } from './types';
import type { PriceTierEntry } from '@automattic/calypso-products';

interface ItemPrices {
	isFetching: boolean | null;
	originalPrice: number;
	originalPriceTotal?: number;
	discountedPrice?: number;
	discountedPriceTotal?: number | null;
	discountedPriceDuration?: number;
	priceTierList: PriceTierEntry[];
}

interface ItemRawPrices {
	isFetching: boolean | null;
	itemCost: number | null;
	monthlyItemCost: number | null;
	priceTierList: PriceTierEntry[];
}

interface ItemIntroOffer {
	isFetching: boolean | null;
	introOfferCost: number | null;
}

const useProductListItemPrices = (
	item: SelectorProduct | null,
	monthlyItemSlug = ''
): ItemRawPrices => {
	const isFetching = useSelector( ( state ) => !! isProductsListFetching( state ) );
	const productSlug = item?.costProductSlug || item?.productSlug;
	const itemCost =
		useSelector( ( state ) => productSlug && getProductCost( state, productSlug ) ) || null;
	const monthlyItemCost =
		useSelector( ( state ) => getProductCost( state, monthlyItemSlug ) ) || null;
	const priceTierList = useSelector( ( state ) =>
		productSlug ? getProductPriceTierList( state, productSlug ) : []
	);

	return {
		isFetching,
		itemCost,
		monthlyItemCost,
		priceTierList,
	};
};

const useSiteAvailableProductPrices = (
	siteId: number | null,
	item: SelectorProduct | null,
	monthlyItemSlug = ''
): ItemRawPrices => {
	const isFetching =
		useSelector( ( state ) => siteId && !! isRequestingSiteProducts( state, siteId ) ) || null;
	const productSlug = item?.costProductSlug || item?.productSlug;
	const itemCost =
		useSelector(
			( state ) =>
				siteId && productSlug && getSiteAvailableProductCost( state, siteId, productSlug )
		) || null;
	const monthlyItemCost =
		useSelector(
			( state ) => siteId && getSiteAvailableProductCost( state, siteId, monthlyItemSlug )
		) || null;
	const priceTierList = useSelector( ( state ) =>
		productSlug ? getProductPriceTierList( state, productSlug ) : []
	);

	return {
		isFetching,
		itemCost,
		monthlyItemCost,
		priceTierList,
	};
};

const useIntroductoryOfferPrices = (
	siteId: number | null,
	item: SelectorProduct | null
): ItemIntroOffer => {
	const product = useSelector( ( state ) =>
		item?.costProductSlug || item?.productSlug
			? getProductBySlug( state, item?.costProductSlug || item?.productSlug )
			: null
	);

	const isFetching =
		useSelector( ( state ) => !! isRequestingIntroOffers( state, siteId ?? undefined ) ) || null;
	const introOfferCost = useSelector( ( state ) => {
		if ( ! product ) {
			return null;
		}

		const introOfferPrice = getIntroOfferPrice( state, product.product_id, siteId ?? 'none' );
		return isNumber( introOfferPrice ) ? introOfferPrice : null;
	} );

	return {
		isFetching,
		introOfferCost,
	};
};

const getMonthlyPrice = ( yearlyPrice: number ): number => ( yearlyPrice * 100 ) / 12 / 100;

const useItemPrice = (
	siteId: number | null,
	item: SelectorProduct | null,
	monthlyItemSlug = ''
): ItemPrices => {
	const listPrices = useProductListItemPrices( item, monthlyItemSlug );
	const sitePrices = useSiteAvailableProductPrices( siteId, item, monthlyItemSlug );
	const introductoryOfferPrices = useIntroductoryOfferPrices( siteId, item );
	const saleCouponDiscount = useSelector( ( state ) =>
		item?.productSlug ? getProductSaleCouponDiscount( state, item.productSlug ) : null
	);

	const isFetching = siteId
		? sitePrices.isFetching
		: listPrices.isFetching || introductoryOfferPrices.isFetching;
	const itemCost = siteId ? sitePrices.itemCost : listPrices.itemCost;
	/**
	 * At one point we needed to use `monthlyItemCost` instead of calculating the monthly price
	 * with getMonthlyPrice() because yearly prices were slightly incorrect in the pricing table.
	 * See https://github.com/Automattic/wp-calypso/pull/60636.
	 * I'm leaving `monthlyItemCost` here for now in case we need it again sometime.
	 */
	// const monthlyItemCost = siteId ? sitePrices.monthlyItemCost : listPrices.monthlyItemCost;

	const priceTierList = useMemo(
		() => ( siteId ? sitePrices.priceTierList : listPrices.priceTierList ),
		[ siteId, sitePrices.priceTierList, listPrices.priceTierList ]
	);

	if ( isFetching ) {
		return {
			isFetching,
			originalPrice: 0,
			priceTierList: [],
		};
	}

	let originalPrice = 0;
	let originalPriceTotal;
	let discountedPrice;
	let discountedPriceDuration;
	let discountedPriceTotal;

	if ( item && itemCost ) {
		originalPrice = itemCost;
		if ( item.term !== TERM_MONTHLY ) {
			originalPrice = getMonthlyPrice( itemCost ); // monthlyItemCost - See comment above.
<<<<<<< HEAD
			discountedPrice = isNumber( introductoryOfferPrices.introOfferCost )
=======
			originalPriceTotal = itemCost;
			discountedPrice = introductoryOfferPrices.introOfferCost
>>>>>>> 7b7798c3
				? getMonthlyPrice( introductoryOfferPrices.introOfferCost )
				: undefined;
			discountedPriceTotal = introductoryOfferPrices.introOfferCost;

			// Override Jetpack Social Advanced price by hard-coding it for now
			if (
				JETPACK_SOCIAL_ADVANCED_PRODUCTS.includes(
					item?.productSlug as ( typeof JETPACK_SOCIAL_ADVANCED_PRODUCTS )[ number ]
				)
			) {
				discountedPrice = isNumber( introductoryOfferPrices.introOfferCost )
					? introductoryOfferPrices.introOfferCost
					: undefined;
				if ( isNumber( discountedPrice ) ) {
					discountedPriceDuration = 1;
				}
			}
		}
	}

	if ( item && saleCouponDiscount !== null ) {
		discountedPrice = ( discountedPrice ?? originalPrice ) * ( 1 - saleCouponDiscount );
	}

	// Jetpack CRM price won't come from the API, so we need to hard-code it for now.
	if (
		item &&
		JETPACK_CRM_PRODUCTS.includes( item.productSlug as ( typeof JETPACK_CRM_PRODUCTS )[ number ] )
	) {
		discountedPrice = item.displayPrice || -1;
		originalPrice = item.displayPrice || -1;
	}

	return {
		isFetching,
		originalPrice,
		originalPriceTotal,
		discountedPrice,
		discountedPriceDuration,
		discountedPriceTotal,
		priceTierList,
	};
};

export default useItemPrice;<|MERGE_RESOLUTION|>--- conflicted
+++ resolved
@@ -171,12 +171,8 @@
 		originalPrice = itemCost;
 		if ( item.term !== TERM_MONTHLY ) {
 			originalPrice = getMonthlyPrice( itemCost ); // monthlyItemCost - See comment above.
-<<<<<<< HEAD
+			originalPriceTotal = itemCost;
 			discountedPrice = isNumber( introductoryOfferPrices.introOfferCost )
-=======
-			originalPriceTotal = itemCost;
-			discountedPrice = introductoryOfferPrices.introOfferCost
->>>>>>> 7b7798c3
 				? getMonthlyPrice( introductoryOfferPrices.introOfferCost )
 				: undefined;
 			discountedPriceTotal = introductoryOfferPrices.introOfferCost;
