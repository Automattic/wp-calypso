import { Button } from '@automattic/components';
import { useMobileBreakpoint } from '@automattic/viewport-react';
import { useCallback, useState } from 'react';
import Modal from 'react-modal';
import FoldableCard from 'calypso/components/foldable-card';
import MultipleChoiceQuestion from 'calypso/components/multiple-choice-question';
<<<<<<< HEAD
import { useStoreItemInfoContext } from '../product-store/context/store-item-info-context';
import { SelectorProduct } from '../types';
=======
import { useStoreItemInfo } from '../product-store/hooks/use-store-item-info';
import { ProductStoreBaseProps } from '../product-store/types';
import { Duration, SelectorProduct } from '../types';
>>>>>>> 7cc07068
import { Icons } from './icons/icons';
import { Tags } from './icons/tags';
import PaymentPlan from './payment-plan';
import './style.scss';

type Props = ProductStoreBaseProps & {
	product: SelectorProduct;
	isVisible: boolean;
	duration: Duration;
	onClose: () => void;
	siteId: number | null;
};

const Includes = () => (
	<ul>
		<li>Real-time backups as you edit</li>
		<li>10GB of cloud storage</li>
		<li>30-day activity log archive</li>
		<li>Unlimited one-click restores from the last 30 days</li>
		<li>WooCommerce order and table backups</li>
		<li>Redundant cloud backups on our global network</li>
		<li>Priority support</li>
	</ul>
);

const Benefits = () => (
	<ul>
		<li>Restore your site in one click from desktop or mobile</li>
		<li>Restore offline sites</li>
		<li>No developer required</li>
		<li>Protect Woo order and customer data</li>
		<li>Best-in-class support from WordPress experts</li>
	</ul>
);

const ProductLightbox: React.FC< Props > = ( {
	product,
	isVisible,
	siteId,
	duration,
	onClose,
} ) => {
	const close = useCallback( () => onClose?.(), [ onClose ] );

	const [ checked, setChecked ] = useState( '10GB' );

	const { getCheckoutURL } = useStoreItemInfoContext();

	const isMobile = useMobileBreakpoint();
	const { isMultisiteCompatible, isMultisite } = useStoreItemInfo( {
		siteId,
		duration,
	} );

	const isMultiSiteIncompatible = isMultisite && ! isMultisiteCompatible( product );

	return (
		<Modal
			className="product-lightbox__modal"
			overlayClassName="product-lightbox__modal-overlay"
			isOpen={ isVisible }
			onRequestClose={ close }
			htmlOpenClassName="ReactModal__Html--open"
		>
			<div className="product-lightbox__content-wrapper">
				<Button className="product-lightbox__close-button" plain onClick={ close }>
					{ Icons.close }
				</Button>
				<div className="product-lightbox__detail">
					<div className="product-lightbox__detail-header">
						{ Icons.backup }
						<h2>{ product.displayName }</h2>
					</div>
					<div className="product-lightbox__detail-desc">
						Protect your site or store. Save every change with real-time cloud backups, and restore
						in one click from anywhere.
					</div>
					<div className="product-lightbox__detail-tags">
						<span className="product-lightbox__detail-tags-label">Great for:</span>
						<div className="product-lightbox__detail-tags-tag">
							<span>{ Tags.woo.icon }</span>
							<p>WooCommerce stores</p>
						</div>
						<div className="product-lightbox__detail-tags-tag">
							<span>{ Tags.news.icon }</span>
							<p>{ Tags.news.label }</p>
						</div>
						<div className="product-lightbox__detail-tags-tag">
							<span>{ Tags.membership.icon }</span>
							<p>{ Tags.membership.label }</p>
						</div>
						<div className="product-lightbox__detail-tags-tag">
							<span>{ Tags.forum.icon }</span>
							<p>{ Tags.forum.label }</p>
						</div>
					</div>

					<div className="product-lightbox__detail-list">
						{ isMobile ? (
							<FoldableCard hideSummary header="Includes" expanded={ false }>
								<Includes />
							</FoldableCard>
						) : (
							<>
								<p>Includes</p>
								<Includes />
							</>
						) }
					</div>
					<hr />
					<div className="product-lightbox__detail-list">
						{ isMobile ? (
							<FoldableCard hideSummary header="Benefits" expanded={ false }>
								<Benefits />
							</FoldableCard>
						) : (
							<>
								<p>Benefits</p>
								<Benefits />
							</>
						) }
					</div>
				</div>
				<div className="product-lightbox__variants">
					<div className="product-lightbox__variants-content">
						<div className="product-lightbox__variants-options">
							<MultipleChoiceQuestion
								question="Choose a storage option:"
								answers={ [
									{ id: '10GB', answerText: '10GB' },
									{ id: '1TB(1,000GB)', answerText: '1TB(1,000GB)' },
								] }
								selectedAnswerId={ checked }
								onAnswerChange={ setChecked }
								shouldShuffleAnswers={ false }
							/>
						</div>
						<PaymentPlan isMultiSiteIncompatible={ isMultiSiteIncompatible } />
						<Button
							primary
							className="jetpack-product-card__button product-lightbox__checkout-button"
<<<<<<< HEAD
							href={ getCheckoutURL( product ) }
=======
							href={ isMultiSiteIncompatible ? '#' : 'https://automattic.com' }
							disabled={ isMultiSiteIncompatible }
>>>>>>> 7cc07068
						>
							{ 'Checkout' }
						</Button>
					</div>
				</div>
			</div>
		</Modal>
	);
};

export default ProductLightbox;<|MERGE_RESOLUTION|>--- conflicted
+++ resolved
@@ -4,14 +4,10 @@
 import Modal from 'react-modal';
 import FoldableCard from 'calypso/components/foldable-card';
 import MultipleChoiceQuestion from 'calypso/components/multiple-choice-question';
-<<<<<<< HEAD
 import { useStoreItemInfoContext } from '../product-store/context/store-item-info-context';
-import { SelectorProduct } from '../types';
-=======
 import { useStoreItemInfo } from '../product-store/hooks/use-store-item-info';
 import { ProductStoreBaseProps } from '../product-store/types';
 import { Duration, SelectorProduct } from '../types';
->>>>>>> 7cc07068
 import { Icons } from './icons/icons';
 import { Tags } from './icons/tags';
 import PaymentPlan from './payment-plan';
@@ -153,12 +149,8 @@
 						<Button
 							primary
 							className="jetpack-product-card__button product-lightbox__checkout-button"
-<<<<<<< HEAD
-							href={ getCheckoutURL( product ) }
-=======
-							href={ isMultiSiteIncompatible ? '#' : 'https://automattic.com' }
+							href={ isMultiSiteIncompatible ? '#' : getCheckoutURL( product ) }
 							disabled={ isMultiSiteIncompatible }
->>>>>>> 7cc07068
 						>
 							{ 'Checkout' }
 						</Button>
