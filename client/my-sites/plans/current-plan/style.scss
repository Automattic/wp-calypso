.current-plan__dialog.dialog__backdrop {
	background-color: rgba( var( --color-neutral-dark-rgb ), 0.85 );
	box-shadow: none;
	margin: 0;
	
	.dialog__backdrop__content {
		background-color: var( --color-surface );
	}
}

.current-plan__header {
	display: flex;
	flex-flow: row wrap;
	margin-bottom: 12px;
}

.current-plan__header-content {
	width: 100%;
<<<<<<< HEAD
	padding: 14px 32px;
	background-color: var( --color-white );
	box-shadow: 0 0 0 1px rgba( var( --color-neutral-100-rgb ), 0.5 ),
=======
	padding: 32px;
	background-color: var( --color-surface );
	box-shadow: 0 0 0 1px rgba( var( --color-neutral-10-rgb ), 0.5 ),
>>>>>>> d12e277b
		0 1px 2px var( --color-neutral-0 );
	
	&-main {
		display: flex;
	}

	.is-jetpack-free & {
		@include breakpoint( '>800px' ) {
			display: flex;
			align-items: center;
			text-align: left;
		}
	}
}

.current-plan__header-icon {
	display: none;

	@include breakpoint( '>480px' ) {
		display: flex;
		width: 100px;
		height: 100px;
		margin: auto 40px auto 20px;
	}
}

.current-plan__header-copy {
	width: 100%;
	margin: auto;
	text-align: left;

	.current-plan__header & {
		margin-bottom: 30px;
	}
}

.current-plan__header-heading,
.current-plan__header-text {
	clear: none;
}

.current-plan__header-heading {
	font-size: 24px;
	font-weight: 400;
	margin: 24px 0 8px;
}

.current-plan__header-text {
	font-size: 18px;
	font-weight: 300;
}

.current-plan__header.is-placeholder {
	.current-plan__header-icon {
		display: none;
	}

	.current-plan__header-heading,
	.current-plan__header-text {
		@include placeholder( --color-neutral-10 );

		display: block;

		@include breakpoint( '<660px' ) {
			margin: 0 auto;
		}
	}

	.current-plan__header-heading {
		width: 50%;
	}

	.current-plan__header-text {
		line-height: 2em;
		margin-bottom: 8px;
		margin-top: 15px;
		width: 90%;

		@include breakpoint( '>660px' ) {
			margin-bottom: 18px;
			margin-top: 18px;
		}
	}
}

.current-plan__header-purchase-info-wrapper.card.is-compact {
	margin: 24px -32px -32px;
	display: flex;
	flex-direction: column;
}

.current-plan__header-purchase-info {
	display: flex;
	justify-content: space-between;
	align-items: center;

	&.is-expiring {
		.current-plan__expires-in {
			color: var( --color-error );
		}
	}

	.button.is-compact {
		flex-shrink: 0;
	}
}

.current-plan__header-expires-in {
	color: var( --color-text-subtle );
}

.current-plan__compare-plans {
	display: flex;
	justify-content: center;
	margin-left: 16px;
	min-width: 140px;
	
	@include breakpoint( '>660px' ) {
		justify-content: flex-end;
	}
}

.current-plan__text {
	margin-top: 10px;
	margin-bottom: 10px;
	text-align: center;
}<|MERGE_RESOLUTION|>--- conflicted
+++ resolved
@@ -16,15 +16,9 @@
 
 .current-plan__header-content {
 	width: 100%;
-<<<<<<< HEAD
 	padding: 14px 32px;
-	background-color: var( --color-white );
-	box-shadow: 0 0 0 1px rgba( var( --color-neutral-100-rgb ), 0.5 ),
-=======
-	padding: 32px;
 	background-color: var( --color-surface );
 	box-shadow: 0 0 0 1px rgba( var( --color-neutral-10-rgb ), 0.5 ),
->>>>>>> d12e277b
 		0 1px 2px var( --color-neutral-0 );
 	
 	&-main {
@@ -45,6 +39,7 @@
 
 	@include breakpoint( '>480px' ) {
 		display: flex;
+    flex-shrink: 0;
 		width: 100px;
 		height: 100px;
 		margin: auto 40px auto 20px;
