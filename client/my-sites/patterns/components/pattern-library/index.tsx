--- conflicted
+++ resolved
@@ -238,20 +238,6 @@
 					} ) }
 					ref={ navRef }
 				>
-<<<<<<< HEAD
-					<CategoryPillNavigation
-						selectedCategoryId={ category }
-						buttons={ [
-							{
-								icon: <Icon icon={ iconCategory } size={ 26 } />,
-								label: translate( 'All Categories' ),
-								link: addLocaleToPathLocaleInFront( '/patterns' ),
-								isActive: ! category,
-							},
-						] }
-						categories={ categoryNavList }
-					/>
-=======
 					<div className="pattern-library__filters-inner">
 						<CategoryPillNavigation
 							selectedCategoryId={ category }
@@ -260,7 +246,7 @@
 									icon: <Icon icon={ iconCategory } size={ 26 } />,
 									label: translate( 'All Categories' ),
 									link: addLocaleToPathLocaleInFront( '/patterns' ),
-									isActive: isHomePage,
+									isActive: ! category,
 								},
 							] }
 							categories={ categoryNavList }
@@ -270,7 +256,6 @@
 							<PatternsSearchField isCollapsible />
 						</div>
 					</div>
->>>>>>> 3110953f
 				</div>
 
 				{ isHomePage && (
