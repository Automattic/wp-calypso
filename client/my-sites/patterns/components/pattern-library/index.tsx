--- conflicted
+++ resolved
@@ -190,7 +190,6 @@
 	}, [ category ] );
 
 	const [ isSticky, setIsSticky ] = useState( false );
-	const navRef = useRef< HTMLDivElement >( null );
 	const prevNavTopValue = useRef( 0 );
 
 	useEffect( () => {
@@ -258,16 +257,12 @@
 			/>
 
 			<div className="pattern-library__wrapper">
-<<<<<<< HEAD
-				<div className="pattern-library__pill-navigation" ref={ navRef }>
-=======
 				<div
 					className={ classNames( 'pattern-library__pill-navigation', {
 						'pattern-library__pill-navigation--sticky': isSticky,
 					} ) }
 					ref={ navRef }
 				>
->>>>>>> fcd5ae91
 					<CategoryPillNavigation
 						selectedCategoryId={ category }
 						buttons={ [
