import page from '@automattic/calypso-router';
import { Button } from '@automattic/components';
import {
	useLocale,
	addLocaleToPathLocaleInFront,
	useHasEnTranslation,
} from '@automattic/i18n-utils';
import styled from '@emotion/styled';
import {
	__experimentalToggleGroupControl as ToggleGroupControl,
	__experimentalToggleGroupControlOption as ToggleGroupControlOption,
	Tooltip,
} from '@wordpress/components';
import { ToggleGroupControlOptionProps } from '@wordpress/components/build-types/toggle-group-control/types';
import { Icon, category as iconCategory, menu as iconMenu } from '@wordpress/icons';
import classNames from 'classnames';
import { useTranslate } from 'i18n-calypso';
import { useState, useEffect, useRef } from 'react';
import { CategoryPillNavigation } from 'calypso/components/category-pill-navigation';
import { recordTracksEvent } from 'calypso/lib/analytics/tracks';
import { PatternsCopyPasteInfo } from 'calypso/my-sites/patterns/components/copy-paste-info';
import { PatternsGetStarted } from 'calypso/my-sites/patterns/components/get-started';
import { PatternsHeader } from 'calypso/my-sites/patterns/components/header';
import { PatternsPageViewTracker } from 'calypso/my-sites/patterns/components/page-view-tracker';
import { PatternsDocumentHead } from 'calypso/my-sites/patterns/components/patterns-document-head';
import { PatternsSearchField } from 'calypso/my-sites/patterns/components/search-field';
import { CATEGORY_PAGE } from 'calypso/my-sites/patterns/constants';
import { usePatternsContext } from 'calypso/my-sites/patterns/context';
import { usePatternCategories } from 'calypso/my-sites/patterns/hooks/use-pattern-categories';
import { usePatterns } from 'calypso/my-sites/patterns/hooks/use-patterns';
import { filterPatternsByTerm } from 'calypso/my-sites/patterns/lib/filter-patterns-by-term';
import { getPatternPermalink } from 'calypso/my-sites/patterns/lib/get-pattern-permalink';
import { getTracksPatternType } from 'calypso/my-sites/patterns/lib/get-tracks-pattern-type';
import { getCategoryUrlPath } from 'calypso/my-sites/patterns/paths';
import {
	PatternTypeFilter,
	PatternView,
	type CategoryGalleryFC,
	type Pattern,
	type PatternGalleryFC,
} from 'calypso/my-sites/patterns/types';
import { useSelector } from 'calypso/state';
import { isUserLoggedIn } from 'calypso/state/current-user/selectors';
import getUserSetting from 'calypso/state/selectors/get-user-setting';

import './style.scss';

// We use this unstyled Emotion component simply to prevent errors related to the use of Emotion's
// `useCx` hook in `ToggleGroupControl`
const PatternLibraryBody = styled.div``;

export const patternFiltersClassName = 'pattern-library__filters';

const ToggleGroupControlOptionWithNarrowTooltip = (
	props: ToggleGroupControlOptionProps & {
		className: string;
		showToolTip?: boolean;
		toolTipText: string;
	}
) => {
	const { showToolTip, toolTipText, ...toggleControlProps } = props;
	const toolTipProps = { style: { maxWidth: '200px', top: '3px' }, text: toolTipText };

	if ( ! showToolTip ) {
		return <ToggleGroupControlOption { ...toggleControlProps } />;
	}

	return (
		<Tooltip { ...toolTipProps }>
			<ToggleGroupControlOption { ...toggleControlProps } />
		</Tooltip>
	);
};

function filterPatternsByType( patterns: Pattern[], type: PatternTypeFilter ) {
	return patterns.filter( ( pattern ) => {
		const categorySlugs = Object.keys( pattern.categories );
		const isPage = categorySlugs.includes( CATEGORY_PAGE );

		return type === PatternTypeFilter.PAGES ? isPage : ! isPage;
	} );
}

// Scroll to anchoring position of category pill navigation element
function scrollToPatternView( stickyFiltersElement: HTMLDivElement, onlyIfBelowThreshold = false ) {
	const coords = stickyFiltersElement.getBoundingClientRect();
	const style = getComputedStyle( stickyFiltersElement );
	const parsedTop = /(\d+(\.\d+)?)px/.exec( style.top );
	const topStyle = parseFloat( parsedTop?.[ 1 ] ?? '0' );

	if ( onlyIfBelowThreshold && coords.top > topStyle ) {
		return;
	}

	stickyFiltersElement.style.position = 'static';

	requestAnimationFrame( () => {
		const staticCoords = stickyFiltersElement.getBoundingClientRect();
		stickyFiltersElement.style.removeProperty( 'position' );

		window.scrollBy( {
			behavior: 'smooth',
			top: staticCoords.top,
		} );
	} );
}

type PatternLibraryProps = {
	categoryGallery: CategoryGalleryFC;
	patternGallery: PatternGalleryFC;
};

export const PatternLibrary = ( {
	categoryGallery: CategoryGallery,
	patternGallery: PatternGallery,
}: PatternLibraryProps ) => {
	const locale = useLocale();
	const translate = useTranslate();
	const navRef = useRef< HTMLDivElement >( null );
	const { category, searchTerm, isGridView, patternTypeFilter, referrer, patternPermalinkId } =
		usePatternsContext();

	const { data: categories = [] } = usePatternCategories( locale );
	const { data: patterns = [], isFetching: isFetchingPatterns } = usePatterns( locale, category, {
		select( patterns ) {
			if ( searchTerm ) {
				return filterPatternsByTerm( patterns, searchTerm );
			}

			return filterPatternsByType( patterns, patternTypeFilter );
		},
	} );

<<<<<<< HEAD
	const hasEnTranslation = useHasEnTranslation();
=======
	let patternPermalinkName;
	if ( patternPermalinkId && ! isFetchingPatterns ) {
		patternPermalinkName = patterns.find( ( pattern ) => pattern.ID === patternPermalinkId )?.name;
	}

>>>>>>> f787f558
	const isLoggedIn = useSelector( isUserLoggedIn );
	const isDevAccount = useSelector( ( state ) => getUserSetting( state, 'is_dev_account' ) );

	const recordClickEvent = (
		tracksEventName: string,
		view?: PatternView,
		typeFilter?: PatternTypeFilter
	) => {
		recordTracksEvent( tracksEventName, {
			category,
			search_term: searchTerm || undefined,
			is_logged_in: isLoggedIn,
			type: getTracksPatternType( typeFilter ),
			user_is_dev_account: isDevAccount ? '1' : '0',
			view,
		} );
	};

	const currentView = isGridView ? 'grid' : 'list';

	const handleViewChange = ( view: PatternView ) => {
		if ( currentView === view ) {
			return;
		}

		recordClickEvent( 'calypso_pattern_library_view_switch', view, patternTypeFilter );

		const url = new URL( window.location.href );
		url.searchParams.delete( 'grid' );

		if ( view === 'grid' ) {
			url.searchParams.set( 'grid', '1' );
		}

		// Removing the origin ensures that a full refresh is not attempted
		page( url.href.replace( url.origin, '' ) );
	};

	// If the user has scrolled below the anchoring position of the category pill navigation then we
	// scroll back up when the category changes
	useEffect( () => {
		if ( navRef.current ) {
			scrollToPatternView( navRef.current, true );
		}
	}, [ category ] );

	// Scroll to anchoring position of category pill navigation when the search form is submitted
	useEffect( () => {
		if ( navRef.current && searchTerm ) {
			scrollToPatternView( navRef.current );
		}
	}, [ searchTerm ] );

	const [ isSticky, setIsSticky ] = useState( false );
	const prevNavTopValue = useRef( 0 );

	useEffect( () => {
		const handleScroll = () => {
			if ( ! navRef.current ) {
				return;
			}

			const navbarPosition = navRef.current.getBoundingClientRect().top;

			setIsSticky( navbarPosition === prevNavTopValue.current );

			prevNavTopValue.current = navbarPosition;
		};

		window.addEventListener( 'scroll', handleScroll, { passive: true } );
		return () => {
			window.removeEventListener( 'scroll', handleScroll );
		};
	}, [] );

	const categoryObject = categories?.find( ( { name } ) => name === category );
	const shouldDisplayPatternTypeToggle =
		category && ! searchTerm && !! categoryObject?.pagePatternCount;

	const categoryNavList = categories.map( ( category ) => {
		const patternTypeFilterFallback =
			category.pagePatternCount === 0 ? PatternTypeFilter.REGULAR : patternTypeFilter;

		return {
			id: category.name,
			label: category.label,
			link:
				getCategoryUrlPath( category.name, patternTypeFilterFallback, false ) +
				( isGridView ? '?grid=1' : '' ),
		};
	} );

	const isHomePage = ! category && ! searchTerm;
	const patternGalleryKey = searchTerm
		? `${ searchTerm }-${ category }-${ patternTypeFilter }`
		: `${ category }-${ patternTypeFilter }`;

	return (
		<>
			<PatternsPageViewTracker
				category={ category }
				patternPermalinkName={ patternPermalinkName }
				patternTypeFilter={ patternTypeFilter }
				view={ currentView }
				searchTerm={ searchTerm }
				referrer={ referrer }
				patternsCount={ ! isFetchingPatterns ? patterns.length : undefined }
			/>

			<PatternsDocumentHead category={ category } />

			<PatternsHeader
				description={ translate(
					'Dive into hundreds of expertly designed, fully responsive layouts, and bring any kind of site to life, faster.'
				) }
				title={ translate( "It's Easier With Patterns" ) }
			/>

			<div className="pattern-library__wrapper">
				<div
					className={ classNames( patternFiltersClassName, {
						'pattern-library__filters--sticky': isSticky,
					} ) }
					ref={ navRef }
				>
					<div className="pattern-library__filters-inner">
						<CategoryPillNavigation
							selectedCategoryId={ category }
							buttons={ [
								{
									icon: <Icon icon={ iconCategory } size={ 26 } />,
									label: translate( 'All Categories' ),
									link: addLocaleToPathLocaleInFront( '/patterns' ),
									isActive: ! category,
								},
							] }
							categories={ categoryNavList }
						/>

						<div className="pattern-library__body-search">
							<PatternsSearchField isCollapsible />
						</div>
					</div>
				</div>

				{ isHomePage && (
					<CategoryGallery
						title={ translate( 'Ship faster, ship more', {
							comment:
								'Heading text for a section in the Pattern Library with links to block pattern categories',
							textOnly: true,
						} ) }
						description={ translate(
							'Choose from a library of beautiful, functional design patterns to build exactly the pages you need—or your client needs—in no time.'
						) }
						categories={ categories }
						patternTypeFilter={ PatternTypeFilter.REGULAR }
					/>
				) }

				{ ! isHomePage && (
					<PatternLibraryBody className="pattern-library">
						<div className="pattern-library__header">
							<h1
								className={ classNames( 'pattern-library__title', {
									'pattern-library__title--search': searchTerm,
								} ) }
							>
								{ searchTerm &&
									translate( '%(count)d pattern', '%(count)d patterns', {
										count: patterns.length,
										args: { count: patterns.length },
									} ) }
								{ ! searchTerm &&
									patternTypeFilter === PatternTypeFilter.PAGES &&
									translate( 'Page Layouts', {
										comment: 'Refers to block patterns that contain entire page layouts',
									} ) }
								{ ! searchTerm &&
									patternTypeFilter === PatternTypeFilter.REGULAR &&
									translate( 'Patterns', {
										comment: 'Refers to block patterns',
									} ) }
							</h1>

							{ shouldDisplayPatternTypeToggle && (
								<ToggleGroupControl
									className="pattern-library__toggle--pattern-type"
									isBlock
									label=""
									onChange={ ( value ) => {
										const href =
											getCategoryUrlPath( category, value as PatternTypeFilter ) +
											( isGridView ? '?grid=1' : '' );
										recordClickEvent(
											'calypso_pattern_library_type_switch',
											currentView,
											value as PatternTypeFilter
										);
										page( href );
									} }
									value={ patternTypeFilter }
								>
									<ToggleGroupControlOptionWithNarrowTooltip
										className="pattern-library__toggle-option"
										label={ translate( 'Patterns', {
											comment: 'Refers to block patterns',
											textOnly: true,
										} ) }
										showToolTip={ hasEnTranslation(
											'A collection of blocks that make up one section of a page'
										) }
										toolTipText={ translate(
											'A collection of blocks that make up one section of a page'
										) }
										value={ PatternTypeFilter.REGULAR }
									/>
									<ToggleGroupControlOptionWithNarrowTooltip
										className="pattern-library__toggle-option"
										label={ translate( 'Page Layouts', {
											comment: 'Refers to block patterns that contain entire page layouts',
											textOnly: true,
										} ) }
										showToolTip={ hasEnTranslation(
											'A collection of patterns that form an entire page'
										) }
										toolTipText={ translate( 'A collection of patterns that form an entire page' ) }
										value={ PatternTypeFilter.PAGES }
									/>
								</ToggleGroupControl>
							) }

							<ToggleGroupControl
								className="pattern-library__toggle--view"
								label=""
								isBlock
								value={ isGridView ? 'grid' : 'list' }
							>
								<ToggleGroupControlOption
									className="pattern-library__toggle-option--list-view"
									label={ ( <Icon icon={ iconMenu } size={ 20 } /> ) as unknown as string }
									value="list"
									onClick={ () => handleViewChange( 'list' ) }
								/>
								<ToggleGroupControlOption
									className="pattern-library__toggle-option--grid-view"
									label={ ( <Icon icon={ iconCategory } size={ 20 } /> ) as unknown as string }
									value="grid"
									onClick={ () => handleViewChange( 'grid' ) }
								/>
							</ToggleGroupControl>
						</div>

						<PatternGallery
							category={ category }
							getPatternPermalink={ ( pattern ) =>
								getPatternPermalink( pattern, category, patternTypeFilter, categories )
							}
							isGridView={ isGridView }
							key={ `pattern-gallery-${ patternGalleryKey }` }
							patterns={ patterns }
							patternTypeFilter={ searchTerm ? PatternTypeFilter.REGULAR : patternTypeFilter }
							searchTerm={ searchTerm }
						/>

						{ searchTerm && ! patterns.length && category && (
							<div className="pattern-gallery__body-no-search-results">
								<Button
									className="pattern-gallery__search-all-categories"
									onClick={ () => {
										recordClickEvent( 'calypso_pattern_library_search_in_all' );
										page( `/patterns${ window.location.search }` );
									} }
								>
									{ translate( 'Search in all categories', {
										comment: 'Button to make search of patterns in all categories',
									} ) }
								</Button>
							</div>
						) }
					</PatternLibraryBody>
				) }

				{ isHomePage && <PatternsCopyPasteInfo /> }

				{ isHomePage && (
					<CategoryGallery
						title={ translate( 'Beautifully curated page layouts', {
							comment:
								'Heading text for a section in the Pattern Library with links to block pattern categories containing page layouts',
							textOnly: true,
						} ) }
						description={ translate(
							'Start even faster with ready-to-use pages and preassembled patterns. Then tweak the design until it’s just right.'
						) }
						categories={ categories?.filter( ( c ) => c.pagePatternCount ) }
						patternTypeFilter={ PatternTypeFilter.PAGES }
					/>
				) }
			</div>

			<PatternsGetStarted />
		</>
	);
};<|MERGE_RESOLUTION|>--- conflicted
+++ resolved
@@ -131,15 +131,12 @@
 		},
 	} );
 
-<<<<<<< HEAD
 	const hasEnTranslation = useHasEnTranslation();
-=======
 	let patternPermalinkName;
 	if ( patternPermalinkId && ! isFetchingPatterns ) {
 		patternPermalinkName = patterns.find( ( pattern ) => pattern.ID === patternPermalinkId )?.name;
 	}
 
->>>>>>> f787f558
 	const isLoggedIn = useSelector( isUserLoggedIn );
 	const isDevAccount = useSelector( ( state ) => getUserSetting( state, 'is_dev_account' ) );
 
