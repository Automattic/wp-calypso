import page from '@automattic/calypso-router';
import { Button } from '@automattic/components';
import {
	useLocale,
	addLocaleToPathLocaleInFront,
	useHasEnTranslation,
} from '@automattic/i18n-utils';
import styled from '@emotion/styled';
import {
	__experimentalToggleGroupControl as ToggleGroupControl,
	__experimentalToggleGroupControlOption as ToggleGroupControlOption,
	Tooltip,
} from '@wordpress/components';
import { ToggleGroupControlOptionProps } from '@wordpress/components/build-types/toggle-group-control/types';
import { Icon, category as iconCategory, menu as iconMenu } from '@wordpress/icons';
import classNames from 'classnames';
import { useTranslate } from 'i18n-calypso';
import { useState, useEffect, useRef } from 'react';
import { CategoryPillNavigation } from 'calypso/components/category-pill-navigation';
import { recordTracksEvent } from 'calypso/lib/analytics/tracks';
import { PatternsCopyPasteInfo } from 'calypso/my-sites/patterns/components/copy-paste-info';
import { PatternsGetStarted } from 'calypso/my-sites/patterns/components/get-started';
import { PatternsHeader } from 'calypso/my-sites/patterns/components/header';
import { PatternsPageViewTracker } from 'calypso/my-sites/patterns/components/page-view-tracker';
import { PatternsDocumentHead } from 'calypso/my-sites/patterns/components/patterns-document-head';
import { PatternsSearchField } from 'calypso/my-sites/patterns/components/search-field';
import { usePatternsContext } from 'calypso/my-sites/patterns/context';
import { usePatternCategories } from 'calypso/my-sites/patterns/hooks/use-pattern-categories';
import { usePatterns } from 'calypso/my-sites/patterns/hooks/use-patterns';
import { useRecordPatternsEvent } from 'calypso/my-sites/patterns/hooks/use-record-patterns-event';
import { filterPatternsByTerm } from 'calypso/my-sites/patterns/lib/filter-patterns-by-term';
import { filterPatternsByType } from 'calypso/my-sites/patterns/lib/filter-patterns-by-type';
import { getPatternPermalink } from 'calypso/my-sites/patterns/lib/get-pattern-permalink';
import { getTracksPatternType } from 'calypso/my-sites/patterns/lib/get-tracks-pattern-type';
import { getCategoryUrlPath, getOnboardingUrl } from 'calypso/my-sites/patterns/paths';
import {
	PatternTypeFilter,
	PatternView,
	CategoryGalleryFC,
	PatternGalleryFC,
} from 'calypso/my-sites/patterns/types';
import { useSelector } from 'calypso/state';
import { isUserLoggedIn } from 'calypso/state/current-user/selectors';
import getUserSetting from 'calypso/state/selectors/get-user-setting';

import './style.scss';

// We use this unstyled Emotion component simply to prevent errors related to the use of Emotion's
// `useCx` hook in `ToggleGroupControl`
const PatternLibraryBody = styled.div``;

export const patternFiltersClassName = 'pattern-library__filters';

const ToggleGroupControlOptionWithNarrowTooltip = (
	props: ToggleGroupControlOptionProps & {
		className: string;
		showToolTip?: boolean;
		toolTipText: string;
	}
) => {
	const { showToolTip, toolTipText, ...toggleControlProps } = props;
	const toolTipProps = { style: { maxWidth: '200px', top: '3px' }, text: toolTipText };

	if ( ! showToolTip ) {
		return <ToggleGroupControlOption { ...toggleControlProps } />;
	}

	return (
		<Tooltip { ...toolTipProps }>
			<ToggleGroupControlOption { ...toggleControlProps } />
		</Tooltip>
	);
};

// Scroll to anchoring position of category pill navigation element
function scrollToPatternView( stickyFiltersElement: HTMLDivElement, onlyIfBelowThreshold = false ) {
	const coords = stickyFiltersElement.getBoundingClientRect();
	const style = getComputedStyle( stickyFiltersElement );
	const parsedTop = /(\d+(\.\d+)?)px/.exec( style.top );
	const topStyle = parseFloat( parsedTop?.[ 1 ] ?? '0' );

	if ( onlyIfBelowThreshold && coords.top > topStyle ) {
		return;
	}

	stickyFiltersElement.style.position = 'static';

	requestAnimationFrame( () => {
		const staticCoords = stickyFiltersElement.getBoundingClientRect();
		stickyFiltersElement.style.removeProperty( 'position' );

		window.scrollBy( {
			behavior: 'smooth',
			top: staticCoords.top,
		} );
	} );
}

type PatternLibraryProps = {
	categoryGallery: CategoryGalleryFC;
	patternGallery: PatternGalleryFC;
};

export const PatternLibrary = ( {
	categoryGallery: CategoryGallery,
	patternGallery: PatternGallery,
}: PatternLibraryProps ) => {
	const locale = useLocale();
	const translate = useTranslate();
	const navRef = useRef< HTMLDivElement >( null );
<<<<<<< HEAD

=======
	const { recordPatternsEvent } = useRecordPatternsEvent();
>>>>>>> 617c7500
	const { category, searchTerm, isGridView, patternTypeFilter, referrer, patternPermalinkId } =
		usePatternsContext();

	const { data: categories = [] } = usePatternCategories( locale );
	const { data: rawPatterns = [], isFetching: isFetchingPatterns } = usePatterns(
		locale,
		category
	);

	const patterns = searchTerm
		? filterPatternsByTerm( rawPatterns, searchTerm )
		: filterPatternsByType( rawPatterns, patternTypeFilter );

	const hasEnTranslation = useHasEnTranslation();
	let patternPermalinkName;
	if ( patternPermalinkId && ! isFetchingPatterns ) {
		patternPermalinkName = patterns.find( ( pattern ) => pattern.ID === patternPermalinkId )?.name;
	}

	const isLoggedIn = useSelector( isUserLoggedIn );
	const isDevAccount = useSelector( ( state ) => getUserSetting( state, 'is_dev_account' ) );

	const recordClickEvent = (
		tracksEventName: string,
		view?: PatternView,
		typeFilter?: PatternTypeFilter
	) => {
		recordTracksEvent( tracksEventName, {
			category,
			search_term: searchTerm || undefined,
			is_logged_in: isLoggedIn,
			type: getTracksPatternType( typeFilter ),
			user_is_dev_account: isDevAccount ? '1' : '0',
			view,
		} );
	};

	const currentView = isGridView ? 'grid' : 'list';

	const handleViewChange = ( view: PatternView ) => {
		if ( currentView === view ) {
			return;
		}

		recordClickEvent( 'calypso_pattern_library_view_switch', view, patternTypeFilter );

		const url = new URL( window.location.href );
		url.searchParams.delete( 'grid' );

		if ( view === 'grid' ) {
			url.searchParams.set( 'grid', '1' );
		}

		// Removing the origin ensures that a full refresh is not attempted
		page( url.href.replace( url.origin, '' ) );
	};

	// If the user has scrolled below the anchoring position of the category pill navigation then we
	// scroll back up when the category changes
	useEffect( () => {
		if ( navRef.current ) {
			scrollToPatternView( navRef.current, true );
		}
	}, [ category ] );

	// Scroll to anchoring position of category pill navigation when the search form is submitted
	useEffect( () => {
		if ( navRef.current && searchTerm ) {
			scrollToPatternView( navRef.current );
		}
	}, [ searchTerm ] );

	const [ isSticky, setIsSticky ] = useState( false );
	const prevNavTopValue = useRef( 0 );

	useEffect( () => {
		const handleScroll = () => {
			if ( ! navRef.current ) {
				return;
			}

			const navbarPosition = navRef.current.getBoundingClientRect().top;

			setIsSticky( navbarPosition === prevNavTopValue.current );

			prevNavTopValue.current = navbarPosition;
		};

		window.addEventListener( 'scroll', handleScroll, { passive: true } );
		return () => {
			window.removeEventListener( 'scroll', handleScroll );
		};
	}, [] );

	// `calypso-router` has trouble with the onboarding URL we use. This code prevents click
	// events on onboarding links from propagating to the `calypso-router` event listener,
	// which fixes the problem.
	useEffect( () => {
		const onboardingUrl = getOnboardingUrl( locale, isLoggedIn );

		function stopPropagationOnClick( event: MouseEvent ) {
			if (
				event.target instanceof HTMLAnchorElement &&
				event.target.getAttribute( 'href' ) === onboardingUrl
			) {
				event.stopPropagation();
			}
		}

		document.addEventListener( 'click', stopPropagationOnClick, { capture: true } );

		return () => {
			document.removeEventListener( 'click', stopPropagationOnClick );
		};
	}, [ locale, isLoggedIn ] );

	const categoryObject = categories?.find( ( { name } ) => name === category );
	const shouldDisplayPatternTypeToggle =
		category && ! searchTerm && !! categoryObject?.pagePatternCount;

	const categoryNavList = categories.map( ( category ) => {
		const patternTypeFilterFallback =
			category.pagePatternCount === 0 ? PatternTypeFilter.REGULAR : patternTypeFilter;

		return {
			id: category.name,
			label: category.label,
			link:
				getCategoryUrlPath( category.name, patternTypeFilterFallback, false ) +
				( isGridView ? '?grid=1' : '' ),
		};
	} );

	const isHomePage = ! category && ! searchTerm;
	const patternGalleryKey = searchTerm
		? `${ searchTerm }-${ category }-${ patternTypeFilter }`
		: `${ category }-${ patternTypeFilter }`;

	return (
		<>
			<PatternsPageViewTracker
				category={ category }
				patternPermalinkName={ patternPermalinkName }
				patternTypeFilter={ patternTypeFilter }
				view={ currentView }
				searchTerm={ searchTerm }
				referrer={ referrer }
				patternsCount={ ! isFetchingPatterns ? patterns.length : undefined }
			/>

			<PatternsDocumentHead category={ category } />

			<PatternsHeader
				description={ translate(
					'Dive into hundreds of expertly designed, fully responsive layouts, and bring any kind of site to life, faster.'
				) }
				title={ translate( "It's Easier With Patterns" ) }
			/>

			<div className="pattern-library__wrapper">
				<div
					className={ classNames( patternFiltersClassName, {
						'pattern-library__filters--sticky': isSticky,
					} ) }
					ref={ navRef }
				>
					<div className="pattern-library__filters-inner">
						<CategoryPillNavigation
							selectedCategoryId={ category }
							buttons={ [
								{
									icon: <Icon icon={ iconCategory } size={ 26 } />,
									id: 'all',
									label: translate( 'All Categories' ),
									link: addLocaleToPathLocaleInFront( '/patterns' ),
									isActive: ! category,
								},
							] }
							categories={ categoryNavList }
							onSelect={ ( selectedId ) =>
								recordPatternsEvent( 'calypso_pattern_library_filter', { category: selectedId } )
							}
						/>

						<div className="pattern-library__body-search">
							<PatternsSearchField isCollapsible />
						</div>
					</div>
				</div>

				{ isHomePage && (
					<CategoryGallery
						title={ translate( 'Ship faster, ship more', {
							comment:
								'Heading text for a section in the Pattern Library with links to block pattern categories',
							textOnly: true,
						} ) }
						description={ translate(
							'Choose from a library of beautiful, functional design patterns to build exactly the pages you need—or your client needs—in no time.'
						) }
						categories={ categories }
						patternTypeFilter={ PatternTypeFilter.REGULAR }
					/>
				) }

				{ ! isHomePage && (
					<PatternLibraryBody className="pattern-library">
						<div className="pattern-library__header">
							<h1
								className={ classNames( 'pattern-library__title', {
									'pattern-library__title--search': searchTerm,
								} ) }
							>
								{ searchTerm &&
									translate( '%(count)d pattern', '%(count)d patterns', {
										count: patterns.length,
										args: { count: patterns.length },
									} ) }
								{ ! searchTerm &&
									patternTypeFilter === PatternTypeFilter.PAGES &&
									translate( 'Page Layouts', {
										comment: 'Refers to block patterns that contain entire page layouts',
									} ) }
								{ ! searchTerm &&
									patternTypeFilter === PatternTypeFilter.REGULAR &&
									translate( 'Patterns', {
										comment: 'Refers to block patterns',
									} ) }
							</h1>

							{ shouldDisplayPatternTypeToggle && (
								<ToggleGroupControl
									className="pattern-library__toggle pattern-library__toggle--pattern-type"
									isBlock
									label=""
									onChange={ ( value ) => {
										const href =
											getCategoryUrlPath( category, value as PatternTypeFilter ) +
											( isGridView ? '?grid=1' : '' );
										recordClickEvent(
											'calypso_pattern_library_type_switch',
											currentView,
											value as PatternTypeFilter
										);
										page( href );
									} }
									value={ patternTypeFilter }
								>
									<ToggleGroupControlOptionWithNarrowTooltip
										className="pattern-library__toggle-option pattern-library__toggle-option--type"
										label={ translate( 'Patterns', {
											comment: 'Refers to block patterns',
											textOnly: true,
										} ) }
										showToolTip={ hasEnTranslation(
											'A collection of blocks that make up one section of a page'
										) }
										toolTipText={ translate(
											'A collection of blocks that make up one section of a page'
										) }
										value={ PatternTypeFilter.REGULAR }
									/>

									<ToggleGroupControlOptionWithNarrowTooltip
										className="pattern-library__toggle-option pattern-library__toggle-option--type"
										label={ translate( 'Page Layouts', {
											comment: 'Refers to block patterns that contain entire page layouts',
											textOnly: true,
										} ) }
										showToolTip={ hasEnTranslation(
											'A collection of patterns that form an entire page'
										) }
										toolTipText={ translate( 'A collection of patterns that form an entire page' ) }
										value={ PatternTypeFilter.PAGES }
									/>
								</ToggleGroupControl>
							) }

							<ToggleGroupControl
								className="pattern-library__toggle pattern-library__toggle--view"
								label=""
								isBlock
								value={ isGridView ? 'grid' : 'list' }
							>
								<ToggleGroupControlOption
									className="pattern-library__toggle-option pattern-library__toggle-option--view"
									label={ ( <Icon icon={ iconMenu } size={ 20 } /> ) as unknown as string }
									value="list"
									onClick={ () => handleViewChange( 'list' ) }
								/>

								<ToggleGroupControlOption
									className="pattern-library__toggle-option pattern-library__toggle-option--view"
									label={ ( <Icon icon={ iconCategory } size={ 20 } /> ) as unknown as string }
									value="grid"
									onClick={ () => handleViewChange( 'grid' ) }
								/>
							</ToggleGroupControl>
						</div>

						<PatternGallery
							category={ category }
							getPatternPermalink={ ( pattern ) =>
								getPatternPermalink( pattern, category, patternTypeFilter, categories )
							}
							isGridView={ isGridView }
							key={ `pattern-gallery-${ patternGalleryKey }` }
							patterns={ patterns }
							patternTypeFilter={ searchTerm ? PatternTypeFilter.REGULAR : patternTypeFilter }
							searchTerm={ searchTerm }
						/>

						{ searchTerm && ! patterns.length && category && (
							<div className="pattern-gallery__body-no-search-results">
								<Button
									className="pattern-gallery__search-all-categories"
									onClick={ () => {
										recordClickEvent( 'calypso_pattern_library_search_in_all' );
										page( `/patterns${ window.location.search }` );
									} }
								>
									{ translate( 'Search in all categories', {
										comment: 'Button to make search of patterns in all categories',
									} ) }
								</Button>
							</div>
						) }
					</PatternLibraryBody>
				) }

				{ isHomePage && <PatternsCopyPasteInfo /> }

				{ isHomePage && (
					<CategoryGallery
						title={ translate( 'Beautifully curated page layouts', {
							comment:
								'Heading text for a section in the Pattern Library with links to block pattern categories containing page layouts',
							textOnly: true,
						} ) }
						description={ translate(
							'Start even faster with ready-to-use pages and preassembled patterns. Then tweak the design until it’s just right.'
						) }
						categories={ categories?.filter( ( c ) => c.pagePatternCount ) }
						patternTypeFilter={ PatternTypeFilter.PAGES }
					/>
				) }
			</div>

			<PatternsGetStarted />
		</>
	);
};<|MERGE_RESOLUTION|>--- conflicted
+++ resolved
@@ -108,11 +108,8 @@
 	const locale = useLocale();
 	const translate = useTranslate();
 	const navRef = useRef< HTMLDivElement >( null );
-<<<<<<< HEAD
-
-=======
+
 	const { recordPatternsEvent } = useRecordPatternsEvent();
->>>>>>> 617c7500
 	const { category, searchTerm, isGridView, patternTypeFilter, referrer, patternPermalinkId } =
 		usePatternsContext();
 
