import { isEnabled } from '@automattic/calypso-config';
import page from '@automattic/calypso-router';
import { Button } from '@automattic/components';
import {
	useLocale,
	addLocaleToPathLocaleInFront,
	useHasEnTranslation,
} from '@automattic/i18n-utils';
import styled from '@emotion/styled';
import { Icon, category as iconCategory } from '@wordpress/icons';
import clsx from 'clsx';
import { Substitution, useTranslate } from 'i18n-calypso';
import { useState, useEffect, useRef } from 'react';
import { CategoryPillNavigation } from 'calypso/components/category-pill-navigation';
import { recordTracksEvent } from 'calypso/lib/analytics/tracks';
import { PatternsCopyPasteInfo } from 'calypso/my-sites/patterns/components/copy-paste-info';
import { PatternsGetStarted } from 'calypso/my-sites/patterns/components/get-started';
import { PatternsHeader } from 'calypso/my-sites/patterns/components/header';
import { PatternsPageViewTracker } from 'calypso/my-sites/patterns/components/page-view-tracker';
import { ReadymadeTemplates } from 'calypso/my-sites/patterns/components/readymade-templates';
import { PatternsSearchField } from 'calypso/my-sites/patterns/components/search-field';
import { TypeToggle } from 'calypso/my-sites/patterns/components/type-toggle';
import { ViewToggle } from 'calypso/my-sites/patterns/components/view-toggle';
import { usePatternsContext } from 'calypso/my-sites/patterns/context';
import { usePatternCategories } from 'calypso/my-sites/patterns/hooks/use-pattern-categories';
import { usePatterns } from 'calypso/my-sites/patterns/hooks/use-patterns';
import { useRecordPatternsEvent } from 'calypso/my-sites/patterns/hooks/use-record-patterns-event';
import { filterPatternsByTerm } from 'calypso/my-sites/patterns/lib/filter-patterns-by-term';
import { filterPatternsByType } from 'calypso/my-sites/patterns/lib/filter-patterns-by-type';
import { getPatternPermalink } from 'calypso/my-sites/patterns/lib/get-pattern-permalink';
import { getTracksPatternType } from 'calypso/my-sites/patterns/lib/get-tracks-pattern-type';
import { getCategoryUrlPath, getOnboardingUrl } from 'calypso/my-sites/patterns/paths';
import {
	PatternTypeFilter,
	PatternView,
	CategoryGalleryFC,
	PatternGalleryFC,
} from 'calypso/my-sites/patterns/types';
import { useSelector } from 'calypso/state';
import { isUserLoggedIn } from 'calypso/state/current-user/selectors';
import getUserSetting from 'calypso/state/selectors/get-user-setting';

import './style.scss';

// We use this unstyled Emotion component simply to prevent errors related to the use of Emotion's
// `useCx` hook in `ToggleGroupControl`
const PatternLibraryBody = styled.div``;

export const patternFiltersClassName = 'pattern-library__filters';

// Scroll to anchoring position of category pill navigation element
function scrollToPatternView( stickyFiltersElement: HTMLDivElement, onlyIfBelowThreshold = false ) {
	const coords = stickyFiltersElement.getBoundingClientRect();
	const style = getComputedStyle( stickyFiltersElement );
	const parsedTop = /(\d+(\.\d+)?)px/.exec( style.top );
	const topStyle = parseFloat( parsedTop?.[ 1 ] ?? '0' );

	if ( onlyIfBelowThreshold && coords.top > topStyle ) {
		return;
	}

	stickyFiltersElement.style.position = 'static';

	requestAnimationFrame( () => {
		const staticCoords = stickyFiltersElement.getBoundingClientRect();
		stickyFiltersElement.style.removeProperty( 'position' );

		window.scrollBy( {
			behavior: 'smooth',
			top: staticCoords.top,
		} );
	} );
}

function scrollToSection( element: HTMLDivElement, scrollBehavior: ScrollBehavior = 'smooth' ) {
	requestAnimationFrame( () => {
		element.scrollIntoView( {
			behavior: scrollBehavior,
			block: 'center',
		} );
	} );
}

type PatternLibraryProps = {
	categoryGallery: CategoryGalleryFC;
	patternGallery: PatternGalleryFC;
};

export const PatternLibrary = ( {
	categoryGallery: CategoryGallery,
	patternGallery: PatternGallery,
}: PatternLibraryProps ) => {
	const locale = useLocale();
	const translate = useTranslate();
	const hasTranslation = useHasEnTranslation();
	const navRef = useRef< HTMLDivElement >( null );
	const navigationElementRef = useRef< HTMLDivElement >( null );

	const { recordPatternsEvent } = useRecordPatternsEvent();
	const { category, searchTerm, section, isGridView, patternTypeFilter, patternPermalinkId } =
		usePatternsContext();

	const { data: categories = [] } = usePatternCategories( locale );
	const { data: rawPatterns = [], isFetching: isFetchingPatterns } = usePatterns(
		locale,
		category,
		{ enabled: Boolean( category || searchTerm ) }
	);

	const patterns = searchTerm
		? filterPatternsByTerm( rawPatterns, searchTerm )
		: filterPatternsByType( rawPatterns, patternTypeFilter );

	let patternPermalinkName;

	if ( patternPermalinkId && ! isFetchingPatterns ) {
		patternPermalinkName = patterns.find( ( pattern ) => pattern.ID === patternPermalinkId )?.name;
	}

	const isLoggedIn = useSelector( isUserLoggedIn );
	const isDevAccount = useSelector( ( state ) => getUserSetting( state, 'is_dev_account' ) );

	const recordClickEvent = (
		tracksEventName: string,
		view?: PatternView,
		typeFilter?: PatternTypeFilter
	) => {
		recordTracksEvent( tracksEventName, {
			category,
			search_term: searchTerm || undefined,
			is_logged_in: isLoggedIn,
			type: getTracksPatternType( typeFilter ),
			user_is_dev_account: isDevAccount ? '1' : '0',
			view,
		} );
	};

	const currentView = isGridView ? 'grid' : 'list';

	// If the user has scrolled below the anchoring position of the category pill navigation then we
	// scroll back up when the category changes
	useEffect( () => {
		if ( navRef.current ) {
			scrollToPatternView( navRef.current, true );
		}
	}, [ category ] );

	// Scroll to anchoring position of category pill navigation when the search form is submitted
	useEffect( () => {
		if ( navRef.current && searchTerm ) {
			scrollToPatternView( navRef.current );
		}
	}, [ searchTerm, section ] );

	const [ isSticky, setIsSticky ] = useState( false );
	const prevNavTopValue = useRef( 0 );

	useEffect( () => {
		const handleScroll = () => {
			if ( ! navRef.current ) {
				return;
			}

			const navbarPosition = navRef.current.getBoundingClientRect().top;

			setIsSticky( navbarPosition === prevNavTopValue.current );

			prevNavTopValue.current = navbarPosition;
		};

		window.addEventListener( 'scroll', handleScroll, { passive: true } );
		return () => {
			window.removeEventListener( 'scroll', handleScroll );
		};
	}, [] );

	useEffect( () => {
		if ( navigationElementRef.current && section && ! searchTerm ) {
			scrollToSection( navigationElementRef.current, 'instant' );
		}
	}, [ searchTerm, section ] );

	// `calypso-router` has trouble with the onboarding URL we use. This code prevents click
	// events on onboarding links from propagating to the `calypso-router` event listener,
	// which fixes the problem.
	useEffect( () => {
		const onboardingUrl = getOnboardingUrl( locale, isLoggedIn );

		function stopPropagationOnClick( event: MouseEvent ) {
			if (
				event.target instanceof HTMLAnchorElement &&
				event.target.getAttribute( 'href' ) === onboardingUrl
			) {
				event.stopPropagation();
			}
		}

		document.addEventListener( 'click', stopPropagationOnClick, { capture: true } );

		return () => {
			document.removeEventListener( 'click', stopPropagationOnClick );
		};
	}, [ locale, isLoggedIn ] );

	const categoryObject = categories?.find( ( { name } ) => name === category );
	const shouldDisplayPatternTypeToggle =
		category && ! searchTerm && !! categoryObject?.pagePatternCount;

	const categoryNavList = categories.map( ( category ) => {
		const patternTypeFilterFallback =
			category.pagePatternCount === 0 ? PatternTypeFilter.REGULAR : patternTypeFilter;

		return {
			id: category.name,
			label: category.label,
			link: getCategoryUrlPath( category.name, patternTypeFilterFallback, false, isGridView ),
		};
	} );

	const isHomePage = ! category && ! searchTerm;
	const patternGalleryKey = searchTerm
		? `${ searchTerm }-${ category }-${ patternTypeFilter }`
		: `${ category }-${ patternTypeFilter }`;

	let mainHeading: Substitution = '';

	if ( searchTerm && isFetchingPatterns && ! patterns.length ) {
		// Non-breaking space
		mainHeading = '\u00A0';
	} else if ( searchTerm ) {
		mainHeading = translate( '%(count)d pattern', '%(count)d patterns', {
			count: patterns.length,
			args: { count: patterns.length },
		} );
	} else if ( patternTypeFilter === PatternTypeFilter.PAGES ) {
		mainHeading = translate( 'Page Layouts', {
			comment: 'Refers to block patterns that contain entire page layouts',
		} );
	} else if ( patternTypeFilter === PatternTypeFilter.REGULAR ) {
		mainHeading = translate( 'Patterns', {
			comment: 'Refers to block patterns',
		} );
	}

	const pageLayoutsHeading = hasTranslation( 'Beautiful, curated page layouts' )
		? translate( 'Beautiful, curated page layouts', {
				comment:
					'Heading text for a section in the Pattern Library with links to block pattern categories containing page layouts',
				textOnly: true,
		  } )
		: translate( 'Beautifully curated page layouts', {
				comment:
					'Heading text for a section in the Pattern Library with links to block pattern categories containing page layouts',
				textOnly: true,
		  } );

	return (
		<>
			{ isHomePage ? (
				<PatternsPageViewTracker
					patternsCount={ ! isFetchingPatterns ? patterns.length : undefined }
				/>
			) : (
				<PatternsPageViewTracker
					patternPermalinkName={ patternPermalinkName }
					view={ currentView }
					patternsCount={ ! isFetchingPatterns ? patterns.length : undefined }
				/>
			) }

			<PatternsHeader />

			<div className="pattern-library__wrapper">
				<div
					className={ clsx( patternFiltersClassName, {
						'pattern-library__filters--sticky': isSticky,
					} ) }
					ref={ navRef }
				>
					<div className="pattern-library__filters-inner">
						<CategoryPillNavigation
							selectedCategoryId={ category }
							buttons={ [
								{
									icon: <Icon icon={ iconCategory } size={ 26 } />,
									id: 'all',
									label: translate( 'All Categories' ),
									link: addLocaleToPathLocaleInFront( '/patterns' ),
									isActive: ! category,
								},
							] }
							categories={ categoryNavList }
							onSelect={ ( selectedId ) =>
								recordPatternsEvent( 'calypso_pattern_library_filter', { category: selectedId } )
							}
						/>

						<div className="pattern-library__body-search">
							<PatternsSearchField isCollapsible />
						</div>
					</div>
				</div>

				{ isHomePage && (
					<CategoryGallery
						title={ translate( 'Build anything with patterns', {
							comment:
								'Heading text for a section in the Pattern Library with links to block pattern categories',
							textOnly: true,
						} ) }
						description={ translate(
							'Choose from a library of beautiful, functional design patterns to build exactly the pages you need—or your client needs—in no time.'
						) }
						categories={ categories }
						patternTypeFilter={ PatternTypeFilter.REGULAR }
					/>
				) }

				{ ! isHomePage && (
					<PatternLibraryBody className="pattern-library">
						<div className="pattern-library__header">
							<h1
								className={ clsx( 'pattern-library__title', {
									'pattern-library__title--search': searchTerm,
								} ) }
							>
								{ mainHeading }
							</h1>

							{ shouldDisplayPatternTypeToggle && (
								<TypeToggle
									onChange={ ( type ) => {
										recordClickEvent( 'calypso_pattern_library_type_switch', currentView, type );
									} }
								/>
							) }

							<ViewToggle
								onChange={ ( view ) => {
									recordClickEvent(
										'calypso_pattern_library_view_switch',
										view,
										patternTypeFilter
									);
								} }
							/>
						</div>

						<PatternGallery
							category={ category }
							displayPlaceholder={ isFetchingPatterns && ! patterns.length }
							getPatternPermalink={ ( pattern ) =>
								getPatternPermalink( pattern, category, categories )
							}
							isGridView={ isGridView }
							key={ `pattern-gallery-${ patternGalleryKey }` }
							patterns={ patterns }
						/>

						{ searchTerm && ! patterns.length && category && (
							<div className="pattern-gallery__body-no-search-results">
								<Button
									className="pattern-gallery__search-all-categories"
									onClick={ () => {
										recordClickEvent( 'calypso_pattern_library_search_in_all' );
										page( `/patterns${ window.location.search }` );
									} }
								>
									{ translate( 'Search in all categories', {
										comment: 'Button to make search of patterns in all categories',
									} ) }
								</Button>
							</div>
						) }
					</PatternLibraryBody>
				) }

<<<<<<< HEAD
				{ isEnabled( 'readymade-templates/showcase' ) && isHomePage && (
					<ReadymadeTemplates forwardRef={ navigationElementRef } />
				) }

				{ ! isEnabled( 'readymade-templates/showcase' ) && isHomePage && (
					<PatternsCopyPasteInfo theme="dark" />
				) }

=======
>>>>>>> ecc6a7a0
				{ isHomePage && (
					<PatternsCopyPasteInfo
						theme={ isEnabled( 'readymade-templates/showcase' ) ? 'gray' : 'dark' }
					/>
				) }

				{ isHomePage && (
					<>
						<CategoryGallery
							title={ pageLayoutsHeading }
							description={ translate(
								'Our page layouts are exactly what you need to easily create professional-looking pages using preassembled patterns.'
							) }
							categories={ categories?.filter( ( c ) => c.pagePatternCount ) }
							patternTypeFilter={ PatternTypeFilter.PAGES }
						/>
						{ isEnabled( 'readymade-templates/showcase' ) && <ReadymadeTemplates /> }
					</>
				) }
			</div>

			<PatternsGetStarted theme={ isEnabled( 'readymade-templates/showcase' ) ? 'blue' : 'dark' } />
		</>
	);
};<|MERGE_RESOLUTION|>--- conflicted
+++ resolved
@@ -375,17 +375,6 @@
 					</PatternLibraryBody>
 				) }
 
-<<<<<<< HEAD
-				{ isEnabled( 'readymade-templates/showcase' ) && isHomePage && (
-					<ReadymadeTemplates forwardRef={ navigationElementRef } />
-				) }
-
-				{ ! isEnabled( 'readymade-templates/showcase' ) && isHomePage && (
-					<PatternsCopyPasteInfo theme="dark" />
-				) }
-
-=======
->>>>>>> ecc6a7a0
 				{ isHomePage && (
 					<PatternsCopyPasteInfo
 						theme={ isEnabled( 'readymade-templates/showcase' ) ? 'gray' : 'dark' }
@@ -402,7 +391,9 @@
 							categories={ categories?.filter( ( c ) => c.pagePatternCount ) }
 							patternTypeFilter={ PatternTypeFilter.PAGES }
 						/>
-						{ isEnabled( 'readymade-templates/showcase' ) && <ReadymadeTemplates /> }
+						{ isEnabled( 'readymade-templates/showcase' ) && (
+							<ReadymadeTemplates forwardRef={ navigationElementRef } />
+						) }
 					</>
 				) }
 			</div>
