--- conflicted
+++ resolved
@@ -16,40 +16,25 @@
 export const ASPECT_RATIO = 7 / 4;
 
 type PatternPreviewProps = {
-<<<<<<< HEAD
-	isCategoryPreview?: boolean;
-	isResizable?: boolean;
-=======
 	className?: string;
 	canCopy?: boolean;
->>>>>>> ecb0e3a3
+	isResizable?: boolean;
 	pattern: Pattern | null;
 	viewportWidth?: number;
 };
 
-<<<<<<< HEAD
-function PatternPreviewFragment({
-	isCategoryPreview,
-	pattern,
-	viewportWidth,
-}: PatternPreviewProps) {
-=======
-export function PatternPreview( {
+function PatternPreviewFragment( {
 	className,
 	canCopy = true,
 	pattern,
 	viewportWidth,
 }: PatternPreviewProps ) {
 	const [ isCopied, setIsCopied ] = useState( false );
->>>>>>> ecb0e3a3
 	const { renderedPatterns } = usePatternsRendererContext();
-	const patternId = encodePatternId(pattern?.ID ?? 0);
-	const renderedPattern = renderedPatterns[patternId];
-	const [resizeObserver, nodeSize] = useResizeObserver();
+	const patternId = encodePatternId( pattern?.ID ?? 0 );
+	const renderedPattern = renderedPatterns[ patternId ];
+	const [ resizeObserver, nodeSize ] = useResizeObserver();
 
-<<<<<<< HEAD
-	if (!pattern) {
-=======
 	const isPreviewLarge = nodeSize?.width ? nodeSize.width > 960 : true;
 	let copyButtonText = isPreviewLarge ? 'Copy pattern' : 'Copy';
 
@@ -72,36 +57,25 @@
 	}, [ isCopied ] );
 
 	if ( ! pattern ) {
->>>>>>> ecb0e3a3
 		return null;
 	}
 
 	return (
 		<div
-<<<<<<< HEAD
-			className={classNames('pattern-preview', {
-				'pattern-preview_category-gallery': isCategoryPreview,
-				'is-loading': !renderedPattern,
-			})}
-=======
 			className={ classNames( 'pattern-preview', className, {
 				'is-loading': ! renderedPattern,
 			} ) }
->>>>>>> ecb0e3a3
 		>
-			{resizeObserver}
+			{ resizeObserver }
 
 			<div className="pattern-preview__renderer">
 				<PatternRenderer
-					minHeight={nodeSize.width ? nodeSize.width / ASPECT_RATIO : undefined}
-					patternId={patternId}
-					viewportWidth={viewportWidth}
+					minHeight={ nodeSize.width ? nodeSize.width / ASPECT_RATIO : undefined }
+					patternId={ patternId }
+					viewportWidth={ viewportWidth }
 				/>
 			</div>
 
-<<<<<<< HEAD
-			<div className="pattern-preview__title">{pattern.title}</div>
-=======
 			<div className="pattern-preview__header">
 				<div className="pattern-preview__title">{ pattern.title }</div>
 
@@ -124,7 +98,6 @@
 					</Button>
 				) }
 			</div>
->>>>>>> ecb0e3a3
 		</div>
 	);
 }
