import { BlockRendererProvider, PatternsRendererProvider } from '@automattic/block-renderer';
import classNames from 'classnames';
import { PatternGalleryServer } from 'calypso/my-sites/patterns/components/pattern-gallery/server';
import {
	DESKTOP_VIEWPORT_WIDTH,
	PatternPreview,
} from 'calypso/my-sites/patterns/components/pattern-preview';
import { RENDERER_SITE_ID } from 'calypso/my-sites/patterns/controller';
import { useSelector } from 'calypso/state';
import { isUserLoggedIn } from 'calypso/state/current-user/selectors';
import type { PatternGalleryFC } from 'calypso/my-sites/patterns/types';

import './style.scss';

const LOGGED_OUT_USERS_CAN_COPY_COUNT = 3;

export const PatternGalleryClient: PatternGalleryFC = ( { isGridView, patterns = [] } ) => {
	const isLoggedIn = useSelector( isUserLoggedIn );
	const patternIdsByCategory = {
		first: patterns.map( ( { ID } ) => `${ ID }` ) ?? [],
	};

	return (
		<BlockRendererProvider
			siteId={ RENDERER_SITE_ID }
			placeholder={ <PatternGalleryServer isGridView={ isGridView } patterns={ patterns } /> }
		>
			<PatternsRendererProvider
				patternIdsByCategory={ patternIdsByCategory }
				shouldShufflePosts={ false }
				siteId={ RENDERER_SITE_ID }
			>
				<div
					className={ classNames( 'pattern-gallery', {
						'pattern-gallery--grid': isGridView,
					} ) }
				>
					{ patterns.map( ( pattern, i ) => (
						<PatternPreview
<<<<<<< HEAD
							isResizable={!isGridView}
=======
							canCopy={ isLoggedIn || i < LOGGED_OUT_USERS_CAN_COPY_COUNT }
							className={ classNames( {
								'pattern-preview--grid': isGridView,
								'pattern-preview--list': ! isGridView,
							} ) }
>>>>>>> ecb0e3a3
							key={ pattern.ID }
							pattern={ pattern }
							viewportWidth={ isGridView ? DESKTOP_VIEWPORT_WIDTH : undefined }
						/>
					) ) }
				</div>
			</PatternsRendererProvider>
		</BlockRendererProvider>
	);
};<|MERGE_RESOLUTION|>--- conflicted
+++ resolved
@@ -37,15 +37,12 @@
 				>
 					{ patterns.map( ( pattern, i ) => (
 						<PatternPreview
-<<<<<<< HEAD
 							isResizable={!isGridView}
-=======
 							canCopy={ isLoggedIn || i < LOGGED_OUT_USERS_CAN_COPY_COUNT }
 							className={ classNames( {
 								'pattern-preview--grid': isGridView,
 								'pattern-preview--list': ! isGridView,
 							} ) }
->>>>>>> ecb0e3a3
 							key={ pattern.ID }
 							pattern={ pattern }
 							viewportWidth={ isGridView ? DESKTOP_VIEWPORT_WIDTH : undefined }
