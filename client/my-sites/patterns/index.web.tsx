import { getLanguageRouteParam } from '@automattic/i18n-utils';
import {
	clientRouter,
	makeLayout,
	redirectWithoutLocaleParamInFrontIfLoggedIn,
	render as clientRender,
} from 'calypso/controller/index.web';
import { CategoryGalleryClient } from 'calypso/my-sites/patterns/components/category-gallery/client';
import { PatternsCategoryNotFound } from 'calypso/my-sites/patterns/components/category-not-found';
import { PatternGalleryClient } from 'calypso/my-sites/patterns/components/pattern-gallery/client';
import { PatternLibrary } from 'calypso/my-sites/patterns/components/pattern-library';
import { ReadymadeTemplateDetails } from 'calypso/my-sites/patterns/components/readymade-template-details';
import { PatternsContext } from 'calypso/my-sites/patterns/context';
import { getPatternCategoriesQueryOptions } from 'calypso/my-sites/patterns/hooks/use-pattern-categories';
import { extractPatternIdFromHash } from 'calypso/my-sites/patterns/lib/extract-pattern-id-from-hash';
import { QUERY_PARAM_SEARCH } from 'calypso/my-sites/patterns/lib/filter-patterns-by-term';
import {
	PatternTypeFilter,
	type RouterContext,
	type RouterNext,
} from 'calypso/my-sites/patterns/types';
import { PatternsWrapper } from 'calypso/my-sites/patterns/wrapper';
import { getCurrentUserLocale } from 'calypso/state/current-user/selectors';

function renderCategoryNotFound( context: RouterContext, next: RouterNext ) {
	context.primary = (
		<PatternsWrapper>
			<PatternsCategoryNotFound />
		</PatternsWrapper>
	);

	next();
}

function renderPatterns( context: RouterContext, next: RouterNext ) {
	if ( ! context.primary ) {
		context.primary = (
			<PatternsContext.Provider
				value={ {
					category: context.params.category ?? '',
					isGridView: !! context.query.grid,
					section: context.hashstring,
					patternPermalinkId: extractPatternIdFromHash(),
					patternTypeFilter:
						context.params.type === 'layouts' ? PatternTypeFilter.PAGES : PatternTypeFilter.REGULAR,
					referrer: context.query.ref,
					searchTerm: context.query[ QUERY_PARAM_SEARCH ] ?? '',
				} }
			>
				<PatternsWrapper>
					<PatternLibrary
						categoryGallery={ CategoryGalleryClient }
						patternGallery={ PatternGalleryClient }
					/>
				</PatternsWrapper>
			</PatternsContext.Provider>
		);
	}

	next();
}

function checkCategorySlug( context: RouterContext, next: RouterNext ) {
	const { queryClient, lang, params, store } = context;
	const locale = getCurrentUserLocale( store.getState() ) || lang || 'en';

	queryClient
		.fetchQuery( getPatternCategoriesQueryOptions( locale ) )
		.then( ( categories ) => {
			if ( params.category ) {
				const categoryNames = categories.map( ( category ) => category.name );

				if ( ! categoryNames.includes( params.category ) ) {
					renderCategoryNotFound( context, next );

					return;
				}
			}

			next();
		} )
		.catch( ( error ) => {
			next( error );
		} );
}

function renderReadymadeTemplateDetails( context: RouterContext, next: RouterNext ) {
	if ( ! context.primary ) {
		context.primary = (
<<<<<<< HEAD
			<PatternsWrapper hideGetStartedCta>
				<ReadymadeTemplateDetailsClient id={ parseInt( context.params.id ) } />
=======
			<PatternsWrapper>
				<ReadymadeTemplateDetails slug={ context.params.slug } />
>>>>>>> e3e0b326
			</PatternsWrapper>
		);
	}

	next();
}

export default function ( router: typeof clientRouter ) {
	const langParam = getLanguageRouteParam();
	const middleware = [ checkCategorySlug, renderPatterns, makeLayout, clientRender ];

	router(
		`/${ langParam }/patterns/:category?`,
		redirectWithoutLocaleParamInFrontIfLoggedIn,
		...middleware
	);

	router(
		`/${ langParam }/patterns/:type(layouts)/:category?`,
		redirectWithoutLocaleParamInFrontIfLoggedIn,
		...middleware
	);

	router( `/patterns/:category?`, ...middleware );
	router( `/patterns/:type(layouts)/:category?`, ...middleware );

	router(
		'/patterns/:type(site-layouts)/:slug',
		renderReadymadeTemplateDetails,
		makeLayout,
		clientRender
	);
}<|MERGE_RESOLUTION|>--- conflicted
+++ resolved
@@ -87,13 +87,8 @@
 function renderReadymadeTemplateDetails( context: RouterContext, next: RouterNext ) {
 	if ( ! context.primary ) {
 		context.primary = (
-<<<<<<< HEAD
 			<PatternsWrapper hideGetStartedCta>
-				<ReadymadeTemplateDetailsClient id={ parseInt( context.params.id ) } />
-=======
-			<PatternsWrapper>
 				<ReadymadeTemplateDetails slug={ context.params.slug } />
->>>>>>> e3e0b326
 			</PatternsWrapper>
 		);
 	}
