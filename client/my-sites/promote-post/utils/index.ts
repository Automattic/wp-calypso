--- conflicted
+++ resolved
@@ -90,27 +90,18 @@
 	daysRun = daysRun > campaignDays ? campaignDays : daysRun;
 
 	/* translators: %1$s: Amount, %2$s: Days. eg: $3 over 2 days */
-<<<<<<< HEAD
-	const overallSpending = sprintf( __( '%1$s over %2$s days' ), totalBudgetUsed, daysRun );
-	return `$${ overallSpending }`;
-=======
 	const overallSpending = sprintf( __( '$%1$s over %2$s days' ), totalBudgetUsed, daysRun );
 	return overallSpending;
->>>>>>> fb308c49
 };
 
 export const getCampaignClickthroughRate = ( clicks_total: number, impressions_total: number ) => {
 	const clickthroughRate = ( clicks_total * 100 ) / impressions_total || 0;
-<<<<<<< HEAD
 	const formattedRate = clickthroughRate.toLocaleString( undefined, {
 		useGrouping: false,
 		minimumFractionDigits: 0,
 		maximumFractionDigits: 2,
 	} );
 	return formattedRate;
-=======
-	return clickthroughRate.toFixed( 2 );
->>>>>>> fb308c49
 };
 
 export const getCampaignDurationFormatted = ( start_date: string, end_date: string ) => {
