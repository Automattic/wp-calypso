import './style.scss';
import { useTranslate } from 'i18n-calypso';
import moment from 'moment';
import page from 'page';
import { useMemo } from 'react';
import { useSelector } from 'react-redux';
import DocumentHead from 'calypso/components/data/document-head';
import QueryPosts from 'calypso/components/data/query-posts';
import QuerySiteStats from 'calypso/components/data/query-site-stats';
import QueryStatsRecentPostViews from 'calypso/components/data/query-stats-recent-post-views';
import EmptyContent from 'calypso/components/empty-content';
import FormattedHeader from 'calypso/components/formatted-header';
import InlineSupportLink from 'calypso/components/inline-support-link';
import Main from 'calypso/components/main';
import useCampaignsQuery from 'calypso/data/promote-post/use-promote-post-campaigns-query';
import PageViewTracker from 'calypso/lib/analytics/page-view-tracker';
<<<<<<< HEAD
import memoizeLast from 'calypso/lib/memoize-last';
=======
import { isWpMobileApp } from 'calypso/lib/mobile-app';
>>>>>>> 4ff587da
import { usePromoteWidget, PromoteWidgetStatus } from 'calypso/lib/promote-post';
import CampaignsList from 'calypso/my-sites/promote-post/components/campaigns-list';
import PostsList from 'calypso/my-sites/promote-post/components/posts-list';
import PostsListBanner from 'calypso/my-sites/promote-post/components/posts-list-banner';
import PromotePostTabBar from 'calypso/my-sites/promote-post/components/promoted-post-filter';
import {
	getSitePost,
	getPostsForQuery,
	isRequestingPostsForQuery,
} from 'calypso/state/posts/selectors';
import {
	getTopPostAndPages,
	hasSiteStatsForQueryFinished,
} from 'calypso/state/stats/lists/selectors';
import { getSelectedSite } from 'calypso/state/ui/selectors';
import { PostType } from 'calypso/types';

export type TabType = 'posts' | 'campaigns';
export type TabOption = {
	id: TabType;
	name: string;
};

interface Props {
	tab?: TabType;
}

const queryProducts = {
	number: 20, // max supported by /me/posts endpoint for all-sites mode
	status: 'publish', // do not allow private or unpublished posts
	type: 'product',
};

const queryPageAndPostsByComments = {
	...queryProducts,
	type: 'any',
	order_by: 'comment_count',
};

export type DSPMessage = {
	errorCode?: string;
};

const ERROR_NO_LOCAL_USER = 'no_local_user';

const memoizedQuery = memoizeLast( ( period, unit, quantity, endOf, num ) => ( {
	period,
	unit: unit,
	quantity: quantity,
	date: endOf,
	num: num,
	max: 20,
} ) );
const today = moment().locale( 'en' );
const period = 'year';
const topPostsQuery = memoizedQuery( period, 'month', 20, today.format( 'YYYY-MM-DD' ), -1 );

export default function PromotedPosts( { tab }: Props ) {
	const selectedTab = tab === 'campaigns' ? 'campaigns' : 'posts';
	const selectedSite = useSelector( getSelectedSite );
	const selectedSiteId = selectedSite?.ID || 0;

	const products = useSelector( ( state ) => {
		const products = getPostsForQuery( state, selectedSiteId, queryProducts );
		return products?.filter( ( product: any ) => ! product.password );
	} );

	const postAndPagesByComments = useSelector( ( state ) => {
		const products = getPostsForQuery( state, selectedSiteId, queryPageAndPostsByComments );
		return products?.filter( ( product: any ) => ! product.password );
	} );

	const isLoadingProducts = useSelector( ( state ) =>
		isRequestingPostsForQuery( state, selectedSiteId, queryProducts )
	);

	const topViewedPostAndPages = useSelector( ( state ) =>
		getTopPostAndPages( state, selectedSiteId, topPostsQuery )
	);

	const mostPopularPostAndPages = useSelector( ( state ) => {
		const topPostsAndPages: any[ PostType ] = [];

		topViewedPostAndPages?.forEach( ( post: any ) => {
			const item = getSitePost( state, selectedSiteId, post.id );
			item && topPostsAndPages.push( { ...item, views: post.views } );
		} );

		return topPostsAndPages;
	} );

	const campaigns = useCampaignsQuery( selectedSiteId ?? 0 );
	const { isLoading: campaignsIsLoading, isError, error: campaignError } = campaigns;
	const { data: campaignsData } = campaigns;

	const hasLocalUser = ( campaignError as DSPMessage )?.errorCode !== ERROR_NO_LOCAL_USER;

	const translate = useTranslate();

	const tabs: TabOption[] = [
		{ id: 'posts', name: translate( 'Ready to Blaze' ) },
		{ id: 'campaigns', name: translate( 'Campaigns' ) },
	];

	const topViewedPostAndPagesIds = topViewedPostAndPages?.map( ( post: any ) => post.id );
	const memoizedQuery = useMemo(
		() => ( { include: topViewedPostAndPagesIds } ),
		[ JSON.stringify( topViewedPostAndPagesIds ) ]
	);

	const hasTopPostsFinished = useSelector( ( state ) =>
		hasSiteStatsForQueryFinished( state, selectedSiteId, 'statsTopPosts', topPostsQuery )
	);

	const isLoadingMemoizedQuery = useSelector( ( state ) =>
		isRequestingPostsForQuery( state, selectedSiteId, memoizedQuery )
	);

	const isLoadingByCommentsQuery = useSelector( ( state ) =>
		isRequestingPostsForQuery( state, selectedSiteId, queryPageAndPostsByComments )
	);

	if ( usePromoteWidget() === PromoteWidgetStatus.DISABLED ) {
		page( '/' );
	}

	const subtitle = translate(
		'Reach new readers and customers with WordPress Blaze. Promote a post or a page on our network of millions blogs and web sites. {{learnMoreLink}}Learn more.{{/learnMoreLink}}',
		{
			components: {
				learnMoreLink: <InlineSupportLink supportContext="advertising" showIcon={ false } />,
			},
		}
	);

	if ( selectedSite?.is_coming_soon ) {
		return (
			<EmptyContent
				className="campaigns-empty"
				title={ translate( 'Site is not published' ) }
				line={ translate( 'To start using Blaze, you must first publish your site.' ) }
				illustration={ null }
			/>
		);
	}

	if ( selectedSite?.is_private ) {
		return (
			<EmptyContent
				className="campaigns-empty"
				title={ translate( 'Site is private' ) }
				line={ translate(
					'To start using Blaze, you must make your site public. You can do that from {{sitePrivacySettingsLink}}here{{/sitePrivacySettingsLink}}.',
					{
						components: {
							sitePrivacySettingsLink: (
								<a
									href={ `https://wordpress.com/settings/general/${ selectedSite.domain }#site-privacy-settings` }
									rel="noreferrer"
								/>
							),
						},
					}
				) }
				illustration={ null }
			/>
		);
	}

	const content = [
		...( mostPopularPostAndPages || [] ),
		...( postAndPagesByComments || [] ),
		...( products || [] ),
	];

	/**
	 * Some of the posts/pages may be duplicated as we load them by popularity and sometimes by comments.
	 */
	const contentWithoutDuplicatedIds = content.filter(
		( obj, index ) => content.findIndex( ( item ) => item.ID === obj.ID ) === index
	);

<<<<<<< HEAD
	const isLoading =
		isLoadingByCommentsQuery ||
		isLoadingMemoizedQuery ||
		isLoadingProducts ||
		! hasTopPostsFinished;
=======
	const isLoading = isWpMobileApp()
		? isLoadingPage && isLoadingPost
		: isLoadingPage && isLoadingPost && isLoadingProducts;
>>>>>>> 4ff587da

	return (
		<Main wideLayout className="promote-post">
			<DocumentHead title={ translate( 'Advertising' ) } />

			<FormattedHeader
				brandFont
				className="advertising__page-header"
				headerText={ translate( 'Advertising' ) }
				subHeaderText={ campaignsData?.length ? subtitle : '' }
				align="left"
			/>

			{ ! campaignsIsLoading && ! campaignsData?.length && <PostsListBanner /> }

			<PromotePostTabBar tabs={ tabs } selectedTab={ selectedTab } />
			{ selectedTab === 'campaigns' ? (
				<>
					<PageViewTracker path="/advertising/:site/campaigns" title="Advertising > Campaigns" />
					<CampaignsList
						hasLocalUser={ hasLocalUser }
						isError={ isError }
						isLoading={ campaignsIsLoading }
						campaigns={ campaignsData || [] }
					/>
				</>
			) : (
				<PageViewTracker path="/advertising/:site/posts" title="Advertising > Ready to Blaze" />
			) }

<<<<<<< HEAD
			<QuerySiteStats siteId={ selectedSiteId } statType="statsTopPosts" query={ topPostsQuery } />
			{ topViewedPostAndPages && (
				<QueryStatsRecentPostViews
					siteId={ selectedSiteId }
					postIds={ topViewedPostAndPagesIds }
					num={ 30 }
				/>
			) }
			{ topViewedPostAndPages && (
				<QueryPosts siteId={ selectedSiteId } query={ memoizedQuery } postId={ null } />
			) }
			{ hasTopPostsFinished && ( ! topViewedPostAndPages || topViewedPostAndPages.length < 10 ) && (
				<QueryPosts
					siteId={ selectedSiteId }
					query={ queryPageAndPostsByComments }
					postId={ null }
				/>
			) }
			<QueryPosts siteId={ selectedSiteId } query={ queryProducts } postId={ null } />
			{ selectedTab === 'posts' && (
				<PostsList content={ contentWithoutDuplicatedIds } isLoading={ isLoading } />
			) }
=======
			<QueryPosts siteId={ selectedSiteId } query={ queryPost } postId={ null } />
			<QueryPosts siteId={ selectedSiteId } query={ queryPage } postId={ null } />
			{ ! isWpMobileApp() && (
				<QueryPosts siteId={ selectedSiteId } query={ queryProducts } postId={ null } />
			) }

			{ selectedTab === 'posts' && <PostsList content={ content } isLoading={ isLoading } /> }
>>>>>>> 4ff587da
		</Main>
	);
}<|MERGE_RESOLUTION|>--- conflicted
+++ resolved
@@ -14,11 +14,8 @@
 import Main from 'calypso/components/main';
 import useCampaignsQuery from 'calypso/data/promote-post/use-promote-post-campaigns-query';
 import PageViewTracker from 'calypso/lib/analytics/page-view-tracker';
-<<<<<<< HEAD
 import memoizeLast from 'calypso/lib/memoize-last';
-=======
 import { isWpMobileApp } from 'calypso/lib/mobile-app';
->>>>>>> 4ff587da
 import { usePromoteWidget, PromoteWidgetStatus } from 'calypso/lib/promote-post';
 import CampaignsList from 'calypso/my-sites/promote-post/components/campaigns-list';
 import PostsList from 'calypso/my-sites/promote-post/components/posts-list';
@@ -201,17 +198,12 @@
 		( obj, index ) => content.findIndex( ( item ) => item.ID === obj.ID ) === index
 	);
 
-<<<<<<< HEAD
-	const isLoading =
-		isLoadingByCommentsQuery ||
-		isLoadingMemoizedQuery ||
-		isLoadingProducts ||
-		! hasTopPostsFinished;
-=======
 	const isLoading = isWpMobileApp()
-		? isLoadingPage && isLoadingPost
-		: isLoadingPage && isLoadingPost && isLoadingProducts;
->>>>>>> 4ff587da
+		? isLoadingByCommentsQuery || isLoadingMemoizedQuery || ! hasTopPostsFinished
+		: isLoadingByCommentsQuery ||
+		  isLoadingMemoizedQuery ||
+		  isLoadingProducts ||
+		  ! hasTopPostsFinished;
 
 	return (
 		<Main wideLayout className="promote-post">
@@ -242,7 +234,6 @@
 				<PageViewTracker path="/advertising/:site/posts" title="Advertising > Ready to Blaze" />
 			) }
 
-<<<<<<< HEAD
 			<QuerySiteStats siteId={ selectedSiteId } statType="statsTopPosts" query={ topPostsQuery } />
 			{ topViewedPostAndPages && (
 				<QueryStatsRecentPostViews
@@ -261,19 +252,12 @@
 					postId={ null }
 				/>
 			) }
-			<QueryPosts siteId={ selectedSiteId } query={ queryProducts } postId={ null } />
 			{ selectedTab === 'posts' && (
 				<PostsList content={ contentWithoutDuplicatedIds } isLoading={ isLoading } />
 			) }
-=======
-			<QueryPosts siteId={ selectedSiteId } query={ queryPost } postId={ null } />
-			<QueryPosts siteId={ selectedSiteId } query={ queryPage } postId={ null } />
 			{ ! isWpMobileApp() && (
 				<QueryPosts siteId={ selectedSiteId } query={ queryProducts } postId={ null } />
 			) }
-
-			{ selectedTab === 'posts' && <PostsList content={ content } isLoading={ isLoading } /> }
->>>>>>> 4ff587da
 		</Main>
 	);
 }