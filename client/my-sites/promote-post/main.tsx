import './style.scss';
import { useTranslate } from 'i18n-calypso';
import page from 'page';
import { useSelector } from 'react-redux';
import SitePreview from 'calypso/blocks/site-preview';
import DocumentHead from 'calypso/components/data/document-head';
import QueryPosts from 'calypso/components/data/query-posts';
import EmptyContent from 'calypso/components/empty-content';
import FormattedHeader from 'calypso/components/formatted-header';
import InlineSupportLink from 'calypso/components/inline-support-link';
import Main from 'calypso/components/main';
import useCampaignsQuery from 'calypso/data/promote-post/use-promote-post-campaigns-query';
import { usePromoteWidget, PromoteWidgetStatus } from 'calypso/lib/promote-post';
import CampaignsList from 'calypso/my-sites/promote-post/components/campaigns-list';
import { Post } from 'calypso/my-sites/promote-post/components/post-item';
import PostsList from 'calypso/my-sites/promote-post/components/posts-list';
import PostsListBanner from 'calypso/my-sites/promote-post/components/posts-list-banner';
import PromotePostTabBar from 'calypso/my-sites/promote-post/components/promoted-post-filter';
import { getPostsForQuery, isRequestingPostsForQuery } from 'calypso/state/posts/selectors';
import { getSelectedSite } from 'calypso/state/ui/selectors';

export type TabType = 'posts' | 'campaigns';
export type TabOption = {
	id: TabType;
	name: string;
};

interface Props {
	tab?: TabType;
}

const queryPost = {
	number: 20, // max supported by /me/posts endpoint for all-sites mode
	status: 'publish', // do not allow private or unpublished posts
	type: 'post',
};
const queryPage = {
	...queryPost,
	type: 'page',
};

function sortItemsByModifiedDate( items: Post[] ) {
	return items.slice( 0 ).sort( function ( a, b ) {
		if ( a.modified && b.modified ) {
			const dateCompare = Date.parse( b.modified ) - Date.parse( a.modified );
			if ( 0 !== dateCompare ) {
				return dateCompare;
			}
		}
		// ...otherwise, we return the greater of the two item IDs
		return b.ID - a.ID;
	} );
}

export default function PromotedPosts( { tab }: Props ) {
	const selectedTab = tab === 'campaigns' ? 'campaigns' : 'posts';
	const selectedSite = useSelector( getSelectedSite );

	const selectedSiteId = selectedSite?.ID || 0;

	const posts = useSelector( ( state ) => {
		const posts = getPostsForQuery( state, selectedSiteId, queryPost );
		return posts?.filter( ( post: any ) => ! post.password );
	} );

	const pages = useSelector( ( state ) => {
		const pages = getPostsForQuery( state, selectedSiteId, queryPage );
		return pages?.filter( ( page: any ) => ! page.password );
	} );
	const isLoadingPost = useSelector( ( state ) =>
		isRequestingPostsForQuery( state, selectedSiteId, queryPost )
	);
	const isLoadingPage = useSelector( ( state ) =>
		isRequestingPostsForQuery( state, selectedSiteId, queryPage )
	);

	const campaigns = useCampaignsQuery( selectedSiteId ?? 0 );
	const { isLoading: campaignsIsLoading, data: campaignsData, isError } = campaigns;

	const translate = useTranslate();

	const tabs: TabOption[] = [
		{ id: 'posts', name: translate( 'Ready to promote' ) },
		{ id: 'campaigns', name: translate( 'Campaigns' ) },
	];

	if ( usePromoteWidget() === PromoteWidgetStatus.DISABLED ) {
		page( '/' );
	}

	const learnMoreLink = <InlineSupportLink supportContext="advertising" showIcon={ false } />;

	const subtitle = campaignsData?.length
		? translate(
				'Reach more people promoting a post or a page to the larger WordPress.com community of blogs and sites. {{learnMoreLink}}Learn more{{/learnMoreLink}}.',
				{
					components: {
						learnMoreLink: learnMoreLink,
					},
				}
		  )
		: translate(
				'Increase your reach by promoting your work to the larger WordPress.com community of blogs and sites. {{learnMoreLink}}Learn more{{/learnMoreLink}}.',
				{
					components: {
						learnMoreLink: learnMoreLink,
					},
				}
		  );

	if ( selectedSite?.is_coming_soon ) {
		return (
			<EmptyContent
				className="campaigns-empty"
				title={ translate( 'Site is not published' ) }
				line={ translate( 'Start promoting posts by publishing your site' ) }
				illustration={ null }
			/>
		);
	}

	if ( selectedSite?.is_private ) {
		return (
			<EmptyContent
				className="campaigns-empty"
				title={ translate( 'Site is private' ) }
				line={ translate(
					'To start advertising, you must make your website public. You can do that from {{sitePrivacySettingsLink}}here{{/sitePrivacySettingsLink}}.',
					{
						components: {
							sitePrivacySettingsLink: (
								<a
									href={ `https://wordpress.com/settings/general/${ selectedSite.domain }#site-privacy-settings` }
									rel="noreferrer"
								/>
							),
						},
					}
				) }
				illustration={ null }
			/>
		);
	}

	const content = sortItemsByModifiedDate( [ ...( posts || [] ), ...( pages || [] ) ] );

	const isLoading = isLoadingPage && isLoadingPost;

	return (
		<Main wideLayout className="promote-post">
			<SitePreview />
			<DocumentHead title={ translate( 'Advertising' ) } />

			<FormattedHeader
				brandFont
				className="advertising__page-header"
				headerText={ translate( 'Advertising' ) }
				subHeaderText={ campaignsData?.length ? subtitle : '' }
				align="left"
			/>

			{ ! campaignsIsLoading && ! campaignsData?.length && <PostsListBanner /> }

			<PromotePostTabBar tabs={ tabs } selectedTab={ selectedTab } />
			{ selectedTab === 'campaigns' && (
				<CampaignsList
					isError={ isError }
					isLoading={ campaignsIsLoading }
					campaigns={ campaignsData || [] }
				/>
			) }
<<<<<<< HEAD

			<QueryPosts siteId={ selectedSiteId } query={ queryPost } postId={ null } />
			<QueryPosts siteId={ selectedSiteId } query={ queryPage } postId={ null } />

			{ selectedTab === 'posts' && <PostsList content={ content } isLoading={ isLoading } /> }

			{ content.length ? (
				<div className="promote-post__footer">
					<p>
						{ translate(
							'By promoting your post you agree to {{tosLink}}WordPress.com Terms{{/tosLink}} and {{advertisingTerms}}Advertising Terms{{/advertisingTerms}}.',
							{
								components: {
									tosLink: <a href="https://wordpress.com/tos/" target="_blank" rel="noreferrer" />,
									advertisingTerms: <a href="https://automattic.com/privacy/" target="blank" />,
								},
							}
						) }
					</p>
				</div>
			) : (
				[]
			) }
=======
			{ selectedTab === 'posts' && <PostsList /> }
>>>>>>> a6b5ad51
		</Main>
	);
}<|MERGE_RESOLUTION|>--- conflicted
+++ resolved
@@ -100,7 +100,7 @@
 				}
 		  )
 		: translate(
-				'Increase your reach by promoting your work to the larger WordPress.com community of blogs and sites. {{learnMoreLink}}Learn more{{/learnMoreLink}}.',
+				'Reach more people promoting a post or a page to the larger WordPress.com community of blogs and sites. {{learnMoreLink}}Learn more{{/learnMoreLink}}.',
 				{
 					components: {
 						learnMoreLink: learnMoreLink,
@@ -158,6 +158,7 @@
 				subHeaderText={ campaignsData?.length ? subtitle : '' }
 				align="left"
 			/>
+			<SitePreview />
 
 			{ ! campaignsIsLoading && ! campaignsData?.length && <PostsListBanner /> }
 
@@ -169,33 +170,11 @@
 					campaigns={ campaignsData || [] }
 				/>
 			) }
-<<<<<<< HEAD
 
 			<QueryPosts siteId={ selectedSiteId } query={ queryPost } postId={ null } />
 			<QueryPosts siteId={ selectedSiteId } query={ queryPage } postId={ null } />
 
 			{ selectedTab === 'posts' && <PostsList content={ content } isLoading={ isLoading } /> }
-
-			{ content.length ? (
-				<div className="promote-post__footer">
-					<p>
-						{ translate(
-							'By promoting your post you agree to {{tosLink}}WordPress.com Terms{{/tosLink}} and {{advertisingTerms}}Advertising Terms{{/advertisingTerms}}.',
-							{
-								components: {
-									tosLink: <a href="https://wordpress.com/tos/" target="_blank" rel="noreferrer" />,
-									advertisingTerms: <a href="https://automattic.com/privacy/" target="blank" />,
-								},
-							}
-						) }
-					</p>
-				</div>
-			) : (
-				[]
-			) }
-=======
-			{ selectedTab === 'posts' && <PostsList /> }
->>>>>>> a6b5ad51
 		</Main>
 	);
 }