--- conflicted
+++ resolved
@@ -1,13 +1,9 @@
 import page from 'page';
 import { makeLayout, render as clientRender } from 'calypso/controller';
 import { navigation, sites, siteSelection } from 'calypso/my-sites/controller';
-<<<<<<< HEAD
-import { campaignDetails } from 'calypso/my-sites/promote-post-i2/controller';
-import { promotedPosts, redirectToPrimarySite } from './controller';
-=======
 import { promoteWidget, promotedPosts, redirectToPrimarySite } from './controller';
 import { getAdvertisingDashboardPath } from './utils';
->>>>>>> 2dfbefa2
+import { campaignDetails } from 'calypso/my-sites/promote-post-i2/controller';
 
 export default () => {
 	page(
@@ -39,19 +35,21 @@
 	);
 
 	page(
-<<<<<<< HEAD
+		getAdvertisingDashboardPath( '/:site?/:tab?/promote/:item?' ),
+		redirectToPrimarySite,
+		siteSelection,
+		navigation,
+		promoteWidget,
+		makeLayout,
+		clientRender
+	);
+
+	page(
 		'/advertising/:site?/campaigns/:campaignId',
 		redirectToPrimarySite,
 		siteSelection,
 		navigation,
 		campaignDetails,
-=======
-		getAdvertisingDashboardPath( '/:site?/:tab?/promote/:item?' ),
-		redirectToPrimarySite,
-		siteSelection,
-		navigation,
-		promoteWidget,
->>>>>>> 2dfbefa2
 		makeLayout,
 		clientRender
 	);
