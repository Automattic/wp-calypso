--- conflicted
+++ resolved
@@ -85,55 +85,8 @@
 					<StatsNavigation selectedItem="store" siteId={ siteId } slug={ slug } interval={ unit } />
 
 					<div id="my-stats-content" className={ statsWrapperClass }>
-<<<<<<< HEAD
-						{ isNewMainChart ? (
-							<>
-								<StatsPeriodHeader>
-									<StatsPeriodNavigation
-										date={ selectedDate }
-										period={ unit }
-										url={ `/store/stats/orders/${ unit }/${ slug }` }
-									>
-										<DatePicker
-											period={ unit }
-											// this is needed to counter the +1d adjustment made in DatePicker for weeks
-											date={
-												unit === 'week'
-													? moment( selectedDate, 'YYYY-MM-DD' )
-															.subtract( 1, 'days' )
-															.format( 'YYYY-MM-DD' )
-													: selectedDate
-											}
-											query={ orderQuery }
-											statsType="statsOrders"
-											showQueryDate
-											isShort
-										/>
-									</StatsPeriodNavigation>
-									<Intervals selected={ unit } pathTemplate={ pathTemplate } compact={ false } />
-								</StatsPeriodHeader>
-
-								<Chart
-									query={ orderQuery }
-									selectedDate={ endSelectedDate }
-									siteId={ siteId }
-									unit={ unit }
-									slug={ slug }
-								/>
-							</>
-						) : (
-							<>
-								<Chart
-									query={ orderQuery }
-									selectedDate={ endSelectedDate }
-									siteId={ siteId }
-									unit={ unit }
-									slug={ slug }
-								/>
-=======
 						<>
 							<StatsPeriodHeader>
->>>>>>> b16b2194
 								<StatsPeriodNavigation
 									date={ selectedDate }
 									period={ unit }
