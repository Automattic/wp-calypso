--- conflicted
+++ resolved
@@ -371,11 +371,8 @@
 	isLargeCurrency,
 	onUpgradeClick,
 	planActionOverrides,
-<<<<<<< HEAD
+	isPlanUpgradeCreditEligible,
 	selectedPlan,
-=======
-	isPlanUpgradeCreditEligible,
->>>>>>> 795ba1a7
 } ) => {
 	const { planName, planConstantObj, availableForPurchase, current, ...planPropertiesObj } =
 		planProperties;
