--- conflicted
+++ resolved
@@ -11,12 +11,6 @@
 	780px: "668px",
 	1024px: "860px",
 	1200px: "100%",
-<<<<<<< HEAD
-	// 1200px: "1134px",
-	// 1440px: "1320px",
-	// 1600px: "1480px",
-=======
->>>>>>> 29cf4bfd
 );
 
 // Plan Comparison Grid Breakpoints
