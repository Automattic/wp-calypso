import {
	applyTestFiltersToPlansList,
	getMonthlyPlanByYearly,
	getYearlyPlanByMonthly,
	findPlansKeys,
	getPlan as getPlanFromKey,
	getPlanClass,
	isFreePlan,
	isWpcomEnterpriseGridPlan,
	isMonthly,
	TERM_MONTHLY,
	isPremiumPlan,
	isEcommercePlan,
<<<<<<< HEAD
	isWpcomEnterpriseGridPlan,
	PLAN_ENTERPRISE_GRID_WPCOM,
=======
>>>>>>> d35d4c95
} from '@automattic/calypso-products';
import classNames from 'classnames';
import { localize } from 'i18n-calypso';
import { compact, get, map } from 'lodash';
import PropTypes from 'prop-types';
import { Component } from 'react';
import { connect } from 'react-redux';
import vipLogo from 'calypso/assets/images/onboarding/vip-logo.svg';
import wooLogo from 'calypso/assets/images/onboarding/woo-logo.svg';
import QueryActivePromotions from 'calypso/components/data/query-active-promotions';
import PlanPill from 'calypso/components/plans/plan-pill';
import { retargetViewPlans } from 'calypso/lib/analytics/ad-tracking';
import { planItem as getCartItemForPlan } from 'calypso/lib/cart-values/cart-items';
import { getPlanFeaturesObject } from 'calypso/lib/plans/features-list';
import { recordTracksEvent } from 'calypso/state/analytics/actions';
import { getCurrentUserCurrencyCode } from 'calypso/state/currency-code/selectors';
import {
	getPlan,
	getPlanBySlug,
	getPlanRawPrice,
	getPlanSlug,
	getDiscountedRawPrice,
} from 'calypso/state/plans/selectors';
import PlanFeatures2023GridActions from './actions';
import PlanFeatures2023GridFeatures from './features';
import PlanFeatures2023GridHeaderPrice from './header-price';
import './style.scss';

const noop = () => {};

export class PlanFeatures2023Grid extends Component {
	componentDidMount() {
		this.props.recordTracksEvent( 'calypso_wp_plans_test_view' );
		retargetViewPlans();
	}

	render() {
		const { isInSignup, planProperties, translate } = this.props;
		const tableClasses = classNames(
			'plan-features-2023-grid__table',
			`has-${ planProperties.length }-cols`
		);
		const planClasses = classNames( 'plan-features', {
			'plan-features--signup': isInSignup,
		} );
		const planWrapperClasses = classNames( {
			'plans-wrapper': isInSignup,
		} );

		return (
			<div className={ planWrapperClasses }>
				<QueryActivePromotions />
				<div className={ planClasses }>
					<div ref={ this.contentRef } className="plan-features-2023-grid__content">
						<div>
							<table className={ tableClasses }>
								<caption className="plan-features-2023-grid__screen-reader-text screen-reader-text">
									{ translate( 'Available plans to choose from' ) }
								</caption>
								<tbody>
									<tr>{ this.renderPlanLogos() }</tr>
									<tr>{ this.renderPlanHeaders() }</tr>
									<tr>{ this.renderPlanSubHeaders() }</tr>
									<tr>{ this.renderPlanPriceGroup() }</tr>
									<tr>{ this.renderTopButtons() }</tr>
									<tr>{ this.renderPlanFeaturesList() }</tr>
								</tbody>
							</table>
						</div>
					</div>
				</div>
			</div>
		);
	}

	renderPlanPriceGroup() {
		const { basePlansPath, planProperties, isReskinned, flowName, is2023OnboardingPricingGrid } =
			this.props;

		return map( planProperties, ( properties ) => {
			const {
				annualPricePerMonth,
				availableForPurchase,
				currencyCode,
				discountPrice,
				planConstantObj,
				planName,
				relatedMonthlyPlan,
				isMonthlyPlan,
				isPlaceholder,
				hideMonthly,
				rawPrice,
				rawPriceAnnual,
				rawPriceForMonthlyPlan,
			} = properties;

			const classes = classNames( 'plan-features-2023-grid__table-item', {
				'has-border-top': ! isReskinned,
			} );
			const billingTimeFrame = planConstantObj.getBillingTimeFrame();

			return (
				<th scope="col" key={ planName } className={ classes }>
					<PlanFeatures2023GridHeaderPrice
						availableForPurchase={ availableForPurchase }
						basePlansPath={ basePlansPath }
						billingTimeFrame={ billingTimeFrame }
						currencyCode={ currencyCode }
						discountPrice={ discountPrice }
						hideMonthly={ hideMonthly }
						isPlaceholder={ isPlaceholder }
						rawPrice={ rawPrice }
						rawPriceAnnual={ rawPriceAnnual }
						rawPriceForMonthlyPlan={ rawPriceForMonthlyPlan }
						relatedMonthlyPlan={ relatedMonthlyPlan }
						annualPricePerMonth={ annualPricePerMonth }
						isMonthlyPlan={ isMonthlyPlan }
						flow={ flowName }
						planName={ planName }
						is2023OnboardingPricingGrid={ is2023OnboardingPricingGrid }
					/>
				</th>
			);
		} );
	}

	renderPlanLogos() {
		const { planProperties, translate, isInSignup } = this.props;

		return map( planProperties, ( properties ) => {
			const { planName } = properties;
			const headerClasses = classNames(
				'plan-features-2023-grid__header-logo',
				getPlanClass( planName )
			);
			const tableItemClasses = classNames( 'plan-features-2023-grid__table-item', {
				'popular-plan-parent-class': isPremiumPlan( planName ),
			} );

			return (
				<th scope="col" key={ planName } className={ tableItemClasses }>
					{ isPremiumPlan( planName ) && (
						<div className="plan-features-2023-grid__popular-badge">
							<PlanPill isInSignup={ isInSignup }>{ translate( 'Popular' ) }</PlanPill>
						</div>
					) }
					<header className={ headerClasses }>
						{ isEcommercePlan( planName ) && (
							<div className="plan-features-2023-grid__plan-logo">
								<img src={ wooLogo } alt="WooCommerce logo" />{ ' ' }
							</div>
						) }
						{ isWpcomEnterpriseGridPlan( planName ) && (
							<div className="plan-features-2023-grid__plan-logo">
								<img src={ vipLogo } alt="Enterprise logo" />{ ' ' }
							</div>
						) }
					</header>
				</th>
			);
		} );
	}

	renderPlanHeaders() {
		const { planProperties } = this.props;

		return map( planProperties, ( properties ) => {
			const { planName, planConstantObj } = properties;
			const headerClasses = classNames(
				'plan-features-2023-grid__header',
				getPlanClass( planName )
			);

			return (
				<th scope="col" key={ planName } className="plan-features-2023-grid__table-item">
					<header className={ headerClasses }>
						<h4 className="plan-features-2023-grid__header-title">
							{ planConstantObj.getTitle() }
						</h4>
					</header>
				</th>
			);
		} );
	}

	renderPlanSubHeaders() {
		const { planProperties } = this.props;

		return map( planProperties, ( properties ) => {
			const { planName, tagline } = properties;

			return (
				<th scope="col" key={ planName } className="plan-features-2023-grid__table-item">
					<div className="plan-features-2023-grid__header-tagline">{ tagline }</div>
				</th>
			);
		} );
	}

	handleUpgradeClick( singlePlanProperties ) {
		const { onUpgradeClick: ownPropsOnUpgradeClick } = this.props;
		const { cartItemForPlan, planName } = singlePlanProperties;

		if ( ownPropsOnUpgradeClick && ownPropsOnUpgradeClick !== noop && cartItemForPlan ) {
			ownPropsOnUpgradeClick( cartItemForPlan );
			return;
		}

		if ( isFreePlan( planName ) ) {
			ownPropsOnUpgradeClick( null );
		}

		return `/checkout`;
	}

	renderTopButtons() {
		const { isInSignup, isLaunchPage, planProperties, flowName } = this.props;

		return map( planProperties, ( properties ) => {
<<<<<<< HEAD
			const { availableForPurchase, current, planName, isPlaceholder, planConstantObj } =
				properties;
=======
			const { planName, isPlaceholder, planConstantObj } = properties;
>>>>>>> d35d4c95
			const classes = classNames( 'plan-features-2023-grid__table-item', 'is-top-buttons' );

			return (
				<td key={ planName } className={ classes }>
					<PlanFeatures2023GridActions
						className={ getPlanClass( planName ) }
						freePlan={ isFreePlan( planName ) }
						isWpcomEnterpriseGridPlan={ isWpcomEnterpriseGridPlan( planName ) }
						isPlaceholder={ isPlaceholder }
						isInSignup={ isInSignup }
						isLaunchPage={ isLaunchPage }
						onUpgradeClick={ () => this.handleUpgradeClick( properties ) }
						planName={ planConstantObj.getTitle() }
						planType={ planName }
						flowName={ flowName }
					/>
				</td>
			);
		} );
	}

	renderPlanFeaturesList() {
		const { planProperties, domainName } = this.props;

		return (
			<PlanFeatures2023GridFeatures planProperties={ planProperties } domainName={ domainName } />
		);
	}
}

PlanFeatures2023Grid.propTypes = {
	basePlansPath: PropTypes.string,
	isInSignup: PropTypes.bool,
	onUpgradeClick: PropTypes.func,
	// either you specify the plans prop or isPlaceholder prop
	plans: PropTypes.array,
	visiblePlans: PropTypes.array,
	planProperties: PropTypes.array,
	selectedFeature: PropTypes.string,
	purchaseId: PropTypes.number,
	flowName: PropTypes.string,
	siteId: PropTypes.number,
};

PlanFeatures2023Grid.defaultProps = {
	basePlansPath: null,
	isInSignup: true,
	siteId: null,
	onUpgradeClick: noop,
};

/* eslint-disable wpcalypso/redux-no-bound-selectors */
export default connect(
	( state, ownProps ) => {
		const { placeholder, plans, isLandingPage, visiblePlans } = ownProps;

		let planProperties = compact(
			map( plans, ( plan ) => {
				let isPlaceholder = false;
				const planConstantObj = applyTestFiltersToPlansList( plan, undefined );
				const planProductId = planConstantObj.getProductId();
				const planObject = getPlan( state, planProductId );
				const isMonthlyPlan = isMonthly( plan );
				const showMonthly = ! isMonthlyPlan;
				const availableForPurchase = true;
				const relatedMonthlyPlan = showMonthly
					? getPlanBySlug( state, getMonthlyPlanByYearly( plan ) )
					: null;

				// Show price divided by 12? Only for non JP plans, or if plan is only available yearly.
				const showMonthlyPrice = true;

				const features = planConstantObj.getPlanCompareFeatures();

				let planFeatures = getPlanFeaturesObject( features );
				if ( placeholder || ! planObject ) {
					isPlaceholder = true;
				}

				planFeatures = getPlanFeaturesObject(
					planConstantObj.get2023PricingGridSignupWpcomFeatures()
				);
				let jetpackFeatures = getPlanFeaturesObject(
					planConstantObj.get2023PricingGridSignupJetpackFeatures()
				);

				const rawPrice = getPlanRawPrice( state, planProductId, showMonthlyPrice );
				const discountPrice = getDiscountedRawPrice( state, planProductId, showMonthlyPrice );

				let annualPricePerMonth = discountPrice || rawPrice;
				if ( isMonthlyPlan ) {
					// Get annual price per month for comparison
					const yearlyPlan = getPlanBySlug( state, getYearlyPlanByMonthly( plan ) );
					if ( yearlyPlan ) {
						const yearlyPlanDiscount = getDiscountedRawPrice(
							state,
							yearlyPlan.product_id,
							showMonthlyPrice
						);
						annualPricePerMonth =
							yearlyPlanDiscount ||
							getPlanRawPrice( state, yearlyPlan.product_id, showMonthlyPrice );
					}
				}

				const monthlyPlanKey = findPlansKeys( {
					group: planConstantObj.group,
					term: TERM_MONTHLY,
					type: planConstantObj.type,
				} )[ 0 ];
				const monthlyPlanProductId = getPlanFromKey( monthlyPlanKey )?.getProductId();
				// This is the per month price of a monthly plan. E.g. $14 for Premium monthly.
				const rawPriceForMonthlyPlan = getPlanRawPrice( state, monthlyPlanProductId, true );
				const annualPlansOnlyFeatures = planConstantObj.getAnnualPlansOnlyFeatures?.() || [];
				if ( annualPlansOnlyFeatures.length > 0 ) {
					planFeatures = planFeatures.map( ( feature ) => {
						const availableOnlyForAnnualPlans = annualPlansOnlyFeatures.includes(
							feature.getSlug()
						);

						return {
							...feature,
							availableOnlyForAnnualPlans,
							availableForCurrentPlan: ! isMonthlyPlan || ! availableOnlyForAnnualPlans,
						};
					} );
				}

				jetpackFeatures = jetpackFeatures.map( ( feature ) => {
					const availableOnlyForAnnualPlans = annualPlansOnlyFeatures.includes( feature.getSlug() );

					return {
						...feature,
						availableOnlyForAnnualPlans,
						availableForCurrentPlan: ! isMonthlyPlan || ! availableOnlyForAnnualPlans,
					};
				} );

				// Strip annual-only features out for the site's /plans page
				if ( isPlaceholder ) {
					planFeatures = planFeatures.filter(
						( { availableForCurrentPlan = true } ) => availableForCurrentPlan
					);
				}

				const rawPriceAnnual =
					null !== discountPrice
						? discountPrice * 12
						: getPlanRawPrice( state, planProductId, false );

				const tagline = planConstantObj.getPlanTagline();
				const product_name_short =
					PLAN_ENTERPRISE_GRID_WPCOM === plan
						? planConstantObj.getPathSlug()
						: planObject.product_name_short;

				return {
					availableForPurchase,
					cartItemForPlan: getCartItemForPlan( getPlanSlug( state, planProductId ) ),
					currencyCode: getCurrentUserCurrencyCode( state ),
					discountPrice,
					features: planFeatures,
					jpFeatures: jetpackFeatures,
					isLandingPage,
					isPlaceholder,
					planConstantObj,
					planName: plan,
					planObject: planObject,
					productSlug: get( planObject, 'product_slug' ),
					product_name_short,
					hideMonthly: false,
					rawPrice,
					rawPriceAnnual,
					rawPriceForMonthlyPlan,
					relatedMonthlyPlan,
					annualPricePerMonth,
					isMonthlyPlan,
					tagline,
				};
			} )
		);

		if ( Array.isArray( visiblePlans ) ) {
			planProperties = planProperties.filter( ( p ) => visiblePlans.indexOf( p.planName ) !== -1 );
		}

		return {
			planProperties,
		};
	},
	{
		recordTracksEvent,
	}
)( localize( PlanFeatures2023Grid ) );
/* eslint-enable wpcalypso/redux-no-bound-selectors */<|MERGE_RESOLUTION|>--- conflicted
+++ resolved
@@ -11,11 +11,7 @@
 	TERM_MONTHLY,
 	isPremiumPlan,
 	isEcommercePlan,
-<<<<<<< HEAD
-	isWpcomEnterpriseGridPlan,
 	PLAN_ENTERPRISE_GRID_WPCOM,
-=======
->>>>>>> d35d4c95
 } from '@automattic/calypso-products';
 import classNames from 'classnames';
 import { localize } from 'i18n-calypso';
@@ -235,12 +231,7 @@
 		const { isInSignup, isLaunchPage, planProperties, flowName } = this.props;
 
 		return map( planProperties, ( properties ) => {
-<<<<<<< HEAD
-			const { availableForPurchase, current, planName, isPlaceholder, planConstantObj } =
-				properties;
-=======
 			const { planName, isPlaceholder, planConstantObj } = properties;
->>>>>>> d35d4c95
 			const classes = classNames( 'plan-features-2023-grid__table-item', 'is-top-buttons' );
 
 			return (
