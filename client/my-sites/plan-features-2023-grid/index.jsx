--- conflicted
+++ resolved
@@ -20,12 +20,7 @@
 	TYPE_ENTERPRISE_GRID_WPCOM,
 } from '@automattic/calypso-products';
 import classNames from 'classnames';
-<<<<<<< HEAD
-import { localize, translate } from 'i18n-calypso';
-=======
 import { localize } from 'i18n-calypso';
-import { compact, get, map } from 'lodash';
->>>>>>> 36753c2c
 import PropTypes from 'prop-types';
 import { Component } from 'react';
 import { connect } from 'react-redux';
@@ -517,7 +512,6 @@
 	( state, ownProps ) => {
 		const { placeholder, plans, isLandingPage, visiblePlans } = ownProps;
 
-<<<<<<< HEAD
 		let planProperties = plans.map( ( plan ) => {
 			let isPlaceholder = false;
 			const planConstantObj = applyTestFiltersToPlansList( plan, undefined );
@@ -531,41 +525,11 @@
 
 			// Show price divided by 12? Only for non JP plans, or if plan is only available yearly.
 			const showMonthlyPrice = true;
-
-			const features = planConstantObj.getPlanCompareFeatures();
-
-			let planFeatures = getPlanFeaturesObject( features );
 			if ( placeholder || ! planObject ) {
 				isPlaceholder = true;
 			}
-=======
-		let planProperties = compact(
-			map( plans, ( plan ) => {
-				let isPlaceholder = false;
-				const planConstantObj = applyTestFiltersToPlansList( plan, undefined );
-				const planProductId = planConstantObj.getProductId();
-				const planObject = getPlan( state, planProductId );
-				const isMonthlyPlan = isMonthly( plan );
-				const showMonthly = ! isMonthlyPlan;
-				const relatedMonthlyPlan = showMonthly
-					? getPlanBySlug( state, getMonthlyPlanByYearly( plan ) )
-					: null;
-
-				// Show price divided by 12? Only for non JP plans, or if plan is only available yearly.
-				const showMonthlyPrice = true;
-				if ( placeholder || ! planObject ) {
-					isPlaceholder = true;
-				}
-
-				let planFeatures = getPlanFeaturesObject(
-					planConstantObj.get2023PricingGridSignupWpcomFeatures()
-				);
-				let jetpackFeatures = getPlanFeaturesObject(
-					planConstantObj.get2023PricingGridSignupJetpackFeatures()
-				);
->>>>>>> 36753c2c
-
-			planFeatures = getPlanFeaturesObject(
+
+			let planFeatures = getPlanFeaturesObject(
 				planConstantObj.get2023PricingGridSignupWpcomFeatures()
 			);
 			let jetpackFeatures = getPlanFeaturesObject(
