--- conflicted
+++ resolved
@@ -264,21 +264,15 @@
 		font-weight: 400;
 		padding: 0 20px 24px 20px;
 
-<<<<<<< HEAD
 		@media ( min-width: 1024px ) {
-			font-size: $font-body-extra-small;
-			padding-bottom: 16px;
-=======
-		@media ( min-width: 880px ) {
 			font-size: $font-body-small;
 			line-height: 20px;
 		}
 
-		@media ( min-width: 1340px ) {
+		@media ( min-width: 1440px ) {
 			font-size: 0.813rem; /* stylelint-disable-line */
 			line-height: 16px;
 			padding-bottom: 8px;
->>>>>>> 8afcb20c
 		}
 	}
 
