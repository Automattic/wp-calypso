--- conflicted
+++ resolved
@@ -175,10 +175,6 @@
 .is-2023-pricing-grid .plans-wrapper {
 	margin: 0 20px;
 	padding: 0 0 10px;
-<<<<<<< HEAD
-	// transform: translateY(-20px);
-=======
->>>>>>> 29cf4bfd
 	overflow-x: visible;
 
 	@include plans-2023-break-small {
@@ -404,11 +400,7 @@
 	.plan-features-2023-grid__desktop-view,
 	.plan-features-2023-grid__tablet-view {
 		.plan-features-2023-grid__table-item {
-<<<<<<< HEAD
-			max-width: 344px;
-=======
 			max-width: $table-cell-max-width;
->>>>>>> 29cf4bfd
 		}
 	}
 
