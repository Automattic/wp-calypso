@import "@automattic/onboarding/styles/mixins";
$plan-features-header-banner-height: 20px;
$plan-features-sidebar-width: 272px;

.plan-features--loading-container {
	margin-top: 300px;
}

.plan-features-2023-grid__table-item.is-top-buttons {
	padding: 0 20px;

	.plan-features-2023-gridrison__actions-buttons {
		.plan-features-2023-grid__actions-button {
			font-weight: 500;
			letter-spacing: 0.32px;
			line-height: 20px;
			border-radius: 4px;
			padding: 10px 14px;
			border: unset;

			&:hover {
				opacity: 0.85;
				transition: 0.7s;
			}

			&.is-free-plan {
				background-color: var(--studio-blue-50);
				color: var(--studio-blue-0);
			}

			&.is-personal-plan {
				background-color: var(--studio-blue-60);
				color: var(--studio-blue-0);
			}

			&.is-premium-plan {
				background-color: #004687;
				color: var(--studio-blue-0);
			}

			&.is-business-plan {
				background-color: #7f54b3;
				color: var(--studio-purple-0);
			}

			&.is-ecommerce-plan {
				background-color: #55347d;
				color: var(--studio-purple-0);
			}

			&.is-wpcom-enterprise-grid-plan {
				background-color: var(--studio-gray-80);
				a {
					color: var(--studio-gray-0);
				}
			}
		}
	}
}

.plan-features-2023-grid__header {
	position: relative;
	display: flex;
	align-items: flex-start;
	padding: 0 0 8px 20px;
	background-color: var(--color-surface);
	justify-content: left;
	font-weight: 400;
}

.plan-features-2023-grid__header-logo {
	padding-left: 20px;

	@media ( min-width: 880px ) {
		margin-top: 36px;
	}
}

.plan-features-2023-grid__plan-logo {
	margin-bottom: 9px;
}

.plan-features-2023-grid__header-text {
	flex: 1;
	padding: 6px 0 0;
}

.plan-features-2023-grid__actions-buttons {
	text-align: center;
}

.plans-wrapper {
	margin: 0 auto;
	padding: 28px 0 10px;
	transform: translateY(-20px);
	overflow-x: hidden;

	@media ( min-width: 880px ) {
		padding-top: 103px;
		overflow-x: auto;
	}
}

.plan-features--signup {
	margin: 0 auto;

	.signup__steps & {
		width: auto;
	}

	.plan-features-2023-grid__desktop-view {
		display: none;

		@media ( min-width: 1340px ) {
			display: block;
		}
	}

	.plan-features-2023-grid__tablet-view {
		display: none;

		@media ( min-width: 880px ) {
			display: block;
		}

		@media ( min-width: 1340px ) {
			display: none;
		}
	}

	.plan-features-2023-grid__mobile-view {
		display: block;

		@media ( min-width: 880px ) {
			display: none;
		}

		.plan-features-2023-grid__mobile-plan-card {
			background-color: var(--studio-white);
			border: 1px solid #e0e0e0;
			/* stylelint-disable-next-line */
			border-radius: 5px;
			margin-bottom: 12px;
			padding: 38px 0 20px 0;

			&.is-free-plan .foldable-card__main {
				color: var(--studio-blue-50);

				.foldable-card__expand .gridicon {
					fill: var(--studio-blue-50);
					width: 12px;
				}
			}

			&.is-personal-plan .foldable-card__main {
				color: var(--studio-blue-60);

				.foldable-card__expand .gridicon {
					fill: var(--studio-blue-60);
					width: 12px;
				}
			}

			&.is-premium-plan .foldable-card__main {
				color: #004687;

				.foldable-card__expand .gridicon {
					fill: #004687;
					width: 12px;
				}
			}

			&.is-business-plan .foldable-card__main {
				color: #7f54b3;

				.foldable-card__expand .gridicon {
					fill: #7f54b3;
					width: 12px;
				}
			}

			&.is-ecommerce-plan .foldable-card__main {
				color: #55347d;

				.foldable-card__expand .gridicon {
					fill: #55347d;
					width: 12px;
				}
			}
		}

		.foldable-card {
			box-shadow: unset;
			margin-top: 24px;

			.foldable-card__main {
				color: var(--studio-blue-60);
				font-family: Inter, $sans;
				font-weight: 500;
				font-size: $font-body-small;
				letter-spacing: -0.24px;
				line-height: 20px;
			}

			&.is-compact .foldable-card__header {
				padding: 0 20px;
			}

			&.is-expanded .foldable-card__content {
				border-top: none;
				padding: 24px 0 0;
			}
		}

		.plan-features-2023-grid__highlighted-feature .plan-features-2023-grid__item {
			padding-bottom: 24px;
		}
	}

	.signup__steps .plans-features-main__group.is-scrollable & {
		max-width: 100%;
	}

	.plan-features-2023-grid__table {
		font-size: $font-body-small;
		color: var(--color-text-subtle);
		table-layout: fixed;
		border: 1px solid #e0e0e0;
		border-radius: 5px; /* stylelint-disable-line */
		background-color: #fff;
		margin: 0;
	}

	.plan-features-2023-grid__table-top .plan-features-2023-grid__table {
		border-top-right-radius: 0;
	}

	.plan-features-2023-grid__header-title {
		margin-bottom: 5px;
		font-size: $font-title-large;
		line-height: 0.7;
		color: var(--studio-gray-100);
		font-weight: 400;
		@include onboarding-font-recoleta;
	}

	.plan-features-2023-grid__header-tagline {
		font-size: $font-body;
		color: var(--studio-gray-80);
		font-weight: 400;
		padding: 0 20px 24px 20px;

		@media ( min-width: 880px ) {
			font-size: $font-body-extra-small;
			padding-bottom: 16px;
		}
	}

	.plan-features-2023-grid__table-item {
		text-align: left;
		transition: opacity 0.05s;
		border: none;
		background-color: var(--color-surface);
		position: relative;

		.is-bold {
			font-weight: 600;
		}

		@media ( min-width: 880px ) {
			border-right: solid 1px #e0e0e0;
			border-left: solid 1px #e0e0e0;
		}
	}

	.plan-features-2023-grid__pricing,
	.plan-price.is-discounted {
		color: var(--color-neutral-70);
	}

	.plan-features-2023-grid__pricing {
		padding: 0 20px 24px;
		margin: 0;

		@media ( min-width: 880px ) {
			padding-bottom: 16px;
		}

		.plan-price {
			color: var(--studio-gray-100);
			margin-right: 10px;
			line-height: $font-title-large;
			display: flex;
			@include onboarding-font-recoleta;
		}

		.plan-price__currency-symbol {
			font-size: $font-title-medium;
			color: var(--studio-gray-100);
			position: relative;
			top: -7px;
		}

		.plan-price__integer {
			font-size: 2.75rem;
		}

		.plan-price__term {
			font-size: $font-body-extra-small;
			font-weight: 400;
		}

<<<<<<< HEAD
=======
		.plan-features-2023-grid__header-billing-info {
			color: var(--studio-gray-50);
			font-weight: 400;
			font-size: $font-body-extra-small;
		}

>>>>>>> 6dc4836e
		.plan-price.is-original {
			color: var(--color-neutral-light);

			&::before {
				border-color: var(--color-success);
				left: 11%;
				top: 34%;
				right: -5%;
			}

			.plan-price__currency-symbol,
			.plan-price__tax-amount {
				color: var(--color-text-subtle);
			}
		}

		.plan-features-2023-grid__vip-price {
			font-size: $font-body-extra-small;
			font-weight: 400;
			color: var(--studio-gray-80);
		}

		.plan-price.is-discounted .plan-price__integer-fraction {
			color: var(--color-success);
		}
	}

	.plan-features-2023-grid__header-annual-discount {
		color: var(--studio-green-60);
		&-is-loading {
			@include placeholder();
		}
	}

	.is-placeholder {
		width: 60%;
		margin: 5px auto;
	}

	.plan-features-2023-grid__item-info {
		display: flex;
		flex-direction: column;
		flex: 1 0 0;
		width: 100%;

		.plan-features-2023-grid__item-title {
			color: var(--studio-gray-80);
			font-size: $font-body-small;
			font-weight: 400;
			line-height: 20px;
			overflow-wrap: break-word;
			margin: 0;
			flex: 1 0 0;
			width: 100%;

			&.is-bold {
				font-weight: 600;
			}

			@media ( min-width: 880px ) {
				font-size: $font-body-extra-small;
				line-height: 16px;
			}
		}

		&:not(.is-available) {
			color: var(--studio-gray-20);

			.plan-features-2023-grid__item-title {
				text-decoration: line-through;
				color: var(--color-neutral-30);
			}
		}
	}

	.plan-features-2023-grid__actions-button {
		width: 100%;

		&.disabled,
		&[disabled] {
			color: var(--color-neutral-light);
		}
	}

	.plan-features-2023-grid__row:last-of-type .plan-features-2023-grid__table-item {
		border-bottom: solid 1px var(--color-neutral-5);

		&.is-last-feature {
			.plan-features-2023-grid__item-info {
				padding-bottom: 30px;
			}
		}
	}

	.plan-features-2023-grid__item {
		padding: 0 20px 12px;
		text-align: left;

		&.plan-features-2023-grid__item-available {
			display: flex;
			flex-direction: column;
			position: relative;

			& .plan-features-2023-grid__item-annual-plan-container {
				display: flex;
				position: absolute;
				top: -3px;

				& .plan-features-2023-grid__item-annual-plan {
					font-weight: 600;
					color: var(--color-error);
					font-size: 0.6rem; /* stylelint-disable-line scales/font-sizes */
					text-transform: uppercase;
				}
			}

			& .plan-features-2023-grid__item-info-container {
				display: flex;

				&.plan-features-2023-grid__item-info-annual-only {
					margin-top: 10px;
				}
			}
		}

		&.plan-features-2023-grid__enterprise-logo {
			padding-top: 32px;

			img:nth-child(1) {
				padding-right: 32px;
			}

			img:nth-child(2) {
				padding-right: 32px;
			}

			img:nth-child(3) {
				padding-right: 32px;
			}

			img:nth-child(4) {
				padding-right: 0;
			}

			img:nth-child(5) {
				padding-right: 24px;
				padding-top: 12px;
			}

			img:nth-child(6) {
				padding-right: 24px;
				padding-top: 12px;
			}

			img:nth-child(7) {
				padding-right: 24px;
				padding-top: 12px;
			}

			img:nth-child(8) {
				padding-right: 0;
				padding-top: 12px;
			}

			@media ( min-width: 880px ) {
				position: relative;
				top: 10px;
				padding-top: 0;

				img:nth-child(1) {
					padding-right: 32px;
				}

				img:nth-child(2) {
					padding-right: 32px;
				}

				img:nth-child(3) {
					padding-right: 0;
				}

				img:nth-child(4) {
					padding-right: 32px;
					padding-top: 12px;
				}

				img:nth-child(5) {
					padding-right: 32px;
					padding-top: 12px;
				}

				img:nth-child(6) {
					padding-right: 0;
					padding-top: 12px;
				}

				img:nth-child(7) {
					padding-right: 32px;
					padding-top: 12px;
				}

				img:nth-child(8) {
					padding-right: 0;
					padding-top: 12px;
				}
			}

			@media ( min-width: 1340px ) {
				img:nth-child(1) {
					padding-right: 24px;
				}

				img:nth-child(2) {
					padding-right: 24px;
				}

				img:nth-child(3) {
					padding-right: 24px;
					padding-top: 12px;
				}

				img:nth-child(4) {
					padding-right: 18px;
					padding-top: 12px;
				}

				img:nth-child(5) {
					padding-right: 0;
					padding-top: 12px;
				}

				img:nth-child(6) {
					padding-right: 16px;
					padding-top: 12px;
				}

				img:nth-child(7) {
					padding-right: 0;
					padding-top: 12px;
				}

				img:nth-child(8) {
					padding-right: 0;
					padding-top: 12px;
				}
			}

			@media ( min-width: 1500px ) {
				img:nth-child(1) {
					padding-right: 24px;
				}

				img:nth-child(2) {
					padding-right: 24px;
				}

				img:nth-child(3) {
					padding-right: 0;
				}

				img:nth-child(4) {
					padding-right: 24px;
					padding-top: 12px;
				}

				img:nth-child(5) {
					padding-right: 24px;
					padding-top: 12px;
				}

				img:nth-child(6) {
					padding-right: 0;
					padding-top: 12px;
				}

				img:nth-child(7) {
					padding-right: 24px;
					padding-top: 12px;
				}

				img:nth-child(8) {
					padding-right: 0;
					padding-top: 12px;
				}
			}

		}
	}
}

.plan-features-2023-grid__content {
	.plans-features-main__group.is-scrollable & {
		margin: -16px 0 0;
		padding-top: $plan-features-header-banner-height;
	}

	.plan-features-2023-grid__table-bottom {
		margin-top: 16px;
	}
}

.plan-features__actions-button {
	border-radius: 4px;
}

body.is-section-signup.is-white-signup {
	.plan-features-2023-grid__table-item {
		border-right: none;
		background-color: transparent;

<<<<<<< HEAD
		&.plan-features-2023-grid__header-billing-info {
			color: var(--studio-gray-50);
			font-weight: 400;
			font-size: $font-body-extra-small;
			padding-bottom: 5px;
=======
		&:first-of-type {
			border-left: none;
>>>>>>> 6dc4836e
		}

		.plan-pill.is-in-signup {
			font-family: Inter, $sans;
			font-size: 0.75rem;
			font-weight: 500;
			color: var(--studio-white);
			letter-spacing: 0.2px;
			/* stylelint-disable-next-line declaration-property-unit-allowed-list */
			line-height: 1.25rem;
			padding: 0 9px;
			right: unset;
			left: unset;
			top: unset;
			bottom: 0;
			border-radius: 4px;
			background-color: var(--studio-gray-80);
			transform: translate(20px, 0);
		}

		&.popular-plan-parent-class {
			position: relative;

			.plan-features-2023-grid__popular-badge {
				margin-bottom: 24px;
				width: 100%;
				background: #fff;
				z-index: 999999;
				color: #fff;
				padding: 0 0 17px;

				@media ( min-width: 880px ) {
					position: absolute;
					top: -38px;
					right: -1px;
					border-color: #e0e0e0;
					border-width: 1px 1px 0 1px;
					/* stylelint-disable-next-line */
					border-radius: 5px 5px 0 0;
					border-style: solid;
					padding-top: 20px;
					margin-bottom: 0;
				}
			}
		}

		.plan-features-2023-grid__jp-logo {
			padding: 24px 0 6px 20px;
		}

		&.plan-features-2023-grid__storage {
			padding: 24px 20px 38px 20px;

			.plan-features-2023-grid__storage-title {
				color: var(--studio-gray-100);
				font-weight: 500;
				/* stylelint-disable-next-line */
				font-size: 0.688rem;
				line-height: 16px;
				margin-bottom: 10px;
				text-transform: uppercase;
			}

			.plan-features-2023-grid__storage-buttons {
				background: #f2f2f2;
				/* stylelint-disable-next-line */
				border-radius: 5px;
				padding: 4px 0;
				width: fit-content;
				text-align: center;
				font-size: $font-body-extra-small;
				font-weight: 400;
				line-height: 20px;
				color: var(--studio-gray-90);
				min-width: 64px;
			}
		}

		.plan-features-2023-grid__common-title {
			font-weight: 600;
			font-size: $font-body-small;
			padding: 0 20px;
			margin-bottom: 12px;

			@media ( min-width: 880px ) {
				margin-top: 36px;
				font-size: $font-body-extra-small;
			}

			&.is-personal-plan {
				color: var(--studio-blue-60);
			}

			&.is-premium-plan {
				color: #004687;
			}

			&.is-business-plan {
				color: #7f54b3;
			}

			&.is-ecommerce-plan {
				color: #55347d;
			}
		}
	}

	.plan-features-2023-grid__header {
		background-color: transparent;
	}

	.plan-features-2023-grid__row:last-of-type .plan-features-2023-grid__table-item {
		border-bottom: none;
	}

	.plan-features--signup .is-premium-plan .plan-features-2023-grid__header-title {
		font-weight: 500;
	}

	.plan-features-2023-grid__item.plan-features-2023-grid__item-available {
		.plan-features-2023-grid__item-annual-plan-container
		.plan-features-2023-grid__item-annual-plan {
			color: var(--studio-orange-40);
		}
	}

	.step-wrapper__header {
		margin: 24px 20px 38px;

		@media ( min-width: 880px ) {
			margin: 24px 20px;
		}
	}
}

body.is-section-signup.is-white-signup .is-onboarding-2023-pricing-grid .signup__step .segmented-control.price-toggle {
	background-color: #f2f2f2;
	max-width: 375px;
	width: 100%;
	margin: 0 22px;

	@media ( min-width: 880px ) {
		max-width: unset;
		width: auto;
		margin: 0 auto;
	}

	.segmented-control__link {
		padding: 6px 11px;
	}

	.segmented-control__item {
		border: 6px;
		padding: 2px;

		& .segmented-control__link {
			border: 1px solid #f2f2f2;
			&:hover {
				border: 1px solid var(--studio-gray-10);
				background-color: unset;
				border-radius: 5px; /* stylelint-disable-line scales/radii */
			}
		}

		&.is-selected .segmented-control__link {
			border: 0.5px solid rgba(0, 0, 0, 0.04);
			box-shadow: 0 3px 8px rgba(0, 0, 0, 0.12), 0 3px 1px rgba(0, 0, 0, 0.04);
			border-radius: 5px; /* stylelint-disable-line scales/radii */
			background-color: #fff;
			// border-color: rgba(0, 0, 0, 0.04);

			&:hover {
				background-color: #fff;
				border-color: rgba(0, 0, 0, 0.04);
			}
		}

		.segmented-control__text {
			color: var(--studio-gray-90);
		}
	}
}<|MERGE_RESOLUTION|>--- conflicted
+++ resolved
@@ -310,15 +310,6 @@
 			font-weight: 400;
 		}
 
-<<<<<<< HEAD
-=======
-		.plan-features-2023-grid__header-billing-info {
-			color: var(--studio-gray-50);
-			font-weight: 400;
-			font-size: $font-body-extra-small;
-		}
-
->>>>>>> 6dc4836e
 		.plan-price.is-original {
 			color: var(--color-neutral-light);
 
@@ -629,16 +620,11 @@
 		border-right: none;
 		background-color: transparent;
 
-<<<<<<< HEAD
 		&.plan-features-2023-grid__header-billing-info {
 			color: var(--studio-gray-50);
 			font-weight: 400;
 			font-size: $font-body-extra-small;
 			padding-bottom: 5px;
-=======
-		&:first-of-type {
-			border-left: none;
->>>>>>> 6dc4836e
 		}
 
 		.plan-pill.is-in-signup {
