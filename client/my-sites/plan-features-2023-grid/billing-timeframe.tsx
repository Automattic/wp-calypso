import {
	isWpComFreePlan,
	isWpcomEnterpriseGridPlan,
	PLAN_BIENNIAL_PERIOD,
	PLAN_ANNUAL_PERIOD,
	PlanSlug,
	getPlanSlugForTermVariant,
	TERM_ANNUALLY,
} from '@automattic/calypso-products';
import { formatCurrency } from '@automattic/format-currency';
import { localize, TranslateResult, useTranslate } from 'i18n-calypso';
import { FunctionComponent } from 'react';
import { useSelector } from 'react-redux';
import usePlanPrices from 'calypso/my-sites/plans/hooks/use-plan-prices';
import { getCurrentUserCurrencyCode } from 'calypso/state/currency-code/selectors';

interface Props {
	planName: string;
	billingTimeframe: TranslateResult;
	billingPeriod: number | null | undefined;
	isMonthlyPlan: boolean;
}

function usePerMonthDescription( {
	isMonthlyPlan,
	planName,
	billingPeriod,
}: Omit< Props, 'billingTimeframe' > ) {
	const translate = useTranslate();
	const currencyCode = useSelector( getCurrentUserCurrencyCode );
	const planPrices = usePlanPrices( {
		planSlug: planName as PlanSlug,
		returnMonthly: isMonthlyPlan,
	} );
	const planYearlyVariantPricesPerMonth = usePlanPrices( {
		planSlug:
			getPlanSlugForTermVariant( planName as PlanSlug, TERM_ANNUALLY ) ?? ( '' as PlanSlug ),
		returnMonthly: true,
	} );

	if ( isWpComFreePlan( planName ) || isWpcomEnterpriseGridPlan( planName ) ) {
		return null;
	}

	if ( isMonthlyPlan ) {
<<<<<<< HEAD
		if ( null !== rawPrice && null !== annualPricePerMonth ) {
			if ( annualPricePerMonth < rawPrice ) {
				return translate( `Save %(discountRate)s%% by paying annually`, {
					args: {
						discountRate: Math.floor( ( 100 * ( rawPrice - annualPricePerMonth ) ) / rawPrice ),
					},
				} );
			}
=======
		// We want `yearlyVariantMaybeDiscountedPricePerMonth` to be the raw price the user
		// would pay if they choose an annual plan instead of the monthly one. So pro-rated
		// (or site-plan specific) credits should not be taken into account.
		const yearlyVariantMaybeDiscountedPricePerMonth =
			planYearlyVariantPricesPerMonth.discountedRawPrice ||
			planYearlyVariantPricesPerMonth.rawPrice;

		if ( yearlyVariantMaybeDiscountedPricePerMonth < planPrices.rawPrice ) {
			return translate( `Save %(discountRate)s%% by paying annually`, {
				args: {
					discountRate: Math.round(
						( 100 * ( planPrices.rawPrice - yearlyVariantMaybeDiscountedPricePerMonth ) ) /
							planPrices.rawPrice
					),
				},
			} );
>>>>>>> 4de7dd07
		}
	}

	if ( ! isMonthlyPlan ) {
		const maybeDiscountedPrice =
			planPrices.planDiscountedRawPrice || planPrices.discountedRawPrice || planPrices.rawPrice;
		const fullTermPriceText =
			currencyCode && maybeDiscountedPrice
				? formatCurrency( maybeDiscountedPrice, currencyCode, { stripZeros: true } )
				: null;

		if ( fullTermPriceText ) {
			if ( PLAN_ANNUAL_PERIOD === billingPeriod ) {
				return translate( 'per month, %(fullTermPriceText)s billed annually', {
					args: { fullTermPriceText },
				} );
			}

			if ( PLAN_BIENNIAL_PERIOD === billingPeriod ) {
				return translate( 'per month, %(fullTermPriceText)s billed every two years', {
					args: { fullTermPriceText },
				} );
			}
		}
	}

	return null;
}

const PlanFeatures2023GridBillingTimeframe: FunctionComponent< Props > = ( props ) => {
	const { planName, billingTimeframe } = props;
	const translate = useTranslate();
	const perMonthDescription = usePerMonthDescription( props ) || billingTimeframe;
	const price = formatCurrency( 25000, 'USD' );

	if ( isWpcomEnterpriseGridPlan( planName ) ) {
		return (
			<div className="plan-features-2023-grid__vip-price">
				{ translate( 'Starts at {{b}}%(price)s{{/b}} yearly.', {
					args: { price },
					components: { b: <b /> },
					comment: 'Translators: the price is in US dollars for all users (US$25,000)',
				} ) }
			</div>
		);
	}

	return <div>{ perMonthDescription }</div>;
};

export default localize( PlanFeatures2023GridBillingTimeframe );<|MERGE_RESOLUTION|>--- conflicted
+++ resolved
@@ -43,16 +43,6 @@
 	}
 
 	if ( isMonthlyPlan ) {
-<<<<<<< HEAD
-		if ( null !== rawPrice && null !== annualPricePerMonth ) {
-			if ( annualPricePerMonth < rawPrice ) {
-				return translate( `Save %(discountRate)s%% by paying annually`, {
-					args: {
-						discountRate: Math.floor( ( 100 * ( rawPrice - annualPricePerMonth ) ) / rawPrice ),
-					},
-				} );
-			}
-=======
 		// We want `yearlyVariantMaybeDiscountedPricePerMonth` to be the raw price the user
 		// would pay if they choose an annual plan instead of the monthly one. So pro-rated
 		// (or site-plan specific) credits should not be taken into account.
@@ -63,13 +53,12 @@
 		if ( yearlyVariantMaybeDiscountedPricePerMonth < planPrices.rawPrice ) {
 			return translate( `Save %(discountRate)s%% by paying annually`, {
 				args: {
-					discountRate: Math.round(
+					discountRate: Math.floor(
 						( 100 * ( planPrices.rawPrice - yearlyVariantMaybeDiscountedPricePerMonth ) ) /
 							planPrices.rawPrice
 					),
 				},
 			} );
->>>>>>> 4de7dd07
 		}
 	}
 
