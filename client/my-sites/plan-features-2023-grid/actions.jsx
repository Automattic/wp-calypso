import { Button } from '@automattic/components';
import classNames from 'classnames';
import { localize } from 'i18n-calypso';
import PropTypes from 'prop-types';
import ExternalLinkWithTracking from 'calypso/components/external-link/with-tracking';
import { recordTracksEvent } from 'calypso/state/analytics/actions';

const noop = () => {};

const PlanFeaturesActionsButton = ( {
	className,
	freePlan = false,
	isWpcomEnterpriseGridPlan = false,
	isPlaceholder = false,
	isInSignup,
	isLaunchPage,
	onUpgradeClick = noop,
	planName,
	planType,
	translate,
	flowName,
} ) => {
	const classes = classNames( 'plan-features-2023-grid__actions-button', className );

	const handleUpgradeButtonClick = () => {
		if ( isPlaceholder ) {
			return;
		}

		if ( ! freePlan ) {
			recordTracksEvent( 'calypso_plan_features_upgrade_click', {
				current_plan: null,
				upgrading_to: planType,
			} );
		}

		onUpgradeClick();
	};

	const vipLandingPageUrlWithoutUtmCampaign =
		'https://wpvip.com/wordpress-vip-agile-content-platform?utm_source=WordPresscom&utm_medium=automattic_referral';

	if ( isWpcomEnterpriseGridPlan ) {
		return (
			<Button className={ classes }>
				{ translate( '{{ExternalLink}}Get in touch{{/ExternalLink}}', {
					components: {
						ExternalLink: (
							<ExternalLinkWithTracking
								href={ `${ vipLandingPageUrlWithoutUtmCampaign }&utm_campaign=calypso_signup` }
								target="_blank"
								tracksEventName="calypso_plan_step_enterprise_click"
								tracksEventProps={ { flow: flowName } }
							/>
						),
					},
				} ) }
			</Button>
		);
	}

	if ( ! isLaunchPage && isInSignup ) {
		let btnText;

		if ( freePlan ) {
			btnText = translate( 'Start with Free' );
		} else {
			btnText = translate( 'Get %(plan)s', {
				args: {
					plan: planName,
				},
			} );
		}

		return (
			<Button className={ classes } onClick={ handleUpgradeButtonClick } disabled={ isPlaceholder }>
				{ btnText }
			</Button>
		);
	}

	if ( isLaunchPage && ! freePlan ) {
		return (
			<Button className={ classes } onClick={ handleUpgradeButtonClick } disabled={ isPlaceholder }>
				{ translate( 'Get %(plan)s', {
					args: {
						plan: planName,
					},
					context: 'Button to select a paid plan by plan name, e.g., "Select Personal"',
					comment:
						'A button to select a new paid plan. Check screenshot - https://cloudup.com/cb_9FMG_R01',
				} ) }
			</Button>
		);
	}

	if ( isLaunchPage && freePlan ) {
		return (
			<Button className={ classes } onClick={ handleUpgradeButtonClick } disabled={ isPlaceholder }>
				{ translate( 'Keep this plan', {
					comment:
						'A selection to keep the current plan. Check screenshot - https://cloudup.com/cb_9FMG_R01',
				} ) }
			</Button>
		);
	}

	return null;
};

const PlanFeatures2023GridActions = ( props ) => {
	return (
		<div className="plan-features-2023-gridrison__actions">
			<div className="plan-features-2023-gridrison__actions-buttons">
				<PlanFeaturesActionsButton { ...props } />
			</div>
		</div>
	);
};

PlanFeatures2023GridActions.propTypes = {
	className: PropTypes.string,
	freePlan: PropTypes.bool,
	isWpcomEnterpriseGridPlan: PropTypes.bool,
	isPlaceholder: PropTypes.bool,
	isLaunchPage: PropTypes.bool,
	isInSignup: PropTypes.bool,
	onUpgradeClick: PropTypes.func,
	planType: PropTypes.string,
<<<<<<< HEAD
=======
	flowName: PropTypes.string,
>>>>>>> d35d4c95
};

export default localize( PlanFeatures2023GridActions );<|MERGE_RESOLUTION|>--- conflicted
+++ resolved
@@ -127,10 +127,7 @@
 	isInSignup: PropTypes.bool,
 	onUpgradeClick: PropTypes.func,
 	planType: PropTypes.string,
-<<<<<<< HEAD
-=======
 	flowName: PropTypes.string,
->>>>>>> d35d4c95
 };
 
 export default localize( PlanFeatures2023GridActions );