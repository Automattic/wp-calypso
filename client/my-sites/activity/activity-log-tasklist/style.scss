.card.activity-log-tasklist {
	padding-bottom: 4px;
	font-size: $font-body-small;

	.activity-log-tasklist__heading {
		display: flex;
		font-weight: 600;
		justify-content: space-between;
		margin-bottom: 16px;

		.ellipsis-menu {
			position: relative;
			top: -4px;
		}

		.ellipsis-menu__toggle {
			padding: 0;
		}
	}
}

.card.activity-log-tasklist__task {
	align-items: center;
	box-shadow: 0 -1px 0 rgba( var( --color-neutral-10-rgb ), 0.5 );
	display: flex;
	justify-content: flex-end;
	padding: 16px 0;

	.activity-log-item__activity-icon {
		margin-right: 16px;
	}
}

.activity-log-tasklist__update-item {
	flex-grow: 1;

	& > div {
		line-height: 100%;
	}
}

.activity-log-tasklist__update-text {
	margin-bottom: 8px;
	a,
	span {
		font-weight: 600;
	}
}
.activity-log-tasklist__update-text .activity-log-tasklist__update-version {
	color: var( --color-text-subtle );
}

.activity-log-tasklist__update-bullet,
.activity-log-tasklist__update-type {
<<<<<<< HEAD
	color: var( --aa-- );
=======
	color: var( --color-text-subtle );
>>>>>>> f5d7f026
}

.activity-log-tasklist__update-bullet {
	font-size: 7px;
	margin: 0 7px;
	vertical-align: middle;
}

.activity-log-tasklist__update-action {
	white-space: pre;
}

.activity-log-tasklist__menu-item {
	display: flex;
	align-items: center;
}

.activity-log-tasklist__unlinked {
	cursor: default;
}

.activity-log-tasklist__footer {
	display: flex;
	justify-content: space-between;
	box-shadow: 0 -1px 0 rgba( var( --color-neutral-10-rgb ), 0.5 );
	padding: 16px 0;
	color: var( --color-text-subtle );

	a {
		text-decoration: underline;
	}
}<|MERGE_RESOLUTION|>--- conflicted
+++ resolved
@@ -52,11 +52,7 @@
 
 .activity-log-tasklist__update-bullet,
 .activity-log-tasklist__update-type {
-<<<<<<< HEAD
-	color: var( --aa-- );
-=======
 	color: var( --color-text-subtle );
->>>>>>> f5d7f026
 }
 
 .activity-log-tasklist__update-bullet {
