--- conflicted
+++ resolved
@@ -43,11 +43,7 @@
 		white-space: nowrap;
 
 		@include breakpoint( '>660px' ) {
-<<<<<<< HEAD
 			margin: 0 8px 0 16px;
-=======
-			margin-left: 0;
->>>>>>> 4bebf7bc
 		}
 	}
 
