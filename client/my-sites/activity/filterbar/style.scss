--- conflicted
+++ resolved
@@ -33,16 +33,13 @@
 	}
 
 	.filterbar__label {
-		margin:0 8px 0 16px;
+		margin: 0 8px 0 16px;
 		color: $gray;
-<<<<<<< HEAD
 		white-space: nowrap;
-=======
-
-		@include breakpoint( '>480px' ) {
-			margin-left:0;
-		}
->>>>>>> 2ca736b2
+
+		@include breakpoint( '>480px' ) {
+				margin-left:0;
+		}
 	}
 
 	.filterbar__selection.button {
