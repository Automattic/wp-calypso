--- conflicted
+++ resolved
@@ -1,15 +1,12 @@
 /**
  * External dependencies
  */
-<<<<<<< HEAD
-import { isMobile, isWithinBreakpoint } from '@automattic/viewport';
-=======
->>>>>>> 64ac8818
 import PropTypes from 'prop-types';
 import React from 'react';
 import { connect } from 'react-redux';
 import { useTranslate } from 'i18n-calypso';
 import { flowRight } from 'lodash';
+import { isWithinBreakpoint } from '@automattic/viewport';
 
 /**
  * Internal dependencies
@@ -98,6 +95,7 @@
 					<div className="customer-home__layout-col customer-home__layout-col-right">
 						<Secondary />
 					</div>
+					{ isWithinBreakpoint( '<1040px' ) && <ListEnd /> }
 				</div>
 			) : (
 				<div className="customer-home__loading-placeholder"></div>
@@ -150,32 +148,12 @@
 	trackViewSiteAction,
 };
 
-<<<<<<< HEAD
-		return (
-			<div className="customer-home__layout">
-				<div className="customer-home__layout-col customer-home__layout-col-left">
-					<Primary checklistMode={ checklistMode } />
-				</div>
-				<div className="customer-home__layout-col customer-home__layout-col-right">
-					{ siteIsUnlaunched && ! needsEmailVerification && <LaunchSite /> }
-					{ ! siteIsUnlaunched && <Stats /> }
-					{ <FreePhotoLibrary /> }
-					{ ! siteIsUnlaunched && isChecklistComplete && <GrowEarn /> }
-					<Support />
-					{ // "Go Mobile" has the lowest priority placement when viewed in bigger viewports.
-					! isMobile() && <GoMobile /> }
-				</div>
-				{ isWithinBreakpoint( '<1040px' ) && <ListEnd /> }
-			</div>
-		);
-=======
 const mergeProps = ( stateProps, dispatchProps, ownProps ) => {
 	const { isStaticHomePage } = stateProps;
 	return {
 		...ownProps,
 		...stateProps,
 		trackViewSiteAction: () => dispatchProps.trackViewSiteAction( isStaticHomePage ),
->>>>>>> 64ac8818
 	};
 };
 
