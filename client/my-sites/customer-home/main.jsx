--- conflicted
+++ resolved
@@ -257,28 +257,6 @@
 			}
 		}
 
-<<<<<<< HEAD
-=======
-		if ( isRecentlyMigratedSite ) {
-			return (
-				<Card className="customer-home__migrate-card" highlight="info">
-					<img
-						src={ fireworksIllustration }
-						aria-hidden="true"
-						className="customer-home__migrate-fireworks"
-						alt=""
-					/>
-					<div className="customer-home__migrate-card-text">
-						<CardHeading>{ translate( 'Your site has been imported!' ) }</CardHeading>
-						<p className="customer-home__migrate-card-subtext">
-							{ this.getChecklistSubHeaderText() }
-						</p>
-					</div>
-				</Card>
-			);
-		}
-
->>>>>>> d32909d8
 		// If launched, show a congratulatory message, else show the standard heading
 		return (
 			<>
