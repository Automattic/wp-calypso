--- conflicted
+++ resolved
@@ -560,6 +560,7 @@
 						</>
 					) }
 					{ this.renderQuickLinks() }
+          { ! isUsingClassicEditor && <MasteringGutenbergCard /> }
 				</div>
 				<div className="customer-home__layout-col customer-home__layout-col-right">
 					{ siteIsUnlaunched && ! needsEmailVerification && (
@@ -578,12 +579,7 @@
 							</Button>
 						</Card>
 					) }
-					{ ! siteIsUnlaunched && <StatsCard /> }
-<<<<<<< HEAD
-					{ ! isUsingClassicEditor && <MasteringGutenbergCard /> }
-=======
 					{ <FreePhotoLibraryCard /> }
->>>>>>> 20dc98f5
 					{ ! siteIsUnlaunched && isChecklistComplete && (
 						<Card className="customer-home__grow-earn">
 							<CardHeading>{ translate( 'Grow & Earn' ) }</CardHeading>
