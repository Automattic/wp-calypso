--- conflicted
+++ resolved
@@ -1,10 +1,7 @@
 import { isEcommerce } from '@automattic/calypso-products/src';
 import page from 'page';
-<<<<<<< HEAD
 import { fetchLaunchpad } from 'calypso/data/sites/use-launchpad';
-=======
 import { getQueryArgs } from 'calypso/lib/query-args';
->>>>>>> 4230dabb
 import { fetchSitePlugins } from 'calypso/state/plugins/installed/actions';
 import { getPluginOnSite } from 'calypso/state/plugins/installed/selectors';
 import {
@@ -40,44 +37,18 @@
 	}
 
 	const siteId = getSelectedSiteId( state );
-<<<<<<< HEAD
-	const currentUrl = window.location.href;
 	const { launchpad_screen, site_intent } = await fetchLaunchpad( slug );
-=======
-	const maybeStalelaunchpadScreenOption = getSiteOptions( state, siteId )?.launchpad_screen;
-
-	// We need the latest site info to determine if a user should be redirected to Launchpad.
-	// As a result, we can't use locally cached data, which might think that Launchpad is
-	// still enabled when, in reality, the final tasks have been completed and everything is
-	// disabled. Because of this, we refetch site information and limit traffic by scoping down
-	// requests to launchpad enabled sites.
-	// See https://cylonp2.wordpress.com/2022/09/19/question-about-infinite-redirect/#comment-1731
-	if (
-		( maybeStalelaunchpadScreenOption && maybeStalelaunchpadScreenOption === 'full' ) ||
-		getQueryArgs()?.showLaunchpad === 'true'
-	) {
-		await context.store.dispatch( requestSite( siteId ) );
-	}
-
-	const refetchedOptions = getSiteOptions( context.store.getState(), siteId );
->>>>>>> 4230dabb
 	const shouldRedirectToLaunchpad =
 		launchpad_screen === 'full' &&
-		// Temporary hack/band-aid to resolve a stale issue with atomic that the requestSite
-		// dispatch above doesnt always seem to resolve.
+		// Temporary hack/band-aid to resolve a stale issue with atomic
 		getQueryArgs()?.launchpadComplete !== 'true';
 
 	if ( shouldRedirectToLaunchpad ) {
 		// The new stepper launchpad onboarding flow isn't registered within the "page"
 		// client-side router, so page.redirect won't work. We need to use the
 		// traditional window.location Web API.
-<<<<<<< HEAD
-		const verifiedParam = new URLSearchParams( window.location.search ).has( 'verified' );
+		const verifiedParam = getQueryArgs()?.verified;
 		redirectToLaunchpad( slug, site_intent, verifiedParam );
-=======
-		const verifiedParam = getQueryArgs()?.verified;
-		redirectToLaunchpad( slug, refetchedOptions?.site_intent, verifiedParam );
->>>>>>> 4230dabb
 		return;
 	}
 
