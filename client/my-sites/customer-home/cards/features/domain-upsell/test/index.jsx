/**
 * @jest-environment jsdom
 */

import { act, render, screen } from '@testing-library/react';
import userEvent from '@testing-library/user-event';
import nock from 'nock';
import { Provider } from 'react-redux';
import configureStore from 'redux-mock-store';
import DomainUpsell from '../';

const initialState = {
	sites: {
		items: {
			1: {
				ID: 1,
				URL: 'example.wordpress.com',
				plan: {
					product_slug: 'free_plan',
				},
			},
		},
		domains: {
			items: [ 'example.wordpress.com' ],
		},
		plans: {
			1: {
				product_slug: 'free_plan',
			},
		},
	},
	ui: {
		selectedSiteId: 1,
	},
	currentUser: {
		id: 12,
		user: {
			email_verified: true,
			site_count: 1,
			primary_blog: 1,
		},
	},
};

jest.mock( '@automattic/domain-picker/src', () => {
	return {
		useDomainSuggestions: () => {
			return {
				allDomainSuggestions: [
					{
						is_free: false,
						product_slug: 'mydomain.com',
					},
				],
			};
		},
	};
} );

let pageLink = '';
jest.mock( 'page', () => ( link ) => ( pageLink = link ) );

describe( 'index', () => {
	test( 'Should show H3 content for the Home domain upsell and test search domain button link', async () => {
		const mockStore = configureStore();
		const store = mockStore( initialState );

<<<<<<< HEAD
		await act( async () => {
			render(
				<Provider store={ store }>
					<DomainUpsell />
				</Provider>
			);
		} );
=======
		render(
			<Provider store={ store }>
				<DomainUpsell />
			</Provider>
		);
>>>>>>> b3c46ffb

		expect(
			screen.getByRole( 'heading', { name: 'Own your online identity with a custom domain' } )
		).toBeInTheDocument();

		const searchLink = screen.getByRole( 'link', { name: 'Search for a domain' } );
		expect( searchLink ).toBeInTheDocument();
		expect(
			searchLink.href.endsWith(
				'/domains/add/example.wordpress.com?domainAndPlanPackage=true&domain=true'
			)
		).toBeTruthy();
	} );

	test( 'Should test the purchase button link', async () => {
		nock.cleanAll();
		nock( 'https://public-api.wordpress.com' )
			.persist()
			.post( '/rest/v1.1/me/shopping-cart/1' )
			.reply( 200 );

		const mockStore = configureStore();
		const store = mockStore( initialState );

		render(
			<Provider store={ store }>
				<DomainUpsell />
			</Provider>
		);

		const user = userEvent.setup();
		await user.click( screen.getByRole( 'button', { name: 'Buy this domain' } ) );
		expect( pageLink ).toBe(
			'/plans/yearly/example.wordpress.com?domain=true&domainAndPlanPackage=true'
		);
	} );

	test( 'Should show the domain upsell in the context of the profile page', async () => {
		const mockStore = configureStore();
		const store = mockStore( initialState );

		await act( async () => {
			render(
				<Provider store={ store }>
					<DomainUpsell context="profile" />
				</Provider>
			);
		} );

		expect(
			screen.getByRole( 'heading', { name: 'Own your online identity with a custom domain' } )
		).toBeInTheDocument();
	} );

	test( 'Should NOT show the domain upsell in the context of the profile page if more than one site', async () => {
		const newInitialState = {
			...initialState,
			currentUser: {
				...initialState.currentUser,
				user: {
					...initialState.currentUser.user,
					site_count: 2,
				},
			},
		};

		const mockStore = configureStore();
		const store = mockStore( newInitialState );

		await act( async () => {
			render(
				<Provider store={ store }>
					<DomainUpsell context="profile" />
				</Provider>
			);
		} );

		expect(
			screen.queryByRole( 'heading', { name: 'Own your online identity with a custom domain' } )
		).not.toBeInTheDocument();
	} );

	test( 'Should NOT show the domain upsell in the context of the profile page if Jetpack Non-Atomic site', async () => {
		const newInitialState = {
			...initialState,
			sites: {
				...initialState.sites,
				items: {
					...initialState.sites.items,
					1: {
						...initialState.sites.items[ 1 ],
						is_wpcom_atomic: false,
						jetpack: true,
					},
				},
			},
		};

		const mockStore = configureStore();
		const store = mockStore( newInitialState );

		await act( async () => {
			render(
				<Provider store={ store }>
					<DomainUpsell context="profile" />
				</Provider>
			);
		} );

		expect(
			screen.queryByRole( 'heading', { name: 'Own your online identity with a custom domain' } )
		).not.toBeInTheDocument();
	} );
} );<|MERGE_RESOLUTION|>--- conflicted
+++ resolved
@@ -65,7 +65,6 @@
 		const mockStore = configureStore();
 		const store = mockStore( initialState );
 
-<<<<<<< HEAD
 		await act( async () => {
 			render(
 				<Provider store={ store }>
@@ -73,13 +72,6 @@
 				</Provider>
 			);
 		} );
-=======
-		render(
-			<Provider store={ store }>
-				<DomainUpsell />
-			</Provider>
-		);
->>>>>>> b3c46ffb
 
 		expect(
 			screen.getByRole( 'heading', { name: 'Own your online identity with a custom domain' } )
