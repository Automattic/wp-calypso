--- conflicted
+++ resolved
@@ -32,11 +32,8 @@
 	[ FEATURE_QUICK_START ]: QuickStart,
 	[ ACTION_WP_FOR_TEAMS_QUICK_LINKS ]: WpForTeamsQuickLinks,
 	[ ACTION_QUICK_LINKS_FOR_HOSTED_SITES ]: QuickLinksForHostedSites,
-<<<<<<< HEAD
 	[ ACTION_QUICK_POST ]: QuickPost,
-=======
 	[ FEATURE_STATS ]: Stats,
->>>>>>> 438ba875
 };
 
 const ManageSite = () => {
