--- conflicted
+++ resolved
@@ -6,16 +6,11 @@
 /**
  * Internal dependencies
  */
-<<<<<<< HEAD
-import { SelectorPageProps } from './types';
 import ProductsColumn from './products-column';
-import { TERM_ANNUALLY, TERM_MONTHLY } from 'lib/plans/constants';
-=======
 import PlansFilterBar from './plans-filter-bar';
 import type { Duration, ProductType, SelectorPageProps } from './types';
+import { SECURITY } from './constants';
 import { TERM_ANNUALLY } from 'lib/plans/constants';
-import { SECURITY } from './constants';
->>>>>>> a1eb4ae6
 
 const SelectorPage = ( { defaultDuration = TERM_ANNUALLY }: SelectorPageProps ) => {
 	const [ productType, setProductType ] = useState< ProductType >( SECURITY );
@@ -31,13 +26,8 @@
 				duration={ currentDuration }
 			/>
 			<h1>Hello this is the Selector Page!</h1>
-<<<<<<< HEAD
-			<p>{ `You are currently looking at ${ currentDurationString } products` }</p>
-			<Button onClick={ toggleDuration }>Toggle duration</Button>
+			<p>{ `You are currently looking at ${ currentDurationString } products of type ${ productType }` }</p>
 			<ProductsColumn duration={ currentDuration } onProductClick={ () => null } />
-=======
-			<p>{ `You are currently looking at ${ currentDurationString } products of type ${ productType }` }</p>
->>>>>>> a1eb4ae6
 		</div>
 	);
 };
