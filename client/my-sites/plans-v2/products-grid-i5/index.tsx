/**
 * External dependencies
 */
import classNames from 'classnames';
import { sortBy } from 'lodash';
import { useTranslate } from 'i18n-calypso';
import React, { useMemo, useRef, useState, useEffect, useCallback, RefObject } from 'react';
import { useSelector } from 'react-redux';

/**
 * Internal dependencies
 */

import PlansFilterBarI5 from '../plans-filter-bar-i5';
import ProductCardI5 from '../product-card-i5';
import { getProductPosition } from '../product-grid/products-order';
import { getPlansToDisplay, getProductsToDisplay, isConnectionFlow } from '../product-grid/utils';
import useGetPlansGridProducts from '../use-get-plans-grid-products';
import JetpackFreeCard from 'calypso/components/jetpack/card/jetpack-free-card-i5';
import isJetpackCloud from 'calypso/lib/jetpack/is-jetpack-cloud';
import {
	PLAN_JETPACK_SECURITY_REALTIME,
	PLAN_JETPACK_SECURITY_REALTIME_MONTHLY,
} from 'calypso/lib/plans/constants';
import { getCurrentUserCurrencyCode } from 'calypso/state/current-user/selectors';
import getSitePlan from 'calypso/state/sites/selectors/get-site-plan';
import getSelectedSiteId from 'calypso/state/ui/selectors/get-selected-site-id';
import MoreInfoBox from '../more-info-box';
import StoreFooter from 'calypso/jetpack-connect/store-footer';

/**
 * Type dependencies
 */
import type { ProductsGridProps } from '../types';
import type { JetpackProductSlug } from 'calypso/lib/products-values/types';
import type { JetpackPlanSlugs } from 'calypso/lib/plans/types';

/**
 * Style dependencies
 */
import './style.scss';

const ProductsGridI5: React.FC< ProductsGridProps > = ( {
	duration,
	onSelectProduct,
	urlQueryArgs,
	onDurationChange,
} ) => {
	const translate = useTranslate();

	const bundleComparisonRef = useRef< null | HTMLElement >( null );
	const planGridRef: RefObject< HTMLUListElement > = useRef( null );
	const [ isPlanRowWrapping, setPlanRowWrapping ] = useState( false );

	const siteId = useSelector( getSelectedSiteId );
	const currencyCode = useSelector( getCurrentUserCurrencyCode );
	const currentPlanSlug =
		useSelector( ( state ) => getSitePlan( state, siteId ) )?.product_slug || null;

	const { availableProducts, purchasedProducts, includedInPlanProducts } = useGetPlansGridProducts(
		siteId
	);

	const isInConnectFlow = useMemo( isConnectionFlow, [] );
	const isInJetpackCloud = useMemo( isJetpackCloud, [] );
	const sortedPlans = useMemo(
		() =>
			sortBy( getPlansToDisplay( { duration, currentPlanSlug } ), ( item ) =>
				getProductPosition( item.productSlug as JetpackPlanSlugs )
			),
		[ duration, currentPlanSlug ]
	);
	const sortedProducts = useMemo(
		() =>
			sortBy(
				getProductsToDisplay( {
					duration,
					availableProducts,
					purchasedProducts,
					includedInPlanProducts,
				} ),
				( item ) => getProductPosition( item.productSlug as JetpackProductSlug )
			),
		[ duration, availableProducts, includedInPlanProducts, purchasedProducts ]
	);

	const scrollToComparison = () => {
		if ( bundleComparisonRef.current ) {
			bundleComparisonRef.current?.scrollIntoView( {
				behavior: 'smooth',
			} );
		}
	};

	const onResize = useCallback( () => {
		if ( planGridRef ) {
			const { current: grid } = planGridRef;

			if ( grid ) {
				const firstChild = grid.children[ 0 ];

				if ( firstChild instanceof HTMLElement ) {
					const itemCount = Math.round( grid.offsetWidth / firstChild.offsetWidth );

					setPlanRowWrapping( itemCount < sortedPlans.length );
				}
			}
		}
	}, [ planGridRef, sortedPlans ] );

	useEffect( () => {
		onResize();
		window.addEventListener( 'resize', onResize );

		return () => window.removeEventListener( 'resize', onResize );
	}, [ onResize ] );

	return (
		<>
			<section className="products-grid-i5__section">
				<h2 className="products-grid-i5__section-title">{ translate( 'Product Bundles' ) }</h2>
				<div className="products-grid-i5__filter-bar">
					<PlansFilterBarI5
						showDiscountMessage
						onDurationChange={ onDurationChange }
						duration={ duration }
					/>
				</div>
				<ul
					className={ classNames( 'products-grid-i5__plan-grid', {
						'is-wrapping': isPlanRowWrapping,
					} ) }
					ref={ planGridRef }
				>
					{ sortedPlans.map( ( product ) => (
						<li key={ product.iconSlug }>
							<ProductCardI5
								item={ product }
								onClick={ onSelectProduct }
								siteId={ siteId }
								currencyCode={ currencyCode }
								selectedTerm={ duration }
								isAligned={ ! isPlanRowWrapping }
								featuredPlans={ [
									PLAN_JETPACK_SECURITY_REALTIME,
									PLAN_JETPACK_SECURITY_REALTIME_MONTHLY,
								] }
							/>
						</li>
					) ) }
				</ul>
				<div className="products-grid-i5__more">
					<MoreInfoBox
						headline={ translate( 'Need more info?' ) }
						buttonLabel={ translate( 'Compare all product bundles' ) }
						onButtonClick={ scrollToComparison }
					/>
				</div>
			</section>
			<section className="products-grid-i5__section">
				<h2 className="products-grid-i5__section-title">{ translate( 'Individual Products' ) }</h2>
				<ul className="products-grid-i5__product-grid">
					{ sortedProducts.map( ( product ) => (
						<li key={ product.iconSlug }>
							<ProductCardI5
								item={ product }
								onClick={ onSelectProduct }
								siteId={ siteId }
								currencyCode={ currencyCode }
								selectedTerm={ duration }
							/>
						</li>
					) ) }
				</ul>
				<div className="products-grid-i5__free">
					{ ( isInConnectFlow || isInJetpackCloud ) && (
						<JetpackFreeCard siteId={ siteId } urlQueryArgs={ urlQueryArgs } />
					) }
				</div>
			</section>
			{ /* <section ref={ bundleComparisonRef } className="products-grid-i5__section">
				<h2 className="products-grid-i5__section-title">{ translate( 'Bundle Comparison' ) }</h2>
<<<<<<< HEAD
			</section>
			{ ! isJetpackCloud() && <StoreFooter /> }
=======
			</section> */ }
>>>>>>> 5a9b6139
		</>
	);
};

export default ProductsGridI5;<|MERGE_RESOLUTION|>--- conflicted
+++ resolved
@@ -180,12 +180,8 @@
 			</section>
 			{ /* <section ref={ bundleComparisonRef } className="products-grid-i5__section">
 				<h2 className="products-grid-i5__section-title">{ translate( 'Bundle Comparison' ) }</h2>
-<<<<<<< HEAD
-			</section>
-			{ ! isJetpackCloud() && <StoreFooter /> }
-=======
 			</section> */ }
->>>>>>> 5a9b6139
+      { ! isJetpackCloud() && <StoreFooter /> }
 		</>
 	);
 };
