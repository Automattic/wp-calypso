import { useI18n } from '@wordpress/react-i18n';
import { useState } from 'react';
import { useSelector } from 'react-redux';
import DocumentHead from 'calypso/components/data/document-head';
import FormattedHeader from 'calypso/components/formatted-header';
import { useLocalizedMoment } from 'calypso/components/localized-moment';
import Main from 'calypso/components/main';
import { SiteLogsTab, useSiteLogsQuery } from 'calypso/data/hosting/use-site-logs-query';
import { getSelectedSiteId } from 'calypso/state/ui/selectors';
import { SiteLogsTabPanel } from './components/site-logs-tab-panel';
import { SiteLogsTable } from './components/site-logs-table';
import { SiteLogsToolbar } from './components/site-logs-toolbar';
<<<<<<< HEAD
=======
import './style.scss';
>>>>>>> 625e490e

export function SiteLogs() {
	const { __ } = useI18n();
	const siteId = useSelector( getSelectedSiteId );
	const moment = useLocalizedMoment();

	const getDateRange = () => {
		const startTime = moment().subtract( 7, 'd' ).unix();
		const endTime = moment().unix();
		return { startTime, endTime };
	};

	const [ dateRange, setDateRange ] = useState( getDateRange() );

	const [ logType, setLogType ] = useState< SiteLogsTab >( () => {
		const queryParam = new URL( window.location.href ).searchParams.get( 'log-type' );
		return (
			queryParam && [ 'php', 'web' ].includes( queryParam ) ? queryParam : 'php'
		) as SiteLogsTab;
	} );

	const { data } = useSiteLogsQuery( siteId, {
		logType,
		start: dateRange.startTime,
		end: dateRange.endTime,
		sort_order: 'desc',
		page_size: 10,
	} );

	const handleTabSelected = ( tabName: SiteLogsTab ) => {
		setLogType( tabName );
	};

	const handleRefresh = () => {
		setDateRange( getDateRange() );
	};

	const titleHeader = __( 'Site Logs' );

	return (
		<Main fullWidthLayout>
			<DocumentHead title={ titleHeader } />
			<FormattedHeader
				brandFont
				headerText={ titleHeader }
				subHeaderText={ __( 'View server logs to troubleshoot or debug problems with your site.' ) }
				align="left"
				className="site-logs__formatted-header"
			/>

			<SiteLogsTabPanel selectedTab={ logType } onSelected={ handleTabSelected }>
				{ () => (
					<>
						<SiteLogsToolbar onRefresh={ handleRefresh } />
						<SiteLogsTable logs={ data?.logs } />
					</>
				) }
			</SiteLogsTabPanel>
		</Main>
	);
}<|MERGE_RESOLUTION|>--- conflicted
+++ resolved
@@ -10,10 +10,8 @@
 import { SiteLogsTabPanel } from './components/site-logs-tab-panel';
 import { SiteLogsTable } from './components/site-logs-table';
 import { SiteLogsToolbar } from './components/site-logs-toolbar';
-<<<<<<< HEAD
-=======
+
 import './style.scss';
->>>>>>> 625e490e
 
 export function SiteLogs() {
 	const { __ } = useI18n();
