--- conflicted
+++ resolved
@@ -1,12 +1,7 @@
 import formatCurrency from '@automattic/format-currency';
 import { useTranslate } from 'i18n-calypso';
-<<<<<<< HEAD
 import { useSelector } from 'calypso/state';
-import { getProductCost, getProductCurrencyCode } from 'calypso/state/products-list/selectors';
-=======
-import { useSelector } from 'react-redux';
 import { getProductCurrencyCode, getProductBySlug } from 'calypso/state/products-list/selectors';
->>>>>>> d8cf83d3
 
 const useAddOnDisplayCost = ( productSlug: string, quantity?: number ) => {
 	const translate = useTranslate();
