--- conflicted
+++ resolved
@@ -44,11 +44,7 @@
 			}
 
 			${ MobileContent } {
-<<<<<<< HEAD
-				display: none;
-=======
 				display: block;
->>>>>>> 2b51cc1d
 			}
 
 			th,
@@ -452,15 +448,12 @@
 	return (
 		<>
 			<Global styles={ globalOverrides } />
-<<<<<<< HEAD
-			<ComparisonTable firstColWidth={ 32 } planCount={ plans.length } className="plans-comparison">
-=======
 			<ComparisonTable
 				firstColWidth={ 32 }
 				planCount={ plans.length }
 				hideFreePlan={ hideFreePlan }
+        className="plans-comparison"
 			>
->>>>>>> 2b51cc1d
 				<THead isInSignup={ isInSignup }>
 					<tr>
 						<td className={ `is-first` }>
