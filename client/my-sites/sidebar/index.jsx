--- conflicted
+++ resolved
@@ -665,9 +665,6 @@
 		const isCalypsoStoreDeprecatedOrRemoved =
 			isEnabled( 'woocommerce/store-deprecated' ) || isEnabled( 'woocommerce/store-removed' );
 
-		const isCalypsoStoreDeprecatedOrRemoved =
-			isEnabled( 'woocommerce/store-deprecated' ) || isEnabled( 'woocommerce/store-removed' );
-
 		if ( ! isEnabled( 'woocommerce/extension-dashboard' ) || ! site ) {
 			return null;
 		}
@@ -704,12 +701,7 @@
 			>
 				{ isCalypsoStoreDeprecatedOrRemoved && isBusiness( site.plan ) && (
 					<InfoPopover className="sidebar__store-tooltip" position="bottom right">
-<<<<<<< HEAD
 						{ infoCopy }
-=======
-						<div>{ 'Store is moving to WooCommerce' }.</div>
-						<ExternalLink href="https://wordpress.com/support/store/">{ 'More' }</ExternalLink>
->>>>>>> cf8f2099
 					</InfoPopover>
 				) }
 			</SidebarItem>
