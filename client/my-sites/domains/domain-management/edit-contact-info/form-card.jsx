/** @format */
/**
 * External dependencies
 */
import PropTypes from 'prop-types';
import React from 'react';
import { deburr, endsWith, get, includes, isEqual, keys, omit, pick, snakeCase } from 'lodash';
import page from 'page';
import { bindActionCreators } from 'redux';
import { connect } from 'react-redux';
import { localize } from 'i18n-calypso';

/**
 * Internal dependencies
 */
import Card from 'components/card';
import FormButton from 'components/forms/form-button';
import FormCountrySelect from 'my-sites/domains/components/form/country-select';
import FormFooter from 'my-sites/domains/domain-management/components/form-footer';
import FormStateSelect from 'my-sites/domains/components/form/state-select';
import FormInput from 'my-sites/domains/components/form/input';
import FormCheckbox from 'components/forms/form-checkbox';
import FormLabel from 'components/forms/form-label';
import ValidationErrorList from 'notices/validation-error-list';
import { forDomainRegistrations as countriesList } from 'lib/countries-list';
import formState from 'lib/form-state';
import notices from 'notices';
<<<<<<< HEAD
import { domainManagementContactsPrivacy } from 'my-sites/domains/paths';
import upgradesActions from 'lib/upgrades/actions';
=======
import paths from 'my-sites/domains/paths';
import { updateWhois } from 'lib/upgrades/actions';
>>>>>>> cc3422ff
import wp from 'lib/wp';
import { successNotice } from 'state/notices/actions';
import { UPDATE_CONTACT_INFORMATION } from 'lib/url/support';
import { registrar as registrarNames } from 'lib/domains/constants';
import DesignatedAgentNotice from 'my-sites/domains/domain-management/components/designated-agent-notice';
import Dialog from 'components/dialog';
import { getCurrentUser } from 'state/current-user/selectors';

const wpcom = wp.undocumented();

class EditContactInfoFormCard extends React.Component {
	static propTypes = {
		contactInformation: PropTypes.object.isRequired,
		selectedDomain: PropTypes.object.isRequired,
		selectedSite: PropTypes.oneOfType( [ PropTypes.object, PropTypes.bool ] ).isRequired,
		currentUser: PropTypes.object.isRequired,
	};

	constructor( props ) {
		super( props );

		this.fieldNames = [
			'first-name',
			'last-name',
			'organization',
			'email',
			'phone',
			'fax',
			'country-code',
			'address-1',
			'address-2',
			'city',
			'state',
			'postal-code',
		];

		this.state = {
			form: null,
			notice: null,
			formSubmitting: false,
			hasUnmounted: false,
			transferLock: true,
			showNonDaConfirmationDialog: false,
		};
	}

	componentWillMount() {
		const contactInformation = omit( this.props.contactInformation, [
			'countryName',
			'stateName',
		] );

		this.formStateController = formState.Controller( {
			initialFields: contactInformation,
			sanitizerFunction: this.sanitize,
			validatorFunction: this.validate,
			onNewState: this.setFormState,
			onError: this.handleFormControllerError,
		} );

		this.setState( {
			form: this.formStateController.getInitialState(),
			hasUnmounted: false,
			transferLock: true,
		} );
	}

	componentWillUnmount() {
		this.setState( {
			hasUnmounted: true,
		} );
	}

	validate = ( formValues, onComplete ) => {
		wpcom.validateDomainContactInformation(
			formValues,
			[ this.props.selectedDomain.name ],
			( error, data ) => {
				if ( error ) {
					onComplete( error );
				} else {
					onComplete( null, data.messages || {} );
				}
			}
		);
	};

	sanitize = ( fieldValues, onComplete ) => {
		const sanitizedFieldValues = Object.assign( {}, fieldValues );

		this.fieldNames.forEach( fieldName => {
			if ( typeof fieldValues[ fieldName ] === 'string' ) {
				// TODO: Deep
				sanitizedFieldValues[ fieldName ] = deburr( fieldValues[ fieldName ].trim() );
				if ( fieldName === 'postal-code' ) {
					sanitizedFieldValues[ fieldName ] = sanitizedFieldValues[ fieldName ].toUpperCase();
				}
			}
		} );

		onComplete( sanitizedFieldValues );
	};

	setFormState = state => {
		if ( this.state.hasUnmounted ) {
			return;
		}

		const messages = formState.getErrorMessages( state );

		if ( messages.length > 0 ) {
			const notice = notices.error( <ValidationErrorList messages={ messages } /> );
			this.setState( {
				form: state,
				notice: notice,
			} );
		} else {
			if ( this.state.notice ) {
				notices.removeNotice( this.state.notice );
			}
			this.setState( {
				form: state,
				notice: null,
			} );
		}
	};

	requiresConfirmation() {
		const { firstName, lastName, organization, email } = this.props.contactInformation,
			isWwdDomain = this.props.selectedDomain.registrar === registrarNames.WWD,
			primaryFieldsChanged = ! (
				firstName === formState.getFieldValue( this.state.form, 'first-name' ) &&
				lastName === formState.getFieldValue( this.state.form, 'last-name' ) &&
				organization === formState.getFieldValue( this.state.form, 'organization' ) &&
				email === formState.getFieldValue( this.state.form, 'email' )
			);
		return isWwdDomain && primaryFieldsChanged;
	}

	hasEmailChanged() {
		return (
			this.props.contactInformation.email !== formState.getFieldValue( this.state.form, 'email' )
		);
	}

	handleFormControllerError = error => {
		if ( error ) {
			throw error;
		}
	};

	handleDialogClose = () => {
		this.setState( { showNonDaConfirmationDialog: false } );
	};

	renderTransferLockOptOut() {
		return (
			<div>
				<FormLabel>
					<FormCheckbox
						name="transfer-lock-opt-out"
						disabled={ this.state.formSubmitting }
						onChange={ this.onTransferLockOptOutChange }
					/>
					<span>
						{ this.props.translate( 'Opt-out of the {{link}}60-day transfer lock{{/link}}.', {
							components: {
								link: (
									<a
										href={ UPDATE_CONTACT_INFORMATION }
										target="_blank"
										rel="noopener noreferrer"
									/>
								),
							},
						} ) }
					</span>
				</FormLabel>
			</div>
		);
	}

	renderBackupEmail() {
		const currentEmail = this.props.contactInformation.email,
			wpcomEmail = this.props.currentUser.email,
			strong = <strong />;

		return (
			<p>
				{ this.props.translate(
					'If you don’t have access to {{strong}}%(currentEmail)s{{/strong}}, ' +
						'we will also email you at {{strong}}%(wpcomEmail)s{{/strong}}, as backup.',
					{
						args: { currentEmail, wpcomEmail },
						components: { strong },
					}
				) }
			</p>
		);
	}

	renderDialog() {
		const { translate } = this.props,
			strong = <strong />,
			buttons = [
				{
					action: 'cancel',
					label: this.props.translate( 'Cancel' ),
				},
				{
					action: 'confirm',
					label: this.props.translate( 'Request Confirmation' ),
					onClick: this.saveContactInfo,
					isPrimary: true,
				},
			],
			currentEmail = this.props.contactInformation.email,
			wpcomEmail = this.props.currentUser.email;

		let text;
		if ( this.hasEmailChanged() ) {
			const newEmail = formState.getFieldValue( this.state.form, 'email' );

			text = translate(
				'We’ll email you at {{strong}}%(oldEmail)s{{/strong}} and {{strong}}%(newEmail)s{{/strong}} ' +
					'with a link to confirm the new details. The change won’t go live until we receive confirmation from both emails.',
				{ args: { oldEmail: currentEmail, newEmail }, components: { strong } }
			);
		} else {
			text = translate(
				'We’ll email you at {{strong}}%(currentEmail)s{{/strong}} with a link to confirm the new details. ' +
					"The change won't go live until we receive confirmation from this email.",
				{ args: { currentEmail }, components: { strong } }
			);
		}
		return (
			<Dialog
				isVisible={ this.state.showNonDaConfirmationDialog }
				buttons={ buttons }
				onClose={ this.handleDialogClose }
			>
				<h1>{ translate( 'Confirmation Needed' ) }</h1>
				<p>{ text }</p>
				{ currentEmail !== wpcomEmail && this.renderBackupEmail() }
			</Dialog>
		);
	}

	render() {
		const { translate } = this.props;
		const saveButtonLabel = translate( 'Save Contact Info' );
		const canUseDesignatedAgent = this.props.selectedDomain.transferLockOnWhoisUpdateOptional;
		const currentContactInformation = formState.getAllFieldValues( this.state.form );
		const initialContactInformation = pick(
			this.props.contactInformation,
			keys( currentContactInformation )
		);
		const isSaveButtonDisabled =
			this.state.formSubmitting || isEqual( initialContactInformation, currentContactInformation );

		return (
			<Card>
				<form>
					<div className="edit-contact-info__form-content">
						{ this.getField( FormInput, {
							name: 'first-name',
							autoFocus: true,
							label: translate( 'First Name', {
								context: 'Domain Edit Contact Info form.',
								textOnly: true,
							} ),
						} ) }
						{ this.getField( FormInput, {
							name: 'last-name',
							label: translate( 'Last Name', {
								context: 'Domain Edit Contact Info form.',
								textOnly: true,
							} ),
						} ) }
						{ this.getField( FormInput, {
							name: 'organization',
							label: translate( 'Organization', {
								context: 'Domain Edit Contact Info form.',
								textOnly: true,
							} ),
						} ) }
						{ this.getField( FormInput, {
							name: 'email',
							label: translate( 'Email', {
								context: 'Domain Edit Contact Info form.',
								textOnly: true,
							} ),
						} ) }
						{ this.getField( FormInput, {
							name: 'phone',
							label: translate( 'Phone', {
								context: 'Domain Edit Contact Info form.',
								textOnly: true,
							} ),
						} ) }
						{ this.hasFaxField()
							? this.getField( FormInput, {
									name: 'fax',
									label: translate( 'Fax', {
										context: 'Domain Edit Contact Info form.',
										textOnly: true,
									} ),
								} )
							: null }
						{ this.getField( FormCountrySelect, {
							countriesList,
							name: 'country-code',
							label: translate( 'Country', {
								context: 'Domain Edit Contact Info form.',
								textOnly: true,
							} ),
						} ) }
						{ this.getField( FormInput, {
							name: 'address-1',
							label: translate( 'Address', {
								context: 'Domain Edit Contact Info form.',
								textOnly: true,
							} ),
						} ) }
						{ this.getField( FormInput, {
							name: 'address-2',
							label: translate( 'Address Line 2', {
								context: 'Domain Edit Contact Info form.',
								textOnly: true,
							} ),
						} ) }
						{ this.getField( FormInput, {
							name: 'city',
							label: translate( 'City', {
								context: 'Domain Edit Contact Info form.',
								textOnly: true,
							} ),
						} ) }
						{ this.getField( FormStateSelect, {
							countryCode: formState.getFieldValue( this.state.form, 'countryCode' ),
							name: 'state',
							label: translate( 'State', {
								context: 'Domain Edit Contact Info form.',
								textOnly: true,
							} ),
						} ) }
						{ this.getField( FormInput, {
							name: 'postal-code',
							label: translate( 'Postal Code', {
								context: 'Domain Edit Contact Info form.',
								textOnly: true,
							} ),
						} ) }
					</div>

					{ canUseDesignatedAgent && this.renderTransferLockOptOut() }
					{ canUseDesignatedAgent && <DesignatedAgentNotice saveButtonLabel={ saveButtonLabel } /> }

					<FormFooter>
						<FormButton
							disabled={ isSaveButtonDisabled }
							onClick={
								this.requiresConfirmation()
									? this.showNonDaConfirmationDialog
									: this.saveContactInfo
							}
						>
							{ saveButtonLabel }
						</FormButton>

						<FormButton
							type="button"
							isPrimary={ false }
							disabled={ this.state.formSubmitting }
							onClick={ this.goToContactsPrivacy }
						>
							{ translate( 'Cancel' ) }
						</FormButton>
					</FormFooter>
				</form>
				{ this.renderDialog() }
			</Card>
		);
	}

	getField( Component, props ) {
		const { name } = props;
		const unmodifiableFields = get(
			this.props,
			[ 'selectedDomain', 'whoisUpdateUnmodifiableFields' ],
			[]
		);
		const isDisabled =
			this.state.formSubmitting ||
			formState.isFieldDisabled( this.state.form, name ) ||
			includes( unmodifiableFields, snakeCase( name ) );

		return (
			<Component
				{ ...props }
				additionalClasses="edit-contact-info__form-field"
				disabled={ isDisabled }
				isError={ formState.isFieldInvalid( this.state.form, name ) }
				value={ formState.getFieldValue( this.state.form, name ) }
				onChange={ this.onChange }
			/>
		);
	}

	hasFaxField() {
		const NETHERLANDS_TLD = '.nl';

		return (
			endsWith( this.props.selectedDomain.name, NETHERLANDS_TLD ) ||
			this.props.contactInformation.fax
		);
	}

	onChange = event => {
		const { name, value } = event.target;

		if ( this.isCountryField( name ) ) {
			this.resetStateField();
		}

		this.formStateController.handleFieldChange( {
			name,
			value,
		} );
	};

	onTransferLockOptOutChange = event => {
		this.setState( { transferLock: ! event.target.checked } );
	};

	isCountryField( name ) {
		return name === 'country-code';
	}

	resetStateField() {
		this.formStateController.handleFieldChange( {
			name: 'state',
			value: '',
			hideError: true,
		} );
	}

	goToContactsPrivacy = () => {
		page(
			domainManagementContactsPrivacy(
				this.props.selectedSite.slug,
				this.props.selectedDomain.name
			)
		);
	};

	saveContactInfo = event => {
		event.preventDefault && event.preventDefault();

		if ( this.state.formSubmitting ) {
			return;
		}

		this.setState( {
			formSubmitting: true,
			showNonDaConfirmationDialog: false,
		} );

		this.formStateController.handleSubmit( hasErrors => {
			if ( hasErrors ) {
				this.setState( { formSubmitting: false } );
				return;
			}
			updateWhois(
				this.props.selectedDomain.name,
				formState.getAllFieldValues( this.state.form ),
				this.state.transferLock,
				this.onWhoisUpdate
			);
		} );
	};

	showNonDaConfirmationDialog = event => {
		event.preventDefault();
		this.setState( { showNonDaConfirmationDialog: true } );
	};

	onWhoisUpdate = ( error, data ) => {
		this.setState( { formSubmitting: false } );
		if ( data && data.success ) {
			if ( ! this.requiresConfirmation() ) {
				this.props.successNotice(
					this.props.translate(
						'The contact info has been updated. ' +
							'There may be a short delay before the changes show up in the public records.'
					)
				);
				return;
			}

			const currentEmail = this.props.contactInformation.email,
				strong = <strong />;
			let message;

			if ( this.hasEmailChanged() ) {
				const newEmail = formState.getFieldValue( this.state.form, 'email' );

				message = this.props.translate(
					'Emails have been sent to {{strong}}%(oldEmail)s{{/strong}} and {{strong}}%(newEmail)s{{/strong}}. ' +
						"Please ensure they're both confirmed to finish this process.",
					{
						args: { oldEmail: currentEmail, newEmail },
						components: { strong },
					}
				);
			} else {
				message = this.props.translate(
					'An email has been sent to {{strong}}%(email)s{{/strong}}. ' +
						'Please confirm it to finish this process.',
					{
						args: { email: currentEmail },
						components: { strong },
					}
				);
			}

			this.props.successNotice( message );
		} else if ( error && error.message ) {
			notices.error( error.message );
		} else {
			notices.error(
				this.props.translate(
					'There was a problem updating your contact info. ' +
						'Please try again later or contact support.'
				)
			);
		}
	};
}

export default connect(
	state => ( { currentUser: getCurrentUser( state ) } ),
	dispatch => bindActionCreators( { successNotice }, dispatch )
)( localize( EditContactInfoFormCard ) );<|MERGE_RESOLUTION|>--- conflicted
+++ resolved
@@ -25,13 +25,8 @@
 import { forDomainRegistrations as countriesList } from 'lib/countries-list';
 import formState from 'lib/form-state';
 import notices from 'notices';
-<<<<<<< HEAD
 import { domainManagementContactsPrivacy } from 'my-sites/domains/paths';
-import upgradesActions from 'lib/upgrades/actions';
-=======
-import paths from 'my-sites/domains/paths';
 import { updateWhois } from 'lib/upgrades/actions';
->>>>>>> cc3422ff
 import wp from 'lib/wp';
 import { successNotice } from 'state/notices/actions';
 import { UPDATE_CONTACT_INFORMATION } from 'lib/url/support';
