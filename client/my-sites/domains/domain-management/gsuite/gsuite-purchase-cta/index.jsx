/** @format */

/**
 * External dependencies
 */
import { connect } from 'react-redux';
import { localize } from 'i18n-calypso';
import page from 'page';
import PropTypes from 'prop-types';
import React, { Fragment } from 'react';

/**
 * Internal dependencies
 */
import Button from 'components/forms/form-button';
import CompactCard from 'components/card/compact';
import config from 'config';
import { domainManagementAddGSuiteUsers } from 'my-sites/domains/paths';
import EmailVerificationGate from 'components/email-verification/email-verification-gate';
import { getDomainsBySiteId } from 'state/sites/domains/selectors';
<<<<<<< HEAD
import { getEligibleGSuiteDomain } from 'lib/domains/gsuite';
=======
import { getEligibleDomain } from 'lib/domains/gsuite';
import GSuitePurchaseFeatures from 'my-sites/domains/domain-management/gsuite/gsuite-purchase-features';
>>>>>>> 813da36f

/**
 * Style dependencies
 */
import './style.scss';

class GSuitePurchaseCta extends React.Component {
	goToAddGoogleApps = () => {
		page( domainManagementAddGSuiteUsers( this.props.selectedSite.slug, this.props.domainName ) );
	};

	getPlanText() {
		const { productSlug, translate } = this.props;
		if ( 'gappsbusiness' === productSlug ) {
			return translate( 'Business' );
		}
	}

	renderCta() {
		const { annualPrice, domainName, monthlyPrice, productSlug, translate } = this.props;
		const upgradeAvailable = config.isEnabled( 'upgrades/checkout' );

		return (
			<Fragment>
				<CompactCard>
					<header className="gsuite-purchase-cta__add-google-apps-card-header">
						<h3 className="gsuite-purchase-cta__add-google-apps-card-product-logo">
							{ /* Intentionally not translated */ }
							<strong>G Suite</strong>
							{ this.getPlanText() }
						</h3>
					</header>
				</CompactCard>

				<CompactCard>
					<div className="gsuite-purchase-cta__add-google-apps-card-product-details">
						<div className="gsuite-purchase-cta__add-google-apps-card-description">
							<h2 className="gsuite-purchase-cta__add-google-apps-card-title">
								{ translate( 'Professional email and so much more.' ) }
							</h2>

							<p className="gsuite-purchase-cta__add-google-apps-card-sub-title">
								{ translate(
									"We've partnered with Google to offer you email, " +
										'storage, docs, calendars, and more integrated with your site.'
								) }
							</p>

							<div className="gsuite-purchase-cta__add-google-apps-card-price">
								<h4 className="gsuite-purchase-cta__add-google-apps-card-price-per-user">
									<span>
										{ translate( '{{strong}}%(price)s{{/strong}} per user / month', {
											components: {
												strong: <strong />,
											},
											args: {
												price: monthlyPrice,
											},
										} ) }
									</span>
								</h4>

								{ upgradeAvailable && (
									<Button type="button" onClick={ this.goToAddGoogleApps }>
										{ translate( 'Add G Suite' ) }
									</Button>
								) }

								<h5 className="gsuite-purchase-cta__add-google-apps-card-billing-period">
									{ translate( '%(price)s billed yearly (2 months free!)', {
										args: {
											price: annualPrice,
										},
									} ) }
								</h5>
							</div>
						</div>

						<div className="gsuite-purchase-cta__add-google-apps-card-logos">
							<img alt="G Suite Logo" src="/calypso/images/g-suite/g-suite.svg" />
						</div>
					</div>
				</CompactCard>

				<CompactCard>
					<GSuitePurchaseFeatures
						domainName={ domainName }
						productSlug={ productSlug }
						type={ 'grid' }
					/>

					<div className="gsuite-purchase-cta__add-google-apps-card-secondary-button">
						{ upgradeAvailable && (
							<Button type="button" onClick={ this.goToAddGoogleApps }>
								{ translate( 'Add G Suite' ) }
							</Button>
						) }
					</div>
				</CompactCard>
			</Fragment>
		);
	}

	render() {
		return (
			<EmailVerificationGate
				noticeText={ this.props.translate( 'You must verify your email to purchase G Suite.' ) }
				noticeStatus="is-info"
			>
				{ this.renderCta() }
			</EmailVerificationGate>
		);
	}
}

GSuitePurchaseCta.propTypes = {
	annualPrice: PropTypes.string.isRequired,
	domainName: PropTypes.string.isRequired,
	monthlyPrice: PropTypes.string.isRequired,
	productSlug: PropTypes.string.isRequired,
	selectedDomainName: PropTypes.string,
	selectedSite: PropTypes.oneOfType( [ PropTypes.object, PropTypes.bool ] ).isRequired,
};

export default connect(
	( state, { selectedDomainName, selectedSite } ) => {
		const domains = getDomainsBySiteId( state, selectedSite.ID );
		return {
<<<<<<< HEAD
			currencyCode: getCurrentUserCurrencyCode( state ),
			domainName: getEligibleGSuiteDomain( selectedDomainName, domains ),
=======
			domainName: getEligibleDomain( selectedDomainName, domains ),
>>>>>>> 813da36f
		};
	},
	null
)( localize( GSuitePurchaseCta ) );<|MERGE_RESOLUTION|>--- conflicted
+++ resolved
@@ -18,12 +18,9 @@
 import { domainManagementAddGSuiteUsers } from 'my-sites/domains/paths';
 import EmailVerificationGate from 'components/email-verification/email-verification-gate';
 import { getDomainsBySiteId } from 'state/sites/domains/selectors';
-<<<<<<< HEAD
 import { getEligibleGSuiteDomain } from 'lib/domains/gsuite';
-=======
-import { getEligibleDomain } from 'lib/domains/gsuite';
 import GSuitePurchaseFeatures from 'my-sites/domains/domain-management/gsuite/gsuite-purchase-features';
->>>>>>> 813da36f
+
 
 /**
  * Style dependencies
@@ -152,12 +149,8 @@
 	( state, { selectedDomainName, selectedSite } ) => {
 		const domains = getDomainsBySiteId( state, selectedSite.ID );
 		return {
-<<<<<<< HEAD
 			currencyCode: getCurrentUserCurrencyCode( state ),
 			domainName: getEligibleGSuiteDomain( selectedDomainName, domains ),
-=======
-			domainName: getEligibleDomain( selectedDomainName, domains ),
->>>>>>> 813da36f
 		};
 	},
 	null
