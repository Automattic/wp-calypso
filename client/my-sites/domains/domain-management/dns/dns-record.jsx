--- conflicted
+++ resolved
@@ -3,11 +3,6 @@
  */
 import PropTypes from 'prop-types';
 import React from 'react';
-<<<<<<< HEAD
-import { endsWith } from 'lodash';
-import Gridicon from 'calypso/components/gridicon';
-=======
->>>>>>> b8262fdf
 import { localize } from 'i18n-calypso';
 
 /**
