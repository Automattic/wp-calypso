--- conflicted
+++ resolved
@@ -63,12 +63,8 @@
 
 		return (
 			<EmailVerificationCard
-<<<<<<< HEAD
 				contactEmail={ adminEmail }
-=======
-				contactEmail={ contactEmail }
 				errorMessage={ translate( 'Unable to resend domain transfer email.' ) }
->>>>>>> 6dd1bdd3
 				headerText={
 					translate(
 						'Important: Confirm the transfer to proceed.'
