/** @format */
/**
 * External dependencies
 */
import PropTypes from 'prop-types';
import React from 'react';
import { localize } from 'i18n-calypso';
import { connect } from 'react-redux';

/**
 * Internal dependencies
 */
<<<<<<< HEAD
import { EMAIL_VALIDATION_AND_VERIFICATION } from 'lib/url/support';
import upgradesActions from 'lib/upgrades/actions';
=======
import support from 'lib/url/support';
import { resendIcannVerification } from 'lib/upgrades/actions';
>>>>>>> cc3422ff
import { errorNotice } from 'state/notices/actions';
import { domainManagementEditContactInfo } from 'my-sites/domains/paths';
import { getRegistrantWhois } from 'state/selectors';
import QueryWhois from 'components/data/query-whois';
import EmailVerificationCard from 'my-sites/domains/domain-management/components/email-verification';

class IcannVerificationCard extends React.Component {
	static propTypes = {
		contactDetails: PropTypes.object,
		explanationContext: PropTypes.string,
		selectedDomainName: PropTypes.string.isRequired,
		selectedSiteSlug: PropTypes.string.isRequired,
	};

	getExplanation() {
		const { translate, explanationContext } = this.props;
		if ( explanationContext === 'name-servers' ) {
			return translate(
				'You have to verify the email address used to register this domain before you ' +
					'are able to update the name servers for your domain. ' +
					'Look for the verification message in your email inbox.'
			);
		}

		return translate(
			'We need to check your contact information to make sure you can be reached. Please verify your ' +
				'details using the email we sent you, or your domain will stop working. ' +
				'{{learnMoreLink}}Learn more.{{/learnMoreLink}}',
			{
				components: {
					learnMoreLink: (
						<a
							href={ EMAIL_VALIDATION_AND_VERIFICATION }
							target="_blank"
							rel="noopener noreferrer"
						/>
					),
				},
			}
		);
	}

	render() {
		const { contactDetails, selectedDomainName, selectedSiteSlug, translate } = this.props;
		const changeEmailHref = domainManagementEditContactInfo( selectedSiteSlug, selectedDomainName );
		const verificationExplanation = this.getExplanation();

		if ( ! contactDetails ) {
			return <QueryWhois domain={ selectedDomainName } />;
		}

		return (
			<EmailVerificationCard
				changeEmailHref={ changeEmailHref }
				contactEmail={ contactDetails.email }
				headerText={ translate( 'Important: Verify Your Email Address' ) }
				verificationExplanation={ verificationExplanation }
				resendVerification={ resendIcannVerification }
				selectedDomainName={ selectedDomainName }
				selectedSiteSlug={ selectedSiteSlug }
			/>
		);
	}
}

export default connect(
	( state, ownProps ) => ( {
		contactDetails: getRegistrantWhois( state, ownProps.selectedDomainName ),
	} ),
	{ errorNotice }
)( localize( IcannVerificationCard ) );<|MERGE_RESOLUTION|>--- conflicted
+++ resolved
@@ -10,13 +10,8 @@
 /**
  * Internal dependencies
  */
-<<<<<<< HEAD
 import { EMAIL_VALIDATION_AND_VERIFICATION } from 'lib/url/support';
-import upgradesActions from 'lib/upgrades/actions';
-=======
-import support from 'lib/url/support';
 import { resendIcannVerification } from 'lib/upgrades/actions';
->>>>>>> cc3422ff
 import { errorNotice } from 'state/notices/actions';
 import { domainManagementEditContactInfo } from 'my-sites/domains/paths';
 import { getRegistrantWhois } from 'state/selectors';
