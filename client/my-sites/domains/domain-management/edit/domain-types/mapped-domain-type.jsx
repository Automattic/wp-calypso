--- conflicted
+++ resolved
@@ -36,7 +36,6 @@
 	isFetchingSitePurchases,
 	hasLoadedSitePurchasesFromServer,
 } from 'state/purchases/selectors';
-<<<<<<< HEAD
 import { isRechargeable, isExpired, isCancelable } from 'lib/purchases';
 import { cancelPurchase } from 'me/purchases/paths';
 import RemovePurchase from 'me/purchases/remove-purchase';
@@ -47,11 +46,6 @@
  * Style dependencies
  */
 import './style.scss';
-=======
-import { isRechargeable, isExpired } from 'lib/purchases';
-import ExpiringCreditCard from '../card/notices/expiring-credit-card';
-import ExpiringSoon from '../card/notices/expiring-soon';
->>>>>>> d34b9dc9
 
 class MappedDomainType extends React.Component {
 	getVerticalNavigation() {
@@ -413,12 +407,9 @@
 			purchase: purchaseSubscriptionId
 				? getByPurchaseId( state, parseInt( purchaseSubscriptionId, 10 ) )
 				: null,
-<<<<<<< HEAD
 			mappingPurchase: subscriptionId
 				? getByPurchaseId( state, parseInt( subscriptionId, 10 ) )
 				: null,
-=======
->>>>>>> d34b9dc9
 			isLoadingPurchase:
 				isFetchingSitePurchases( state ) && ! hasLoadedSitePurchasesFromServer( state ),
 			isSiteAutomatedTransfer: isSiteAutomatedTransfer( state, ownProps.selectedSite.ID ),
