/** @format */

<<<<<<< HEAD
=======
.email__add-google-apps-card-product-details {
	@include breakpoint( '>960px' ) {
		display: flex;
	}
}

.email__add-google-apps-card-description {
	box-sizing: border-box;
	font-size: 14px;

	@include breakpoint( '>960px' ) {
		flex-basis: 100%;
		max-width: 400px;
	}

	.button {
		float: none;
		margin: 1em 0 0.5em;
		padding-left: 2em;
		padding-right: 2em;

		@include breakpoint( '<960px' ) {
			width: 100%;
		}
	}
}

.email__add-google-apps-card-product-logo {
	@include breakpoint( '<660px' ) {
		width: 236px;
	}

	@include breakpoint( '>660px' ) {
		float: left;
	}

	strong {
		background: url( '/calypso/images/upgrades/g-suite-logo.png' ) no-repeat left;
		background-size: 73px;
		display: inline-block;
		height: 19px;
		margin: 0 6px 0 0;
		text-indent: -999999px;
		vertical-align: text-top;
		width: 73px;
	}
}

.email__add-google-apps-card-price {
	margin: 2em 0 1em;

	.email__add-google-apps-card-price-per-user {
		strong {
			color: $gray-text;
			font-size: 24px;
			font-weight: 300;
		}

		span {
			color: var( --color-text-subtle );
			font-size: 13px;
			font-weight: normal;
		}
	}

	.email__add-google-apps-card-billing-period {
		color: var( --color-text-subtle );
		font-size: 13px;
		font-style: italic;

		@include breakpoint( '<960px' ) {
			text-align: center;
		}
	}
}

.email__add-google-apps-card-title {
	color: var( --color-neutral-700 );
	font-size: 24px;
	line-height: 120%;
	margin: 0 0 10px;
}

.email__add-google-apps-card-sub-title {
	font-size: 18px;
}

.email__add-google-apps-card-logos {
	display: none;

	@include breakpoint( '>960px' ) {
		align-items: flex-start;
		display: flex;
		flex-grow: 1;
		margin-left: 20px;
		justify-content: center;
	}

	@include breakpoint( '>1040px' ) {
		align-items: center;
	}
}

.email__add-google-apps-card-features {
	box-sizing: border-box;
	justify-content: justify-content;
	margin: 1em 0;

	@include breakpoint( '>960px' ) {
		display: flex;
		flex-flow: row wrap;
	}
}

.email__add-google-apps-card-feature {
	display: flex;
	flex-basis: 50%;
	justify-content: flex-start;
	margin-bottom: 1em;
}

.email__add-google-apps-card-feature-block {
	align-items: flex-start;
	padding: 0 1em 0 0;

	p {
		@include breakpoint( '>960px' ) {
			max-width: 200px;
		}
	}
}

.email__add-google-apps-card-feature-header {
	font-size: 17px;
	font-weight: 600;
}

.email__add-google-apps-card-secondary-button {
	.button {
		float: none;
		margin: 1em 0;
		width: 100%;

		@include breakpoint( '>660px' ) {
			display: none;
		}
	}
}

.email__add-google-apps-card-learn-more {
	color: var( --color-text-subtle );
	font-size: 15px;
	margin-top: 1em;
	text-align: center;
}

>>>>>>> 5b6e7dae
.email {
	.is-placeholder {
		.section-header__label {
			@include placeholder();

			&::before {
				display: none;
			}
		}

		.google-apps-user-item__email,
		.google-apps-user-item__manage-link {
			@include placeholder();
		}
	}
}

.email__google-apps-users-card {
	margin-bottom: 10px;
}

.email__google-apps-users-card-user-list {
	&.card {
		padding: 0;
		@include clear-fix;
	}
}

.email__google-apps-users-card-user-list-inner {
	list-style: none;
	margin: 0;

	li {
		border-top: 1px solid var( --color-neutral-0 );
		padding: 20px 24px;
		@include clear-fix;

		&:first-of-type {
			border-top: none;
		}

		&:last-of-type {
			border-bottom: 1px solid var( --color-neutral-0 );
		}
	}

	.notice {
		margin: 0;
	}
}

.google-apps-user-item__email {
	float: left;
}

.google-apps-user-item__manage-link {
	float: right;
	font-size: 13px;
}

.domain-only-site__settings-notice {
	color: var( --color-neutral-500 );
	margin-top: 30px;
	text-align: center;

	&::before {
		background: var( --color-neutral-100 );
		content: '';
		display: block;
		height: 1px;
		margin: 0 auto 30px;
		width: 60px;
	}
}

.email {
	.empty-content__illustration {
		width: 250px;
		height: auto;
		margin: 20px 0 40px;
	}
}<|MERGE_RESOLUTION|>--- conflicted
+++ resolved
@@ -1,164 +1,5 @@
 /** @format */
 
-<<<<<<< HEAD
-=======
-.email__add-google-apps-card-product-details {
-	@include breakpoint( '>960px' ) {
-		display: flex;
-	}
-}
-
-.email__add-google-apps-card-description {
-	box-sizing: border-box;
-	font-size: 14px;
-
-	@include breakpoint( '>960px' ) {
-		flex-basis: 100%;
-		max-width: 400px;
-	}
-
-	.button {
-		float: none;
-		margin: 1em 0 0.5em;
-		padding-left: 2em;
-		padding-right: 2em;
-
-		@include breakpoint( '<960px' ) {
-			width: 100%;
-		}
-	}
-}
-
-.email__add-google-apps-card-product-logo {
-	@include breakpoint( '<660px' ) {
-		width: 236px;
-	}
-
-	@include breakpoint( '>660px' ) {
-		float: left;
-	}
-
-	strong {
-		background: url( '/calypso/images/upgrades/g-suite-logo.png' ) no-repeat left;
-		background-size: 73px;
-		display: inline-block;
-		height: 19px;
-		margin: 0 6px 0 0;
-		text-indent: -999999px;
-		vertical-align: text-top;
-		width: 73px;
-	}
-}
-
-.email__add-google-apps-card-price {
-	margin: 2em 0 1em;
-
-	.email__add-google-apps-card-price-per-user {
-		strong {
-			color: $gray-text;
-			font-size: 24px;
-			font-weight: 300;
-		}
-
-		span {
-			color: var( --color-text-subtle );
-			font-size: 13px;
-			font-weight: normal;
-		}
-	}
-
-	.email__add-google-apps-card-billing-period {
-		color: var( --color-text-subtle );
-		font-size: 13px;
-		font-style: italic;
-
-		@include breakpoint( '<960px' ) {
-			text-align: center;
-		}
-	}
-}
-
-.email__add-google-apps-card-title {
-	color: var( --color-neutral-700 );
-	font-size: 24px;
-	line-height: 120%;
-	margin: 0 0 10px;
-}
-
-.email__add-google-apps-card-sub-title {
-	font-size: 18px;
-}
-
-.email__add-google-apps-card-logos {
-	display: none;
-
-	@include breakpoint( '>960px' ) {
-		align-items: flex-start;
-		display: flex;
-		flex-grow: 1;
-		margin-left: 20px;
-		justify-content: center;
-	}
-
-	@include breakpoint( '>1040px' ) {
-		align-items: center;
-	}
-}
-
-.email__add-google-apps-card-features {
-	box-sizing: border-box;
-	justify-content: justify-content;
-	margin: 1em 0;
-
-	@include breakpoint( '>960px' ) {
-		display: flex;
-		flex-flow: row wrap;
-	}
-}
-
-.email__add-google-apps-card-feature {
-	display: flex;
-	flex-basis: 50%;
-	justify-content: flex-start;
-	margin-bottom: 1em;
-}
-
-.email__add-google-apps-card-feature-block {
-	align-items: flex-start;
-	padding: 0 1em 0 0;
-
-	p {
-		@include breakpoint( '>960px' ) {
-			max-width: 200px;
-		}
-	}
-}
-
-.email__add-google-apps-card-feature-header {
-	font-size: 17px;
-	font-weight: 600;
-}
-
-.email__add-google-apps-card-secondary-button {
-	.button {
-		float: none;
-		margin: 1em 0;
-		width: 100%;
-
-		@include breakpoint( '>660px' ) {
-			display: none;
-		}
-	}
-}
-
-.email__add-google-apps-card-learn-more {
-	color: var( --color-text-subtle );
-	font-size: 15px;
-	margin-top: 1em;
-	text-align: center;
-}
-
->>>>>>> 5b6e7dae
 .email {
 	.is-placeholder {
 		.section-header__label {
