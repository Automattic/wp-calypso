/** @format */
/**
 * External dependencies
 */
import { connect } from 'react-redux';
import { find, groupBy, isEmpty, map, mapValues, snakeCase } from 'lodash';
import { localize } from 'i18n-calypso';
import PropTypes from 'prop-types';
<<<<<<< HEAD
import React, { Fragment } from 'react';
import createReactClass from 'create-react-class';
=======
import React from 'react';
>>>>>>> 6cf523e0
import update from 'immutability-helper';
import page from 'page';

/**
 * Internal dependencies
 */
import { composeAnalytics, recordGoogleEvent, recordTracksEvent } from 'state/analytics/actions';
import Card from 'components/card/compact';
import FormButton from 'components/forms/form-button';
import FormFooter from 'my-sites/domains/domain-management/components/form-footer';
import FormFieldset from 'components/forms/form-fieldset';
import FormLabel from 'components/forms/form-label';
import FormTextInput from 'components/forms/form-text-input';
import FormTextInputWithAffixes from 'components/forms/form-text-input-with-affixes';
import { cartItems } from 'lib/cart-values';
import { domainManagementEmail } from 'my-sites/domains/paths';
import ValidationErrorList from 'notices/validation-error-list';
import { addItem } from 'lib/upgrades/actions';
import { hasGoogleApps, getGoogleAppsSupportedDomains } from 'lib/domains';
import { filter as filterUsers, validate as validateUsers } from 'lib/domains/google-apps-users';
import DomainsSelect from './domains-select';

/**
 * Internal dependencies
 */
import Notice from 'components/notice';

function getGoogleAppsCartItems( { domains, fieldsets } ) {
	let groups = groupBy( fieldsets, function( fieldset ) {
		return fieldset.domain.value;
	} );

<<<<<<< HEAD
	propTypes: {
		domains: PropTypes.array.isRequired,
		isRequestingSiteDomains: PropTypes.bool.isRequired,
		selectedDomainName: PropTypes.string,
	},

	getInitialState() {
		return {
			fieldsets: this.getNewFieldset(),
=======
	groups = mapValues( groups, function( group ) {
		return map( group, function( fieldset ) {
			return {
				email: `${ fieldset.username.value }@${ fieldset.domain.value }`.toLowerCase(),
			};
		} );
	} );

	return map( groups, function( users, domain ) {
		const domainInfo = find( domains, { name: domain } );
		let item;

		if ( hasGoogleApps( domainInfo ) ) {
			item = cartItems.googleAppsExtraLicenses( { domain, users } );
		} else {
			item = cartItems.googleApps( { domain, users } );
		}

		return item;
	} );
}

class AddEmailAddressesCard extends React.Component {
	constructor( props ) {
		super( props );
		this.state = {
			fieldsets: [ this.getNewFieldset() ],
>>>>>>> 6cf523e0
			validationErrors: null,
		};
	}

	getNewFieldset() {
		let domain;

		if ( this.props.selectedDomainName ) {
			domain = this.props.selectedDomainName;
		} else if ( ! this.props.isRequestingSiteDomains ) {
			domain = this.getFirstDomainName();
		} else {
			domain = null;
		}

<<<<<<< HEAD
		return [
			{
				username: { value: '' },
				domain: { value: domain },
				firstName: { value: '' },
				lastName: { value: '' },
			},
		];
	},
=======
		return {
			username: { value: '' },
			domain: { value: domain },
		};
	}
>>>>>>> 6cf523e0

	removeValidationErrors() {
		this.setState( { validationErrors: null } );
	}

	validationErrors() {
		if ( this.state.validationErrors ) {
			return (
				<Notice onDismissClick={ this.removeValidationErrors } status="is-error">
					<ValidationErrorList messages={ this.state.validationErrors } />
				</Notice>
			);
		}
	}

	componentDidUpdate( prevProps ) {
		if ( this.needsToUpdateDomainFields( prevProps ) ) {
			this.setDomainFieldsToFirstDomainName();
		}
	}

	needsToUpdateDomainFields( prevProps ) {
		return (
			! this.props.selectedDomainName &&
			prevProps.isRequestingSiteDomains &&
			! this.props.isRequestingSiteDomains
		);
	}

	getFirstDomainName() {
		const domains = getGoogleAppsSupportedDomains( this.props.domains );
		return domains[ 0 ].name;
	}

	setDomainFieldsToFirstDomainName() {
		const firstDomainName = this.getFirstDomainName();
		const nextFieldsets = this.state.fieldsets.map( fieldset => {
			return update( fieldset, {
				domain: { value: { $set: firstDomainName } },
			} );
		} );

		this.setState( { fieldsets: nextFieldsets } );
	}

	render() {
		return (
			<div className="add-google-apps__card">
				{ this.validationErrors() }

				<Card className="add-google-apps__inner">
					<form className="add-google-apps__form">
						<FormLabel>{ this.props.translate( 'Add Email Addresses' ) }</FormLabel>
						{ this.renderFieldsets() }
						{ this.addAnotherEmailAddressLink() }
						{ this.formButtons() }
					</form>
				</Card>
			</div>
		);
	}

	renderFieldsets() {
		return this.state.fieldsets.map( ( _, index ) => {
			return (
				<Fragment key={ index }>
					{ index > 0 && <hr /> }
					<div className="add-email-addresses-card__email-address-fieldsets">
						{ this.emailAddressFieldset( index ) }
					</div>
					<div className="add-email-addresses-card__name-fieldsets">
						{ this.nameFieldset( index ) }
					</div>
				</Fragment>
			);
		} );
	},

	nameFieldset( index ) {
		const field = this.state.fieldsets[ index ];
		const { translate } = this.props;

		return (
<<<<<<< HEAD
			<Fragment key={ index }>
				<FormFieldset>
					<FormTextInput
						placeholder={ translate( 'First Name' ) }
						name="firstName"
						maxLength={ 60 }
						onChange={ this.handleFieldChange.bind( this, 'firstName', index ) }
						value={ field.firstName.value }
					/>
				</FormFieldset>
				<FormFieldset>
					<FormTextInput
						placeholder={ translate( 'Last Name' ) }
						name="lastName"
						maxLength={ 60 }
						onChange={ this.handleFieldChange.bind( this, 'lastName', index ) }
						value={ field.lastName.value }
					/>
				</FormFieldset>
			</Fragment>
=======
			<div className="add-google-apps__email-address-fieldsets">
				{ this.state.fieldsets.map( ( _, index ) => this.emailAddressFieldset( index ) ) }
			</div>
>>>>>>> 6cf523e0
		);
	}

	emailAddressFieldset( index ) {
		const field = this.state.fieldsets[ index ];
		const contactText = this.props.translate( 'contact', {
			context: 'part of e-mail address',
			comment: 'As it would be part of an e-mail address contact@example.com',
		} );
		let suffix, select;

		if ( this.props.selectedDomainName ) {
			suffix = '@' + field.domain.value;
		} else {
			select = (
				<DomainsSelect
					domains={ getGoogleAppsSupportedDomains( this.props.domains ) }
					isRequestingSiteDomains={ this.props.isRequestingSiteDomains }
					value={ this.state.fieldsets[ index ].domain.value }
					onChange={ this.handleFieldChange.bind( this, 'domain', index ) }
					onFocus={ this.handleFieldFocus.bind( this, 'Domain', index ) }
				/>
			);
		}

		return (
			<div className="add-google-apps__email-address-fieldset" key={ index }>
				<FormTextInputWithAffixes
					onChange={ this.handleFieldChange.bind( this, 'username', index ) }
					onFocus={ this.handleFieldFocus.bind( this, 'Email', index ) }
					placeholder={ this.props.translate( 'e.g. %(example)s', {
						args: { example: contactText },
					} ) }
					suffix={ suffix }
					type="text"
					value={ field.username.value }
				/>

				{ select }
			</div>
		);
	}

	handleFieldChange( fieldName, index, event ) {
		const newValue = event.target.value;
		const command = { fieldsets: {} };

		command.fieldsets[ index ] = {};
		command.fieldsets[ index ][ fieldName ] = { value: { $set: newValue.trim() } };

		if ( fieldName === 'domain' ) {
			this.props.domainChange( newValue, index );
		}

		this.setState( update( this.state, command ) );
	}

	handleFieldFocus( fieldName, index ) {
		this.props.inputFocus( this.props.selectedDomainName, fieldName, index );
	}

	addAnotherEmailAddressLink() {
		return (
			<button
				className="add-google-apps__add-another-email-address-link"
				onClick={ this.handleAddAnotherEmailAddress }
			>
				{ this.props.translate( '+ Add another email address' ) }
			</button>
		);
	}

	handleAddAnotherEmailAddress( event ) {
		event.preventDefault();

		this.setState( {
			fieldsets: this.state.fieldsets.concat( this.getNewFieldset() ),
		} );

		this.props.addAnotherEmailAddressClick( this.props.selectedDomainName );
	}

	formButtons() {
		return (
			<FormFooter className="add-google-apps__footer">
				<FormButton onClick={ this.handleContinue } disabled={ this.props.isRequestingSiteDomains }>
					{ this.props.translate( 'Continue' ) }
				</FormButton>

				<FormButton
					type="button"
					isPrimary={ false }
					onClick={ this.handleCancel }
					disabled={ this.props.isRequestingSiteDomains }
				>
					{ this.props.translate( 'Cancel' ) }
				</FormButton>
			</FormFooter>
		);
	}

	getFields() {
		return { username: this.props.translate( 'User Name' ) };
	}

	handleContinue = event => {
		event.preventDefault();

		const validation = validateUsers( {
			users: this.state.fieldsets,
			fields: this.getFields(),
		} );

		if ( ! isEmpty( validation.errors ) ) {
			this.setState( {
				validationErrors: validation.errors,
				fieldsets: validation.users,
			} );
		}

		this.props.continueClick(
			this.props.selectedDomainName,
			isEmpty( validation.errors ),
			validation.users.length
		);

		if ( isEmpty( validation.errors ) ) {
			this.addProductsAndGoToCheckout();
		}
	};

	addProductsAndGoToCheckout() {
		const googleAppsCartItems = getGoogleAppsCartItems( {
			domains: this.props.domains,
			fieldsets: filterUsers( {
				users: this.state.fieldsets,
				fields: this.getFields(),
			} ),
		} );
		googleAppsCartItems.forEach( addItem );

		page( '/checkout/' + this.props.selectedSite.slug );
	}

	handleCancel( event ) {
		event.preventDefault();

		this.props.cancelClick( this.props.selectedDomainName );

		page( domainManagementEmail( this.props.selectedSite.slug, this.props.selectedDomainName ) );
	}
}

const addAnotherEmailAddressClick = domainName =>
	composeAnalytics(
		recordGoogleEvent(
			'Domain Management',
			'Clicked "Add another email address" link in Add Google Apps',
			'Domain Name',
			domainName
		),
		recordTracksEvent(
			'calypso_domain_management_add_google_apps_add_another_email_address_click',
			{ domain_name: domainName }
		)
	);

const cancelClick = domainName =>
	composeAnalytics(
		recordGoogleEvent(
			'Domain Management',
			'Clicked "Cancel" Button in Add Google Apps',
			'Domain Name',
			domainName
		),
		recordTracksEvent( 'calypso_domain_management_add_google_apps_cancel_click', {
			domain_name: domainName,
		} )
	);

const continueClick = ( domainName, success, numberOfLicenses ) =>
	composeAnalytics(
		recordGoogleEvent(
			'Domain Management',
			'Clicked "Continue" Button in Add Google Apps',
			'Domain Name',
			domainName
		),
		recordTracksEvent( 'calypso_domain_management_add_google_apps_continue_click', {
			domain_name: domainName,
			number_of_licenses: numberOfLicenses,
			success,
		} )
	);

const domainChange = ( value, userIndex ) =>
	composeAnalytics(
		recordGoogleEvent(
			'Domain Management',
			`Changed "Domain" Input for User #${ userIndex } in Add Google Apps`,
			'Domain Name'
		),
		recordTracksEvent( 'calypso_domain_management_add_google_apps_domain_change', {
			user_index: userIndex,
			value,
		} )
	);

const inputFocus = ( domainName, fieldName, userIndex ) =>
	composeAnalytics(
		recordGoogleEvent(
			'Domain Management',
			`Focused On "${ fieldName }" Input for User #${ userIndex } in Add Google Apps`,
			'Domain Name',
			domainName
		),
		recordTracksEvent(
			`calypso_domain_management_add_google_apps_${ snakeCase( fieldName ) }_focus`,
			{
				domain_name: domainName,
				user_index: userIndex,
			}
		)
	);

AddEmailAddressesCard.propTypes = {
	domains: PropTypes.array.isRequired,
	isRequestingSiteDomains: PropTypes.bool.isRequired,
	selectedDomainName: PropTypes.string,
};

export default connect(
	null,
	{
		addAnotherEmailAddressClick,
		cancelClick,
		continueClick,
		domainChange,
		inputFocus,
	}
)( localize( AddEmailAddressesCard ) );<|MERGE_RESOLUTION|>--- conflicted
+++ resolved
@@ -6,12 +6,7 @@
 import { find, groupBy, isEmpty, map, mapValues, snakeCase } from 'lodash';
 import { localize } from 'i18n-calypso';
 import PropTypes from 'prop-types';
-<<<<<<< HEAD
 import React, { Fragment } from 'react';
-import createReactClass from 'create-react-class';
-=======
-import React from 'react';
->>>>>>> 6cf523e0
 import update from 'immutability-helper';
 import page from 'page';
 
@@ -44,17 +39,6 @@
 		return fieldset.domain.value;
 	} );
 
-<<<<<<< HEAD
-	propTypes: {
-		domains: PropTypes.array.isRequired,
-		isRequestingSiteDomains: PropTypes.bool.isRequired,
-		selectedDomainName: PropTypes.string,
-	},
-
-	getInitialState() {
-		return {
-			fieldsets: this.getNewFieldset(),
-=======
 	groups = mapValues( groups, function( group ) {
 		return map( group, function( fieldset ) {
 			return {
@@ -81,8 +65,7 @@
 	constructor( props ) {
 		super( props );
 		this.state = {
-			fieldsets: [ this.getNewFieldset() ],
->>>>>>> 6cf523e0
+			fieldsets: this.getNewFieldset(),
 			validationErrors: null,
 		};
 	}
@@ -98,7 +81,6 @@
 			domain = null;
 		}
 
-<<<<<<< HEAD
 		return [
 			{
 				username: { value: '' },
@@ -107,14 +89,7 @@
 				lastName: { value: '' },
 			},
 		];
-	},
-=======
-		return {
-			username: { value: '' },
-			domain: { value: domain },
-		};
-	}
->>>>>>> 6cf523e0
+	}
 
 	removeValidationErrors() {
 		this.setState( { validationErrors: null } );
@@ -182,23 +157,20 @@
 			return (
 				<Fragment key={ index }>
 					{ index > 0 && <hr /> }
-					<div className="add-email-addresses-card__email-address-fieldsets">
+					<div className="add-google-apps__email-address-fieldsets">
 						{ this.emailAddressFieldset( index ) }
 					</div>
-					<div className="add-email-addresses-card__name-fieldsets">
-						{ this.nameFieldset( index ) }
-					</div>
+					<div className="add-google-apps__name-fieldsets">{ this.nameFieldset( index ) }</div>
 				</Fragment>
 			);
 		} );
-	},
+	}
 
 	nameFieldset( index ) {
 		const field = this.state.fieldsets[ index ];
 		const { translate } = this.props;
 
 		return (
-<<<<<<< HEAD
 			<Fragment key={ index }>
 				<FormFieldset>
 					<FormTextInput
@@ -219,11 +191,6 @@
 					/>
 				</FormFieldset>
 			</Fragment>
-=======
-			<div className="add-google-apps__email-address-fieldsets">
-				{ this.state.fieldsets.map( ( _, index ) => this.emailAddressFieldset( index ) ) }
-			</div>
->>>>>>> 6cf523e0
 		);
 	}
 
