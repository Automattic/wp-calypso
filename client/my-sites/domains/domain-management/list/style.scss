.domain-management-list__notice {
	margin-bottom: 0;
}

.domain-management-list__cancel-change-primary-button {
	margin-top: 1px;
	margin-bottom: 2px;
}

.list__header-primary-domain {
	display: flex;
	align-items: center;

	.list__header-primary-domain-info {
		text-align: left;
		flex: 1;
		font-size: $font-body-small;

		button {
			margin-left: 5px;
			vertical-align: middle;
		}
	}

	.list__header-primary-domain-buttons {
		display: flex;
	}
}

.list__item-primary-domain {
	.list__header-primary-domain-url {
		color: inherit;
		text-decoration: none;
	}
}

.domain-management-list__primary-domain {
	margin-bottom: 24px;

	.list__item-primary-domain {
		font-size: $font-title-large;
	}
}

.domain-management-list-item {
	&.busy {
		background-color: var( --color-neutral-0 );

		.domain-management-list-item__title,
		.domain-management-list-item__meta {
			color: var( --color-neutral-10 );
		}
	}
}

.domain-management-list-item__link {
	overflow: hidden;
	text-align: inherit;
	line-height: normal;

	.domain__primary-flag {
		vertical-align: middle;
		margin-left: 8px;
		background-color: var( --color-sidebar-menu-hover-background );
		color: var( --color-sidebar-menu-hover-text );
		// stylelint-disable-next-line scales/radii
		border-radius: 12px;
		display: inline-block;
		padding: 2px 10px;
	}
}

.domain-management-list-item__title {
	display: block;
	color: var( --color-neutral-70 );
	font-size: $font-body-small;
	font-weight: 600;
	white-space: pre;
	text-align: inherit;
	line-height: normal;

	@include breakpoint-deprecated( '>480px' ) {
		font-size: $font-title-small;
		font-weight: 600;
		max-width: none;
		white-space: normal;
	}
}

.domain-management-list-item__meta {
	font-size: $font-body-extra-small;
	color: var( --color-text-subtle );
	min-height: 20px;
	text-overflow: ellipsis;
	overflow: hidden;
	line-height: normal;

	@include breakpoint-deprecated( '>480px' ) {
		text-transform: uppercase;
	}

	.domain-notice {
		margin: 0 0 0 8px;
	}
}

.domain-management-list-item.is-placeholder {
	.domain-management-list-item__link {
		cursor: default;
	}

	.domain-management-list-item__title {
		@include placeholder( --color-neutral-10 );
		width: 60%;
	}

	.domain-management-list-item__type {
		@include placeholder( --color-neutral-10 );
		display: inline-block;
		width: 40%;
	}
}

.domain-management-list-item__upsell,
.domain-item__upsell {
	display: flex;
	align-items: center;
	justify-content: center;

	span {
		margin-right: 16px;
		flex: 1;
	}
}

.domain-management-list-item__content {
	display: flex;
	justify-content: space-between;

	@include breakpoint-deprecated( '<960px' ) {
		justify-content: flex-start;
		flex-direction: column;
	}
}

input[type='radio'].domain-management-list-item__radio {
	margin-left: -8px;
	margin-right: 12px;
	margin-top: 19px;
}

.domain-management-list-item__spinner {
	float: right;
	margin-top: 12px;
}

.domain-management-list-item__busy-message {
	text-transform: uppercase;
	color: var( --color-neutral-50 );
	font-weight: 600;
	font-size: $font-body-extra-small;
	text-overflow: ellipsis;
	overflow: hidden;
	margin-top: 5px;

	@include breakpoint-deprecated( '>480px' ) {
		float: right;
		margin-top: -11px;
		margin-right: 15px;
	}
}

.list-all__container .list-all__site {
	margin-bottom: 10px;
}

.domain-management__claim-free-domain {
	@include breakpoint-deprecated( '>660px' ) {
		display: none;
	}
}

.domain-item,
.list-header {
	display: flex;
	align-items: center;
}

.domain-item:hover {
	background: var( --color-neutral-0 );
}

.list-header {
	.info-popover {
		vertical-align: middle;
		margin-left: 2px;
	}

	@include breakpoint-deprecated( '<960px' ) {
		display: none;
	}

	div {
		display: flex;
		justify-content: center;
	}
}

.domain-item .domain-item__checkbox {
	margin-right: 12px;
}

.list__domain-link {
	margin-right: 8px;
	flex: 1;
	overflow: hidden;
}

.domain-item__title {
	font-size: $font-body;
	overflow: hidden;
	text-overflow: ellipsis;
	margin-left: 4px;
}

.domain-item__meta {
	font-size: $font-body-small;
	color: var( --color-text-subtle );

	.info-popover {
		vertical-align: middle;
		margin-left: 1px;
		transform: translateY( -1px );
	}
}

.domain-item__status-info {
	border-left: 3px solid var( --color-success-50 );
}

.domain-item__status-warning {
	border-left: 3px solid var( --color-warning-40 );
}

.domain-item__status-alert {
	border-left: 3px solid var( --color-error );
}

.domain-item__status-premium {
	border-left: 3px solid var( --color-premium-domain );
}

.domain-item__status {
	display: flex;
	flex-wrap: wrap;
	margin-left: -4px;

	.domain-notice {
		margin-left: 4px;
	}

	@include breakpoint-deprecated( '<660px' ) {
		flex-direction: column;
		margin-left: 0;
		flex-wrap: nowrap;
		overflow: hidden;

		.domain-item__title {
			margin-left: 0;
		}

		.domain-notice {
			margin-left: -2px;
		}
	}
}

.list__domain-transfer-lock,
.list__domain-auto-renew,
.list__domain-privacy,
.list__domain-email {
	flex-shrink: 0;
	text-align: center;
	font-size: $font-body-small;
	margin-right: 8px;

	@include breakpoint-deprecated( '<960px' ) {
		display: none;
	}

	span {
		overflow: hidden;
		text-overflow: ellipsis;
		white-space: nowrap;
	}
}

.list__domain-transfer-lock {
	width: 105px;
}

.list__domain-auto-renew {
	width: 96px;
}

.list__domain-privacy {
	width: 80px;
}

.list__domain-email {
	width: 90px;
}

.list__domain-options {
	width: 65px;
	font-size: $font-body-small;
	text-align: center;
	button {
		width: 100%;
	}
}

.domain-item__icon {
	fill: var( --color-text-subtle );
}

.domain-item__primary {
	font-weight: 600;
}

.list__view-all {
	margin-top: 24px;
}

.list__action_item_placeholder {
	@include placeholder( --color-neutral-5 );
}

<<<<<<< HEAD
.list__domains-header {
	display: flex;
	justify-content: space-between;
	align-items: flex-start;

	@include breakpoint-deprecated( '<660px' ) {
		align-items: center;
	}
}

.list__domains-header-buttons {
	display: flex;

	.popover-cart {
		margin-right: 4px;
	}

	.popover-cart .header-button,
	.popover-cart .header-button:hover {
		min-height: initial;
		background: none;
		color: var( --color-text );
	}

	.cart__count-badge .count {
		top: -7px;
		right: -3px;
	}
}

=======
>>>>>>> 7fc835ca
.domain-item__enable-selection {
	> .list__domain-transfer-lock,
	> .list__domain-privacy,
	> .list__domain-auto-renew,
	> .list__domain-email,
	> .list__domain-options {
		visibility: hidden;
	}
}

.domain-item__overlay {
	z-index: 2;
	background-color: rgba( 255, 255, 255, 0.8 );
	box-sizing: border-box;
	position: absolute;
	top: 0;
	left: 0;
	width: 100%;
	height: 100%;
	padding: 16px 24px;
	display: flex;
	align-items: center;

	.domain-item__busy-message {
		font-size: $font-body-small;
		margin-left: auto;
	}

	.domain-item__upsell {
		margin-left: auto;
	}
}<|MERGE_RESOLUTION|>--- conflicted
+++ resolved
@@ -336,39 +336,6 @@
 	@include placeholder( --color-neutral-5 );
 }
 
-<<<<<<< HEAD
-.list__domains-header {
-	display: flex;
-	justify-content: space-between;
-	align-items: flex-start;
-
-	@include breakpoint-deprecated( '<660px' ) {
-		align-items: center;
-	}
-}
-
-.list__domains-header-buttons {
-	display: flex;
-
-	.popover-cart {
-		margin-right: 4px;
-	}
-
-	.popover-cart .header-button,
-	.popover-cart .header-button:hover {
-		min-height: initial;
-		background: none;
-		color: var( --color-text );
-	}
-
-	.cart__count-badge .count {
-		top: -7px;
-		right: -3px;
-	}
-}
-
-=======
->>>>>>> 7fc835ca
 .domain-item__enable-selection {
 	> .list__domain-transfer-lock,
 	> .list__domain-privacy,
