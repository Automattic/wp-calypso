.domain-management-list__notice {
	margin-bottom: 0;
}

.domain-management-list__cancel-change-primary-button {
	margin-top: 1px;
	margin-bottom: 2px;
}

.domain-management-list-item {
	&.busy {
		background-color: var( --color-neutral-0 );

		.domain-management-list-item__title,
		.domain-management-list-item__meta {
			color: var( --color-neutral-10 );
		}
	}
}

.domain-management-list-item__link {
	overflow: hidden;
	text-align: inherit;
	line-height: normal;

	.domain__primary-flag {
		vertical-align: middle;
		margin-left: 8px;
		background-color: var( --color-sidebar-menu-hover-background );
		color: var( --color-sidebar-menu-hover-text );
		border-radius: 12px;
		display: inline-block;
		padding: 2px 10px;
	}
}

.domain-management-list-item__title {
	display: block;
	color: var( --color-neutral-70 );
	font-size: $font-body-small;
	font-weight: 600;
	white-space: pre;
	font-family: $serif;
	text-align: inherit;
	line-height: normal;

	@include breakpoint-deprecated( '>480px' ) {
		font-size: 18px;
		font-weight: 600;
		max-width: none;
		white-space: normal;
	}
}

.domain-management-list-item__meta {
	font-size: $font-body-extra-small;
	color: var( --color-text-subtle );
	min-height: 20px;
	text-overflow: ellipsis;
	overflow: hidden;
	line-height: normal;

	@include breakpoint-deprecated( '>480px' ) {
		text-transform: uppercase;
	}

	.domain-notice {
		margin: 0 0 0 8px;
	}
}

.domain-management-list-item.is-placeholder {
	.domain-management-list-item__link {
		cursor: default;
	}

	.domain-management-list-item__title {
		@include placeholder( --color-neutral-10 );
		width: 60%;
	}

	.domain-management-list-item__type {
		@include placeholder( --color-neutral-10 );
		display: inline-block;
		width: 40%;
	}
}

.domain-management-list-item__upsell {
	display: flex;
	align-items: center;
	justify-content: center;

	span {
		margin-right: 16px;
		flex: 1;
	}
}

.domain-management-list-item__content {
	display: flex;
	justify-content: space-between;

	@include breakpoint-deprecated( '<960px' ) {
		justify-content: flex-start;
		flex-direction: column;
	}
}

input[type='radio'].domain-management-list-item__radio {
	margin-left: -8px;
	margin-right: 12px;
	margin-top: 19px;
}

.domain-management-list-item__spinner {
	float: right;
	margin-top: 12px;
}

.domain-management-list-item__busy-message {
	text-transform: uppercase;
	color: var( --color-neutral-50 );
	font-weight: 600;
	font-size: $font-body-extra-small;
	text-overflow: ellipsis;
	overflow: hidden;
	margin-top: 5px;

	@include breakpoint-deprecated( '>480px' ) {
		float: right;
		margin-top: -11px;
		margin-right: 15px;
	}
}

.list-all__container .list-all__site {
	margin-bottom: 10px;
}

.domain-management__claim-free-domain {
	@include breakpoint-deprecated( '>660px' ) {
		display: none;
	}
}

.domain-item, .list-header {
	display: flex;
	align-items: center;
}

.list-header {
	.info-popover {
		vertical-align: middle;
		margin-left: 1px;
	}

	@include breakpoint-deprecated( '<960px' ) {
		display: none;
	}
}



.domain-item .domain-item__checkbox {
	margin-right: 12px;
}

.list__domain-link {
	margin-right: 8px;
	flex: 1;
	overflow: hidden;
}

.domain-item__title {
	font-size: $font-body;
	overflow: hidden;
	text-overflow: ellipsis;
	margin-left: 4px;
}

.domain-item__meta {
	font-size: $font-body-small;
	color: var( --color-text-subtle );
}


.domain-item__status-info {
	border-left: 3px solid var( --color-success-50 );
}

.domain-item__status-warning {
	border-left: 3px solid var( --color-warning-40 );
}

.domain-item__status-alert {
	border-left: 3px solid var( --color-error );
}

.domain-item__status {
	display: flex;
	flex-wrap: wrap;
	margin-left: -4px;

	.domain-notice {
		margin-left: 4px;
	}

	@include breakpoint-deprecated( '<660px' ) {
		flex-direction: column;
		margin-left: 0;
		flex-wrap: nowrap;
		overflow: hidden;

		.domain-item__title {
			margin-left: 0;
		}

		.domain-notice {
			margin-left: -2px;
		}
	}
}

.list__domain-transfer-lock, .list__domain-auto-renew, .list__domain-privacy, .list__domain-email {
	flex-shrink: 0;
	text-align: center;
	font-size: $font-body-small;
	margin-right: 8px;

	@include breakpoint-deprecated( '<960px' ) {
		display: none;
	}
}

.list__domain-transfer-lock {
	width: 105px;
}

.list__domain-auto-renew {
	width: 95px;
}

.list__domain-privacy {
	width: 80px;
}

.list__domain-email {
	width: 90px;
}

.list__domain-options {
	width: 65px;
	font-size: $font-body-small;
	text-align: center;
}

.domain-item__icon {
	fill: var( --color-text-subtle );
}

<<<<<<< HEAD
.list__no-chevron .gridicon {
	display: none;
=======
.list__action_item_placeholder {
	@include placeholder( --color-neutral-5 );
>>>>>>> 3cebbc42
}<|MERGE_RESOLUTION|>--- conflicted
+++ resolved
@@ -259,11 +259,10 @@
 	fill: var( --color-text-subtle );
 }
 
-<<<<<<< HEAD
 .list__no-chevron .gridicon {
 	display: none;
-=======
+}
+
 .list__action_item_placeholder {
 	@include placeholder( --color-neutral-5 );
->>>>>>> 3cebbc42
 }