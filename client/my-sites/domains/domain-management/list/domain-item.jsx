--- conflicted
+++ resolved
@@ -144,39 +144,20 @@
 						</div>
 					) }
 				</div>
-<<<<<<< HEAD
 				<div className="list__domain-transfer-lock">
-					<Gridicon className="domain-item__icon" size={ 18 } icon="checkmark" />
-				</div>
-				<div className="list__domain-privacy">
-					<Gridicon className="domain-item__icon" size={ 18 } icon="checkmark" />
-=======
-				<div className="domain-item__transfer-lock">
 					{ domainDetails?.isLocked && (
 						<Gridicon className="domain-item__icon" size={ 18 } icon="checkmark" />
 					) }
 				</div>
-				<div className="domain-item__privacy">
+				<div className="list__domain-privacy">
 					{ domainDetails?.privateDomain && (
 						<Gridicon className="domain-item__icon" size={ 18 } icon="checkmark" />
 					) }
->>>>>>> e5b8c089
 				</div>
 				<div className="list__domain-auto-renew">
 					<Gridicon className="domain-item__icon" size={ 18 } icon="minus" />
 				</div>
-<<<<<<< HEAD
-				<div className="list__domain-email">
-					<Button compact onClick={ this.addEmailClick }>
-						{ translate( 'Add', {
-							context: 'Button label',
-							comment: '"Add" as in "Add an email"',
-						} ) }
-					</Button>
-				</div>
-=======
-				<div className="domain-item__email">{ this.renderEmail( domainDetails ) }</div>
->>>>>>> e5b8c089
+				<div className="list__domain-email">{ this.renderEmail( domainDetails ) }</div>
 				{ this.renderOptionsButton() }
 			</CompactCard>
 		);
