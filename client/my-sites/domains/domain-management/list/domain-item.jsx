--- conflicted
+++ resolved
@@ -17,12 +17,9 @@
 import PopoverMenuItem from 'components/popover/menu-item';
 import { hasGSuiteWithUs, getGSuiteMailboxCount } from 'lib/gsuite';
 import { withoutHttp } from 'lib/url';
-<<<<<<< HEAD
 import { type as domainTypes } from 'lib/domains/constants';
 import { handleRenewNowClick } from 'lib/purchases';
-=======
 import { resolveDomainStatus } from 'lib/domains';
->>>>>>> 1f8786fb
 
 class DomainItem extends PureComponent {
 	static propTypes = {
