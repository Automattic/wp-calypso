--- conflicted
+++ resolved
@@ -64,11 +64,7 @@
 		return (
 			<CompactCard className={ cardClass } onClick={ this.handleClick }>
 				{ this.selectionRadio() }
-<<<<<<< HEAD
 				{ this.renderContent() }
-=======
-				{ this.content() }
->>>>>>> fd2853f0
 			</CompactCard>
 		);
 	}
@@ -125,22 +121,14 @@
 	}
 
 	handleClick = () => {
+		if ( this.props.shouldUpgradeToMakePrimary ) {
+			return;
+		}
 		if ( this.props.enableSelection ) {
 			this.props.onSelect( this.props.selectionIndex, this.props.domain );
 		} else {
 			this.props.onClick( this.props.domain );
 		}
-<<<<<<< HEAD
-		this.props.onClick( this.props.domain );
-	};
-
-	handleSelect = () => {
-		if ( this.props.shouldUpgradeToMakePrimary ) {
-			return;
-		}
-		this.props.onSelect( this.props.selectionIndex, this.props.domain );
-=======
->>>>>>> fd2853f0
 	};
 
 	getInputId() {
