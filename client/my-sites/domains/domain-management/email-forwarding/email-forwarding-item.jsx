/** @format */
/**
 * External dependencies
 */
import React from 'react';
import createReactClass from 'create-react-class';
import { localize } from 'i18n-calypso';
import { connect } from 'react-redux';
import { bindActionCreators } from 'redux';
import Gridicon from 'gridicons';

/**
 * Internal dependencies
 */
import analyticsMixin from 'lib/mixins/analytics';
import Button from 'components/button';
import notices from 'notices';
import { successNotice } from 'state/notices/actions';
<<<<<<< HEAD
import { CALYPSO_CONTACT } from 'lib/url/support';
import * as upgradesActions from 'lib/upgrades/actions';
=======
import support from 'lib/url/support';
import { deleteEmailForwarding, resendVerificationEmailForwarding } from 'lib/upgrades/actions';
>>>>>>> cc3422ff

const EmailForwardingItem = createReactClass( {
	displayName: 'EmailForwardingItem',
	mixins: [ analyticsMixin( 'domainManagement', 'emailForwarding' ) ],

	deleteItem: function() {
		const { temporary, domain, mailbox, forward_address, email } = this.props.emailData;

		if ( temporary ) {
			return;
		}

		deleteEmailForwarding( domain, mailbox, error => {
			this.recordEvent( 'deleteClick', domain, mailbox, forward_address, ! error );

			if ( error ) {
				notices.error(
					error.message ||
						this.props.translate(
							'Failed to delete email forwarding record. Please try again or {{contactSupportLink}}contact support{{/contactSupportLink}}.',
							{
								components: {
									contactSupportLink: <a href={ CALYPSO_CONTACT } />,
								},
							}
						)
				);
			} else {
				notices.success(
					this.props.translate(
						'Yay, e-mail forwarding for %(email)s has been successfully deleted.',
						{
							args: {
								email: email,
							},
						}
					),
					{
						duration: 5000,
					}
				);
			}
		} );
	},

	resendVerificationEmail: function() {
		const { temporary, domain, mailbox, forward_address } = this.props.emailData;

		if ( temporary ) {
			return;
		}

		resendVerificationEmailForwarding( domain, mailbox, ( error, response ) => {
			this.recordEvent( 'resendVerificationClick', domain, mailbox, forward_address, ! error );

			if ( error || ! response.sent ) {
				notices.error(
					this.props.translate(
						'Failed to resend verification email for email forwarding record. Please try again or {{contactSupportLink}}contact support{{/contactSupportLink}}.',
						{
							components: {
								contactSupportLink: <a href={ CALYPSO_CONTACT } />,
							},
						}
					)
				);
			} else {
				notices.success(
					this.props.translate( 'Yay, successfully sent confirmation email to %(email)s!', {
						args: {
							email: forward_address,
						},
					} ),
					{
						duration: 5000,
					}
				);
			}
		} );
	},

	render: function() {
		return (
			<li>
				<Button borderless disabled={ this.props.emailData.temporary } onClick={ this.deleteItem }>
					<Gridicon icon="trash" />
				</Button>

				{ ! this.props.emailData.active && (
					<Button
						disabled={ this.props.emailData.temporary }
						borderless
						onClick={ this.resendVerificationEmail }
						title={ this.props.translate( 'Resend Verification Email', {
							context: 'Email Forwarding',
						} ) }
					>
						<Gridicon icon="mail" />
					</Button>
				) }

				<span>
					{ this.props.translate(
						'{{strong1}}%(email)s{{/strong1}} {{em}}forwards to{{/em}} {{strong2}}%(forwardTo)s{{/strong2}}',
						{
							components: {
								strong1: <strong />,
								strong2: <strong />,
								em: <em />,
							},
							args: {
								email: this.props.emailData.email,
								forwardTo: this.props.emailData.forward_address,
							},
						}
					) }
				</span>
			</li>
		);
	},
} );

export default connect( null, dispatch => bindActionCreators( { successNotice }, dispatch ) )(
	localize( EmailForwardingItem )
);<|MERGE_RESOLUTION|>--- conflicted
+++ resolved
@@ -16,13 +16,8 @@
 import Button from 'components/button';
 import notices from 'notices';
 import { successNotice } from 'state/notices/actions';
-<<<<<<< HEAD
 import { CALYPSO_CONTACT } from 'lib/url/support';
-import * as upgradesActions from 'lib/upgrades/actions';
-=======
-import support from 'lib/url/support';
 import { deleteEmailForwarding, resendVerificationEmailForwarding } from 'lib/upgrades/actions';
->>>>>>> cc3422ff
 
 const EmailForwardingItem = createReactClass( {
 	displayName: 'EmailForwardingItem',
