/** @format */
/**
 * External dependencies
 */
import PropTypes from 'prop-types';
import { localize } from 'i18n-calypso';
import React from 'react';
import createReactClass from 'create-react-class';

/**
 * Internal dependencies
 */
import EmailForwardingLimit from './email-forwarding-limit';
import { emailForwardingPlanLimit, validateAllFields } from 'lib/domains/email-forwarding';
import FormButton from 'components/forms/form-button';
import FormFieldset from 'components/forms/form-fieldset';
import FormFooter from 'my-sites/domains/domain-management/components/form-footer';
import FormLabel from 'components/forms/form-label';
import FormTextInput from 'components/forms/form-text-input';
import FormTextInputWithAffixes from 'components/forms/form-text-input-with-affixes';
import FormInputValidation from 'components/forms/form-input-validation';
import formState from 'lib/form-state';
import analyticsMixin from 'lib/mixins/analytics';
import notices from 'notices';
<<<<<<< HEAD
import * as upgradesActions from 'lib/upgrades/actions';
import { CALYPSO_CONTACT } from 'lib/url/support';
=======
import { addEmailForwarding } from 'lib/upgrades/actions';
import { validateAllFields } from 'lib/domains/email-forwarding';
import support from 'lib/url/support';
>>>>>>> cc3422ff

const EmailForwardingAddNew = createReactClass( {
	displayName: 'EmailForwardingAddNew',

	propTypes: {
		initialShowForm: PropTypes.bool,
	},

	mixins: [ analyticsMixin( 'domainManagement', 'emailForwarding' ) ],

	getInitialState() {
		return {
			fields: { destination: '', mailbox: '' },
			formSubmitting: false,
			showForm: false,
		};
	},

	componentWillMount() {
		this.formStateController = formState.Controller( {
			initialFields: this.getInitialState().fields,
			onNewState: this.setFormState,
			validatorFunction: ( fieldValues, onComplete ) => {
				onComplete( null, validateAllFields( fieldValues ) );
			},
		} );

		this.setFormState( this.formStateController.getInitialState() );
	},

	hasForwards() {
		return this.props.emailForwarding.list.length > 0;
	},

	hasReachedLimit() {
		return (
			this.props.emailForwarding.list.length >=
			emailForwardingPlanLimit( this.props.selectedSite.plan )
		);
	},

	onAddEmailForward( event ) {
		event.preventDefault();

		if ( this.state.formSubmitting ) {
			return;
		}

		this.setState( { formSubmitting: true } );

		this.formStateController.handleSubmit( hasErrors => {
			if ( hasErrors ) {
				this.setState( { formSubmitting: false } );
				return;
			}

			const { mailbox, destination } = formState.getAllFieldValues( this.state.fields );

<<<<<<< HEAD
			upgradesActions.addEmailForwarding(
				this.props.selectedDomainName,
				mailbox,
				destination,
				error => {
					this.recordEvent(
						'addNewEmailForwardClick',
						this.props.selectedDomainName,
						mailbox,
						destination,
						! Boolean( error )
					);

					if ( error ) {
						notices.error(
							error.message ||
								this.props.translate(
									'Failed to add email forwarding record. Please try again or {{contactSupportLink}}contact support{{/contactSupportLink}}.',
									{
										components: {
											contactSupportLink: <a href={ CALYPSO_CONTACT } />,
										},
									}
								)
						);
					} else {
						this.formStateController.resetFields( this.getInitialState().fields );

						notices.success(
=======
			addEmailForwarding( this.props.selectedDomainName, mailbox, destination, error => {
				this.recordEvent(
					'addNewEmailForwardClick',
					this.props.selectedDomainName,
					mailbox,
					destination,
					! Boolean( error )
				);

				if ( error ) {
					notices.error(
						error.message ||
>>>>>>> cc3422ff
							this.props.translate(
								'Failed to add email forwarding record. Please try again or {{contactSupportLink}}contact support{{/contactSupportLink}}.',
								{
									components: {
										contactSupportLink: <a href={ support.CALYPSO_CONTACT } />,
									},
								}
							)
					);
				} else {
					this.formStateController.resetFields( this.getInitialState().fields );

					notices.success(
						this.props.translate(
							'%(email)s has been successfully added! You must confirm your email before it starts working. Please check your inbox for %(destination)s.',
							{
								args: {
									email: mailbox + '@' + this.props.selectedDomainName,
									destination: destination,
								},
							}
						),
						{
							duration: 5000,
						}
					);
				}
				this.setState( { formSubmitting: false, showForm: ! error } );
			} );
		} );
	},

	setFormState( fields ) {
		this.setState( { fields } );
	},

	onShowForm( event ) {
		event.preventDefault();
		this.setState( { showForm: true } );
	},

	addButton() {
		const handler = this.shouldShowForm() ? this.onAddEmailForward : this.onShowForm;

		return (
			<FormButton
				disabled={ this.state.formSubmitting || this.hasReachedLimit() }
				onClick={ handler }
			>
				{ this.props.translate( 'Add New Email Forward' ) }
			</FormButton>
		);
	},

	cancelButton() {
		if ( ! this.shouldShowForm() || ! this.hasForwards() ) {
			return null;
		}

		return (
			<FormButton
				type="button"
				isPrimary={ false }
				disabled={ this.state.formSubmitting }
				onClick={ this.onCancel }
			>
				{ this.props.translate( 'Cancel' ) }
			</FormButton>
		);
	},

	formFooter() {
		return (
			<FormFooter>
				{ this.addButton() }
				{ this.cancelButton() }
			</FormFooter>
		);
	},

	formFields() {
		if ( ! this.shouldShowForm() ) {
			return null;
		}

		const contactText = this.props.translate( 'contact', {
				context: 'part of e-mail address',
				comment: 'As it would be part of an e-mail address contact@example.com',
			} ),
			exampleEmailText = this.props.translate( 'e.g. %(example)s', {
				args: { example: contactText },
			} ),
			isValidMailbox = this.isValid( 'mailbox' ),
			isValidDestination = this.isValid( 'destination' ),
			{ mailbox, destination } = formState.getAllFieldValues( this.state.fields );

		return (
			<div className="form-content">
				<FormFieldset>
					<FormLabel>{ this.props.translate( 'Emails Sent To' ) }</FormLabel>
					<FormTextInputWithAffixes
						disabled={ this.state.formSubmitting }
						name="mailbox"
						onChange={ this.onChange }
						onFocus={ this.handleFieldFocus.bind( this, 'Mailbox' ) }
						isError={ ! isValidMailbox }
						placeholder={ exampleEmailText }
						type="text"
						suffix={ '@' + this.props.selectedDomainName }
						value={ mailbox }
					/>
					{ ! isValidMailbox && (
						<FormInputValidation
							text={ this.props.translate(
								'Invalid mailbox - only characters [a-z0-9._+-] are allowed'
							) }
							isError={ true }
						/>
					) }
				</FormFieldset>

				<FormFieldset>
					<FormLabel>{ this.props.translate( 'Will Be Forwarded To' ) }</FormLabel>
					<FormTextInput
						disabled={ this.state.formSubmitting }
						name="destination"
						onChange={ this.onChange }
						onFocus={ this.handleFieldFocus.bind( this, 'Destination' ) }
						isError={ ! isValidDestination }
						placeholder={ this.props.translate( 'Your Existing Email Address' ) }
						type="text"
						value={ destination }
					/>
					{ ! isValidDestination && (
						<FormInputValidation
							text={ this.props.translate( 'Invalid destination address' ) }
							isError={ true }
						/>
					) }
				</FormFieldset>
			</div>
		);
	},

	shouldShowForm() {
		return ! this.hasReachedLimit() && ( ! this.hasForwards() || this.state.showForm );
	},

	render() {
		return (
			<form className="email-forwarding__add-new">
				<EmailForwardingLimit
					selectedSite={ this.props.selectedSite }
					emailForwarding={ this.props.emailForwarding }
				/>

				{ this.formFields() }

				{ this.formFooter() }
			</form>
		);
	},

	onCancel() {
		this.setState( { showForm: false } );

		this.recordEvent( 'cancelClick', this.props.selectedDomainName );
	},

	onChange( event ) {
		let { name, value } = event.target;

		value = value.replace( /\s/g, '' );
		if ( name === 'mailbox' ) {
			// Removes the domain part
			value = value.replace( /@.*$/, '' );
		}

		this.formStateController.handleFieldChange( {
			name,
			value,
		} );
	},

	isValid( fieldName ) {
		return ! formState.isFieldInvalid( this.state.fields, fieldName );
	},

	handleFieldFocus( fieldName ) {
		this.recordEvent( 'inputFocus', this.props.selectedDomainName, fieldName );
	},
} );

export default localize( EmailForwardingAddNew );<|MERGE_RESOLUTION|>--- conflicted
+++ resolved
@@ -22,14 +22,8 @@
 import formState from 'lib/form-state';
 import analyticsMixin from 'lib/mixins/analytics';
 import notices from 'notices';
-<<<<<<< HEAD
-import * as upgradesActions from 'lib/upgrades/actions';
+import { addEmailForwarding } from 'lib/upgrades/actions';
 import { CALYPSO_CONTACT } from 'lib/url/support';
-=======
-import { addEmailForwarding } from 'lib/upgrades/actions';
-import { validateAllFields } from 'lib/domains/email-forwarding';
-import support from 'lib/url/support';
->>>>>>> cc3422ff
 
 const EmailForwardingAddNew = createReactClass( {
 	displayName: 'EmailForwardingAddNew',
@@ -88,37 +82,6 @@
 
 			const { mailbox, destination } = formState.getAllFieldValues( this.state.fields );
 
-<<<<<<< HEAD
-			upgradesActions.addEmailForwarding(
-				this.props.selectedDomainName,
-				mailbox,
-				destination,
-				error => {
-					this.recordEvent(
-						'addNewEmailForwardClick',
-						this.props.selectedDomainName,
-						mailbox,
-						destination,
-						! Boolean( error )
-					);
-
-					if ( error ) {
-						notices.error(
-							error.message ||
-								this.props.translate(
-									'Failed to add email forwarding record. Please try again or {{contactSupportLink}}contact support{{/contactSupportLink}}.',
-									{
-										components: {
-											contactSupportLink: <a href={ CALYPSO_CONTACT } />,
-										},
-									}
-								)
-						);
-					} else {
-						this.formStateController.resetFields( this.getInitialState().fields );
-
-						notices.success(
-=======
 			addEmailForwarding( this.props.selectedDomainName, mailbox, destination, error => {
 				this.recordEvent(
 					'addNewEmailForwardClick',
@@ -131,12 +94,11 @@
 				if ( error ) {
 					notices.error(
 						error.message ||
->>>>>>> cc3422ff
 							this.props.translate(
 								'Failed to add email forwarding record. Please try again or {{contactSupportLink}}contact support{{/contactSupportLink}}.',
 								{
 									components: {
-										contactSupportLink: <a href={ support.CALYPSO_CONTACT } />,
+										contactSupportLink: <a href={ CALYPSO_CONTACT } />,
 									},
 								}
 							)
