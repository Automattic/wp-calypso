/** @format */

/**
 * External dependencies
 */
import { filter, startsWith } from 'lodash';

export function domainManagementRoot() {
	return '/domains/manage';
}

export function domainManagementList( siteName ) {
	return domainManagementRoot() + '/' + siteName;
}

export function domainManagementEdit( siteName, domainName, slug ) {
	slug = slug || 'edit';

	// Encodes only real domain names and not parameter placeholders
	if ( ! startsWith( domainName, ':' ) ) {
		// Encodes domain names so addresses with slashes in the path (e.g. used in site redirects) don't break routing.
		// Note they are encoded twice since page.js decodes the path by default.
		domainName = encodeURIComponent( encodeURIComponent( domainName ) );
	}

	return domainManagementRoot() + '/' + domainName + '/' + slug + '/' + siteName;
}

export function domainManagementAddGoogleApps( siteName, domainName ) {
	let path;

	if ( domainName ) {
		path = domainManagementEdit( siteName, domainName, 'add-google-apps' );
	} else {
		path = domainManagementRoot() + '/add-google-apps/' + siteName;
	}

	return path;
}

export function domainManagementContactsPrivacy( siteName, domainName ) {
	return domainManagementEdit( siteName, domainName, 'contacts-privacy' );
}

export function domainManagementEditContactInfo( siteName, domainName ) {
	return domainManagementEdit( siteName, domainName, 'edit-contact-info' );
}

export function domainManagementEmail( siteName, domainName ) {
	let path;

	if ( domainName ) {
		path = domainManagementEdit( siteName, domainName, 'email' );
	} else if ( siteName ) {
		path = domainManagementRoot() + '/email/' + siteName;
	} else {
		path = domainManagementRoot() + '/email';
	}

	return path;
}

export function domainManagementEmailForwarding( siteName, domainName ) {
	return domainManagementEdit( siteName, domainName, 'email-forwarding' );
}

export function domainManagementNameServers( siteName, domainName ) {
	return domainManagementEdit( siteName, domainName, 'name-servers' );
}

export function domainManagementDns( siteName, domainName ) {
	return domainManagementEdit( siteName, domainName, 'dns' );
}

export function domainManagementPrivacyProtection( siteName, domainName ) {
	return domainManagementEdit( siteName, domainName, 'privacy-protection' );
}

export function domainManagementRedirectSettings( siteName, domainName ) {
	return domainManagementEdit( siteName, domainName, 'redirect-settings' );
}

export function domainManagementPrimaryDomain( siteName, domainName ) {
	return domainManagementEdit( siteName, domainName, 'primary-domain' );
}

export function domainManagementTransfer( siteName, domainName, transferType = '' ) {
	return domainManagementEdit(
		siteName,
		domainName,
		filter( [ 'transfer', transferType ] ).join( '/' )
	);
}

export function domainManagementTransferIn( siteName, domainName ) {
	return domainManagementTransfer( siteName, domainName, 'in' );
}

export function domainManagementTransferOut( siteName, domainName ) {
	return domainManagementTransfer( siteName, domainName, 'out' );
}

export function domainManagementTransferToAnotherUser( siteName, domainName ) {
	return domainManagementTransfer( siteName, domainName, 'other-user' );
}

export function domainManagementTransferToOtherSite( siteName, domainName ) {
	return domainManagementTransfer( siteName, domainName, 'other-site' );
}

<<<<<<< HEAD
function domainMapping( siteName, domain = '' ) {
	let path = `/domains/add/mapping/${ siteName }`;
	if ( domain ) {
		path += `?initialQuery=${ domain }`;
	}

	return path;
}

function domainTransferIn( siteName, domain ) {
=======
export function domainTransferIn( siteName, domain ) {
>>>>>>> 14933750
	let path = `/domains/add/transfer/${ siteName }`;
	if ( domain ) {
		path += `?initialQuery=${ domain }`;
	}

	return path;
}

export function getSectionName( pathname ) {
	const regExp = new RegExp( '^' + domainManagementRoot() + '/[^/]+/([^/]+)', 'g' );
	const matches = regExp.exec( pathname );

	return matches ? matches[ 1 ] : null;
<<<<<<< HEAD
}

export default {
	domainManagementAddGoogleApps,
	domainManagementContactsPrivacy,
	domainManagementDns,
	domainManagementEdit,
	domainManagementEditContactInfo,
	domainManagementEmail,
	domainManagementEmailForwarding,
	domainManagementList,
	domainManagementNameServers,
	domainManagementPrimaryDomain,
	domainManagementPrivacyProtection,
	domainManagementRedirectSettings,
	domainManagementRoot,
	domainManagementTransfer,
	domainManagementTransferIn,
	domainManagementTransferOut,
	domainManagementTransferToAnotherUser,
	domainManagementTransferToOtherSite,
	domainMapping,
	domainTransferIn,
	getSectionName,
};
=======
}
>>>>>>> 14933750
<|MERGE_RESOLUTION|>--- conflicted
+++ resolved
@@ -108,8 +108,7 @@
 	return domainManagementTransfer( siteName, domainName, 'other-site' );
 }
 
-<<<<<<< HEAD
-function domainMapping( siteName, domain = '' ) {
+export function domainMapping( siteName, domain = '' ) {
 	let path = `/domains/add/mapping/${ siteName }`;
 	if ( domain ) {
 		path += `?initialQuery=${ domain }`;
@@ -118,10 +117,7 @@
 	return path;
 }
 
-function domainTransferIn( siteName, domain ) {
-=======
 export function domainTransferIn( siteName, domain ) {
->>>>>>> 14933750
 	let path = `/domains/add/transfer/${ siteName }`;
 	if ( domain ) {
 		path += `?initialQuery=${ domain }`;
@@ -135,32 +131,4 @@
 	const matches = regExp.exec( pathname );
 
 	return matches ? matches[ 1 ] : null;
-<<<<<<< HEAD
-}
-
-export default {
-	domainManagementAddGoogleApps,
-	domainManagementContactsPrivacy,
-	domainManagementDns,
-	domainManagementEdit,
-	domainManagementEditContactInfo,
-	domainManagementEmail,
-	domainManagementEmailForwarding,
-	domainManagementList,
-	domainManagementNameServers,
-	domainManagementPrimaryDomain,
-	domainManagementPrivacyProtection,
-	domainManagementRedirectSettings,
-	domainManagementRoot,
-	domainManagementTransfer,
-	domainManagementTransferIn,
-	domainManagementTransferOut,
-	domainManagementTransferToAnotherUser,
-	domainManagementTransferToOtherSite,
-	domainMapping,
-	domainTransferIn,
-	getSectionName,
-};
-=======
-}
->>>>>>> 14933750
+}