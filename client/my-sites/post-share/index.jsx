--- conflicted
+++ resolved
@@ -36,7 +36,6 @@
 import Banner from 'components/banner';
 import Connection from './connection';
 import { isEnabled } from 'config';
-<<<<<<< HEAD
 import SectionNav from 'components/section-nav';
 import NavTabs from 'components/section-nav/tabs';
 import NavItem from 'components/section-nav/item';
@@ -44,10 +43,7 @@
 import SocialLogo from 'social-logos';
 import EllipsisMenu from 'components/ellipsis-menu';
 import PopoverMenuItem from 'components/popover/menu-item';
-=======
-import Gridicon from 'gridicons';
 import AsyncLoad from 'components/async-load';
->>>>>>> d292d699
 
 class PostShare extends Component {
 	static propTypes = {
@@ -68,11 +64,8 @@
 	state = {
 		message: PostMetadata.publicizeMessage( this.props.post ) || this.props.post.title,
 		skipped: PostMetadata.publicizeSkipped( this.props.post ) || [],
-<<<<<<< HEAD
-		message: PostMetadata.publicizeMessage( this.props.post ) || this.props.post.title,
 		footerSection: PostShare.FOOTER_SECTION_SCHEDULED
-=======
->>>>>>> d292d699
+
 	};
 
 	constructor() {
