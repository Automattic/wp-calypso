--- conflicted
+++ resolved
@@ -154,12 +154,12 @@
 						isSavingSettings={ isSavingSettings }
 						updateFields={ updateFields }
 					/>
-<<<<<<< HEAD
 					{ /* @ts-expect-error SettingsSectionHeader is not typed and is causing errors */ }
 					<SettingsSectionHeader
 						id="newsletter-settings"
 						title={ translate( 'Newsletter settings' ) }
 					/>
+					{ isEnabled( 'fediverse/allow-opt-in' ) && <FediverseSettingsSection /> }
 					<Card className="site-settings__card">
 						<em>
 							{ translate( 'Newsletter settings have moved to their {{a}}own page{{/a}}.', {
@@ -169,38 +169,6 @@
 							} ) }
 						</em>
 					</Card>
-=======
-					{ isEnabled( 'fediverse/allow-opt-in' ) && <FediverseSettingsSection /> }
-					{ isEnabled( 'settings/newsletter-settings-page' ) ? (
-						<>
-							{ /* @ts-expect-error SettingsSectionHeader is not typed and is causing errors */ }
-							<SettingsSectionHeader
-								id="newsletter-settings"
-								title={ translate( 'Newsletter settings' ) }
-							/>
-							<Card className="site-settings__card">
-								<em>
-									{ translate( 'Newsletter settings have moved to their {{a}}own page{{/a}}.', {
-										components: {
-											a: <a href={ `/settings/newsletter/${ siteSlug }` } />,
-										},
-									} ) }
-								</em>
-							</Card>
-						</>
-					) : (
-						<NewsletterSettingsSection
-							fields={ fields }
-							handleAutosavingToggle={ handleAutosavingToggle }
-							handleToggle={ handleToggle }
-							handleSubmitForm={ handleSubmitForm }
-							disabled={ disabled }
-							isSavingSettings={ isSavingSettings }
-							savedSubscriptionOptions={ savedSubscriptionOptions }
-							updateFields={ updateFields }
-						/>
-					) }
->>>>>>> 61d650ed
 					<ReaderSettingsSection
 						fields={ fields }
 						handleAutosavingToggle={ handleAutosavingToggle }
