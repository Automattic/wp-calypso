--- conflicted
+++ resolved
@@ -192,23 +192,6 @@
 								{ translate(
 									'This field is only required if your host uses key based authentication.'
 								) }
-<<<<<<< HEAD
-								{ this.props.showDeleteButton && (
-									<Button
-										borderless={ true }
-										disabled={ formIsSubmitting }
-										onClick={ this.handleDelete }
-										className="credentials-form__delete-button"
-									>
-										{ translate( 'Delete' ) }
-									</Button>
-								) }
-							</td>
-						</tr>
-					</tbody>
-				</table>
-			</FormFieldset>
-=======
 							</p>
 						</div>
 					) }
@@ -229,7 +212,6 @@
 					) }
 				</FormFieldset>
 			</div>
->>>>>>> fdb29373
 		);
 	}
 }
