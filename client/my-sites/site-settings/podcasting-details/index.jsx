/** @format */

/**
 * External dependencies
 */
import React, { Component, Fragment } from 'react';
import { connect } from 'react-redux';
import { localize } from 'i18n-calypso';
import { map, toPairs, pick, flowRight } from 'lodash';
import classNames from 'classnames';

/**
 * Internal dependencies
 */
import Button from 'components/button';
import Card from 'components/card';
import DocumentHead from 'components/data/document-head';
import FormFieldset from 'components/forms/form-fieldset';
import FormInput from 'components/forms/form-text-input';
import { decodeEntities } from 'lib/formatting';
import FormLabel from 'components/forms/form-label';
import FormSettingExplanation from 'components/forms/form-setting-explanation';
import FormSelect from 'components/forms/form-select';
import FormTextarea from 'components/forms/form-textarea';
import HeaderCake from 'components/header-cake';
import QueryTerms from 'components/data/query-terms';
import TermTreeSelector from 'blocks/term-tree-selector';
import PodcastCoverImageSetting from 'my-sites/site-settings/podcast-cover-image-setting';
import PodcastingPrivateSiteMessage from './private-site';
import wrapSettingsForm from 'my-sites/site-settings/wrap-settings-form';
import podcastingTopics from './topics';
import { getSelectedSiteId, getSelectedSiteSlug } from 'state/ui/selectors';
import isPrivateSite from 'state/selectors/is-private-site';
import { isRequestingTermsForQueryIgnoringPage } from 'state/terms/selectors';

class PodcastingDetails extends Component {
	renderExplicitContent() {
		const {
			fields,
			handleSelect,
			isRequestingSettings,
			translate,
			isPodcastingEnabled,
		} = this.props;

		return (
			<FormFieldset>
				<FormLabel htmlFor="podcasting_explicit">{ translate( 'Explicit Content' ) }</FormLabel>
				<FormSelect
					id="podcasting_explicit"
					name="podcasting_explicit"
					onChange={ handleSelect }
					value={ fields.podcasting_explicit || 'no' }
					disabled={ isRequestingSettings || ! isPodcastingEnabled }
				>
					<option value="no">{ translate( 'No' ) }</option>
					<option value="yes">{ translate( 'Yes' ) }</option>
					<option value="clean">{ translate( 'Clean' ) }</option>
				</FormSelect>
			</FormFieldset>
		);
	}

	renderSaveButton() {
		const {
			handleSubmitForm,
			isRequestingSettings,
			isSavingSettings,
			isRequestingCategories,
			translate,
		} = this.props;
		return (
			<Button
				compact={ true }
				onClick={ handleSubmitForm }
				primary={ true }
				type="submit"
				disabled={ isRequestingSettings || isSavingSettings || isRequestingCategories }
			>
				{ isSavingSettings ? translate( 'Saving…' ) : translate( 'Save Settings' ) }
			</Button>
		);
	}

	renderTextField( { FormComponent = FormInput, key, label, explanation } ) {
		const { fields, isRequestingSettings, onChangeField, isPodcastingEnabled } = this.props;

		return (
			<FormFieldset>
				<FormLabel htmlFor={ key }>{ label }</FormLabel>
				{ explanation && <FormSettingExplanation>{ explanation }</FormSettingExplanation> }
				<FormComponent
					id={ key }
					name={ key }
					type="text"
					value={ decodeEntities( fields[ key ] ) || '' }
					onChange={ onChangeField( key ) }
					disabled={ isRequestingSettings || ! isPodcastingEnabled }
				/>
			</FormFieldset>
		);
	}

	renderTopicSelector( key ) {
		const { fields, handleSelect, isRequestingSettings, isPodcastingEnabled } = this.props;
		return (
			<FormSelect
				id={ key }
				name={ key }
				onChange={ handleSelect }
				value={ fields[ key ] || 0 }
				disabled={ isRequestingSettings || ! isPodcastingEnabled }
			>
				<option value="0">None</option>
				{ map( toPairs( podcastingTopics ), ( [ topic, subtopics ] ) => {
					// The keys for podcasting in iTunes use &amp;
					const topicKey = topic.replace( '&', '&amp;' );
					return [
						<option key={ topicKey } value={ topicKey }>
							{ topic }
						</option>,
						...map( subtopics, subtopic => {
							const subtopicKey = topicKey + ',' + subtopic.replace( '&', '&amp;' );
							return (
								<option key={ subtopicKey } value={ subtopicKey }>
									{ topic } » { subtopic }
								</option>
							);
						} ),
					];
				} ) }
			</FormSelect>
		);
	}

	renderTopics() {
		const { translate } = this.props;

		return (
			<FormFieldset>
				<FormLabel htmlFor="podcasting_category_1">{ translate( 'Podcast Topics' ) }</FormLabel>
				<FormSettingExplanation>
					{ translate(
						'Choose how your podcast should be categorized within iTunes and other podcasting services.'
					) }
				</FormSettingExplanation>
				{ this.renderTopicSelector( 'podcasting_category_1' ) }
				{ this.renderTopicSelector( 'podcasting_category_2' ) }
				{ this.renderTopicSelector( 'podcasting_category_3' ) }
			</FormFieldset>
		);
	}

	render() {
<<<<<<< HEAD
		const { handleSubmitForm, siteSlug, siteId, translate, isPodcastingEnabled } = this.props;
=======
		const {
			handleSubmitForm,
			siteSlug,
			siteId,
			podcastingCategoryId,
			translate,
			isPodcastingEnabled,
			fields,
		} = this.props;
>>>>>>> 8a788a2a

		if ( ! siteId ) {
			return null;
		}

		const error = this.renderSettingsError();
		const writingHref = `/settings/writing/${ siteSlug }`;

		const classes = classNames( 'podcasting-details__wrapper', {
			'is-disabled': ! error && ! isPodcastingEnabled,
		} );

		return (
			<div
				className="main main-column" // eslint-disable-line
				role="main"
			>
				<DocumentHead title={ translate( 'Podcasting Settings' ) } />
				<form id="site-settings" onSubmit={ handleSubmitForm }>
					<HeaderCake
						actionButton={ error ? null : this.renderSaveButton() }
						backHref={ writingHref }
						backText={ translate( 'Writing' ) }
					>
						<h1>{ translate( 'Podcasting Settings' ) }</h1>
					</HeaderCake>
					<Card className={ classes }>{ error || this.renderSettings() }</Card>
				</form>
			</div>
		);
	}

	renderSettings() {
		const { siteId, podcastingCategoryId, translate, isPodcastingEnabled, fields } = this.props;

		return (
			<Fragment>
				<FormFieldset className="podcasting-details__category-selector">
					<QueryTerms siteId={ siteId } taxonomy="category" />
					<FormLabel>{ translate( 'Podcast Category' ) }</FormLabel>
					<FormSettingExplanation>
						{ translate(
							'Posts published in this category will be included in your podcast feed.'
						) }
					</FormSettingExplanation>
					<TermTreeSelector
						taxonomy="category"
						selected={ podcastingCategoryId ? [ podcastingCategoryId ] : [] }
						podcastingCategoryId={ podcastingCategoryId }
						onChange={ this.onCategorySelected }
						addTerm={ true }
						onAddTermSuccess={ this.onCategorySelected }
						height={ 200 }
					/>
					{ isPodcastingEnabled && (
						<Button onClick={ this.onCategoryCleared } scary>
							{ translate( 'Disable Podcast' ) }
						</Button>
					) }
				</FormFieldset>
				<div className="podcasting-details__basic-settings">
					<PodcastCoverImageSetting
						coverImageId={ parseInt( fields.podcasting_image_id, 10 ) || 0 }
						coverImageUrl={ fields.podcasting_image }
						onRemove={ this.onCoverImageRemoved }
						onSelect={ this.onCoverImageSelected }
					/>
					{ this.renderTextField( {
						key: 'podcasting_title',
						label: translate( 'Title' ),
					} ) }
					{ this.renderTextField( {
						key: 'podcasting_subtitle',
						label: translate( 'Subtitle' ),
					} ) }
				</div>
				{ this.renderTopics() }
				{ this.renderExplicitContent() }
				{ this.renderTextField( {
					key: 'podcasting_talent_name',
					label: translate( 'Hosts/Artist/Producer' ),
				} ) }
				{ this.renderTextField( {
					FormComponent: FormTextarea,
					key: 'podcasting_summary',
					label: translate( 'Summary' ),
				} ) }
				{ this.renderTextField( {
					key: 'podcasting_email',
					label: translate( 'Email Address' ),
					explanation: translate(
						'This email address will be displayed in the feed and is required for some services such as Google Play.'
					),
				} ) }
				{ this.renderTextField( {
					key: 'podcasting_copyright',
					label: translate( 'Copyright' ),
				} ) }
				{ this.renderTextField( {
					key: 'podcasting_keywords',
					label: translate( 'Keywords' ),
				} ) }
			</Fragment>
		);
	}

	renderSettingsError() {
		// If there is a reason that we can't display the podcasting settings
		// screen, it will be rendered here.
		const { isPrivate } = this.props;

		if ( isPrivate ) {
			return <PodcastingPrivateSiteMessage />;
		}

		return null;
	}

	onCategorySelected = category => {
		const { settings, fields, isPodcastingEnabled } = this.props;

		const fieldsToUpdate = { podcasting_category_id: String( category.ID ) };

		if ( ! isPodcastingEnabled ) {
			// If we are newly enabling podcasting, and no podcast title is set,
			// use the site title.
			if ( ! fields.podcasting_title ) {
				fieldsToUpdate.podcasting_title = settings.blogname;
			}
			// If we are newly enabling podcasting, and no podcast subtitle is set,
			// use the site description.
			if ( ! fields.podcasting_subtitle ) {
				fieldsToUpdate.podcasting_subtitle = settings.blogdescription;
			}
		}

		this.props.updateFields( fieldsToUpdate );
	};

	onCategoryCleared = () => {
		this.props.updateFields( { podcasting_category_id: '0' } );
	};

	onCoverImageRemoved = () => {
		this.props.updateFields( {
			podcasting_image_id: '0',
			podcasting_image: '',
		} );
	};

	onCoverImageSelected = ( coverId, coverUrl ) => {
		this.props.updateFields( {
			podcasting_image_id: String( coverId ),
			podcasting_image: coverUrl,
		} );
	};
}

const getFormSettings = settings => {
	return pick( settings, [
		'podcasting_category_id',
		'podcasting_title',
		'podcasting_subtitle',
		'podcasting_talent_name',
		'podcasting_summary',
		'podcasting_copyright',
		'podcasting_explicit',
		'podcasting_image',
		'podcasting_keywords',
		'podcasting_category_1',
		'podcasting_category_2',
		'podcasting_category_3',
		'podcasting_email',
		'podcasting_image_id',
	] );
};

const connectComponent = connect( ( state, ownProps ) => {
	const siteId = getSelectedSiteId( state );

	// The settings form wrapper gives us a string here, but inside this
	// component, we always want to work with a number.
	const podcastingCategoryId =
		ownProps.fields &&
		ownProps.fields.podcasting_category_id &&
		Number( ownProps.fields.podcasting_category_id );
	const isPodcastingEnabled = podcastingCategoryId > 0;

	return {
		siteId,
		siteSlug: getSelectedSiteSlug( state ),
		isPrivate: isPrivateSite( state, siteId ),
		podcastingCategoryId,
		isPodcastingEnabled,
		isRequestingCategories: isRequestingTermsForQueryIgnoringPage( state, siteId, 'category', {} ),
	};
} );

export default flowRight( wrapSettingsForm( getFormSettings ), connectComponent )(
	localize( PodcastingDetails )
);<|MERGE_RESOLUTION|>--- conflicted
+++ resolved
@@ -152,20 +152,7 @@
 	}
 
 	render() {
-<<<<<<< HEAD
 		const { handleSubmitForm, siteSlug, siteId, translate, isPodcastingEnabled } = this.props;
-=======
-		const {
-			handleSubmitForm,
-			siteSlug,
-			siteId,
-			podcastingCategoryId,
-			translate,
-			isPodcastingEnabled,
-			fields,
-		} = this.props;
->>>>>>> 8a788a2a
-
 		if ( ! siteId ) {
 			return null;
 		}
