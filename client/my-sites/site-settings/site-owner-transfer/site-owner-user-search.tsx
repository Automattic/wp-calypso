import { Button, Gridicon } from '@automattic/components';
import styled from '@emotion/styled';
import { TextControl } from '@wordpress/components';
import { useTranslate } from 'i18n-calypso';
import { useState, FormEvent, useEffect } from 'react';
import { useCheckSiteTransferEligibility } from './use-check-site-transfer-eligibility';

const Strong = styled( 'strong' )( {
	fontWeight: 500,
} );

const FormText = styled( 'p' )( {
	fontSize: '14px',
} );

const TextControlContainer = styled.div( {
	marginBottom: '2em',
	label: {
		textTransform: 'none',
		fontSize: '14px',
		color: 'black',
	},
} );

<<<<<<< HEAD
const textControlBaseStyles = {
	borderColor: '#C3C4C7',
	lineHeight: '26px',
};

const TextControlStyled = styled( TextControl )( {
	'.components-text-control__input, .components-text-control__input[type=text]':
		textControlBaseStyles,
} );

const TextControlStyledError = styled( TextControl )( {
	'.components-text-control__input, .components-text-control__input[type=text]': {
		...textControlBaseStyles,
		borderColor: '#D63638',
	},
=======
const ButtonStyled = styled( Button )( {
	marginBottom: '1em',
>>>>>>> 66218b7d
} );

const Error = styled.div( {
	display: 'flex',
	alignItems: 'center',
	color: 'red',
} );

const ErrorText = styled.p( {
	margin: 0,
	marginLeft: '0.4em',
	fontSize: '100%',
} );

const SiteOwnerTransferEligibility = ( {
	siteId,
	siteSlug,
	siteOwner,
	onNewUserOwnerSubmit,
}: {
	siteId: number;
	siteSlug: string;
	siteOwner: string;
	onNewUserOwnerSubmit: ( user: string ) => void;
} ) => {
	const translate = useTranslate();
	const [ tempSiteOwner, setTempSiteOwner ] = useState( siteOwner );
	const [ siteTransferEligibilityError, setSiteTransferEligibilityError ] = useState( '' );

	const { checkSiteTransferEligibility, isLoading: isCheckingSiteTransferEligibility } =
		useCheckSiteTransferEligibility( siteId, {
			onMutate: () => {
				setSiteTransferEligibilityError( '' );
			},
			onError: ( e ) => {
				setSiteTransferEligibilityError( e.message );
			},
			onSuccess: () => {
				onNewUserOwnerSubmit?.( tempSiteOwner || '' );
			},
		} );

	useEffect( () => {
		setTempSiteOwner( siteOwner );
	}, [ siteOwner ] );

	const handleFormSubmit = ( event: FormEvent< HTMLFormElement > ) => {
		event.preventDefault();
		if ( ! tempSiteOwner ) {
			return;
		}
		checkSiteTransferEligibility( { newSiteOwner: tempSiteOwner } );
	};

	return (
		<form onSubmit={ handleFormSubmit }>
			<FormText>
				{ translate(
					'Please enter the username or email address of the registered WordPress.com user that you want to transfer ownership of {{strong}}%(siteSlug)s{{/strong}} to:',
					{
						args: { siteSlug },
						components: { strong: <Strong /> },
					}
				) }
			</FormText>
			<TextControlContainer>
				{ siteTransferEligibilityError ? (
					<>
						<TextControlStyledError
							autoComplete="off"
							label={ translate( 'Username or email address' ) }
							value={ tempSiteOwner }
							onChange={ ( value ) => setTempSiteOwner( value ) }
						/>
						<Error>
							<Gridicon icon="notice-outline" size={ 16 } />
							<ErrorText>{ siteTransferEligibilityError }</ErrorText>
						</Error>
					</>
				) : (
					<TextControlStyled
						autoComplete="off"
						label={ translate( 'Username or email address' ) }
						value={ tempSiteOwner }
						onChange={ ( value ) => setTempSiteOwner( value ) }
					/>
				) }
			</TextControlContainer>
			<ButtonStyled
				busy={ isCheckingSiteTransferEligibility }
				primary
				disabled={ ! tempSiteOwner || isCheckingSiteTransferEligibility }
				type="submit"
			>
				{ translate( 'Search user and continue' ) }
			</ButtonStyled>
		</form>
	);
};

export default SiteOwnerTransferEligibility;<|MERGE_RESOLUTION|>--- conflicted
+++ resolved
@@ -22,7 +22,6 @@
 	},
 } );
 
-<<<<<<< HEAD
 const textControlBaseStyles = {
 	borderColor: '#C3C4C7',
 	lineHeight: '26px',
@@ -38,10 +37,10 @@
 		...textControlBaseStyles,
 		borderColor: '#D63638',
 	},
-=======
+} );
+
 const ButtonStyled = styled( Button )( {
 	marginBottom: '1em',
->>>>>>> 66218b7d
 } );
 
 const Error = styled.div( {
