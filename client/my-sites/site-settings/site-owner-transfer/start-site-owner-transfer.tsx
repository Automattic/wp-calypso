import { Button } from '@automattic/components';
import styled from '@emotion/styled';
import { ToggleControl } from '@wordpress/components';
import { createInterpolateElement } from '@wordpress/element';
import { sprintf } from '@wordpress/i18n';
import { localize, useTranslate } from 'i18n-calypso';
import { useState, FormEvent } from 'react';
import { connect, useSelector } from 'react-redux';
import ActionPanelBody from 'calypso/components/action-panel/body';
import Notice from 'calypso/components/notice';
<<<<<<< HEAD
import { ResponseDomain } from 'calypso/lib/domains/types';
import { getSitePurchases } from 'calypso/state/purchases/selectors';
=======
import { getCurrentUserEmail } from 'calypso/state/current-user/selectors';
import { IAppState } from 'calypso/state/types';
>>>>>>> 8dd44208
import { getSelectedSiteId, getSelectedSiteSlug } from 'calypso/state/ui/selectors';
import { useStartSiteOwnerTransfer } from './use-start-site-owner-transfer';
import type { Purchase } from 'calypso/lib/purchases/types';

type Props = {
	selectedSiteId: number | null;
	selectedSiteSlug: string | null;
	siteOwner?: string;
	customDomains: ResponseDomain[];
	onSiteTransferSuccess: () => void;
	onSiteTransferError: () => void;
	translate: ( text: string, args?: Record< string, unknown > ) => string;
};

const FormWrapper = styled.div( {
	marginBottom: '1.5em',
} );

const SiteOwnerTransferActionPanelBody = styled( ActionPanelBody )( {
	overflow: 'visible !important',
} );

const Title = styled.h2( {
	fontWeight: 'bold',
	marginBottom: '1em',
} );

const Text = styled.p( {
	marginBottom: '0.5em !important',
} );

const List = styled.ul( {
	marginLeft: '2em',
} );

const ListItem = styled.li( {
	marginBottom: '0.25em',
} );

const DomainsCard = ( {
	domains,
	siteSlug,
	siteOwner,
}: {
	domains: ResponseDomain[];
	siteSlug: string | null;
	siteOwner?: string;
} ) => {
	const translate = useTranslate();
	return (
		<>
			<Title>{ translate( 'Domains' ) }</Title>
			{ domains.length === 0 ? (
				<List>
					<ListItem>
						{ createInterpolateElement(
							sprintf(
								// translators: siteSlug is the current site slug, siteOwner is the user that the site is going to
								// transer to
								translate(
									'The domain name <strong>%(siteSlug)s</strong> will be transferred to <strong>%(siteOwner)s</strong> and will remain working on the site.'
								),
								{ siteSlug, siteOwner }
							),
							{ strong: <strong /> }
						) }
					</ListItem>
				</List>
			) : (
				<>
					<Text>
						{ createInterpolateElement(
							sprintf(
								// translators: siteOwner is the user that the site is going to transfer to
								translate(
									'The following domain names will be transferred to <strong>%(siteOwner)s</strong> and will remain working on the site:'
								),
								{ siteOwner }
							),
							{ strong: <strong /> }
						) }
					</Text>
					<List>
						{ domains.map( ( domain ) => (
							<ListItem key={ domain.name }>{ domain.name }</ListItem>
						) ) }
					</List>
				</>
			) }
		</>
	);
};

const UpgradesCard = ( {
	purchases,
	siteSlug,
	siteOwner,
}: {
	purchases: Purchase[];
	siteSlug: string | null;
	siteOwner?: string;
} ) => {
	const translate = useTranslate();
	if ( purchases.length === 0 ) {
		return null;
	}
	return (
		<>
			<Title>{ translate( 'Upgrades' ) }</Title>
			<List>
				<ListItem>
					{ createInterpolateElement(
						sprintf(
							// translators: siteSlug is the current site slug, siteOwner is the user that the site is going to
							// transer to
							translate(
								'Your paid upgrades on <strong>%(siteSlug)s</strong> will be transferred to <strong>%(siteOwner)s</strong> and will remain with the site.'
							),
							{ siteSlug, siteOwner }
						),
						{ strong: <strong /> }
					) }
				</ListItem>
			</List>
		</>
	);
};

const ContentAndOwnershipCard = ( {
	siteSlug,
	siteOwner,
}: {
	siteSlug: string | null;
	siteOwner?: string;
} ) => {
	const translate = useTranslate();
	return (
		<>
			<Title>{ translate( 'Content and ownership' ) }</Title>
			<List>
				<ListItem>
					{ createInterpolateElement(
						sprintf(
							// translators: siteSlug is the current site slug, siteOwner is the user that the site is going to
							// transer to
							translate(
								'You’ll be removed as owner of <strong>%(siteSlug)s</strong> and <strong>%(siteOwner)s</strong> will be the new owner from now on.'
							),
							{ siteSlug, siteOwner }
						),
						{ strong: <strong /> }
					) }
				</ListItem>
				<ListItem>
					{ createInterpolateElement(
						sprintf(
							// translators: siteSlug is the current site slug, siteOwner is the user that the site is going to
							// transer to
							translate(
								'You will not be able to access <strong>%(siteSlug)s</strong> unless allowed by <strong>%(siteOwner)s</strong>.'
							),
							{ siteSlug, siteOwner }
						),
						{ strong: <strong /> }
					) }
				</ListItem>
				<ListItem>
					{ createInterpolateElement(
						sprintf(
							// translators: siteSlug is the current site slug, siteOwner is the user that the site is going to
							// transer to
							translate(
								'Your posts on <strong>%(siteSlug)s</strong> will be transferred to <strong>%(siteOwner)s</strong> and will no longer be authored by your account.'
							),
							{ siteSlug, siteOwner }
						),
						{ strong: <strong /> }
					) }
				</ListItem>
			</List>
		</>
	);
};

const StartSiteOwnerTransfer = ( {
	selectedSiteId,
	selectedSiteSlug,
	siteOwner,
	customDomains,
	onSiteTransferSuccess,
	onSiteTransferError,
	translate,
}: Props ) => {
	const [ confirmFirstToggle, setConfirmFirstToggle ] = useState( false );
	const [ confirmSecondToggle, setConfirmSecondToggle ] = useState( false );
	const [ confirmThirdToggle, setConfirmThirdToggle ] = useState( false );
	const [ startSiteTransferError, setStartSiteTransferError ] = useState( '' );
	const [ startSiteTransferSuccess, setStartSiteTransferSuccess ] = useState( false );

	const purchases = useSelector( ( state ) => getSitePurchases( state, selectedSiteId ) );

	const { startSiteOwnerTransfer, isLoading: isStartingSiteTransfer } = useStartSiteOwnerTransfer(
		selectedSiteId,
		{
			onMutate: () => {
				setStartSiteTransferError( '' );
				setStartSiteTransferSuccess( false );
			},
			onError: ( error ) => {
				setStartSiteTransferError( error.message );
				onSiteTransferError?.();
			},
			onSuccess: () => {
				setStartSiteTransferSuccess( true );
				onSiteTransferSuccess?.();
			},
		}
	);

	const handleFormSubmit = ( event: FormEvent< HTMLFormElement > ) => {
		event.preventDefault();
		if ( ! siteOwner ) {
			return;
		}
		startSiteOwnerTransfer( { newSiteOwner: siteOwner } );
	};

	const startSiteTransferForm = (
		<FormWrapper>
			<p>{ translate( 'To transfer your site, review and accept the following statements:' ) }</p>
			<ToggleControl
				disabled={ false }
				label={ translate(
					'I understand the changes that will be made once I authorize this transfer.'
				) }
				checked={ confirmFirstToggle }
				onChange={ () => setConfirmFirstToggle( ! confirmFirstToggle ) }
			/>
			<ToggleControl
				disabled={ false }
				label={
					purchases.length === 0
						? translate( 'I want to transfer the ownership of the site' )
						: translate( 'I want to transfer ownership of the site and all my related upgrades.' )
				}
				checked={ confirmSecondToggle }
				onChange={ () => setConfirmSecondToggle( ! confirmSecondToggle ) }
			/>
			<ToggleControl
				disabled={ false }
				label={ translate( 'I understand that transferring a site cannot be undone.' ) }
				checked={ confirmThirdToggle }
				onChange={ () => setConfirmThirdToggle( ! confirmThirdToggle ) }
			/>
			<form onSubmit={ handleFormSubmit }>
				{ startSiteTransferError && (
					<Notice status="is-error" showDismiss={ false }>
						{ startSiteTransferError }
					</Notice>
				) }
				<Button
					busy={ isStartingSiteTransfer }
					primary
					disabled={
						! siteOwner ||
						isStartingSiteTransfer ||
						! ( confirmFirstToggle && confirmSecondToggle && confirmThirdToggle )
					}
					type="submit"
				>
					{ translate( 'Start site transfer' ) }
				</Button>
			</form>
		</FormWrapper>
	);

	return (
		<>
			<SiteOwnerTransferActionPanelBody>
				<Notice status="is-info" showDismiss={ false }>
					{ translate(
						'Please read the following actions that will take place when you transfer this site'
					) }
				</Notice>
				<ContentAndOwnershipCard siteSlug={ selectedSiteSlug } siteOwner={ siteOwner } />
				<UpgradesCard
					purchases={ purchases }
					siteSlug={ selectedSiteSlug }
					siteOwner={ siteOwner }
				/>
				<DomainsCard
					domains={ customDomains }
					siteOwner={ siteOwner }
					siteSlug={ selectedSiteSlug }
				/>
				{ ! startSiteTransferSuccess && startSiteTransferForm }
			</SiteOwnerTransferActionPanelBody>
		</>
	);
};

<<<<<<< HEAD
export default connect( ( state ) => ( {
=======
export default connect( ( state: IAppState ) => ( {
	currentUserEmail: getCurrentUserEmail( state ),
>>>>>>> 8dd44208
	selectedSiteId: getSelectedSiteId( state ),
	selectedSiteSlug: getSelectedSiteSlug( state ),
} ) )( localize( StartSiteOwnerTransfer ) );<|MERGE_RESOLUTION|>--- conflicted
+++ resolved
@@ -8,13 +8,9 @@
 import { connect, useSelector } from 'react-redux';
 import ActionPanelBody from 'calypso/components/action-panel/body';
 import Notice from 'calypso/components/notice';
-<<<<<<< HEAD
 import { ResponseDomain } from 'calypso/lib/domains/types';
 import { getSitePurchases } from 'calypso/state/purchases/selectors';
-=======
-import { getCurrentUserEmail } from 'calypso/state/current-user/selectors';
 import { IAppState } from 'calypso/state/types';
->>>>>>> 8dd44208
 import { getSelectedSiteId, getSelectedSiteSlug } from 'calypso/state/ui/selectors';
 import { useStartSiteOwnerTransfer } from './use-start-site-owner-transfer';
 import type { Purchase } from 'calypso/lib/purchases/types';
@@ -316,12 +312,7 @@
 	);
 };
 
-<<<<<<< HEAD
-export default connect( ( state ) => ( {
-=======
 export default connect( ( state: IAppState ) => ( {
-	currentUserEmail: getCurrentUserEmail( state ),
->>>>>>> 8dd44208
 	selectedSiteId: getSelectedSiteId( state ),
 	selectedSiteSlug: getSelectedSiteSlug( state ),
 } ) )( localize( StartSiteOwnerTransfer ) );