/**
 * External dependencies
 */
import React, { Component, Fragment } from 'react';
import { connect } from 'react-redux';
import classNames from 'classnames';
import Gridicon from 'calypso/components/gridicon';
import { flowRight, get, has } from 'lodash';

/**
 * Internal dependencies
 */
import wrapSettingsForm from './wrap-settings-form';
import { Card, CompactCard, Button } from '@automattic/components';
import Notice from 'calypso/components/notice';
import NoticeAction from 'calypso/components/notice/notice-action';
import LanguagePicker from 'calypso/components/language-picker';
import SettingsSectionHeader from 'calypso/my-sites/site-settings/settings-section-header';
import config from '@automattic/calypso-config';
import languages from '@automattic/languages';
import FormInput from 'calypso/components/forms/form-text-input';
import FormFieldset from 'calypso/components/forms/form-fieldset';
import FormLabel from 'calypso/components/forms/form-label';
import FormRadio from 'calypso/components/forms/form-radio';
import FormSettingExplanation from 'calypso/components/forms/form-setting-explanation';
import Timezone from 'calypso/components/timezone';
import SiteIconSetting from './site-icon-setting';
import UpsellNudge from 'calypso/blocks/upsell-nudge';
import { isBusiness } from 'calypso/lib/products-values';
import { FEATURE_NO_BRANDING, PLAN_BUSINESS } from 'calypso/lib/plans/constants';
import QuerySiteSettings from 'calypso/components/data/query-site-settings';
import { isJetpackSite, isCurrentPlanPaid } from 'calypso/state/sites/selectors';
import isSiteComingSoon from 'calypso/state/selectors/is-site-coming-soon';
import {
	getSelectedSite,
	getSelectedSiteId,
	getSelectedSiteSlug,
} from 'calypso/state/ui/selectors';
import guessTimezone from 'calypso/lib/i18n-utils/guess-timezone';
import { preventWidows } from 'calypso/lib/formatting';
import scrollTo from 'calypso/lib/scroll-to';
import isUnlaunchedSite from 'calypso/state/selectors/is-unlaunched-site';
import isVipSite from 'calypso/state/selectors/is-vip-site';
import { launchSite } from 'calypso/state/sites/launch/actions';
import { getDomainsBySiteId } from 'calypso/state/sites/domains/selectors';
import QuerySiteDomains from 'calypso/components/data/query-site-domains';
import FormInputCheckbox from 'calypso/components/forms/form-checkbox';
import isSiteWPForTeams from 'calypso/state/selectors/is-site-wpforteams';
import isAtomicAndEditingToolkitPluginDeactivated from 'calypso/state/selectors/is-atomic-and-editing-toolkit-plugin-deactivated';
import QueryJetpackPlugins from 'calypso/components/data/query-jetpack-plugins';

export class SiteSettingsFormGeneral extends Component {
	componentDidMount() {
		// Wait for page.js to update the URL, then see if we are linking
		// directly to a section of this page.
		setTimeout( () => {
			if ( ! window || ! window.location ) {
				// This code breaks everything in the tests (they hang with no
				// error message).
				return;
			}
			const hash = window.location.hash;
			const el = hash && document.getElementById( hash.substring( 1 ) );
			if ( hash && el ) {
				const y = el.offsetTop - document.getElementById( 'header' ).offsetHeight - 15;
				scrollTo( { y } );
			}
		} );
	}

	getIncompleteLocaleNoticeMessage = ( language ) => {
		const { translate } = this.props;

		return translate(
			'Your site language is now %(language)s. Once you choose your theme, make sure it’s translated so the theme strings on your site show up in your language!',
			{
				args: {
					language: language.name,
				},
			}
		);
	};

	onTimezoneSelect = ( timezone ) => {
		this.props.updateFields( {
			timezone_string: timezone,
		} );
	};

	siteOptions() {
		const {
			translate,
			isRequestingSettings,
			fields,
			eventTracker,
			onChangeField,
			uniqueEventTracker,
		} = this.props;

		return (
			<div className="site-settings__site-options">
				<div className="site-settings__site-title-tagline">
					<FormFieldset>
						<FormLabel htmlFor="blogname">{ translate( 'Site title' ) }</FormLabel>
						<FormInput
							name="blogname"
							id="blogname"
							data-tip-target="site-title-input"
							value={ fields.blogname || '' }
							onChange={ onChangeField( 'blogname' ) }
							disabled={ isRequestingSettings }
							onClick={ eventTracker( 'Clicked Site Title Field' ) }
							onKeyPress={ uniqueEventTracker( 'Typed in Site Title Field' ) }
						/>
					</FormFieldset>
					<FormFieldset>
						<FormLabel htmlFor="blogdescription">{ translate( 'Site tagline' ) }</FormLabel>
						<FormInput
							name="blogdescription"
							id="blogdescription"
							data-tip-target="site-tagline-input"
							value={ fields.blogdescription || '' }
							onChange={ onChangeField( 'blogdescription' ) }
							disabled={ isRequestingSettings }
							onClick={ eventTracker( 'Clicked Site Tagline Field' ) }
							onKeyPress={ uniqueEventTracker( 'Typed in Site Tagline Field' ) }
						/>
						<FormSettingExplanation>
							{ translate( 'In a few words, explain what this site is about.' ) }
						</FormSettingExplanation>
					</FormFieldset>
				</div>
				<SiteIconSetting />
			</div>
		);
	}

	WordPressVersion() {
		const { translate, selectedSite } = this.props;

		return (
			<Fragment>
				<strong> { translate( 'WordPress Version' ) + ': ' } </strong>
				<p className="site-settings__wordpress-version">
					{ get( selectedSite, 'options.software_version' ) }
				</p>
			</Fragment>
		);
	}

	blogAddress() {
		const { site, siteIsJetpack, siteSlug, translate, isWPForTeamsSite } = this.props;
		let customAddress = '';
		let addressDescription = '';

		if ( ! site || siteIsJetpack || isWPForTeamsSite ) {
			return null;
		}

		if ( config.isEnabled( 'upgrades/domain-search' ) ) {
			customAddress = (
				<Button href={ '/domains/add/' + siteSlug } onClick={ this.trackUpgradeClick }>
					<Gridicon icon="plus" />{ ' ' }
					{ translate( 'Add custom address', { context: 'Site address, domain' } ) }
				</Button>
			);

			addressDescription = (
				<FormSettingExplanation>
					{ translate(
						'Buy a {{domainSearchLink}}custom domain{{/domainSearchLink}}, ' +
							'{{mapDomainLink}}map{{/mapDomainLink}} a domain you already own, ' +
							'or {{redirectLink}}redirect{{/redirectLink}} this site.',
						{
							components: {
								domainSearchLink: (
									<a href={ '/domains/add/' + siteSlug } onClick={ this.trackUpgradeClick } />
								),
								mapDomainLink: (
									<a
										href={ '/domains/add/mapping/' + siteSlug }
										onClick={ this.trackUpgradeClick }
									/>
								),
								redirectLink: (
									<a
										href={ '/domains/add/site-redirect/' + siteSlug }
										onClick={ this.trackUpgradeClick }
									/>
								),
							},
						}
					) }
				</FormSettingExplanation>
			);
		}

		return (
			<FormFieldset className="site-settings__has-divider">
				<FormLabel htmlFor="blogaddress">{ translate( 'Site address' ) }</FormLabel>
				<div className="site-settings__blogaddress-settings">
					<FormInput
						name="blogaddress"
						id="blogaddress"
						value={ site.domain }
						disabled="disabled"
					/>
					{ customAddress }
				</div>
				{ addressDescription }
			</FormFieldset>
		);
	}

	trackUpgradeClick = () => {
		this.props.recordTracksEvent( 'calypso_upgrade_nudge_cta_click', {
			cta_name: 'settings_site_address',
		} );
	};

	renderLanguagePickerNotice = () => {
		const { fields, translate } = this.props;
		const langId = get( fields, 'lang_id', '' );
		const errors = {
			error_cap: {
				text: translate( 'The Site Language setting is disabled due to insufficient permissions.' ),
				link: 'https://wordpress.com/support/user-roles/',
				linkText: translate( 'More info' ),
			},
			error_const: {
				text: translate(
					'The Site Language setting is disabled because your site has the WPLANG constant set.'
				),
				link:
					'https://codex.wordpress.org/Installing_WordPress_in_Your_Language#Setting_the_language_for_your_site',
				//don't know if this will ever trigger on a .com site?
				linkText: translate( 'More info' ),
			},
		};
		const noticeContent = errors[ langId ];

		return (
			has( noticeContent, 'text' ) && (
				<Notice
					text={ noticeContent.text }
					className="site-settings__language-picker-notice"
					isCompact
				>
					{ has( noticeContent, 'link' ) && (
						<NoticeAction href={ noticeContent.link } external>
							{ noticeContent.linkText }
						</NoticeAction>
					) }
				</Notice>
			)
		);
	};

	languageOptions() {
		const {
			eventTracker,
			fields,
			isRequestingSettings,
			onChangeField,
			siteIsJetpack,
			translate,
		} = this.props;
		const errorNotice = this.renderLanguagePickerNotice();

		return (
			<FormFieldset className={ siteIsJetpack && 'site-settings__has-divider is-top-only' }>
				<FormLabel htmlFor="lang_id">{ translate( 'Language' ) }</FormLabel>
				{ errorNotice }
				<LanguagePicker
					languages={ languages }
					valueKey={ siteIsJetpack ? 'wpLocale' : 'value' }
					value={ errorNotice ? 'en_US' : fields.lang_id }
					onChange={ onChangeField( 'lang_id' ) }
					disabled={ isRequestingSettings || ( siteIsJetpack && errorNotice ) }
					onClick={ eventTracker( 'Clicked Language Field' ) }
					showEmpathyModeControl={ false }
					getIncompleteLocaleNoticeMessage={ this.getIncompleteLocaleNoticeMessage }
				/>
				<FormSettingExplanation>
					{ translate( "The site's primary language." ) }
					&nbsp;
					<a href={ config.isEnabled( 'me/account' ) ? '/me/account' : '/settings/account/' }>
						{ translate( "You can also modify your interface's language in your profile." ) }
					</a>
				</FormSettingExplanation>
			</FormFieldset>
		);
	}

	visibilityOptionsComingSoon() {
		const {
			fields,
			isAtomicAndEditingToolkitDeactivated,
			isRequestingSettings,
			isWPForTeamsSite,
			eventTracker,
			siteIsJetpack,
			siteIsAtomic,
			translate,
		} = this.props;

		const blogPublic = parseInt( fields.blog_public, 10 );
		const wpcomComingSoon = 1 === parseInt( fields.wpcom_coming_soon, 10 );
		const wpcomPublicComingSoon = 1 === parseInt( fields.wpcom_public_coming_soon, 10 );
		// isPrivateAndUnlaunched means it is an unlaunched coming soon v1 site
		const isPrivateAndUnlaunched = -1 === blogPublic && this.props.isUnlaunchedSite;
		const isNonAtomicJetpackSite = siteIsJetpack && ! siteIsAtomic;
		const isAnyComingSoonEnabled =
			( 0 === blogPublic && wpcomPublicComingSoon ) || isPrivateAndUnlaunched || wpcomComingSoon;
		const isComingSoonDisabled = isRequestingSettings || isAtomicAndEditingToolkitDeactivated;
		const comingSoonFormLabelClasses = classNames(
			'site-settings__visibility-label is-coming-soon',
			{
				'is-coming-soon-disabled': isComingSoonDisabled,
			}
		);
		return (
			<FormFieldset>
				{ ! isNonAtomicJetpackSite &&
					! isWPForTeamsSite &&
					! isAtomicAndEditingToolkitDeactivated && (
						<>
							<FormLabel className={ comingSoonFormLabelClasses }>
								<FormRadio
									name="blog_public"
									value="0"
									checked={ isAnyComingSoonEnabled }
									onChange={ () =>
										this.handleVisibilityOptionChange( {
											blog_public: 0,
											wpcom_coming_soon: 0,
											wpcom_public_coming_soon: 1,
										} )
									}
									disabled={ isComingSoonDisabled }
									onClick={ eventTracker( 'Clicked Site Visibility Radio Button' ) }
									label={ translate( 'Coming Soon' ) }
								/>
							</FormLabel>
							<FormSettingExplanation>
								{ translate(
									'Your site is hidden from visitors behind a "Coming Soon" notice until it is ready for viewing.'
								) }
							</FormSettingExplanation>
						</>
					) }
				{ ! isNonAtomicJetpackSite && (
					<FormLabel className="site-settings__visibility-label is-public">
						<FormRadio
							name="blog_public"
							value="1"
							checked={
								( wpcomPublicComingSoon && blogPublic === 0 && isComingSoonDisabled ) ||
								( blogPublic === 0 && ! wpcomPublicComingSoon ) ||
								blogPublic === 1
							}
							onChange={ () =>
								this.handleVisibilityOptionChange( {
									blog_public: 1,
									wpcom_coming_soon: 0,
									wpcom_public_coming_soon: 0,
								} )
							}
							disabled={ isRequestingSettings }
							onClick={ eventTracker( 'Clicked Site Visibility Radio Button' ) }
							label={ translate( 'Public' ) }
						/>
					</FormLabel>
				) }
				<FormSettingExplanation>
					{ translate( 'Your site is visible to everyone.' ) }
				</FormSettingExplanation>
				<FormLabel className="site-settings__visibility-label is-checkbox is-hidden">
					<FormInputCheckbox
						name="blog_public"
						value="0"
						checked={
							( wpcomPublicComingSoon && blogPublic === 0 && isComingSoonDisabled ) ||
							( 0 === blogPublic && ! wpcomPublicComingSoon )
						}
						onChange={ () =>
							this.handleVisibilityOptionChange( {
								blog_public: wpcomPublicComingSoon || blogPublic === -1 || blogPublic === 1 ? 0 : 1,
								wpcom_coming_soon: 0,
								wpcom_public_coming_soon: 0,
							} )
						}
						disabled={ isRequestingSettings }
						onClick={ eventTracker( 'Clicked Site Visibility Radio Button' ) }
					/>
					<span>{ translate( 'Discourage search engines from indexing this site' ) }</span>
					<FormSettingExplanation>
						{ translate(
							'This option does not block access to your site — it is up to search engines to honor your request.'
						) }
					</FormSettingExplanation>
				</FormLabel>
				{ ! isNonAtomicJetpackSite && (
					<>
						<FormLabel className="site-settings__visibility-label is-private">
							<FormRadio
								name="blog_public"
								value="-1"
								checked={
									( -1 === blogPublic && ! wpcomComingSoon && ! isPrivateAndUnlaunched ) ||
									( wpcomComingSoon && isAtomicAndEditingToolkitDeactivated )
								}
								onChange={ () =>
									this.handleVisibilityOptionChange( {
										blog_public: -1,
										wpcom_coming_soon: 0,
										wpcom_public_coming_soon: 0,
									} )
								}
								disabled={ isRequestingSettings }
								onClick={ eventTracker( 'Clicked Site Visibility Radio Button' ) }
								label={ translate( 'Private' ) }
							/>
						</FormLabel>
						<FormSettingExplanation>
							{ translate(
								'Your site is only visible to you and logged-in members you approve. Everyone else will see a log in screen.'
							) }
						</FormSettingExplanation>
					</>
				) }
			</FormFieldset>
		);
	}

	handleVisibilityOptionChange = ( {
		blog_public,
		wpcom_coming_soon,
		wpcom_public_coming_soon,
	} ) => {
		const { trackEvent, updateFields } = this.props;
		trackEvent( `Set blog_public to ${ blog_public }` );
		trackEvent( `Set wpcom_coming_soon to ${ wpcom_coming_soon }` );
		trackEvent( `Set wpcom_public_coming_soon to ${ wpcom_public_coming_soon }` );
		updateFields( { blog_public, wpcom_coming_soon, wpcom_public_coming_soon } );
	};

	Timezone() {
		const { fields, isRequestingSettings, translate } = this.props;
		const guessedTimezone = guessTimezone();
		const setGuessedTimezone = this.onTimezoneSelect.bind( this, guessedTimezone );

		return (
			<FormFieldset>
				<FormLabel htmlFor="blogtimezone" id="site-settings__blogtimezone">
					{ translate( 'Site timezone' ) }
				</FormLabel>

				<Timezone
					selectedZone={ fields.timezone_string }
					disabled={ isRequestingSettings }
					onSelect={ this.onTimezoneSelect }
				/>

				<FormSettingExplanation>
					{ translate( 'Choose a city in your timezone.' ) }{ ' ' }
					{ guessedTimezone &&
						translate(
							'You might want to follow our guess: {{button}}Select %(timezoneName)s{{/button}}',
							{
								args: {
									timezoneName: guessedTimezone,
								},
								components: {
									button: (
										<Button
											onClick={ setGuessedTimezone }
											borderless
											compact
											className="site-settings__general-settings-set-guessed-timezone"
										/>
									),
								},
							}
						) }
				</FormSettingExplanation>
			</FormFieldset>
		);
	}

	renderLaunchSite() {
		const {
			translate,
			siteDomains,
			siteSlug,
			siteId,
			isPaidPlan,
			isComingSoon,
			fields,
		} = this.props;

		const launchSiteClasses = classNames( 'site-settings__general-settings-launch-site-button', {
			'site-settings__disable-privacy-settings': ! siteDomains.length,
		} );
		const btnText = translate( 'Launch site' );
		let querySiteDomainsComponent;
		let btnComponent;

		if ( 0 === siteDomains.length ) {
			querySiteDomainsComponent = <QuerySiteDomains siteId={ siteId } />;
			btnComponent = <Button>{ btnText }</Button>;
		} else if ( isPaidPlan && siteDomains.length > 1 ) {
			btnComponent = <Button onClick={ this.props.launchSite }>{ btnText }</Button>;
			querySiteDomainsComponent = '';
		} else {
			btnComponent = (
				<Button href={ `/start/launch-site?siteSlug=${ siteSlug }` }>{ btnText }</Button>
			);
			querySiteDomainsComponent = '';
		}

		const blogPublic = parseInt( fields.blog_public, 10 );
		// isPrivateAndUnlaunched means it is an unlaunched coming soon v1 site
		const isPrivateAndUnlaunched = -1 === blogPublic && this.props.isUnlaunchedSite;

		return (
			<>
				<SettingsSectionHeader title={ translate( 'Launch site' ) } />
				<Card className="site-settings__general-settings-launch-site">
					<div className="site-settings__general-settings-launch-site-text">
						<p>
							{ isComingSoon || isPrivateAndUnlaunched
								? translate(
										'Your site hasn\'t been launched yet. It is hidden from visitors behind a "Coming Soon" notice until it is launched.'
								  )
								: translate(
										"Your site hasn't been launched yet. It's private; only you can see it until it is launched."
								  ) }
						</p>
					</div>
					<div className={ launchSiteClasses }>{ btnComponent }</div>
				</Card>

				{ querySiteDomainsComponent }
			</>
		);
	}

	privacySettings() {
		const {
			isRequestingSettings,
			translate,
			handleSubmitForm,
			isSavingSettings,
			siteId,
		} = this.props;

		return (
			<>
				{ siteId && <QueryJetpackPlugins siteIds={ [ siteId ] } /> }
				<SettingsSectionHeader
					disabled={ isRequestingSettings || isSavingSettings }
					id="site-privacy-settings"
					isSaving={ isSavingSettings }
					onButtonClick={ handleSubmitForm }
					showButton
					title={ translate( 'Privacy', { context: 'Privacy Settings header' } ) }
				/>
				<Card>
					<form> { this.visibilityOptionsComingSoon() }</form>
				</Card>
			</>
		);
	}

	privacySettingsWrapper() {
		if ( this.props.isUnlaunchedSite ) {
<<<<<<< HEAD
			return this.props.needsVerification ? (
				<EmailVerificationGate>{ this.renderLaunchSite() }</EmailVerificationGate>
			) : (
				this.renderLaunchSite()
=======
			return (
				<>
					{ this.renderLaunchSite() }
					<div
						className="site-settings__disable-privacy-settings"
						onFocus={ this.disablePrivacySettings }
					>
						{ this.privacySettings() }
					</div>
				</>
>>>>>>> 7f8d8d65
			);
		}

		return this.privacySettings();
	}

	render() {
		const {
			handleSubmitForm,
			isRequestingSettings,
			isSavingSettings,
			site,
			siteIsJetpack,
			siteIsVip,
			siteSlug,
			translate,
			isWPForTeamsSite,
		} = this.props;

		const classes = classNames( 'site-settings__general-settings', {
			'is-loading': isRequestingSettings,
		} );

		return (
			<div className={ classNames( classes ) }>
				{ site && <QuerySiteSettings siteId={ site.ID } /> }

				<SettingsSectionHeader
					data-tip-target="settings-site-profile-save"
					disabled={ isRequestingSettings || isSavingSettings }
					isSaving={ isSavingSettings }
					onButtonClick={ handleSubmitForm }
					showButton
					title={ translate( 'Site profile' ) }
				/>
				<Card>
					<form>
						{ this.siteOptions() }
						{ this.blogAddress() }
						{ this.languageOptions() }
						{ this.Timezone() }
						{ siteIsJetpack && this.WordPressVersion() }
					</form>
				</Card>

				{ this.privacySettingsWrapper() }

				{ ! isWPForTeamsSite && ! siteIsJetpack && (
					<div className="site-settings__footer-credit-container">
						<SettingsSectionHeader
							title={ translate( 'Footer credit' ) }
							id="site-settings__footer-credit-header"
						/>
						<CompactCard className="site-settings__footer-credit-explanation">
							<p>
								{ preventWidows(
									translate(
										'You can customize your website by changing the footer credit in customizer.'
									),
									2
								) }
							</p>
							<div>
								<Button
									className="site-settings__footer-credit-change"
									href={ '/customize/identity/' + siteSlug }
								>
									{ translate( 'Change footer credit' ) }
								</Button>
							</div>
						</CompactCard>
						{ site && ! isBusiness( site.plan ) && ! siteIsVip && (
							<UpsellNudge
								feature={ FEATURE_NO_BRANDING }
								plan={ PLAN_BUSINESS }
								title={ translate(
									'Remove the footer credit entirely with WordPress.com Business'
								) }
								description={ translate(
									'Upgrade to remove the footer credit, use advanced SEO tools and more'
								) }
								showIcon={ true }
							/>
						) }
					</div>
				) }
			</div>
		);
	}
}

const mapDispatchToProps = ( dispatch, ownProps ) => {
	const { site } = ownProps;

	return {
		launchSite: () => dispatch( launchSite( site.ID ) ),
	};
};

const connectComponent = connect(
	( state ) => {
		const siteId = getSelectedSiteId( state );
		const siteIsJetpack = isJetpackSite( state, siteId );
		const selectedSite = getSelectedSite( state );

		return {
			isUnlaunchedSite: isUnlaunchedSite( state, siteId ),
			isComingSoon: isSiteComingSoon( state, siteId ),
			siteIsJetpack,
			siteIsVip: isVipSite( state, siteId ),
			siteSlug: getSelectedSiteSlug( state ),
			selectedSite,
			isPaidPlan: isCurrentPlanPaid( state, siteId ),
			siteDomains: getDomainsBySiteId( state, siteId ),
			isWPForTeamsSite: isSiteWPForTeams( state, siteId ),
			isAtomicAndEditingToolkitDeactivated: isAtomicAndEditingToolkitPluginDeactivated(
				state,
				siteId
			),
		};
	},
	mapDispatchToProps,
	null,
	{ pure: false }
);

const getFormSettings = ( settings ) => {
	const defaultSettings = {
		blogname: '',
		blogdescription: '',
		lang_id: '',
		timezone_string: '',
		blog_public: '',
		wpcom_coming_soon: '',
		wpcom_public_coming_soon: '',
		admin_url: '',
	};

	if ( ! settings ) {
		return defaultSettings;
	}

	const formSettings = {
		blogname: settings.blogname,
		blogdescription: settings.blogdescription,

		lang_id: settings.lang_id,
		blog_public: settings.blog_public,
		timezone_string: settings.timezone_string,

		wpcom_coming_soon: settings.wpcom_coming_soon,
		wpcom_public_coming_soon: settings.wpcom_public_coming_soon,
	};

	// handling `gmt_offset` and `timezone_string` values
	const gmt_offset = settings.gmt_offset;

	if ( ! settings.timezone_string && typeof gmt_offset === 'string' && gmt_offset.length ) {
		formSettings.timezone_string = 'UTC' + ( /-/.test( gmt_offset ) ? '' : '+' ) + gmt_offset;
	}

	return formSettings;
};

export default flowRight(
	connectComponent,
	wrapSettingsForm( getFormSettings )
)( SiteSettingsFormGeneral );<|MERGE_RESOLUTION|>--- conflicted
+++ resolved
@@ -573,36 +573,12 @@
 		);
 	}
 
-	privacySettingsWrapper() {
-		if ( this.props.isUnlaunchedSite ) {
-<<<<<<< HEAD
-			return this.props.needsVerification ? (
-				<EmailVerificationGate>{ this.renderLaunchSite() }</EmailVerificationGate>
-			) : (
-				this.renderLaunchSite()
-=======
-			return (
-				<>
-					{ this.renderLaunchSite() }
-					<div
-						className="site-settings__disable-privacy-settings"
-						onFocus={ this.disablePrivacySettings }
-					>
-						{ this.privacySettings() }
-					</div>
-				</>
->>>>>>> 7f8d8d65
-			);
-		}
-
-		return this.privacySettings();
-	}
-
 	render() {
 		const {
 			handleSubmitForm,
 			isRequestingSettings,
 			isSavingSettings,
+			isUnlaunchedSite,
 			site,
 			siteIsJetpack,
 			siteIsVip,
@@ -637,7 +613,7 @@
 					</form>
 				</Card>
 
-				{ this.privacySettingsWrapper() }
+				{ isUnlaunchedSite ? this.renderLaunchSite() : this.privacySettings() }
 
 				{ ! isWPForTeamsSite && ! siteIsJetpack && (
 					<div className="site-settings__footer-credit-container">
