--- conflicted
+++ resolved
@@ -6,11 +6,6 @@
 import classNames from 'classnames';
 import Gridicon from 'components/gridicon';
 import { flowRight, get, has } from 'lodash';
-<<<<<<< HEAD
-=======
-import moment from 'moment-timezone';
-import i18n from 'i18n-calypso';
->>>>>>> d5d8806a
 
 /**
  * Internal dependencies
@@ -314,12 +309,10 @@
 					</FormLabel>
 				) }
 
-				{ i18n.state.localeSlug === i18n.defaultLocaleSlug ||
-					( i18n.hasTranslation( 'Your site is visible to everyone.' ) && (
-						<FormSettingExplanation isIndented>
-							{ translate( 'Your site is visible to everyone.' ) }
-						</FormSettingExplanation>
-					) ) }
+				
+				<FormSettingExplanation isIndented>
+					{ translate( 'Your site is visible to everyone.' ) }
+				</FormSettingExplanation>
 
 				<FormLabel className="site-settings__visibility-label is-checkbox">
 					<FormInputCheckbox
