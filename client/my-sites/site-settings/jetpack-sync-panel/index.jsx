--- conflicted
+++ resolved
@@ -197,13 +197,8 @@
 
 export default connect(
 	( state ) => {
-<<<<<<< HEAD
-		const site = getSelectedSite( state ),
-			siteid = site.ID;
-=======
 		const site = getSelectedSite( state );
 		const siteId = site.ID;
->>>>>>> 79192ec9
 		return {
 			site,
 			siteId,
