--- conflicted
+++ resolved
@@ -42,15 +42,10 @@
 							</p>
 						</>
 					) : (
-<<<<<<< HEAD
 						<Button primary onClick={ () => page( `/plugins/activitypub/${ domain }` ) }>
-							{ translate( 'Install ActivityPub' ) }
-=======
-						<Button primary={ true } onClick={ () => page( `/plugins/activitypub/${ domain }` ) }>
 							{ pluginIsInstalledAndInactive
 								? translate( 'Activate ActivityPub' )
 								: translate( 'Install ActivityPub' ) }
->>>>>>> e699a693
 						</Button>
 					) }
 				</p>
