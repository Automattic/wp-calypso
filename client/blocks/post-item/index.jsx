/**
 * External dependencies
 */
import React from 'react';
import PropTypes from 'prop-types';
import { findDOMNode } from 'react-dom';
import classnames from 'classnames';
import { connect } from 'react-redux';
import { localize } from 'i18n-calypso';
import { noop } from 'lodash';

/**
 * Internal dependencies
 */
import { isEnabled } from 'config';
import { getEditorPath } from 'state/ui/editor/selectors';
import { getSelectedSiteId } from 'state/ui/selectors';
import { getNormalizedPost } from 'state/posts/selectors';
<<<<<<< HEAD
import { isSingleUserSite } from 'state/sites/selectors';
import { areAllSitesSingleUser } from 'state/selectors';
=======
import { getSite, getSiteTitle } from 'state/sites/selectors';
import { isSharePanelOpen } from 'state/ui/post-type-list/selectors';
import { hideSharePanel } from 'state/ui/post-type-list/actions';
import SiteIcon from 'blocks/site-icon';
>>>>>>> d121e55e
import Card from 'components/card';
import PostRelativeTime from 'blocks/post-relative-time';
import PostStatus from 'blocks/post-status';
import PostShare from 'blocks/post-share';
import PostTypeListPostThumbnail from 'my-sites/post-type-list/post-thumbnail';
import PostActionsEllipsisMenu from 'my-sites/post-type-list/post-actions-ellipsis-menu';
import PostTypeSiteInfo from 'my-sites/post-type-list/post-type-site-info';
import PostTypePostAuthor from 'my-sites/post-type-list/post-type-post-author';

class PostItem extends React.Component {
<<<<<<< HEAD

	inAllSitesModeWithMultipleUsers() {
		return this.props.isAllSitesModeSelected && ! this.props.allSitesSingleUser;
	}

	inSingleSiteModeWithMultipleUsers() {
		return ! this.props.isAllSitesModeSelected && ! this.props.singleUserSite;
	}

	render() {
		const { translate, globalId, post, editUrl, className, compact, isAllSitesModeSelected } = this.props;

		const title = post ? post.title : null;
		const postItemClasses = classnames( 'post-item', className, {
=======
	static defaultProps = {
		onHeightChange: noop,
	};

	constructor() {
		super( ...arguments );

		this.state = {
			nodeHeight: 0,
		};

		this.hasVariableHeightContent = false;
	}

	componentDidMount() {
		this.manageMutationObserver();
	}

	componentDidUpdate() {
		this.manageMutationObserver();
	}

	componentWillUnmount() {
		this.disconnectMutationObserver();
	}

	manageMutationObserver() {
		if ( this.hasVariableHeightContent && ! this.observer ) {
			// Post item has expanded content but didn't previously (or is
			// newly mounted with expanded content).  Watch for further height
			// changes and update current height.
			this.connectMutationObserver();
			this.handleHeightChange();
		} else if ( ! this.hasVariableHeightContent && this.observer ) {
			// Post item had expanded content previously but not any more.
			// Stop watching for height changes and update current height.
			this.disconnectMutationObserver();
			this.handleHeightChange();
		}
	}

	connectMutationObserver() {
		if ( this.observer ) {
			return;
		}
		this.observer = new window.MutationObserver( this.handleHeightChange );
		this.observer.observe( findDOMNode( this ), {
			childList: true,
			subtree: true,
		} );
	}

	disconnectMutationObserver() {
		if ( ! this.observer ) {
			return;
		}
		this.observer.disconnect();
		delete this.observer;
	}

	handleHeightChange = () => {
		const domNode = findDOMNode( this );
		if ( ! domNode ) {
			return;
		}

		const style = window.getComputedStyle( domNode );
		const nodeHeight = domNode.clientHeight +
			parseInt( style.marginTop, 10 ) +
			parseInt( style.marginBottom, 10 );

		if ( nodeHeight && nodeHeight !== this.state.nodeHeight ) {
			this.setState( { nodeHeight } );
			this.props.onHeightChange( { nodeHeight, globalId: this.props.globalId } );
		}
	}

	hideCurrentSharePanel = () => {
		this.props.hideSharePanel( this.props.globalId );
	}

	renderVariableHeightContent() {
		const {
			post,
			isCurrentSharePanelOpen,
		} = this.props;

		if ( ! post || ! isCurrentSharePanelOpen ) {
			return null;
		}

		return (
			<PostShare
				post={ post }
				siteId={ post.site_ID }
				showClose={ true }
				onClose={ this.hideCurrentSharePanel }
			/>
		);
	}

	render() {
		const {
			className,
			post,
			globalId,
			site,
			siteTitle,
			isAllSitesModeSelected,
			compact,
			editUrl,
			translate,
		} = this.props;

		const title = post ? post.title : null;

		const cardClasses = classnames( 'post-item__card', className, {
>>>>>>> d121e55e
			'is-untitled': ! title,
			'is-mini': compact,
			'is-placeholder': ! globalId
		} );

<<<<<<< HEAD
		const isSiteVisible = isEnabled( 'posts/post-type-list' ) && isAllSitesModeSelected;
		const isAuthorVisible = ( this.inAllSitesModeWithMultipleUsers() || this.inSingleSiteModeWithMultipleUsers() ) &&
			post && post.author && isEnabled( 'posts/post-type-list' );

		const titleMetaClasses = classnames( 'post-item__title-meta', { 'site-is-visible': isSiteVisible || isAuthorVisible } );

		return (
			<Card compact className={ postItemClasses }>
				<div className="post-item__detail">
					<div className={ titleMetaClasses }>
						<div className="post-item__info">
							<PostTypeSiteInfo globalId={ globalId } />
							<PostTypePostAuthor globalId={ globalId } />
						</div>
						<h1 className="post-item__title">
							<a href={ editUrl } className="post-item__title-link">
								{ title || translate( 'Untitled' ) }
							</a>
						</h1>
						<div className="post-item__meta">
							<PostRelativeTime globalId={ globalId } />
							<PostStatus globalId={ globalId } />
						</div>
					</div>
				</div>
				<PostTypeListPostThumbnail globalId={ globalId } />
				<PostActionsEllipsisMenu globalId={ globalId } />
			</Card>
=======
		const isSiteVisible = (
			isEnabled( 'posts/post-type-list' ) &&
			isAllSitesModeSelected
		);
		const titleMetaClasses = classnames( 'post-item__title-meta', {
			'site-is-visible': isSiteVisible
		} );

		const variableHeightContent = this.renderVariableHeightContent();
		this.hasVariableHeightContent = !! variableHeightContent;

		const rootClasses = classnames( 'post-item', {
			'is-expanded': this.hasVariableHeightContent,
		} );

		return (
			<div className={ rootClasses }>
				<Card compact className={ cardClasses }>
					<div className="post-item__detail">
						<div className={ titleMetaClasses }>
							{ isSiteVisible && (
								<div className="post-item__site">
									<SiteIcon size={ 16 } site={ site } />
									<div className="post-item__site-title">
										{ siteTitle }
									</div>
								</div>
							) }
							<h1 className="post-item__title">
								<a href={ editUrl } className="post-item__title-link">
									{ title || translate( 'Untitled' ) }
								</a>
							</h1>
							<div className="post-item__meta">
								<PostRelativeTime globalId={ globalId } />
								<PostStatus globalId={ globalId } />
								<PostTypePostAuthor globalId={ globalId } />
							</div>
						</div>
					</div>
					<PostTypeListPostThumbnail globalId={ globalId } />
					<PostActionsEllipsisMenu globalId={ globalId } />
				</Card>
				{ variableHeightContent }
			</div>
>>>>>>> d121e55e
		);
	}
}

PostItem.propTypes = {
	translate: PropTypes.func,
	globalId: PropTypes.string,
	editUrl: PropTypes.string,
	post: PropTypes.object,
	isAllSitesModeSelected: PropTypes.bool,
	allSitesSingleUser: PropTypes.bool,
	singleUserSite: PropTypes.bool,
	className: PropTypes.string,
	compact: PropTypes.bool,
	onHeightChange: PropTypes.func,
	isCurrentSharePanelOpen: PropTypes.bool,
	hideSharePanel: PropTypes.func,
};

export default connect( ( state, { globalId } ) => {
	const post = getNormalizedPost( state, globalId );
	if ( ! post ) {
		return {};
	}

	const siteId = post.site_ID;

	return {
		post,
		isAllSitesModeSelected: getSelectedSiteId( state ) === null,
		allSitesSingleUser: areAllSitesSingleUser( state ),
		singleUserSite: isSingleUserSite( state, siteId ),
		editUrl: getEditorPath( state, siteId, post.ID ),
		isCurrentSharePanelOpen: isSharePanelOpen( state, globalId ),
	};
}, {
	hideSharePanel,
} )( localize( PostItem ) );<|MERGE_RESOLUTION|>--- conflicted
+++ resolved
@@ -16,15 +16,10 @@
 import { getEditorPath } from 'state/ui/editor/selectors';
 import { getSelectedSiteId } from 'state/ui/selectors';
 import { getNormalizedPost } from 'state/posts/selectors';
-<<<<<<< HEAD
-import { isSingleUserSite } from 'state/sites/selectors';
+import { isSingleUserSite, getSite, getSiteTitle } from 'state/sites/selectors';
 import { areAllSitesSingleUser } from 'state/selectors';
-=======
-import { getSite, getSiteTitle } from 'state/sites/selectors';
 import { isSharePanelOpen } from 'state/ui/post-type-list/selectors';
 import { hideSharePanel } from 'state/ui/post-type-list/actions';
-import SiteIcon from 'blocks/site-icon';
->>>>>>> d121e55e
 import Card from 'components/card';
 import PostRelativeTime from 'blocks/post-relative-time';
 import PostStatus from 'blocks/post-status';
@@ -35,22 +30,7 @@
 import PostTypePostAuthor from 'my-sites/post-type-list/post-type-post-author';
 
 class PostItem extends React.Component {
-<<<<<<< HEAD
-
-	inAllSitesModeWithMultipleUsers() {
-		return this.props.isAllSitesModeSelected && ! this.props.allSitesSingleUser;
-	}
-
-	inSingleSiteModeWithMultipleUsers() {
-		return ! this.props.isAllSitesModeSelected && ! this.props.singleUserSite;
-	}
-
-	render() {
-		const { translate, globalId, post, editUrl, className, compact, isAllSitesModeSelected } = this.props;
-
-		const title = post ? post.title : null;
-		const postItemClasses = classnames( 'post-item', className, {
-=======
+
 	static defaultProps = {
 		onHeightChange: noop,
 	};
@@ -132,6 +112,14 @@
 		this.props.hideSharePanel( this.props.globalId );
 	}
 
+	inAllSitesModeWithMultipleUsers() {
+		return this.props.isAllSitesModeSelected && ! this.props.allSitesSingleUser;
+	}
+
+	inSingleSiteModeWithMultipleUsers() {
+		return ! this.props.isAllSitesModeSelected && ! this.props.singleUserSite;
+	}
+
 	renderVariableHeightContent() {
 		const {
 			post,
@@ -168,48 +156,21 @@
 		const title = post ? post.title : null;
 
 		const cardClasses = classnames( 'post-item__card', className, {
->>>>>>> d121e55e
 			'is-untitled': ! title,
 			'is-mini': compact,
 			'is-placeholder': ! globalId
 		} );
 
-<<<<<<< HEAD
-		const isSiteVisible = isEnabled( 'posts/post-type-list' ) && isAllSitesModeSelected;
-		const isAuthorVisible = ( this.inAllSitesModeWithMultipleUsers() || this.inSingleSiteModeWithMultipleUsers() ) &&
-			post && post.author && isEnabled( 'posts/post-type-list' );
-
-		const titleMetaClasses = classnames( 'post-item__title-meta', { 'site-is-visible': isSiteVisible || isAuthorVisible } );
-
-		return (
-			<Card compact className={ postItemClasses }>
-				<div className="post-item__detail">
-					<div className={ titleMetaClasses }>
-						<div className="post-item__info">
-							<PostTypeSiteInfo globalId={ globalId } />
-							<PostTypePostAuthor globalId={ globalId } />
-						</div>
-						<h1 className="post-item__title">
-							<a href={ editUrl } className="post-item__title-link">
-								{ title || translate( 'Untitled' ) }
-							</a>
-						</h1>
-						<div className="post-item__meta">
-							<PostRelativeTime globalId={ globalId } />
-							<PostStatus globalId={ globalId } />
-						</div>
-					</div>
-				</div>
-				<PostTypeListPostThumbnail globalId={ globalId } />
-				<PostActionsEllipsisMenu globalId={ globalId } />
-			</Card>
-=======
 		const isSiteVisible = (
 			isEnabled( 'posts/post-type-list' ) &&
 			isAllSitesModeSelected
 		);
+
+		const isAuthorVisible = ( this.inAllSitesModeWithMultipleUsers() || this.inSingleSiteModeWithMultipleUsers() ) &&
+			post && post.author && isEnabled( 'posts/post-type-list' );
+
 		const titleMetaClasses = classnames( 'post-item__title-meta', {
-			'site-is-visible': isSiteVisible
+			'site-is-visible': isSiteVisible || isAuthorVisible
 		} );
 
 		const variableHeightContent = this.renderVariableHeightContent();
@@ -224,14 +185,10 @@
 				<Card compact className={ cardClasses }>
 					<div className="post-item__detail">
 						<div className={ titleMetaClasses }>
-							{ isSiteVisible && (
-								<div className="post-item__site">
-									<SiteIcon size={ 16 } site={ site } />
-									<div className="post-item__site-title">
-										{ siteTitle }
-									</div>
-								</div>
-							) }
+							<div className="post-item__info">
+								<PostTypeSiteInfo globalId={ globalId } />
+								<PostTypePostAuthor globalId={ globalId } />
+							</div>
 							<h1 className="post-item__title">
 								<a href={ editUrl } className="post-item__title-link">
 									{ title || translate( 'Untitled' ) }
@@ -240,7 +197,6 @@
 							<div className="post-item__meta">
 								<PostRelativeTime globalId={ globalId } />
 								<PostStatus globalId={ globalId } />
-								<PostTypePostAuthor globalId={ globalId } />
 							</div>
 						</div>
 					</div>
@@ -249,7 +205,6 @@
 				</Card>
 				{ variableHeightContent }
 			</div>
->>>>>>> d121e55e
 		);
 	}
 }
