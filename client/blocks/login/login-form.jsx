--- conflicted
+++ resolved
@@ -9,11 +9,7 @@
 import ReactDom from 'react-dom';
 import { connect } from 'react-redux';
 import { localize } from 'i18n-calypso';
-<<<<<<< HEAD
-import Gridicon from 'gridicons'; // eslint-disable-line no-restricted-imports
-=======
 import Gridicon from 'components/gridicon';
->>>>>>> 8310ae26
 import { stringify } from 'qs';
 
 /**
