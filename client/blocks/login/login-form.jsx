--- conflicted
+++ resolved
@@ -982,7 +982,6 @@
 									</p>
 								) }
 
-<<<<<<< HEAD
 								{ isSignupExistingAccount && this.renderLoginFromSignupNotice() }
 
 								<FormLabel htmlFor="usernameOrEmail">
@@ -990,41 +989,20 @@
 								</FormLabel>
 
 								<FormTextInput
-									autoCapitalize="off"
-									autoCorrect="off"
-									spellCheck="false"
-									autoComplete="username"
-									className={ clsx( {
-										'is-error': requestError && requestError.field === 'usernameOrEmail',
-									} ) }
-									onChange={ this.onChangeUsernameOrEmailField }
-									id="usernameOrEmail"
-									name="usernameOrEmail"
-									ref={ this.saveUsernameOrEmailRef }
-									value={ this.state.usernameOrEmail }
-									disabled={ isFormDisabled || this.isPasswordView() || isFromGravatar3rdPartyApp }
+                  autoCapitalize="off"
+                  autoCorrect="off"
+                  spellCheck="false"
+                  autoComplete="username"
+                  className={ clsx( {
+                    'is-error': requestError && requestError.field === 'usernameOrEmail',
+                  } ) }
+                  onChange={ this.onChangeUsernameOrEmailField }
+                  id="usernameOrEmail"
+                  name="usernameOrEmail"
+                  ref={ this.saveUsernameOrEmailRef }
+                  value={ this.state.usernameOrEmail }
+                  disabled={ shouldDisableEmailInput }
 								/>
-=======
-						{ isSignupExistingAccount && this.renderLoginFromSignupNotice() }
-
-						<FormLabel htmlFor="usernameOrEmail">{ this.renderUsernameorEmailLabel() }</FormLabel>
-
-						<FormTextInput
-							autoCapitalize="off"
-							autoCorrect="off"
-							spellCheck="false"
-							autoComplete="username"
-							className={ clsx( {
-								'is-error': requestError && requestError.field === 'usernameOrEmail',
-							} ) }
-							onChange={ this.onChangeUsernameOrEmailField }
-							id="usernameOrEmail"
-							name="usernameOrEmail"
-							ref={ this.saveUsernameOrEmailRef }
-							value={ this.state.usernameOrEmail }
-							disabled={ shouldDisableEmailInput }
-						/>
->>>>>>> 85064a67
 
 								{ isJetpack && (
 									<p className="login__form-account-tip">
