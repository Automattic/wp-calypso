import config from '@automattic/calypso-config';
import page from '@automattic/calypso-router';
import { localizeUrl } from '@automattic/i18n-utils';
import clsx from 'clsx';
import emailValidator from 'email-validator';
import { localize } from 'i18n-calypso';
import { capitalize, get, isEmpty, startsWith } from 'lodash';
import PropTypes from 'prop-types';
import { Component, Fragment } from 'react';
import { connect } from 'react-redux';
import A4APlusWpComLogo from 'calypso/a8c-for-agencies/components/a4a-plus-wpcom-logo';
import VisitSite from 'calypso/blocks/visit-site';
import AsyncLoad from 'calypso/components/async-load';
import GravatarLoginLogo from 'calypso/components/gravatar-login-logo';
import JetpackPlusWpComLogo from 'calypso/components/jetpack-plus-wpcom-logo';
import Notice from 'calypso/components/notice';
import WooCommerceConnectCartHeader from 'calypso/components/woocommerce-connect-cart-header';
import wooDnaConfig from 'calypso/jetpack-connect/woo-dna-config';
import { ProvideExperimentData } from 'calypso/lib/explat';
import { preventWidows } from 'calypso/lib/formatting';
import getGravatarOAuth2Flow from 'calypso/lib/get-gravatar-oauth2-flow';
import { getPluginTitle, getSignupUrl, isReactLostPasswordScreenEnabled } from 'calypso/lib/login';
import {
	isCrowdsignalOAuth2Client,
	isJetpackCloudOAuth2Client,
	isA4AOAuth2Client,
	isWooOAuth2Client,
	isBlazeProOAuth2Client,
	isGravatarFlowOAuth2Client,
	isGravatarOAuth2Client,
} from 'calypso/lib/oauth2-clients';
import { login } from 'calypso/lib/paths';
import { addQueryArgs } from 'calypso/lib/route';
import { isWebAuthnSupported } from 'calypso/lib/webauthn';
import { sendEmailLogin } from 'calypso/state/auth/actions';
import { redirectToLogout } from 'calypso/state/current-user/actions';
import { getCurrentUser, isUserLoggedIn } from 'calypso/state/current-user/selectors';
import { wasManualRenewalImmediateLoginAttempted } from 'calypso/state/immediate-login/selectors';
import { rebootAfterLogin } from 'calypso/state/login/actions';
import { hideMagicLoginRequestForm } from 'calypso/state/login/magic-login/actions';
import {
	getAuthAccountType,
	getRedirectToOriginal,
	getLastCheckedUsernameOrEmail,
	getRequestNotice,
	getRequestError,
	getTwoFactorNotificationSent,
	isTwoFactorEnabled,
	isTwoFactorAuthTypeSupported,
	getSocialAccountIsLinking,
	getSocialAccountLinkService,
} from 'calypso/state/login/selectors';
import { isPasswordlessAccount, isPartnerSignupQuery } from 'calypso/state/login/utils';
import { logoutUser } from 'calypso/state/logout/actions';
import { getCurrentOAuth2Client } from 'calypso/state/oauth2-clients/ui/selectors';
import getCurrentQueryArguments from 'calypso/state/selectors/get-current-query-arguments';
import getCurrentRoute from 'calypso/state/selectors/get-current-route';
import getInitialQueryArguments from 'calypso/state/selectors/get-initial-query-arguments';
import getIsWooPasswordless from 'calypso/state/selectors/get-is-woo-passwordless';
import getPartnerSlugFromQuery from 'calypso/state/selectors/get-partner-slug-from-query';
import getWccomFrom from 'calypso/state/selectors/get-wccom-from';
import isFetchingMagicLoginEmail from 'calypso/state/selectors/is-fetching-magic-login-email';
import isMagicLoginEmailRequested from 'calypso/state/selectors/is-magic-login-email-requested';
import isWooCommerceCoreProfilerFlow from 'calypso/state/selectors/is-woocommerce-core-profiler-flow';
import ContinueAsUser from './continue-as-user';
import ErrorNotice from './error-notice';
import LoginForm from './login-form';

import './style.scss';

class Login extends Component {
	static propTypes = {
		disableAutoFocus: PropTypes.bool,
		isLinking: PropTypes.bool,
		isJetpack: PropTypes.bool.isRequired,
		isWhiteLogin: PropTypes.bool.isRequired,
		isJetpackWooCommerceFlow: PropTypes.bool.isRequired,
		isFromMigrationPlugin: PropTypes.bool,
		isFromAutomatticForAgenciesPlugin: PropTypes.bool,
		isManualRenewalImmediateLoginAttempt: PropTypes.bool,
		linkingSocialService: PropTypes.string,
		oauth2Client: PropTypes.object,
		privateSite: PropTypes.bool,
		rebootAfterLogin: PropTypes.func.isRequired,
		requestNotice: PropTypes.object,
		sendEmailLogin: PropTypes.func.isRequired,
		socialConnect: PropTypes.bool,
		socialService: PropTypes.string,
		socialServiceResponse: PropTypes.object,
		twoFactorAuthType: PropTypes.string,
		twoFactorEnabled: PropTypes.bool,
		twoFactorNotificationSent: PropTypes.string,
		isSecurityKeySupported: PropTypes.bool,
		userEmail: PropTypes.string,
		onSocialConnectStart: PropTypes.func,
		onTwoFactorRequested: PropTypes.func,
		signupUrl: PropTypes.string,
		redirectTo: PropTypes.string,
		isPartnerSignup: PropTypes.bool,
		loginEmailAddress: PropTypes.string,
		action: PropTypes.string,
		isGravPoweredClient: PropTypes.bool,
		isGravPoweredLoginPage: PropTypes.bool,
		isSignupExistingAccount: PropTypes.bool,
		emailRequested: PropTypes.bool,
		isSendingEmail: PropTypes.bool,
	};

	state = {
		isBrowserSupported: isWebAuthnSupported(),
	};

	static defaultProps = {
		isJetpack: false,
		isWhiteLogin: false,
		isJetpackWooCommerceFlow: false,
	};

	componentDidMount() {
		if ( ! this.props.twoFactorEnabled && this.props.twoFactorAuthType ) {
			// Disallow access to the 2FA pages unless the user has 2FA enabled
			page( login( { isJetpack: this.props.isJetpack, locale: this.props.locale } ) );
		}

		window.scrollTo( 0, 0 );
	}

	componentDidUpdate( prevProps ) {
		const hasNotice = this.props.requestNotice !== prevProps.requestNotice;
		const isNewPage = this.props.twoFactorAuthType !== prevProps.twoFactorAuthType;

		if ( isNewPage || hasNotice ) {
			window.scrollTo( 0, 0 );
		}

		if ( ! prevProps.accountType && isPasswordlessAccount( this.props.accountType ) ) {
			this.props.sendEmailLogin();
		}

		if (
			this.props.isJetpackWooDnaFlow &&
			this.props.requestError?.code === 'unknown_user' &&
			emailValidator.validate( this.props.usernameOrEmail )
		) {
			this.sendMagicLoginLink( {
				createAccount: true,
			} );
		}

		// Passwordless email link sent.
		if ( prevProps.isSendingEmail && this.props.emailRequested ) {
			this.handleTwoFactorRequested( 'link' );
		}

		if (
			this.props.requestError?.field === 'usernameOrEmail' &&
			this.props.requestError?.code === 'email_login_not_allowed'
		) {
			let urlConfig = {
				locale: this.props.locale,
				twoFactorAuthType: 'link',
				oauth2ClientId: this.props.currentQuery?.client_id,
				redirectTo: this.props.redirectTo,
				usernameOnly: true,
			};

			if ( this.props.isGravPoweredClient ) {
				urlConfig = {
					...urlConfig,
					gravatarFrom:
						isGravatarOAuth2Client( this.props.oauth2Client ) &&
						this.props.currentQuery?.gravatar_from,
					gravatarFlow: isGravatarFlowOAuth2Client( this.props.oauth2Client ),
					emailAddress: this.props.currentQuery?.email_address,
				};
			}

			const magicLoginUrl = login( urlConfig );

			page( magicLoginUrl );
		}
	}

	sendMagicLoginLink = ( options = {} ) => {
		this.props.sendEmailLogin( options );
		this.handleTwoFactorRequested( 'link' );
	};

	showContinueAsUser = () => {
		const {
			isJetpack,
			isJetpackWooCommerceFlow,
			oauth2Client,
			privateSite,
			socialConnect,
			twoStepNonce,
			fromSite,
			currentUser,
			twoFactorEnabled,
			loginEmailAddress,
			isWoo,
			isBlazePro,
			isPartnerSignup,
		} = this.props;

		return (
			! twoStepNonce &&
			! socialConnect &&
			! privateSite &&
			// Show the continue as user flow WooCommerce and Blaze Pro but not for other OAuth2 clients
			! ( oauth2Client && ! ( isWoo && ! isPartnerSignup ) && ! isBlazePro ) &&
			! isJetpackWooCommerceFlow &&
			! isJetpack &&
			! fromSite &&
			! twoFactorEnabled &&
			! loginEmailAddress &&
			currentUser
		);
	};

	handleTwoFactorRequested = ( authType ) => {
		if ( this.props.onTwoFactorRequested ) {
			this.props.onTwoFactorRequested( authType );
		} else if ( this.props.isWoo || this.props.isGravPoweredClient ) {
			page(
				login( {
					isJetpack: this.props.isJetpack,
					// If no notification is sent, the user is using the authenticator for 2FA by default
					twoFactorAuthType: authType,
					locale: this.props.locale,
					isPartnerSignup: this.props.isPartnerSignup,
					// Pass oauth2 and redirectTo query params so that we can get the correct signup url for the user
					oauth2ClientId: this.props.oauth2Client?.id,
					redirectTo: this.props.redirectTo,
				} )
			);
		} else {
			page(
				login( {
					isJetpack: this.props.isJetpack,
					// If no notification is sent, the user is using the authenticator for 2FA by default
					twoFactorAuthType: authType,
					locale: this.props.locale,
					isPartnerSignup: this.props.isPartnerSignup,
					from: this.props.currentQuery?.from,
				} )
			);
		}
	};

	handleSocialConnectStart = () => {
		if ( this.props.onSocialConnectStart ) {
			this.props.onSocialConnectStart();
		} else {
			page( login( { socialConnect: true, locale: this.props.locale } ) );
		}
	};

	handleValidLogin = () => {
		if ( this.props.twoFactorEnabled ) {
			let defaultAuthType;
			if (
				this.state.isBrowserSupported &&
				this.props.isSecurityKeySupported &&
				this.props.twoFactorNotificationSent !== 'push'
			) {
				defaultAuthType = 'webauthn';
			} else {
				defaultAuthType = this.props.twoFactorNotificationSent.replace( 'none', 'authenticator' );
			}
			this.handleTwoFactorRequested( defaultAuthType );
		} else if ( this.props.isLinking ) {
			this.handleSocialConnectStart();
		} else {
			this.rebootAfterLogin();
		}
	};

	handleValid2FACode = () => {
		if ( this.props.isLinking ) {
			this.handleSocialConnectStart();
		} else {
			this.rebootAfterLogin();
		}
	};

	handleContinueAsAnotherUser = () => {
		this.props.redirectToLogout( window.location.href );
	};

	rebootAfterLogin = () => {
		this.props.rebootAfterLogin( {
			social_service_connected: this.props.socialConnect,
		} );
	};

	getSignupLinkComponent = () => {
		const signupUrl = this.getSignupUrl();
		return (
			<a
				href={ signupUrl }
				onClick={ ( event ) => {
					// If the user is already logged in, log them out before sending them to the signup page. Otherwise, they will see the weird logged-in state on the signup page.
					if ( this.props.isLoggedIn ) {
						event.preventDefault();
						this.props.redirectToLogout( signupUrl );
					}

					event.preventDefault();
					window.location.href = signupUrl;
				} }
			/>
		);
	};

	getSignupUrl = () => {
		const {
			currentRoute,
			oauth2Client,
			currentQuery,
			initialQuery,
			pathname,
			locale,
			signupUrl,
			isWoo,
			isWooCoreProfilerFlow,
			isWooPasswordless,
		} = this.props;

		if ( signupUrl ) {
			return signupUrl;
		}

		if ( isWoo && isEmpty( currentQuery ) ) {
			// if query is empty, return to the woo start flow
			return 'https://woocommerce.com/start/';
		}

		if ( isWooCoreProfilerFlow && isEmpty( currentQuery ) ) {
			return getSignupUrl( initialQuery, currentRoute, oauth2Client, locale, pathname );
		}

		if ( isWooPasswordless ) {
			return addQueryArgs(
				{ 'woo-passwordless': 'yes' },
				getSignupUrl( currentQuery, currentRoute, oauth2Client, locale, pathname )
			);
		}

		return getSignupUrl( currentQuery, currentRoute, oauth2Client, locale, pathname );
	};

	renderHeader() {
		const {
			action,
			currentQuery,
			fromSite,
			isFromMigrationPlugin,
			isFromAutomatticForAgenciesPlugin,
			isGravPoweredClient,
			isGravPoweredLoginPage,
			isJetpack,
			isJetpackWooCommerceFlow,
			isManualRenewalImmediateLoginAttempt,
			isP2Login,
			isPartnerSignup,
			isSignupExistingAccount,
			isSocialFirst,
			isWhiteLogin,
			isWoo,
			isWooCoreProfilerFlow,
			linkingSocialService,
			oauth2Client,
			privateSite,
			socialConnect,
			translate,
			twoStepNonce,
			wccomFrom,
		} = this.props;

		let headerText = translate( 'Log in to your account' );
		let preHeader = null;
		let postHeader = null;
		const signupLink = this.getSignupLinkComponent();

		if ( isSocialFirst ) {
			headerText = translate( 'Log in to WordPress.com' );
		}

		if ( isManualRenewalImmediateLoginAttempt ) {
			headerText = translate( 'Log in to update your payment details and renew your subscription' );
		}

		if ( twoStepNonce ) {
			headerText = translate( 'Two-Step Authentication' );
		} else if ( socialConnect ) {
			headerText = translate( 'Connect your %(service)s account', {
				args: {
					service: capitalize( linkingSocialService ),
				},
			} );
		} else if ( action === 'lostpassword' ) {
			headerText = <h3>{ translate( 'Forgot your password?' ) }</h3>;
			postHeader = (
				<p className="login__header-subtitle login__lostpassword-subtitle">
					{ translate(
						'It happens to the best of us. Enter the email address associated with your WordPress.com account and we’ll send you a link to reset your password.'
					) }
					{ isWooCoreProfilerFlow && (
						<span>
							<br />
							{ translate( 'Don’t have an account? {{signupLink}}Sign up{{/signupLink}}', {
								components: {
									signupLink,
								},
							} ) }
						</span>
					) }
				</p>
			);
			if ( this.props.isBlazePro ) {
				postHeader = (
					<p className="login__header-subtitle login__lostpassword-subtitle">
						{ translate(
							'It happens to the best of us. Enter the email address associated with your Blaze Pro account and we’ll send you a link to reset your password.'
						) }
					</p>
				);
			}
		} else if ( privateSite ) {
			headerText = translate( 'This is a private WordPress.com site' );
		} else if ( oauth2Client ) {
			headerText = translate( 'Howdy! Log in to %(clientTitle)s with your WordPress.com account.', {
				args: {
					clientTitle: oauth2Client.title,
				},
				comment:
					"'clientTitle' is the name of the app that uses WordPress.com authentication (e.g. 'Akismet' or 'VaultPress')",
			} );

			if ( isWoo ) {
				if ( isPartnerSignup ) {
					headerText = translate( 'Log in to your account' );
				} else if ( wccomFrom === 'cart' ) {
					preHeader = <WooCommerceConnectCartHeader />;
					headerText = translate( 'Log in with a WordPress.com account' );
					postHeader = (
						<p className="login__header-subtitle">
							{ translate(
								'Log in to WooCommerce.com with your WordPress.com account to connect your store and manage your extensions'
							) }
						</p>
					);
				} else if ( this.props.twoFactorEnabled ) {
					headerText = <h3>{ translate( 'Authenticate your login' ) }</h3>;
				} else if ( currentQuery.lostpassword_flow ) {
					headerText = null;
					postHeader = (
						<p className="login__header-subtitle">
							{ translate(
								"Your password reset confirmation is on its way to your email address – please check your junk folder if it's not in your inbox! Once you've reset your password, head back to this page to log in to your account."
							) }
						</p>
					);
				} else if ( this.showContinueAsUser() && this.props.isWooPasswordless ) {
					headerText = (
						<h3>
							{ wccomFrom === 'nux'
								? translate( 'Get started in minutes' )
								: translate( 'Log in to your account' ) }
						</h3>
					);
					postHeader = (
						<p className="login__header-subtitle">
							{ wccomFrom === 'nux'
								? translate( 'First, select the account you’d like to use.' )
								: translate( 'Select the account you’d like to use.' ) }
						</p>
					);
				} else if ( this.props.isWooPasswordless ) {
					headerText = <h3>{ translate( 'Log in to your account' ) }</h3>;
					const poweredByWpCom = (
						<>
							{ translate( 'Log in with your WordPress.com account.' ) }
							<br />
						</>
					);

					postHeader = (
						<p className="login__header-subtitle">
							{ poweredByWpCom }
							{ translate( "Don't have an account? {{signupLink}}Sign up{{/signupLink}}", {
								components: {
									signupLink,
									br: <br />,
								},
							} ) }
						</p>
					);
				} else {
					headerText = <h3>{ translate( "Let's get started" ) }</h3>;
					const poweredByWpCom =
						wccomFrom === 'nux' ? (
							<>
								{ translate( 'All Woo Express stores are powered by WordPress.com!' ) }
								<br />
							</>
						) : null;
					const accountSelectionOrLoginToContinue = this.showContinueAsUser()
						? translate( "First, select the account you'd like to use." )
						: translate(
								"Please, log in to continue. Don't have an account? {{signupLink}}Sign up{{/signupLink}}",
								{
									components: {
										signupLink,
										br: <br />,
									},
								}
						  );
					postHeader = (
						<p className="login__header-subtitle">
							{ poweredByWpCom }
							{ accountSelectionOrLoginToContinue }
						</p>
					);
				}
			}

			if ( isJetpackCloudOAuth2Client( oauth2Client ) ) {
				headerText = translate( 'Howdy! Log in to Jetpack.com with your WordPress.com account.' );
				preHeader = (
					<div>
						<JetpackPlusWpComLogo className="login__jetpack-plus-wpcom-logo" size={ 24 } />
					</div>
				);
			}

			if ( isA4AOAuth2Client( oauth2Client ) ) {
				headerText = translate(
					'Howdy! Log in to Automattic for Agencies with your WordPress.com{{nbsp/}}account.',
					{
						components: { nbsp: <>&nbsp;</> },
						comment: 'The {{nbsp/}} is a non-breaking space',
					}
				);
				preHeader = (
					<div>
						<A4APlusWpComLogo className="login__a4a-plus-wpcom-logo" size={ 32 } />
					</div>
				);
			}

			if ( isJetpackCloudOAuth2Client( oauth2Client ) || isA4AOAuth2Client( oauth2Client ) ) {
				// If users arrived here from the lost password flow, show them a specific message about it
				postHeader = currentQuery.lostpassword_flow && (
					<p className="login__form-post-header">
						{ translate(
							'Check your e-mail address linked to the account for the confirmation link, including the spam or junk folder.'
						) }
					</p>
				);
			}

			if ( isCrowdsignalOAuth2Client( oauth2Client ) ) {
				headerText = translate( 'Sign in to %(clientTitle)s', {
					args: {
						clientTitle: oauth2Client.title,
					},
				} );
			}

			if ( isGravPoweredClient ) {
				headerText = translate( 'Login to %(clientTitle)s', {
					args: { clientTitle: oauth2Client.title },
				} );

				if ( isGravPoweredLoginPage ) {
					const isFromGravatar3rdPartyApp =
						isGravatarOAuth2Client( oauth2Client ) && currentQuery?.gravatar_from === '3rd-party';
					const isGravatarFlowWithEmail = !! (
						isGravatarFlowOAuth2Client( oauth2Client ) && currentQuery?.email_address
					);

					postHeader = (
						<p className="login__header-subtitle">
							{ isFromGravatar3rdPartyApp || isGravatarFlowWithEmail
								? translate( 'Please log in with your email and password.' )
								: translate(
										'If you prefer logging in with a password, or a social media account, choose below:'
								  ) }
						</p>
					);
				}
			}

			if ( isBlazeProOAuth2Client( oauth2Client ) ) {
				headerText = <h3>{ translate( 'Log in to your Blaze Pro account' ) }</h3>;

				postHeader = (
					<p className="login__header-subtitle">
						{ translate( "Don't have an account? {{signupLink}}Sign up here{{/signupLink}}", {
							components: { signupLink },
						} ) }
					</p>
				);

				if ( this.showContinueAsUser() ) {
					postHeader = (
						<p className="login__header-subtitle">
							{ translate( 'Select the account you’d like to use' ) }
						</p>
					);
				}
			}
		} else if ( isWooCoreProfilerFlow ) {
			const isLostPasswordFlow = currentQuery.lostpassword_flow === 'true';
			const isTwoFactorAuthFlow = this.props.twoFactorEnabled;
<<<<<<< HEAD
=======
			const pluginName = getPluginTitle( this.props.authQuery?.plugin_name, translate );

>>>>>>> bf1edd05
			let subtitle = null;

			switch ( true ) {
				case isLostPasswordFlow:
					headerText = config.isEnabled( 'woocommerce/core-profiler-passwordless-auth' ) ? (
						<h3>{ translate( "You've got mail" ) }</h3>
					) : null;
					subtitle = translate(
						"Your password reset confirmation is on its way to your email address – please check your junk folder if it's not in your inbox! Once you've reset your password, head back to this page to log in to your account."
					);
					break;
				case isTwoFactorAuthFlow:
					headerText = <h3>{ translate( 'Authenticate your login' ) }</h3>;
					break;
				default:
<<<<<<< HEAD
					headerText = (
						<h3>
							{ config.isEnabled( 'woocommerce/core-profiler-passwordless-auth' )
								? translate( 'Log in to your account' )
								: translate( 'One last step' ) }
						</h3>
=======
					headerText = <h3>{ translate( 'Log in to your account' ) }</h3>;
					subtitle = translate(
						"In order to take advantage of the benefits offered by %(pluginName)s, please log in to your WordPress.com account below. {{br}}{{/br}}Don't have an account? {{signupLink}}Sign up{{/signupLink}}",
						{
							components: {
								signupLink,
								br: <br />,
							},
							args: { pluginName },
						}
>>>>>>> bf1edd05
					);
					if ( config.isEnabled( 'woocommerce/core-profiler-passwordless-auth' ) ) {
						subtitle = translate(
							"In order to take advantage of the benefits offered by Jetpack and WooPayments, please log in to your WordPress.com account below. {{br}}{{/br}}Don't have an account? {{signupLink}}Sign up{{/signupLink}}",
							{
								components: {
									signupLink,
									br: <br />,
								},
							}
						);
					} else {
						subtitle = translate(
							"In order to take advantage of the benefits offered by Jetpack, please log in to your WordPress.com account below. Don't have an account? {{signupLink}}Sign up{{/signupLink}}",
							{
								components: {
									signupLink,
								},
							}
						);
					}
			}
			preHeader = null;
			postHeader = <p className="login__header-subtitle">{ subtitle }</p>;
		} else if ( isJetpackWooCommerceFlow ) {
			headerText = translate( 'Log in to your WordPress.com account' );
			preHeader = (
				<div className="login__jetpack-logo">
					<AsyncLoad
						require="calypso/components/jetpack-header"
						placeholder={ null }
						partnerSlug={ this.props.partnerSlug }
						isWoo
						width={ 200 }
						lightColorScheme
					/>
				</div>
			);
			postHeader = (
				<p className="login__header-subtitle">
					{ translate(
						'Your account will enable you to start using the features and benefits offered by Jetpack & WooCommerce Services.'
					) }
				</p>
			);
		} else if ( isFromMigrationPlugin ) {
			headerText = translate( 'Log in to your account' );
		} else if ( isJetpack ) {
			const isJetpackMagicLinkSignUpFlow = config.isEnabled( 'jetpack/magic-link-signup' );
			headerText = isJetpackMagicLinkSignUpFlow
				? translate( 'Log in or create a WordPress.com account to get started with Jetpack' )
				: translate( 'Log in or create a WordPress.com account to set up Jetpack' );
			preHeader = (
				<div className="login__jetpack-logo">
					<AsyncLoad
						require="calypso/components/jetpack-header"
						placeholder={ null }
						partnerSlug={ this.props.partnerSlug }
						darkColorScheme
					/>
				</div>
			);
		} else if ( fromSite ) {
			// if redirected from Calypso URL with a site slug, offer a link to that site's frontend
			postHeader = <VisitSite siteSlug={ fromSite } />;
		} else if ( isP2Login ) {
			headerText = translate( 'Log in' );
			postHeader = (
				<p className="login__header-subtitle">
					{ translate( 'Enter your details to log in to your account.' ) }
				</p>
			);
		} else if ( isSignupExistingAccount ) {
			headerText = preventWidows( translate( 'Log in to your existing account' ) );
		}

		if ( isWhiteLogin && ! isBlazeProOAuth2Client( oauth2Client ) ) {
			preHeader = (
				<div className="login__form-gutenboarding-wordpress-logo">
					<svg
						aria-hidden="true"
						role="img"
						focusable="false"
						xmlns="http://www.w3.org/2000/svg"
						width="24"
						height="24"
						viewBox="0 0 20 20"
					>
						<path d="M20 10c0-5.51-4.49-10-10-10C4.48 0 0 4.49 0 10c0 5.52 4.48 10 10 10 5.51 0 10-4.48 10-10zM7.78 15.37L4.37 6.22c.55-.02 1.17-.08 1.17-.08.5-.06.44-1.13-.06-1.11 0 0-1.45.11-2.37.11-.18 0-.37 0-.58-.01C4.12 2.69 6.87 1.11 10 1.11c2.33 0 4.45.87 6.05 2.34-.68-.11-1.65.39-1.65 1.58 0 .74.45 1.36.9 2.1.35.61.55 1.36.55 2.46 0 1.49-1.4 5-1.4 5l-3.03-8.37c.54-.02.82-.17.82-.17.5-.05.44-1.25-.06-1.22 0 0-1.44.12-2.38.12-.87 0-2.33-.12-2.33-.12-.5-.03-.56 1.2-.06 1.22l.92.08 1.26 3.41zM17.41 10c.24-.64.74-1.87.43-4.25.7 1.29 1.05 2.71 1.05 4.25 0 3.29-1.73 6.24-4.4 7.78.97-2.59 1.94-5.2 2.92-7.78zM6.1 18.09C3.12 16.65 1.11 13.53 1.11 10c0-1.3.23-2.48.72-3.59C3.25 10.3 4.67 14.2 6.1 18.09zm4.03-6.63l2.58 6.98c-.86.29-1.76.45-2.71.45-.79 0-1.57-.11-2.29-.33.81-2.38 1.62-4.74 2.42-7.1z"></path>
					</svg>
				</div>
			);
		}

		if ( isFromAutomatticForAgenciesPlugin ) {
			headerText = translate( 'Log in to Automattic for Agencies' );
			preHeader = (
				<svg
					width="282"
					height="58"
					viewBox="0 0 282 58"
					fill="none"
					xmlns="http://www.w3.org/2000/svg"
				>
					<g clipPath="url(#clip0_6816_1592)">
						<path
							d="M107.202 19.4164C100.972 19.4164 96.9319 14.8051 96.9319 10.0056V9.41077C96.9319 4.52998 100.972 0 107.202 0C113.431 0 117.506 4.52998 117.506 9.41077V10.0056C117.506 14.8051 113.465 19.4164 107.202 19.4164ZM114.174 9.46162C114.174 5.96372 111.698 2.85221 107.202 2.85221C102.706 2.85221 100.269 5.9688 100.269 9.46162V9.89885C100.269 13.3968 102.745 16.5693 107.202 16.5693C111.658 16.5693 114.174 13.3968 114.174 9.89885V9.46162Z"
							fill="#3499CD"
						/>
						<path
							d="M36.8237 18.7097L34.5013 14.2356H24.1722L21.9093 18.7097H18.4431L27.9503 0.650772H30.6985L40.3641 18.7097H36.8237ZM29.2427 4.17409L25.4151 11.7698H33.204L29.2427 4.17409ZM55.3627 19.4164C49.0493 19.4164 46.1179 15.888 46.1179 11.2004V0.650772H49.3959V11.2512C49.3959 14.5864 51.5351 16.5693 55.6004 16.5693C59.7746 16.5693 61.4879 14.5864 61.4879 11.2512V0.650772H64.7906V11.1851C64.7906 15.6745 62.0177 19.4164 55.3627 19.4164ZM83.1712 3.47248V18.7249H79.8685V3.47248H72.1835V0.650772H90.8562V3.47248H83.1712ZM146.924 18.7097V4.41813L146.052 5.99422L138.684 18.7046H137.075L129.786 5.99422L128.915 4.41813V18.7097H125.691V0.650772H130.261L137.194 13.0409L138.016 14.5661L138.833 13.0409L145.701 0.650772H150.217V18.7097H146.924ZM175.183 18.7097L172.856 14.2356H162.536L160.293 18.7097H156.827L166.334 0.650772H169.078L178.718 18.7097H175.183ZM167.602 4.17409L163.774 11.7698H171.563L167.602 4.17409ZM192.028 3.47248V18.7249H188.731V3.47248H181.046V0.650772H199.713V3.47248H192.028ZM216.247 3.47248V18.7249H212.944V3.47248H205.259V0.650772H223.937V3.47248H216.247ZM232.068 18.7097V2.35905C233.385 2.35905 233.915 1.62693 233.915 0.650772H235.326V18.7097H232.068ZM261.169 5.75018C259.274 3.89647 256.759 2.85774 254.142 2.84713C249.443 2.84713 246.799 6.15691 246.799 9.59889V9.94969C246.799 13.3662 249.468 16.5591 254.38 16.5591C256.95 16.5094 259.409 15.4738 261.272 13.656L263.253 15.7965C260.782 18.1608 257.519 19.4572 254.142 19.4164C247.487 19.4164 243.447 14.9678 243.447 10.087V9.49212C243.447 4.61133 247.858 0 254.301 0C258.024 0 261.406 1.60151 263.214 3.60467L261.169 5.75018ZM107.609 6.69736L104.585 11.507C104.401 11.7992 104.338 12.1544 104.409 12.4945C104.48 12.8346 104.68 13.1317 104.964 13.3205L104.969 13.323C105.11 13.4165 105.267 13.4805 105.432 13.5114C105.597 13.5424 105.767 13.5397 105.931 13.5034C106.095 13.4671 106.25 13.3981 106.388 13.3001C106.526 13.2022 106.644 13.0773 106.735 12.9326L109.76 8.12296C109.943 7.83073 110.006 7.47559 109.935 7.13561C109.864 6.79563 109.664 6.49865 109.379 6.30995L109.375 6.3069C109.234 6.21345 109.076 6.14943 108.911 6.11848C108.746 6.08753 108.577 6.09027 108.413 6.12653C108.249 6.16278 108.094 6.23186 107.956 6.3298C107.818 6.42774 107.7 6.55264 107.609 6.69736Z"
							fill="black"
						/>
					</g>
					<path
						d="M18.5267 34.8197H5.95136L5.95136 39.941H15.3091V42.5955H5.95136L5.95136 49.8887H2.62653L2.62653 32.0311H18.5267V34.8197ZM45.7091 41.2817C45.7091 46.0276 41.6067 50.5858 35.252 50.5858C28.9241 50.5858 24.8217 46.0276 24.8217 41.2817V40.6918C24.8217 35.8654 28.9241 31.3876 35.252 31.3876C41.6067 31.3876 45.7091 35.8654 45.7091 40.6918V41.2817ZM42.3307 41.1744V40.7454C42.3307 37.2865 39.8102 34.203 35.252 34.203C30.6938 34.203 28.2002 37.2865 28.2002 40.7454V41.1744C28.2002 44.6333 30.6938 47.7704 35.252 47.7704C39.8102 47.7704 42.3307 44.6333 42.3307 41.1744ZM72.1649 49.8887H69.135C68.2234 49.8887 67.8212 48.6285 67.7139 47.0197L67.6066 45.1964C67.4994 43.4267 66.7754 42.6759 63.4238 42.6759H57.0959V49.8887H53.7443V32.0311H63.4774C68.8401 32.0311 71.2532 34.1762 71.2532 36.9379C71.2532 38.8953 70.2611 40.7454 66.7754 41.3889C70.2611 41.657 71.0119 43.239 71.0387 45.3304L71.0655 46.8052C71.0924 48.0386 71.3069 48.9234 72.1649 49.8082V49.8887ZM67.8748 37.5815V37.3669C67.8748 36.0799 66.8291 34.8197 63.9601 34.8197H57.0959V40.1823H64.255C66.7218 40.1823 67.8748 39.0025 67.8748 37.5815ZM112.979 49.8887H109.386L107.026 45.4645H96.5422L94.2631 49.8887H90.7237L100.376 32.0311H103.165L112.979 49.8887ZM105.712 43.0245L101.69 35.5168L97.8024 43.0245H105.712ZM138.163 49.8887H136.018L135.509 47.4755C133.793 49.4597 131.353 50.5858 128.323 50.5858C121.995 50.5858 117.893 46.2421 117.893 41.2817V40.9599C117.893 35.8922 122.37 31.3876 128.913 31.3876C132.935 31.3876 136.206 33.05 137.976 34.9538L135.884 37.072C134.275 35.5973 131.782 34.203 128.886 34.203C123.899 34.203 121.271 37.3938 121.271 40.8795V41.1744C121.271 44.6601 124.086 47.7704 128.645 47.7704C132.103 47.7704 134.57 45.6522 134.57 43.5072V43.3195H129.074V40.665H138.163V49.8887ZM162.854 49.8887L146.632 49.8887V32.0311L162.854 32.0311V34.8197L149.983 34.8197V39.4047L159.877 39.4047V42.1129L149.983 42.1129V47.1001L162.854 47.1001V49.8887ZM190.009 49.8887L187.113 49.8887L175.503 37.93L174.377 36.6698V49.8887H171.025V32.0311H174.243L185.505 43.963L186.658 45.25V32.0311H190.009V49.8887ZM218.148 34.9538L216.056 37.072C214.448 35.5973 212.088 34.203 208.897 34.203C204.125 34.203 201.443 37.4742 201.443 40.8795V41.228C201.443 44.6065 204.151 47.7704 209.139 47.7704C212.115 47.7704 214.582 46.3493 216.137 44.9014L218.148 47.0197C216.19 48.9502 212.866 50.5858 208.924 50.5858C202.167 50.5858 198.065 46.1885 198.065 41.3621V40.7722C198.065 35.9459 202.543 31.3876 209.085 31.3876C212.866 31.3876 216.298 32.9696 218.148 34.9538ZM229.292 49.8887H225.94V32.0311H229.292V49.8887ZM254.642 49.8887H238.42V32.0311H254.642V34.8197H241.771V39.4047H251.665V42.1129H241.771V47.1001H254.642V49.8887ZM280.51 44.8746C280.51 48.3603 276.702 50.5858 271.393 50.5858C267.774 50.5858 264.422 49.5937 261.66 48.2799L262.894 45.6254C265.709 47.0197 268.685 47.8509 271.554 47.8509C275.415 47.8509 277.131 46.5907 277.131 45.2232C277.131 40.9599 262.17 43.8021 262.17 37.2597C262.17 33.9349 265.763 31.3876 271.42 31.3876C274.933 31.3876 278.204 32.621 280.215 33.9349L278.392 36.1872C276.729 35.1146 273.994 34.1226 271.313 34.1226C267.827 34.1226 265.521 35.3023 265.521 36.8307C265.521 40.7186 280.51 38.1177 280.51 44.8746Z"
						fill="black"
					/>
					<defs>
						<clipPath id="clip0_6816_1592">
							<rect width="244.785" height="19.4164" fill="white" transform="translate(18.4431)" />
						</clipPath>
					</defs>
				</svg>
			);
		}

		return (
			<div className="login__form-header-wrapper">
				{ isGravPoweredClient && (
					<GravatarLoginLogo
						iconUrl={ oauth2Client.icon }
						alt={ oauth2Client.title }
						isCoBrand={ isGravatarFlowOAuth2Client( oauth2Client ) }
					/>
				) }
				{ preHeader }
				<div className="login__form-header">{ headerText }</div>
				{ postHeader }
			</div>
		);
	}

	renderToS() {
		const { isSocialFirst, translate, twoFactorAuthType } = this.props;
		if ( ! isSocialFirst || twoFactorAuthType ) {
			return null;
		}

		const tos = translate(
			'Just a little reminder that by continuing with any of the options below, you agree to our {{tosLink}}Terms of Service{{/tosLink}} and have read our {{privacyLink}}Privacy Policy{{/privacyLink}}.',
			{
				components: {
					tosLink: (
						<a
							href={ localizeUrl( 'https://wordpress.com/tos/' ) }
							target="_blank"
							rel="noopener noreferrer"
						/>
					),
					privacyLink: (
						<a
							href={ localizeUrl( 'https://automattic.com/privacy/' ) }
							target="_blank"
							rel="noopener noreferrer"
						/>
					),
				},
			}
		);

		return <div className="login__form-subheader-terms">{ tos }</div>;
	}

	renderNotice() {
		const { requestNotice } = this.props;

		if ( ! requestNotice ) {
			return null;
		}

		return (
			<Notice status={ requestNotice.status } showDismiss={ false }>
				{ requestNotice.message }
			</Notice>
		);
	}

	renderContent() {
		const {
			domain,
			isJetpack,
			isP2Login,
			privateSite,
			twoFactorAuthType,
			twoFactorEnabled,
			twoFactorNotificationSent,
			socialConnect,
			socialService,
			socialServiceResponse,
			disableAutoFocus,
			locale,
			userEmail,
			handleUsernameChange,
			signupUrl,
			isWoo,
			isWooPasswordless,
			isBlazePro,
			translate,
			isPartnerSignup,
			action,
			isWooCoreProfilerFlow,
			currentQuery,
			isGravPoweredClient,
			isSignupExistingAccount,
			isSocialFirst,
			isFromAutomatticForAgenciesPlugin,
			currentUser,
			redirectTo,
		} = this.props;

		const signupLink = this.getSignupLinkComponent();

		if ( socialConnect ) {
			return (
				<AsyncLoad
					require="calypso/blocks/login/social-connect-prompt"
					onSuccess={ this.handleValidLogin }
				/>
			);
		}

		if ( action === 'lostpassword' && isReactLostPasswordScreenEnabled() ) {
			return (
				<Fragment>
					<AsyncLoad
						require="calypso/blocks/login/lost-password-form"
						redirectToAfterLoginUrl={ this.props.redirectTo }
						oauth2ClientId={ this.props.oauth2Client && this.props.oauth2Client.id }
						locale={ locale }
						isWooCoreProfilerFlow={ isWooCoreProfilerFlow }
						from={ get( currentQuery, 'from' ) }
					/>
					{ ! isWooCoreProfilerFlow && ! isBlazePro && (
						<div className="login__lost-password-footer">
							<p className="login__lost-password-no-account">
								{ translate( 'Don’t have an account? {{signupLink}}Sign up{{/signupLink}}', {
									components: {
										signupLink,
									},
								} ) }
							</p>
						</div>
					) }
					{ isBlazePro && (
						<div className="login__lost-password-footer">
							<p className="login__lost-password-no-account">
								<span>{ translate( 'Don’t have an account?' ) }&nbsp;</span>
								{ translate( '{{signupLink}}Sign up{{/signupLink}}', {
									components: {
										signupLink,
									},
								} ) }
							</p>
						</div>
					) }
				</Fragment>
			);
		}

		if ( twoFactorEnabled && twoFactorAuthType ) {
			return (
				<Fragment>
					<AsyncLoad
						require="calypso/blocks/login/two-factor-authentication/two-factor-content"
						isBrowserSupported={ this.state.isBrowserSupported }
						isJetpack={ isJetpack }
						isWoo={ isWoo }
						isBlazePro={ isBlazePro }
						isPartnerSignup={ isPartnerSignup }
						isGravPoweredClient={ isGravPoweredClient }
						twoFactorAuthType={ twoFactorAuthType }
						twoFactorNotificationSent={ twoFactorNotificationSent }
						handleValid2FACode={ this.handleValid2FACode }
						rebootAfterLogin={ this.rebootAfterLogin }
						switchTwoFactorAuthType={ this.handleTwoFactorRequested }
					/>
					{ ( isWoo || isWooCoreProfilerFlow ) && ! isPartnerSignup && (
						<div className="login__two-factor-footer">
							<p className="login__two-factor-no-account">
								{ translate( 'Don’t have an account? {{signupLink}}Sign up{{/signupLink}}', {
									components: {
										signupLink,
									},
								} ) }
							</p>
							<p className="login__two-factor-cannot-access-phone">
								{ translate(
									'Can’t access your phone? {{contactUsLink}}Contact us{{/contactUsLink}}',
									{
										components: {
											contactUsLink: (
												<a
													href="https://wordpress.com/help/contact"
													target="_blank"
													rel="noreferrer"
												/>
											),
										},
									}
								) }
							</p>
						</div>
					) }
				</Fragment>
			);
		}

		if ( this.showContinueAsUser() ) {
			if ( isWoo ) {
				return (
					<div className="login__body login__body--continue-as-user">
						<ContinueAsUser
							currentUser={ currentUser }
							onChangeAccount={ this.handleContinueAsAnotherUser }
							redirectPath={ redirectTo }
							isWoo={ isWoo }
							isWooPasswordless={ isWooPasswordless }
						/>
						<LoginForm
							disableAutoFocus={ disableAutoFocus }
							onSuccess={ this.handleValidLogin }
							privateSite={ privateSite }
							socialService={ socialService }
							socialServiceResponse={ socialServiceResponse }
							domain={ domain }
							isP2Login={ isP2Login }
							locale={ locale }
							userEmail={ userEmail }
							handleUsernameChange={ handleUsernameChange }
							signupUrl={ signupUrl }
							showSocialLoginFormOnly
							sendMagicLoginLink={ this.sendMagicLoginLink }
							isFromAutomatticForAgenciesPlugin={ isFromAutomatticForAgenciesPlugin }
						/>
					</div>
				);
			}
			if ( isBlazePro ) {
				return (
					<div className="login__body login__body--continue-as-user">
						<ContinueAsUser
							currentUser={ currentUser }
							onChangeAccount={ this.handleContinueAsAnotherUser }
							redirectPath={ redirectTo }
							isBlazePro={ isBlazePro }
						/>
						<LoginForm
							disableAutoFocus={ disableAutoFocus }
							onSuccess={ this.handleValidLogin }
							privateSite={ privateSite }
							socialService={ socialService }
							socialServiceResponse={ socialServiceResponse }
							domain={ domain }
							isP2Login={ isP2Login }
							locale={ locale }
							userEmail={ userEmail }
							handleUsernameChange={ handleUsernameChange }
							signupUrl={ signupUrl }
							showSocialLoginFormOnly
							sendMagicLoginLink={ this.sendMagicLoginLink }
							isFromAutomatticForAgenciesPlugin={ isFromAutomatticForAgenciesPlugin }
						/>
					</div>
				);
			}

			// someone is already logged in, offer to proceed to the app without a new login
			return (
				<ContinueAsUser
					currentUser={ currentUser }
					onChangeAccount={ this.handleContinueAsAnotherUser }
					redirectPath={ redirectTo }
				/>
			);
		}

		let shouldShowLastUsedAuthenticationMethod = false;

		return (
			<ProvideExperimentData
				name="wpcom_login_page_last_used_label_v1"
				options={ { isEligible: config.isEnabled( 'login/last-used-method' ) } }
			>
				{ ( isLoadingExperiment, experimentAssignment ) => {
					if ( isLoadingExperiment ) {
						return null;
					}

					if ( experimentAssignment?.variationName === 'treatment' ) {
						shouldShowLastUsedAuthenticationMethod = true;
					}

					return (
						<LoginForm
							shouldShowLastUsedAuthenticationMethod={ shouldShowLastUsedAuthenticationMethod }
							disableAutoFocus={ disableAutoFocus }
							onSuccess={ this.handleValidLogin }
							privateSite={ privateSite }
							socialService={ socialService }
							socialServiceResponse={ socialServiceResponse }
							domain={ domain }
							isP2Login={ isP2Login }
							locale={ locale }
							userEmail={ userEmail }
							handleUsernameChange={ handleUsernameChange }
							signupUrl={ signupUrl }
							hideSignupLink={ isGravPoweredClient || isBlazePro }
							isSignupExistingAccount={ isSignupExistingAccount }
							sendMagicLoginLink={ this.sendMagicLoginLink }
							isSendingEmail={ this.props.isSendingEmail }
							isSocialFirst={ isSocialFirst }
							isJetpack={ isJetpack }
							isFromAutomatticForAgenciesPlugin={ isFromAutomatticForAgenciesPlugin }
							loginButtonText={
								config.isEnabled( 'woocommerce/core-profiler-passwordless-auth' ) &&
								isWooCoreProfilerFlow &&
								this.props.initialQuery?.lostpassword_flow === 'true'
									? translate( 'Log in' )
									: null
							}
						/>
					);
				} }
			</ProvideExperimentData>
		);
	}

	renderFooter() {
		return ! this.showContinueAsUser() && this.props.footer;
	}

	render() {
		const { isJetpack, oauth2Client, locale, isWoo, isFromAutomatticForAgenciesPlugin } =
			this.props;

		return (
			<div
				className={ clsx( 'login', {
					'is-jetpack': isJetpack,
					'is-jetpack-cloud': isJetpackCloudOAuth2Client( oauth2Client ),
					'is-automattic-for-agencies-flow': isFromAutomatticForAgenciesPlugin,
					'is-a4a': isA4AOAuth2Client( oauth2Client ),
				} ) }
			>
				{ this.renderHeader() }

				{ /* For Woo, we render the ErrrorNotice component in login-form.jsx */ }
				{ ! isWoo && <ErrorNotice locale={ locale } /> }

				{ this.renderNotice() }

				{ this.renderToS() }

				{ this.renderContent() }

				{ this.renderFooter() }
			</div>
		);
	}
}

export default connect(
	( state ) => ( {
		accountType: getAuthAccountType( state ),
		redirectTo: getRedirectToOriginal( state ),
		usernameOrEmail: getLastCheckedUsernameOrEmail( state ),
		currentUser: getCurrentUser( state ),
		requestNotice: getRequestNotice( state ),
		twoFactorEnabled: isTwoFactorEnabled( state ),
		twoFactorNotificationSent: getTwoFactorNotificationSent( state ),
		oauth2Client: getCurrentOAuth2Client( state ),
		isLinking: getSocialAccountIsLinking( state ),
		isManualRenewalImmediateLoginAttempt: wasManualRenewalImmediateLoginAttempted( state ),
		isSecurityKeySupported: isTwoFactorAuthTypeSupported( state, 'webauthn' ),
		linkingSocialService: getSocialAccountLinkService( state ),
		partnerSlug: getPartnerSlugFromQuery( state ),
		isFromAutomatticForAgenciesPlugin:
			'automattic-for-agencies-client' === get( getCurrentQueryArguments( state ), 'from' ),
		isJetpackWooDnaFlow: wooDnaConfig( getCurrentQueryArguments( state ) ).isWooDnaFlow(),
		isJetpackWooCommerceFlow:
			'woocommerce-onboarding' === get( getCurrentQueryArguments( state ), 'from' ),
		isWooCoreProfilerFlow: isWooCommerceCoreProfilerFlow( state ),
		wccomFrom: getWccomFrom( state ),
		isWooPasswordless: getIsWooPasswordless( state ),
		isFromMigrationPlugin: startsWith(
			get( getCurrentQueryArguments( state ), 'from' ),
			'wpcom-migration'
		),
		currentQuery: getCurrentQueryArguments( state ),
		initialQuery: getInitialQueryArguments( state ),
		currentRoute: getCurrentRoute( state ),
		isPartnerSignup: isPartnerSignupQuery( getCurrentQueryArguments( state ) ),
		loginEmailAddress: getCurrentQueryArguments( state )?.email_address,
		isWoo: isWooOAuth2Client( getCurrentOAuth2Client( state ) ),
		isBlazePro: isBlazeProOAuth2Client( getCurrentOAuth2Client( state ) ),
		isSignupExistingAccount: !! (
			getInitialQueryArguments( state )?.is_signup_existing_account ||
			getCurrentQueryArguments( state )?.is_signup_existing_account
		),
		requestError: getRequestError( state ),
		isSendingEmail: isFetchingMagicLoginEmail( state ),
		emailRequested: isMagicLoginEmailRequested( state ),
		isLoggedIn: isUserLoggedIn( state ),
	} ),
	{
		rebootAfterLogin,
		hideMagicLoginRequestForm,
		sendEmailLogin,
		logoutUser,
		redirectToLogout,
	},
	( stateProps, dispatchProps, ownProps ) => ( {
		...ownProps,
		...stateProps,
		...dispatchProps,
		sendEmailLogin: ( options = {} ) =>
			dispatchProps.sendEmailLogin( stateProps.usernameOrEmail, {
				redirectTo: stateProps.redirectTo,
				loginFormFlow: true,
				showGlobalNotices: false,
				flow:
					( ownProps.isJetpack && 'jetpack' ) ||
					( ownProps.isGravPoweredClient && getGravatarOAuth2Flow( ownProps.oauth2Client ) ) ||
					null,
				...options,
			} ),
	} )
)( localize( Login ) );<|MERGE_RESOLUTION|>--- conflicted
+++ resolved
@@ -615,11 +615,7 @@
 		} else if ( isWooCoreProfilerFlow ) {
 			const isLostPasswordFlow = currentQuery.lostpassword_flow === 'true';
 			const isTwoFactorAuthFlow = this.props.twoFactorEnabled;
-<<<<<<< HEAD
-=======
 			const pluginName = getPluginTitle( this.props.authQuery?.plugin_name, translate );
-
->>>>>>> bf1edd05
 			let subtitle = null;
 
 			switch ( true ) {
@@ -635,26 +631,14 @@
 					headerText = <h3>{ translate( 'Authenticate your login' ) }</h3>;
 					break;
 				default:
-<<<<<<< HEAD
+
 					headerText = (
 						<h3>
 							{ config.isEnabled( 'woocommerce/core-profiler-passwordless-auth' )
 								? translate( 'Log in to your account' )
 								: translate( 'One last step' ) }
 						</h3>
-=======
-					headerText = <h3>{ translate( 'Log in to your account' ) }</h3>;
-					subtitle = translate(
-						"In order to take advantage of the benefits offered by %(pluginName)s, please log in to your WordPress.com account below. {{br}}{{/br}}Don't have an account? {{signupLink}}Sign up{{/signupLink}}",
-						{
-							components: {
-								signupLink,
-								br: <br />,
-							},
-							args: { pluginName },
-						}
->>>>>>> bf1edd05
-					);
+
 					if ( config.isEnabled( 'woocommerce/core-profiler-passwordless-auth' ) ) {
 						subtitle = translate(
 							"In order to take advantage of the benefits offered by Jetpack and WooPayments, please log in to your WordPress.com account below. {{br}}{{/br}}Don't have an account? {{signupLink}}Sign up{{/signupLink}}",
