--- conflicted
+++ resolved
@@ -80,20 +80,13 @@
 		}
 
 		return (
-<<<<<<< HEAD
 			<Card className="two-factor-authentication__actions">
-=======
-			<Card className="two-factor-authentication__form-action is-compact">
-				<p>{ translate( 'Or continue to your account using:' ) }</p>
 				{ isSecurityKeyAvailable && (
-					<p>
-						<button data-e2e-link="2fa-webauthn-link" onClick={ this.recordSecurityKeyLinkClick }>
-							{ translate( 'Your security key' ) }
-						</button>
-					</p>
+					<button data-e2e-link="2fa-webauthn-link" onClick={ this.recordSecurityKeyLinkClick }>
+						{ translate( 'Your security key' ) }
+					</button>
 				) }
 
->>>>>>> f287444d
 				{ isSmsAvailable && (
 					<Button data-e2e-link="2fa-sms-link" onClick={ this.sendSmsCode }>
 						{ translate( 'Send code via\u00A0text\u00A0message' ) }
