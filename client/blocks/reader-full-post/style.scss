--- conflicted
+++ resolved
@@ -60,16 +60,8 @@
 	text-transform: uppercase;
 	z-index: z-index(".reader-full-post__sidebar-comment-like", ".reader-full-post__visit-site-container");
 
-<<<<<<< HEAD
 	@include breakpoint-deprecated( '>660px' ) {
 		display: none;
-=======
-	@include breakpoint-deprecated( ">660px" ) {
-		border: 0;
-		position: absolute;
-		top: var(--masterbar-height);
-		z-index: 0;
->>>>>>> 73abf41a
 	}
 
 	.external-link .gridicons-external {
@@ -123,15 +115,8 @@
 		left: 20px;
 	}
 
-<<<<<<< HEAD
 	@include breakpoint-deprecated( '<660px' ) {
 		display: none;
-=======
-	@include breakpoint-deprecated( "<660px" ) {
-		position: static;
-		text-align: left;
-		width: auto;
->>>>>>> 73abf41a
 	}
 }
 
@@ -186,17 +171,8 @@
 }
 
 .reader-full-post .back-button {
-<<<<<<< HEAD
 	@include breakpoint-deprecated( '<660px' ) {
 		display: none;
-=======
-	@include breakpoint-deprecated( "<660px" ) {
-		background: transparent;
-		border-bottom: 0;
-		position: fixed;
-		width: 100px;
-		z-index: z-index(".reader-full-post__sidebar-comment-like", ".reader-full-post .back-button");
->>>>>>> 73abf41a
 	}
 }
 
@@ -362,7 +338,6 @@
 }
 
 .reader-full-post__sidebar-comment-like {
-<<<<<<< HEAD
 	align-items: center;
 	display: flex;
 	gap: 5px;
@@ -382,9 +357,6 @@
 	}
 
 	@include breakpoint-deprecated( '<660px' ) {
-=======
-	@include breakpoint-deprecated( "<660px" ) {
->>>>>>> 73abf41a
 		align-items: flex-start;
 		background: white;
 		display: flex;
@@ -552,7 +524,6 @@
 	}
 }
 
-<<<<<<< HEAD
 .reader-full-post .reader-post-card__tag-link {
 	color: var(--color-neutral-80);
 	font-size: 12px;
@@ -563,64 +534,6 @@
 
 .reader-full-post .reader-post-card__tag-link:hover {
 	color: var(--color-primary);
-=======
-.reader-full-post__header-tags {
-	display: inline-flex;
-	flex: 1;
-	width: calc(100% - 120px);
-
-	.gridicon {
-		fill: var(--color-neutral-light);
-		margin-right: 5px;
-		position: relative;
-		top: 4px;
-
-		@include breakpoint-deprecated( "<480px" ) {
-			top: 2px;
-		}
-	}
-}
-
-.reader-full-post__header-tag-list {
-	color: var(--color-text-subtle);
-	list-style: none;
-	margin: 0;
-	padding: 0;
-	overflow: hidden;
-	white-space: nowrap;
-	width: 100%;
-
-	&::after {
-		@include long-content-fade( $size: 20px );
-	}
-}
-
-.reader-full-post__header-tag-list-item {
-	color: var(--color-text-subtle);
-	display: inline;
-	margin-right: 5px;
-
-	&::after {
-		content: ",";
-	}
-
-	&:last-child {
-		margin-right: 0;
-
-		&::after {
-			content: "";
-		}
-	}
-}
-
-.reader-full-post__header-tag-list-item-link,
-.reader-full-post__header-tag-list-item-link:visited {
-	color: var(--color-text-subtle);
-
-	&:hover {
-		color: var(--color-primary-light);
-	}
->>>>>>> 73abf41a
 }
 
 .reader-full-post__header {
