.reader-full-post__story-content {
	@extend %content-font;
	margin: 0;
	padding-top: 16px;
	position: relative;
	font-size: 17px;
	line-height: 1.7;
	overflow-wrap: break-word;
	word-wrap: break-word;

	h1 {
		font-size: 28px;
		font-weight: 700;
		margin: 0 0 16px;
	}

	h2 {
		font-size: 24px;
		font-weight: 700;
		margin: 0 0 8px;
	}

	h3 {
		font-size: 20px;
		font-weight: 700;
		margin: 0 0 8px;
	}

	h4 {
		font-size: 18px;
		font-weight: 700;
		margin: 0 0 8px;
	}

	h5 {
		font-weight: 700;
	}

	p,
	> div {
		margin: 0 0 24px;

		&:last-child {
			margin-bottom: 0;
		}
	}

	blockquote {
		padding: 0 24px 0 32px;
		margin: 16px 0 32px;
		border-left: 3px solid var( --color-neutral-0 );
		color: var( --color-neutral-500 );
		font-weight: normal;
		background: transparent;
	}

	aside {
		margin: 0;
		border: none;
		background: none;
		font-size: 13px;
	}

	hr {
		background: var( --color-neutral-0 );
		margin: 24px 0;
	}

	img {
		max-width: 100%;
		height: auto;
		display: inline;
		margin: auto;

		&.emoji,
		&.emojify__emoji,
		&.wp-smiley {
			height: 1em;
			margin-bottom: 0;
		}
	}

	audio, video {
		display: block;
		width: 100%;
		margin: 24px auto;
	}

	iframe[class^='twitter-'],
	iframe[class^='instagram-'],
	.fb_iframe_widget {
		display: block;
		margin: 24px auto !important;
	}

	@include breakpoint( '>660px' ) {
		.alignleft {
			max-width: 100%;
			float: left;
			margin-top: 12px;
			margin-bottom: 12px;
			margin-right: 32px;
		}

		.alignright {
			max-width: 100%;
			float: right;
			margin-top: 12px;
			margin-bottom: 12px;
			margin-left: 32px;
		}
	}

	@include breakpoint( '<660px' ) {
		.alignleft,
		.alignright {
			clear: both;
			margin-top: 24px;
			margin-bottom: 24px;
		}
	}

	.aligncenter {
		clear: both;
		display: block;
		margin-top: 24px;
		margin-bottom: 24px;
	}

	.wp-caption.alignnone {
		clear: both;
		display: block;
		margin-top: 24px;
		margin-bottom: 24px;
	}

	.wp-caption {
		position: relative;
		max-width: 100%;

		&.alignright {
			float: right;
		}

		&.alignleft {
			float: left;
		}

		&.alignright,
		&.alignleft {
			max-width: 100%;

			@include breakpoint( '>660px' ) {
				max-width: 50%;
			}

			img.alignright,
			img.alignleft {
				float: none;
			}
		}

		img {
			display: block;
			margin: 0 auto;

			&.emoji,
			&.emojify__emoji {
				display: inline;
			}
		}
	}

	.wp-caption-text,
	figure figcaption,
	figure .caption,
	.wp-caption .wp-media-credit {
		padding: 12px;
		margin: 0;
		font-size: 13px;
		text-align: center;
		color: var( --color-neutral-400 );
	}

	// placeholder for videopress videos
	.video-plh-notice {
		position: relative;
		margin-bottom: 24px;
		padding: 11px 24px;
		border-radius: 1px;
		background: $gray-light;
		box-sizing: border-box;
		font-size: 14px;
		line-height: 1.4285;
		animation: appear 0.3s ease-in-out;

		@include breakpoint( '>660px' ) {
			padding: 13px 48px;
			font-size: inherit;
		}
	}

	sup,
	sub {
		vertical-align: baseline;
		position: relative;
		font-size: 0.83em;
	}

	sup {
		top: -0.4em;
	}

	sub {
		bottom: -0.2em;
	}

	table th,
	table td {
		padding: 10px;
	}

	img:first-child {
		margin-top: 0;
	}

	// Gutenberg blocks
	.wp-block-image,
	.wp-block-embed {
		margin-bottom: 1em;
	}

	ul.wp-block-gallery {
		list-style-type: none;
		margin-left: 0;
		margin-bottom: 1em;
	}

	.wp-block-embed .embed-vimeo {
		padding-top: 0;
		margin-bottom: 1.4em;
	}

	.wp-block-cover-image {
		display: none;
	}
}

// Discover-Specific Full Post View Styles
.blog-53424024 .reader-full-post__story-content {
	.intro {
		font-size: 20px;
		font-weight: 700;
		margin: 0 0 24px;

		&:first-child::first-letter {
			float: left;
			margin: 18px 12px 0 0;
			font-size: 66px;
			font-weight: 400;
			line-height: 0.5;
		}

		// Firefox-only position fix
		@-moz-document url-prefix() {
			&:first-child::first-letter {
				margin-top: 9px;
			}
		}
	}

	blockquote.sidenote {
		margin: 0;
		padding: 16px;
		border: none;
		background: none;
		font-size: 13px;
		width: 175px;

		&.left,
		&.alignleft {
			float: left;
			padding: 0 16px 16px 0;
		}

		@include breakpoint( '>1400px' ) {
			&.right,
			&.alignright {
				position: absolute;
				right: -( 175px + 32px );
				margin-right: 0;
			}
		}

		@include breakpoint( '<1400px' ) {
			&.right,
			&.alignright,
			&.left,
			&.alignleft {
				float: none;
<<<<<<< HEAD
				background: var( --color-neutral-0 );
				margin: 0 0 24px 0;
=======
				background: lighten( $gray, 30 );
				margin: 0 0 24px;
>>>>>>> f890d857
				padding: 16px;
				width: auto;

				img {
					display: block;
					margin-bottom: 8px;
				}
			}
		}
	}
}

// Daily Post-Specific Full Post View Styles
.is-reader-page .blog-489937 .reader-full-post__story-content {
	blockquote.left,
	blockquote.alignleft,
	blockquote.align-left,
	blockquote.left-align {
		margin: 0;
		padding: 0;
		border: none;
		background: none;
		font-size: 13px;
		width: 175px;
		position: relative;

		@media ( min-width: 1400px ) {
			position: absolute;
			left: inherit;
			right: -( 175px + 32px );
			margin-left: 0;
		}

<<<<<<< HEAD
		@media (max-width: 1400px) {
			background: var( --color-neutral-0 );
			margin: 0 0 24px 0;
=======
		@media ( max-width: 1400px ) {
			background: lighten( $gray, 30 );
			margin: 0 0 24px;
>>>>>>> f890d857
			padding: 16px;
			width: calc( 100% - 32px );
		}

		@include breakpoint( '<480px' ) {
<<<<<<< HEAD
			margin: 0 0 24px 0;
			background: var( --color-neutral-0 );
=======
			margin: 0 0 24px;
			background: lighten( $gray, 30 );
>>>>>>> f890d857
			padding: 16px;

			img {
				display: block;
				margin-bottom: 8px;
			}
		}
	}
}

// Longreads-Specific Full Post View Styles
.blog-70135762 .reader-full-post__story-content {
	.publisher-intro img {
		float: left;
		margin: 0 20px 0 0;
	}

	.publisher-intro p:first-child {
		@include breakpoint( '<660px' ) {
			margin-bottom: 0;
		}
	}
}

// WP.com support Full Post View Styles
.blog-9619154 .reader-full-post__story-content .toc-jump {
	display: none;
}

// gizmodo fixes
.reader-full-post.feed-10080096 {
	.align--bleed {
		display: none;
	}
}

// Image display on Atavist posts
.feed-84614284 {
	img {
		display: block;
	}
}

// center twitter widgets. these use a fancy custom element on modern browsers
.reader-full-post twitterwidget {
	margin: 0 auto;
	margin-bottom: 24px !important; // override element style from twitter
}

// Hides Jetpack RP in Reader
.reader-full-post .jp-relatedposts-headline,
.reader-full-post .jp-relatedposts {
	display: none;
}

.is-reader-page .reader-full-post__story-content {
	padding-top: 0 !important;
}<|MERGE_RESOLUTION|>--- conflicted
+++ resolved
@@ -298,13 +298,8 @@
 			&.left,
 			&.alignleft {
 				float: none;
-<<<<<<< HEAD
 				background: var( --color-neutral-0 );
-				margin: 0 0 24px 0;
-=======
-				background: lighten( $gray, 30 );
 				margin: 0 0 24px;
->>>>>>> f890d857
 				padding: 16px;
 				width: auto;
 
@@ -338,27 +333,16 @@
 			margin-left: 0;
 		}
 
-<<<<<<< HEAD
 		@media (max-width: 1400px) {
 			background: var( --color-neutral-0 );
-			margin: 0 0 24px 0;
-=======
-		@media ( max-width: 1400px ) {
-			background: lighten( $gray, 30 );
 			margin: 0 0 24px;
->>>>>>> f890d857
 			padding: 16px;
 			width: calc( 100% - 32px );
 		}
 
 		@include breakpoint( '<480px' ) {
-<<<<<<< HEAD
-			margin: 0 0 24px 0;
+			margin: 0 0 24px;
 			background: var( --color-neutral-0 );
-=======
-			margin: 0 0 24px;
-			background: lighten( $gray, 30 );
->>>>>>> f890d857
 			padding: 16px;
 
 			img {
