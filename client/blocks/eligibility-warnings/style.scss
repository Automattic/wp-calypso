--- conflicted
+++ resolved
@@ -5,9 +5,7 @@
 	overflow-wrap: anywhere;
 	background: #fff;
 	font-size: $font-body-small;
-<<<<<<< HEAD
 	margin: 0;
-=======
 	box-shadow: 0 0 0 1px var(--color-border-subtle);
 	padding-top: 2em;
 
@@ -15,7 +13,6 @@
 		display: flex;
 		justify-content: space-between;
 	}
->>>>>>> eb21dd00
 
 	.support-block {
 		align-items: center;
@@ -36,16 +33,10 @@
 	.card:last-of-type.is-compact {
 		border-top: 1px solid var(--color-border-shadow);
 	}
-
-	.eligibility-warnings__confirm-buttons {
-		display: flex;
-		flex-direction: row-reverse;
-	}
 }
 
 .dialog .eligibility-warnings {
 	box-shadow: none;
-	padding-top: 0;
 	max-width: 650px;
 }
 
