--- conflicted
+++ resolved
@@ -76,13 +76,9 @@
 	}
 
 	render() {
-<<<<<<< HEAD
-		const { isBannerVisible, traanslate } = this.props;
-=======
 		const { isBannerVisible, translate, location, currentPlan } = this.props;
 		const plan = currentPlan?.productSlug;
 
->>>>>>> 5173f0f5
 		if ( ! isBannerVisible ) {
 			return null;
 		}
