--- conflicted
+++ resolved
@@ -46,10 +46,6 @@
 	}
 
 	.button.upwork-banner__cta {
-<<<<<<< HEAD
-		color: whiate;
-=======
->>>>>>> 1dfab253
 		margin-top: 1em;
 	}
 
