/**
 * External dependencies
 */
import React from 'react';
import classnames from 'classnames';
import { connect } from 'react-redux';
import { localize } from 'i18n-calypso';

/**
 * Internal dependencies
 */
import Banner from 'components/banner';
import { FEATURE_NO_ADS, PLAN_BUSINESS, PLAN_ECOMMERCE } from 'lib/plans/constants';
import { addQueryArgs } from 'lib/url';
import { hasFeature } from 'state/sites/plans/selectors';
import { isFreePlan } from 'lib/products-values';
import canCurrentUser from 'state/selectors/can-current-user';
import isVipSite from 'state/selectors/is-vip-site';
import { getSelectedSiteId } from 'state/ui/selectors';
import { getSite } from 'state/sites/selectors';

/**
 * Style dependencies
 */
import './style.scss';

export const UpsellNudge = ( {
	className,
	showIcon = false,
	isVip,
	canManageSite,
	site,
	feature,
	href,
	plan,
	planHasFeature,
	jetpack,
	forceDisplay,
	...props
} ) => {
	const classes = classnames( 'upsell-nudge', className );

	const shouldNotDisplay =
		isVip ||
		! canManageSite ||
		! site ||
		typeof site !== 'object' ||
		typeof site.jetpack !== 'boolean' ||
		( feature && planHasFeature ) ||
		( ! feature && ! isFreePlan( site.plan ) ) ||
		( feature === FEATURE_NO_ADS && site.options.wordads ) ||
		( ! jetpack && site.jetpack ) ||
		( jetpack && ! site.jetpack );

	if ( shouldNotDisplay && ! forceDisplay ) {
		return null;
	}

	const customerType = plan === PLAN_BUSINESS || PLAN_ECOMMERCE ? 'business' : 'personal';

	const link =
		href && site
			? href
			: addQueryArgs( { feature, customerType }, `/plans/${ site.slug }?${ plan }` );

<<<<<<< HEAD
	return <Banner { ...props } href={ link } showIcon={ showIcon } className={ classes } />;
=======
	return <Banner { ...props } showIcon={ showIcon } className={ classes } href={ href } />;
>>>>>>> c0d97fbd
};

export default connect( ( state, ownProps ) => {
	const siteId = getSelectedSiteId( state );

	return {
		site: getSite( state, siteId ),
		planHasFeature: hasFeature( state, siteId, ownProps.feature ),
		canManageSite: canCurrentUser( state, siteId, 'manage_options' ),
		isVip: isVipSite( state, siteId ),
	};
} )( localize( UpsellNudge ) );<|MERGE_RESOLUTION|>--- conflicted
+++ resolved
@@ -63,11 +63,7 @@
 			? href
 			: addQueryArgs( { feature, customerType }, `/plans/${ site.slug }?${ plan }` );
 
-<<<<<<< HEAD
-	return <Banner { ...props } href={ link } showIcon={ showIcon } className={ classes } />;
-=======
-	return <Banner { ...props } showIcon={ showIcon } className={ classes } href={ href } />;
->>>>>>> c0d97fbd
+	return <Banner { ...props } showIcon={ showIcon } className={ classes } href={ link } />;
 };
 
 export default connect( ( state, ownProps ) => {
