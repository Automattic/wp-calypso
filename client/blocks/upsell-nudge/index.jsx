--- conflicted
+++ resolved
@@ -59,9 +59,6 @@
 
 	const link = href ? href : addQueryArgs( { feature, plan }, `/plans/${ site.slug }` );
 
-<<<<<<< HEAD
-	return <Banner { ...props } showIcon={ showIcon } className={ classes } href={ link } />;
-=======
 	return (
 		<Banner
 			{ ...props }
@@ -71,7 +68,6 @@
 			href={ href }
 		/>
 	);
->>>>>>> c7878187
 };
 
 export default connect( ( state, ownProps ) => {
