--- conflicted
+++ resolved
@@ -41,13 +41,8 @@
 
 const ImportPlatformDetails: React.FunctionComponent< DetailsProps > = ( data ) => {
 	const { __ } = useI18n();
-<<<<<<< HEAD
 	const { platform, onClose, fromSite } = data;
-	const learnMoreHref = 'https://wordpress.com/support/import';
-=======
-	const { platform, onClose } = data;
-	const learnMoreHref = localizeUrl( 'https://wordpress.com/support/import' );
->>>>>>> c1e0251d
+  const learnMoreHref = localizeUrl( 'https://wordpress.com/support/import' );
 
 	const translatedFeatureList: FeatureList = {
 		tags: __( 'Tags' ),
