import { recordTracksEvent } from '@automattic/calypso-analytics';
import { localizeUrl } from '@automattic/i18n-utils';
import { Button } from '@wordpress/components';
import { useState, createInterpolateElement } from '@wordpress/element';
import { useI18n } from '@wordpress/react-i18n';
import MailIcon from 'calypso/components/social-icons/mail';
import { isGravatarOAuth2Client, isWooOAuth2Client } from 'calypso/lib/oauth2-clients';
<<<<<<< HEAD
import { AccountCreateReturn } from 'calypso/lib/signup/api/type';
=======
import { isExistingAccountError } from 'calypso/lib/signup/is-existing-account-error';
>>>>>>> e62b7eef
import { addQueryArgs } from 'calypso/lib/url';
import { useSelector } from 'calypso/state';
import { getCurrentOAuth2Client } from 'calypso/state/oauth2-clients/ui/selectors';
import isWooCommerceCoreProfilerFlow from 'calypso/state/selectors/is-woocommerce-core-profiler-flow';
import PasswordlessSignupForm from './passwordless';
import SocialSignupForm from './social';
import './style.scss';

interface SignupFormSocialFirst {
<<<<<<< HEAD
	goToNextStep: ( data: AccountCreateReturn ) => void;
	step: object;
=======
	goToNextStep: () => void;
>>>>>>> e62b7eef
	stepName: string;
	flowName: string;
	redirectToAfterLoginUrl: string;
	logInUrl: string;
	socialService: string;
	socialServiceResponse: object;
	handleSocialResponse: (
		service: string,
		access_token: string,
		id_token: string | null,
		userData: {
			password: string;
			email: string;
			extra: { first_name: string; last_name: string; username_hint: string };
		} | null
	) => void;
	isReskinned: boolean;
	queryArgs: object;
	userEmail: string;
	notice: JSX.Element | false;
	isSocialFirst: boolean;
}

const options = {
	tosLink: (
		<a
			href={ localizeUrl( 'https://wordpress.com/tos/' ) }
			onClick={ () => recordTracksEvent( 'calypso_signup_tos_link_click' ) }
			target="_blank"
			rel="noopener noreferrer"
		/>
	),
	privacyLink: (
		<a
			href={ localizeUrl( 'https://automattic.com/privacy/' ) }
			onClick={ () => recordTracksEvent( 'calypso_signup_privacy_link_click' ) }
			target="_blank"
			rel="noopener noreferrer"
		/>
	),
};

const SignupFormSocialFirst = ( {
	goToNextStep,
	stepName,
	flowName,
	redirectToAfterLoginUrl,
	logInUrl,
	socialService,
	socialServiceResponse,
	handleSocialResponse,
	isReskinned,
	queryArgs,
	userEmail,
	notice,
	isSocialFirst,
}: SignupFormSocialFirst ) => {
	const [ currentStep, setCurrentStep ] = useState( 'initial' );
	const { __ } = useI18n();
	const oauth2Client = useSelector( getCurrentOAuth2Client );
	const isWooCoreProfilerFlow = useSelector( isWooCommerceCoreProfilerFlow );
	const isWoo = isWooOAuth2Client( oauth2Client ) || isWooCoreProfilerFlow;
	const isGravatar = isGravatarOAuth2Client( oauth2Client );

	const renderTermsOfService = () => {
		let tosText;

		if ( isWoo ) {
			tosText = createInterpolateElement(
				__( 'By continuing, you agree to our <tosLink>Terms of Service</tosLink>.' ),
				options
			);
		} else if ( isGravatar ) {
			tosText = createInterpolateElement(
				__(
					'By entering your email address, you agree to our <tosLink>Terms of Service</tosLink> and have read our <privacyLink>Privacy Policy</privacyLink>.'
				),
				options
			);
		} else if ( currentStep === 'initial' ) {
			tosText = createInterpolateElement(
				__(
					'If you continue with Google, Apple or GitHub, you agree to our <tosLink>Terms of Service</tosLink> and have read our <privacyLink>Privacy Policy</privacyLink>.'
				),
				options
			);
		}

		return <p className="signup-form-social-first__tos-link">{ tosText }</p>;
	};

	const renderEmailStepTermsOfService = () => {
		if ( currentStep === 'email' ) {
			return (
				<p className="signup-form-social-first__email-tos-link">
					{ createInterpolateElement(
						__(
							'By clicking "Continue," you agree to our <tosLink>Terms of Service</tosLink> and have read our <privacyLink>Privacy Policy</privacyLink>.'
						),
						options
					) }
				</p>
			);
		}
	};

	const renderContent = () => {
		if ( currentStep === 'initial' ) {
			return (
				<>
					{ notice }
					<SocialSignupForm
						handleResponse={ handleSocialResponse }
						socialService={ socialService }
						socialServiceResponse={ socialServiceResponse }
						isReskinned={ isReskinned }
						redirectToAfterLoginUrl={ redirectToAfterLoginUrl }
						disableTosText
						compact
						isSocialFirst={ isSocialFirst }
					>
						<Button
							className="social-buttons__button button"
							onClick={ () => setCurrentStep( 'email' ) }
						>
							<MailIcon width="20" height="20" />
							<span className="social-buttons__service-name">{ __( 'Continue with Email' ) }</span>
						</Button>
					</SocialSignupForm>
				</>
			);
		} else if ( currentStep === 'email' ) {
			const gravatarProps = isGravatar
				? {
						inputPlaceholder: __( 'Enter your email address' ),
						submitButtonLoadingLabel: __( 'Continue' ),
				  }
				: {};

			return (
				<div className="signup-form-social-first-email">
					<PasswordlessSignupForm
						stepName={ stepName }
						flowName={ flowName }
						goToNextStep={ goToNextStep }
						logInUrl={ logInUrl }
						queryArgs={ queryArgs }
						labelText={ __( 'Your email' ) }
						submitButtonLabel={ __( 'Continue' ) }
						userEmail={ userEmail }
						renderTerms={ renderEmailStepTermsOfService }
						onCreateAccountError={ ( error: { error: string }, email: string ) => {
							if ( isExistingAccountError( error.error ) ) {
								window.location.assign(
									addQueryArgs(
										{
											email_address: email,
											is_signup_existing_account: true,
											redirect_to: window.location.origin + `/setup/${ flowName }`,
										},
										logInUrl
									)
								);
							}
						} }
						{ ...gravatarProps }
					/>
					<Button
						onClick={ () => setCurrentStep( 'initial' ) }
						className="back-button"
						variant="link"
					>
						<span>{ __( 'Back' ) }</span>
					</Button>
				</div>
			);
		}
	};

	return (
		<div className="signup-form signup-form-social-first">
			{ renderContent() }
			{ renderTermsOfService() }
		</div>
	);
};

export default SignupFormSocialFirst;<|MERGE_RESOLUTION|>--- conflicted
+++ resolved
@@ -5,11 +5,8 @@
 import { useI18n } from '@wordpress/react-i18n';
 import MailIcon from 'calypso/components/social-icons/mail';
 import { isGravatarOAuth2Client, isWooOAuth2Client } from 'calypso/lib/oauth2-clients';
-<<<<<<< HEAD
 import { AccountCreateReturn } from 'calypso/lib/signup/api/type';
-=======
 import { isExistingAccountError } from 'calypso/lib/signup/is-existing-account-error';
->>>>>>> e62b7eef
 import { addQueryArgs } from 'calypso/lib/url';
 import { useSelector } from 'calypso/state';
 import { getCurrentOAuth2Client } from 'calypso/state/oauth2-clients/ui/selectors';
@@ -19,12 +16,7 @@
 import './style.scss';
 
 interface SignupFormSocialFirst {
-<<<<<<< HEAD
 	goToNextStep: ( data: AccountCreateReturn ) => void;
-	step: object;
-=======
-	goToNextStep: () => void;
->>>>>>> e62b7eef
 	stepName: string;
 	flowName: string;
 	redirectToAfterLoginUrl: string;
