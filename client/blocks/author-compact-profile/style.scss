

.author-compact-profile {
	font-size: $font-body-small;
	display: flex;
	flex-direction: column;
	width: 100%;

	.reader-avatar {
		margin-bottom: 18px;
	}

	.gravatar,
	.site-icon {
		margin: auto;
	}

	.follow-button {
		border: 0;
		border-radius: 0;
		padding: 0;

<<<<<<< HEAD
		.reader-follow-feed {
			fill: var( --color-primary );
=======
		.gridicons-reader-follow {
			fill: var(--color-primary);
>>>>>>> 73abf41a
		}

		.follow-button__label {
			color: var(--color-primary);

			@include breakpoint-deprecated( "<660px" ) {
				display: inline-block;
			}
		}

		&.is-following .follow-button__label {
			color: var(--color-success);
		}

		// No hover if already following
		&.is-following {
			&:hover {
<<<<<<< HEAD
				.reader-follow-feed {
					fill: var( --color-success );
=======
				.gridicons-reader-follow {
					fill: var(--color-success);
>>>>>>> 73abf41a
				}

				.follow-button__label {
					color: var(--color-success);
				}
			}
		}
	}

	// If there's an author link, present site stream link in normal font weight
	&.has-author-link {
		.author-compact-profile__site-link {
			font-weight: inherit;
			margin-top: 4px;
		}
	}
}

.author-compact-profile .reader-author-link,
.author-compact-profile__site-link,
.author-compact-profile__follow {
	align-items: center;
	color: var(--color-primary);
	display: flex;
	justify-content: center;

	&:hover {
		color: var(--color-text-subtle);
	}
}

.author-compact-profile .reader-author-link,
.author-compact-profile__site-link {
	font-weight: 600;
}

.author-compact-profile__follow {
	display: flex;
	flex-wrap: wrap;
	margin: 11px 0 5px;

	.follow-button {
		padding: 5px;
	}
}

.author-compact-profile__follow-count {
	color: var(--color-text-subtle);
	padding: 5px;
}

// Placeholders
.author-compact-profile__site-link.is-placeholder,
.author-compact-profile__follow-count.is-placeholder {
	@include placeholder();
}

.author-compact-profile__site-link.is-placeholder {
	@include breakpoint-deprecated( ">660px" ) {
		margin-left: 50px;
		margin-right: 50px;
	}
}

.author-compact-profile__follow-count.is-placeholder {
	padding: 0;
}<|MERGE_RESOLUTION|>--- conflicted
+++ resolved
@@ -20,13 +20,8 @@
 		border-radius: 0;
 		padding: 0;
 
-<<<<<<< HEAD
 		.reader-follow-feed {
 			fill: var( --color-primary );
-=======
-		.gridicons-reader-follow {
-			fill: var(--color-primary);
->>>>>>> 73abf41a
 		}
 
 		.follow-button__label {
@@ -44,13 +39,8 @@
 		// No hover if already following
 		&.is-following {
 			&:hover {
-<<<<<<< HEAD
 				.reader-follow-feed {
 					fill: var( --color-success );
-=======
-				.gridicons-reader-follow {
-					fill: var(--color-success);
->>>>>>> 73abf41a
 				}
 
 				.follow-button__label {
