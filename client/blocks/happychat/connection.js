--- conflicted
+++ resolved
@@ -9,10 +9,6 @@
  * Internal dependencies
  */
 import wpcom from 'lib/wp';
-<<<<<<< HEAD
-import { getCurrentUser } from 'state/current-user/selectors';
-import { getSelectedSiteId } from 'state/ui/selectors';
-import getSkills from 'state/happychat/selectors/get-skills';
 import { setChatOpen, showPanel, hidePanel } from 'state/happychat/ui/actions';
 import {
 	setConnectionStatus,
@@ -20,8 +16,6 @@
 	receiveAccept,
 } from 'state/happychat/connection/actions';
 import { updateActivity } from 'state/happychat/chat/actions';
-=======
->>>>>>> 787eda13
 import {
 	AUTH_TYPE_WPCOM_PROXY_IFRAME,
 	ENTRY_CHAT,
@@ -33,20 +27,14 @@
 	LAYOUT_PANEL_MAX_PARENT_SIZE,
 } from 'blocks/happychat/chat-client/constants';
 
-<<<<<<< HEAD
-export default (
-	{ state, dispatch },
-	{ nodeId = 'happychat-client', layout = LAYOUT_PANEL_MAX_PARENT_SIZE, minimized = true, skills }
-) => {
-=======
 export default ( {
+	dispatch,
 	skills,
 	user,
 	nodeId = 'happychat-client',
 	layout = LAYOUT_PANEL_MAX_PARENT_SIZE,
 	minimized = true,
 } ) => {
->>>>>>> 787eda13
 	// configure and open happychat
 	HappychatClientApi.open( {
 		layout,
