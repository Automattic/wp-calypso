import { recordTracksEvent } from '@automattic/calypso-analytics';
import {
	calculateMonthlyPriceForPlan,
	getPlan,
	Plan,
	PLAN_BUSINESS,
	PLAN_BUSINESS_MONTHLY,
	isMonthly,
} from '@automattic/calypso-products';
import { Badge, CloudLogo, Button, PlanPrice } from '@automattic/components';
import { SitePlanPricing } from '@automattic/data-stores';
import { formatCurrency } from '@automattic/format-currency';
import { useHasEnTranslation } from '@automattic/i18n-utils';
import { Title } from '@automattic/onboarding';
import { Plans2023Tooltip, useManageTooltipToggle } from '@automattic/plans-grid-next';
import clsx from 'clsx';
import { type TranslateResult, useTranslate } from 'i18n-calypso';
import React, { useState, useEffect, type PropsWithChildren } from 'react';
import ButtonGroup from 'calypso/components/button-group';
import { useSelectedPlanUpgradeMutation } from 'calypso/data/import-flow/use-selected-plan-upgrade';
<<<<<<< HEAD
=======
import { useSelector } from 'calypso/state';
import { getSitePlan, getSitePlanRawPrice } from 'calypso/state/sites/plans/selectors';
import { useUpgradePlanHostingDetailsList } from './hooks/use-get-upgrade-plan-hosting-details-list';
import { Skeleton } from './skeleton';
>>>>>>> 6757d129
import { UpgradePlanFeatureList } from './upgrade-plan-feature-list';
import { UpgradePlanHostingDetails } from './upgrade-plan-hosting-details';
import withMigrationSticker from './with-migration-sticker';
import type { UpgradePlanDetailsProps } from './types';

<<<<<<< HEAD
interface SwitcherProps {
	selectedPlan: string;
	onMonthlyPlanClick: () => void;
	onAnnualPlanClick: () => void;
}

const UpgradePlanPeriodSwitcher = ( props: SwitcherProps ) => {
	const translate = useTranslate();
	const { selectedPlan, onMonthlyPlanClick, onAnnualPlanClick } = props;

	return (
		<div className="import__upgrade-plan-period-switcher">
			<ButtonGroup>
				<Button
					borderless
					className={ clsx( { selected: selectedPlan === PLAN_BUSINESS_MONTHLY } ) }
					onClick={ onMonthlyPlanClick }
				>
					{ translate( 'Pay monthly' ) }
				</Button>
				<Button
					borderless
					className={ clsx( { selected: selectedPlan === PLAN_BUSINESS } ) }
					onClick={ onAnnualPlanClick }
				>
					{ translate( 'Pay annually' ) }
				</Button>
			</ButtonGroup>
		</div>
	);
};

interface UpgradePlanPriceProps {
	billingTimeFrame: TranslateResult | undefined;
}

const UpgradePlanPrice = ( props: PropsWithChildren< UpgradePlanPriceProps > ) => {
	const { billingTimeFrame, children } = props;
	return (
		<div className="import__upgrade-plan-price">
			{ ' ' }
			{ children }{ ' ' }
			<span className="plan-time-frame">
				{ ' ' }
				<small>{ billingTimeFrame ?? '' }</small>{ ' ' }
			</span>{ ' ' }
		</div>
	);
};

interface PlanPriceOfferProps {
	plan?: Plan;
	currencyCode?: string;
	originalMonthlyPrice?: number;
	introOfferMonthlyPrice?: number;
	originalFullPrice?: number;
	introOfferFullPrice?: number;
	introOfferAvailable: boolean;
}

const PlanPriceOffer = ( props: PlanPriceOfferProps ) => {
	const translate = useTranslate();
	const hasEnTranslation = useHasEnTranslation();

	const {
		plan,
		originalFullPrice,
		introOfferFullPrice,
		introOfferAvailable,
		introOfferMonthlyPrice,
		originalMonthlyPrice,
		currencyCode,
	} = props;

	const showOriginalPrice =
		! introOfferAvailable || ! introOfferFullPrice || ! originalFullPrice || ! currencyCode;

	if ( showOriginalPrice ) {
		return (
			<UpgradePlanPrice billingTimeFrame={ plan?.getBillingTimeFrame() }>
				<PlanPrice rawPrice={ originalMonthlyPrice } currencyCode={ currencyCode } isSmallestUnit />
			</UpgradePlanPrice>
		);
	}

	const billingTimeFrame = hasEnTranslation(
		'per month, %(discountedPrice)s billed annually for the first year, %(originalPrice)s per year afterwards, excl. taxes'
	)
		? translate(
				'per month, %(discountedPrice)s billed annually for the first year, %(originalPrice)s per year afterwards, excl. taxes',
				{
					args: {
						discountedPrice: formatCurrency( introOfferFullPrice, currencyCode, {
							stripZeros: true,
						} ),
						originalPrice: formatCurrency( originalFullPrice, currencyCode, {
							isSmallestUnit: true,
							stripZeros: true,
						} ),
					},
					comment:
						'excl. taxes stands for excluding taxes; discountedPrice is a formatted price like $150; originalPrice is a formatted price like $200',
				}
		  )
		: translate(
				'per month, for your first %(introOfferIntervalUnit)s,{{br/}}' +
					'then %(rawPrice)s billed annually, excl. taxes',
				{
					args: {
						rawPrice: formatCurrency( originalFullPrice, currencyCode, {
							isSmallestUnit: true,
							stripZeros: true,
						} ),
						introOfferIntervalUnit: translate( 'year' ),
					},
					components: { br: <br /> },
					comment: 'excl. taxes is short for excluding taxes',
				}
		  );

	const badgeText = hasEnTranslation( 'One time offer' )
		? translate( 'One time offer' )
		: translate( 'One time discount' );

	return (
		<UpgradePlanPrice billingTimeFrame={ billingTimeFrame }>
			<Badge type="info-purple" className="import__upgrade-plan-price-badge">
				{ badgeText }
			</Badge>
			<div className="import__upgrade-plan-price-group">
				<PlanPrice
					rawPrice={ originalMonthlyPrice }
					currencyCode={ currencyCode }
					original
					isSmallestUnit
				/>
				<PlanPrice
					className="improt__upgrade-plan-price-discounted"
					rawPrice={ introOfferMonthlyPrice }
					currencyCode={ currencyCode }
				/>
			</div>
		</UpgradePlanPrice>
	);
};

const preparePlanPriceOfferProps = (
	selectedPlan: string,
	introOfferAvailable: boolean,
	plan?: Plan,
	pricing?: SitePlanPricing
): PlanPriceOfferProps => {
	const currencyCode = pricing?.currencyCode;
	const originalMonthlyPrice = pricing?.originalPrice.monthly ?? undefined;

	const introOfferFullPrice = pricing?.introOffer?.rawPrice ?? undefined;
	const introOfferMonthlyPrice = introOfferFullPrice
		? calculateMonthlyPriceForPlan( selectedPlan, introOfferFullPrice )
		: undefined;

	const originalFullPrice = pricing?.originalPrice.full ?? undefined;

	return {
		plan,
		currencyCode,
		originalMonthlyPrice,
		introOfferMonthlyPrice,
		originalFullPrice,
		introOfferFullPrice,
		introOfferAvailable,
	};
};

interface Props {
	children: React.ReactNode;
	introOfferAvailable: boolean;
	pricing?: SitePlanPricing;
}

export const UpgradePlanDetails = ( props: Props ) => {
	const translate = useTranslate();
=======
export const UpgradePlanDetails = ( props: UpgradePlanDetailsProps ) => {
	const { __ } = useI18n();
>>>>>>> 6757d129
	const [ activeTooltipId, setActiveTooltipId ] = useManageTooltipToggle();
	const [ showFeatures, setShowFeatures ] = useState( false );
	const [ selectedPlan, setSelectedPlan ] = useState<
		typeof PLAN_BUSINESS | typeof PLAN_BUSINESS_MONTHLY
	>( PLAN_BUSINESS );

	const { children, pricing, introOfferAvailable } = props;

	const { list: upgradePlanHostingDetailsList, isFetching: isFetchingHostingDetails } =
		useUpgradePlanHostingDetailsList();

	const plan = getPlan( selectedPlan );

	const planPriceOfferProps = preparePlanPriceOfferProps(
		selectedPlan,
		introOfferAvailable,
		plan,
		pricing
	);

	const { mutate: setSelectedPlanSlug } = useSelectedPlanUpgradeMutation();

	useEffect( () => {
		recordTracksEvent( 'calypso_site_importer_migration_plan_display' );
	}, [] );

	useEffect( () => {
		plan && plan.getPathSlug && setSelectedPlanSlug( plan.getPathSlug() );
	}, [ plan ] );

	if ( isFetchingHostingDetails || typeof rawPrice !== 'number' || ! planDetails?.currencyCode ) {
		return <Skeleton />;
	}

	return (
		<div className="import__upgrade-plan-details">
			{ ! introOfferAvailable && (
				<UpgradePlanPeriodSwitcher
					selectedPlan={ selectedPlan }
					onMonthlyPlanClick={ () => setSelectedPlan( PLAN_BUSINESS_MONTHLY ) }
					onAnnualPlanClick={ () => setSelectedPlan( PLAN_BUSINESS ) }
				/>
			) }

			<div className="import__upgrade-plan-container">
				<div className="import__upgrade-plan-features-container">
					<div className="import__upgrade-plan-header">
						<Plans2023Tooltip
							text={ translate(
								'WP Cloud gives you the tools you need to add scalable, highly available, extremely fast WordPress hosting.'
							) }
							id="wp-cloud-logo"
							setActiveTooltipId={ setActiveTooltipId }
							activeTooltipId={ activeTooltipId }
						>
							<CloudLogo />
						</Plans2023Tooltip>
						<Title className="plan-title" tagName="h2">
							{ plan?.getTitle() }
						</Title>
						<p>{ translate( 'Unlock the power of WordPress with plugins and cloud tools.' ) }</p>
					</div>

					<PlanPriceOffer { ...planPriceOfferProps } />

					<div>
						<div className="import__upgrade-plan-cta">{ children }</div>
						<div className="import__upgrade-plan-refund-sub-text">
							{ plan && ! isMonthly( plan.getStoreSlug() )
								? translate( 'Refundable within 14 days. No questions asked.' )
								: translate( 'Refundable within 7 days. No questions asked.' ) }
						</div>
					</div>
					<div className="import__upgrade-plan-features-list">
						<UpgradePlanFeatureList
							plan={ plan }
							showFeatures={ showFeatures }
							setShowFeatures={ setShowFeatures }
						/>
					</div>
				</div>
				<UpgradePlanHostingDetails
					upgradePlanHostingDetailsList={ upgradePlanHostingDetailsList }
				/>
			</div>
		</div>
	);
};

export default withMigrationSticker( UpgradePlanDetails );<|MERGE_RESOLUTION|>--- conflicted
+++ resolved
@@ -15,22 +15,15 @@
 import { Plans2023Tooltip, useManageTooltipToggle } from '@automattic/plans-grid-next';
 import clsx from 'clsx';
 import { type TranslateResult, useTranslate } from 'i18n-calypso';
-import React, { useState, useEffect, type PropsWithChildren } from 'react';
+import { useState, useEffect, type PropsWithChildren } from 'react';
 import ButtonGroup from 'calypso/components/button-group';
 import { useSelectedPlanUpgradeMutation } from 'calypso/data/import-flow/use-selected-plan-upgrade';
-<<<<<<< HEAD
-=======
-import { useSelector } from 'calypso/state';
-import { getSitePlan, getSitePlanRawPrice } from 'calypso/state/sites/plans/selectors';
 import { useUpgradePlanHostingDetailsList } from './hooks/use-get-upgrade-plan-hosting-details-list';
 import { Skeleton } from './skeleton';
->>>>>>> 6757d129
+import { UpgradePlanDetailsProps } from './types';
 import { UpgradePlanFeatureList } from './upgrade-plan-feature-list';
 import { UpgradePlanHostingDetails } from './upgrade-plan-hosting-details';
-import withMigrationSticker from './with-migration-sticker';
-import type { UpgradePlanDetailsProps } from './types';
-
-<<<<<<< HEAD
+
 interface SwitcherProps {
 	selectedPlan: string;
 	onMonthlyPlanClick: () => void;
@@ -204,18 +197,8 @@
 	};
 };
 
-interface Props {
-	children: React.ReactNode;
-	introOfferAvailable: boolean;
-	pricing?: SitePlanPricing;
-}
-
-export const UpgradePlanDetails = ( props: Props ) => {
+export const UpgradePlanDetails = ( props: UpgradePlanDetailsProps ) => {
 	const translate = useTranslate();
-=======
-export const UpgradePlanDetails = ( props: UpgradePlanDetailsProps ) => {
-	const { __ } = useI18n();
->>>>>>> 6757d129
 	const [ activeTooltipId, setActiveTooltipId ] = useManageTooltipToggle();
 	const [ showFeatures, setShowFeatures ] = useState( false );
 	const [ selectedPlan, setSelectedPlan ] = useState<
@@ -246,7 +229,11 @@
 		plan && plan.getPathSlug && setSelectedPlanSlug( plan.getPathSlug() );
 	}, [ plan ] );
 
-	if ( isFetchingHostingDetails || typeof rawPrice !== 'number' || ! planDetails?.currencyCode ) {
+	if (
+		isFetchingHostingDetails ||
+		typeof pricing?.originalPrice.monthly !== 'number' ||
+		! pricing.currencyCode
+	) {
 		return <Skeleton />;
 	}
 
@@ -305,4 +292,4 @@
 	);
 };
 
-export default withMigrationSticker( UpgradePlanDetails );+export default UpgradePlanDetails;