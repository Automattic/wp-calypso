--- conflicted
+++ resolved
@@ -69,21 +69,9 @@
 				</ButtonGroup>
 			</div>
 
-<<<<<<< HEAD
-			<div
-				className={ classnames( 'import__upgrade-plan-container', {
-					'feature-list-expanded': showFeatures,
-					'is-not-eligible-for-trial-plan': ! isEligibleForTrialPlan,
-					'display-dynamic-details': showUpdatedSpeedMetrics,
-				} ) }
-			>
-				<div className={ classnames( 'import__upgrade-plan-features-container' ) }>
-					<div className={ classnames( 'import__upgrade-plan-header' ) }>
-=======
 			<div className="import__upgrade-plan-container">
 				<div className="import__upgrade-plan-features-container">
 					<div className="import__upgrade-plan-header">
->>>>>>> 8615113c
 						<Plans2023Tooltip
 							text={ __(
 								'WP Cloud gives you the tools you need to add scalable, highly available, extremely fast WordPress hosting.'
