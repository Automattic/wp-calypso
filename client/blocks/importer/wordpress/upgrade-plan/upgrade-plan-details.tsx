--- conflicted
+++ resolved
@@ -12,34 +12,17 @@
 import clsx from 'clsx';
 import React, { useState, useEffect } from 'react';
 import ButtonGroup from 'calypso/components/button-group';
-<<<<<<< HEAD
-import { useSelectedPlanUpgradeMutation } from 'calypso/data/import-flow/use-selected-plan-upgrade';
-import { useSelector } from 'calypso/state';
-import { getCurrentUserCurrencyCode } from 'calypso/state/currency-code/selectors';
-import { getPlanRawPrice } from 'calypso/state/plans/selectors';
-import { useUpgradePlanHostingDetailsList } from './hooks/use-get-upgrade-plan-hosting-details-list';
-=======
-import QuerySitePlans from 'calypso/components/data/query-site-plans';
 import { useSelectedPlanUpgradeMutation } from 'calypso/data/import-flow/use-selected-plan-upgrade';
 import { useSelector } from 'calypso/state';
 import { getSitePlan, getSitePlanRawPrice } from 'calypso/state/sites/plans/selectors';
->>>>>>> 4cc07703
+import { useUpgradePlanHostingDetailsList } from './hooks/use-get-upgrade-plan-hosting-details-list';
 import { UpgradePlanFeatureList } from './upgrade-plan-feature-list';
 import { UpgradePlanHostingDetails } from './upgrade-plan-hosting-details';
 import UpgradePlanLoader from './upgrade-plan-loader';
 import withUpgradePlanDetailsQueries from './with-upgrade-plan-details-queries';
 import type { UpgradePlanDetailsProps } from './types';
 
-<<<<<<< HEAD
 export const UpgradePlanDetails = ( props: UpgradePlanDetailsProps ) => {
-=======
-interface Props {
-	siteId: number;
-	children: React.ReactNode;
-}
-
-export const UpgradePlanDetails = ( props: Props ) => {
->>>>>>> 4cc07703
 	const { __ } = useI18n();
 	const [ activeTooltipId, setActiveTooltipId ] = useManageTooltipToggle();
 	const [ showFeatures, setShowFeatures ] = useState( false );
@@ -49,22 +32,17 @@
 
 	const { children, siteId } = props;
 
+	const { list: upgradePlanHostingDetailsList, isFetching: isFetchingHostingDetails } =
+		useUpgradePlanHostingDetailsList();
+
 	const plan = getPlan( selectedPlan );
 	const planDetails = useSelector( ( state ) =>
 		siteId ? getSitePlan( state, siteId, selectedPlan ) : null
 	);
 
-<<<<<<< HEAD
-	const { list: upgradePlanHostingDetailsList, isFetching: isFetchingHostingDetails } =
-		useUpgradePlanHostingDetailsList();
-
-	const currencyCode = useSelector( getCurrentUserCurrencyCode );
-	const rawPrice = useSelector( ( state ) => getPlanRawPrice( state, planId as number, true ) );
-=======
 	const rawPrice = useSelector( ( state ) =>
 		getSitePlanRawPrice( state, siteId, selectedPlan, { returnMonthly: true } )
 	);
->>>>>>> 4cc07703
 
 	const { mutate: setSelectedPlanSlug } = useSelectedPlanUpgradeMutation();
 
@@ -76,16 +54,12 @@
 		plan && plan.getPathSlug && setSelectedPlanSlug( plan.getPathSlug() );
 	}, [ plan ] );
 
-	if ( isFetchingHostingDetails || ! rawPrice || ! currencyCode ) {
+	if ( isFetchingHostingDetails || ! rawPrice || ! planDetails?.currencyCode ) {
 		return <UpgradePlanLoader />;
 	}
 
 	return (
 		<div className="import__upgrade-plan-details">
-<<<<<<< HEAD
-=======
-			<QuerySitePlans siteId={ siteId } />
->>>>>>> 4cc07703
 			<div className="import__upgrade-plan-period-switcher">
 				<ButtonGroup>
 					<Button
