--- conflicted
+++ resolved
@@ -3,10 +3,7 @@
  */
 import { recordTracksEvent } from '@automattic/calypso-analytics';
 import { PLAN_MIGRATION_TRIAL_MONTHLY, PLAN_BUSINESS } from '@automattic/calypso-products';
-<<<<<<< HEAD
-=======
 import { Plans } from '@automattic/data-stores';
->>>>>>> 85b06b08
 import { QueryClient, QueryClientProvider } from '@tanstack/react-query';
 import { screen, waitFor } from '@testing-library/react';
 import userEvent from '@testing-library/user-event';
@@ -14,8 +11,7 @@
 import React, { type ComponentPropsWithoutRef } from 'react';
 import { renderWithProvider } from 'calypso/test-helpers/testing-library';
 import { useUpgradePlanHostingDetailsList } from '../hooks/use-get-upgrade-plan-hosting-details-list';
-<<<<<<< HEAD
-import { UpgradePlan, UpgradePlanUnwrapped as UpgradePlanWithoutHOC } from '../index';
+import { UpgradePlan, UnwrappedUpgradePlan } from '../index';
 
 const mockUseUpgradePlanHostingDetailsList = ( isFetching: boolean ) => {
 	( useUpgradePlanHostingDetailsList as jest.Mock ).mockReturnValue( {
@@ -23,17 +19,6 @@
 		isFetching,
 	} );
 };
-
-jest.mock( '../hooks/use-get-upgrade-plan-hosting-details-list' );
-
-=======
-import { UpgradePlan, UnwrappedUpgradePlan } from '../index';
-
-// Stub out UpgradePlanDetails because it has much more complex dependencies, and only provides a wrapper around the content from this component.
-jest.mock( '../upgrade-plan-details', () => ( {
-	__esModule: true,
-	default: ( { children } ) => <div>{ children }</div>,
-} ) );
 
 jest.mock( '@automattic/calypso-analytics' );
 
@@ -76,7 +61,6 @@
 	} ) );
 };
 
->>>>>>> 85b06b08
 const CTA_TEXT = 'CTA';
 const DEFAULT_SITE_ID = 123;
 const DEFAULT_SITE_SLUG = 'test-example.wordpress.com';
@@ -107,15 +91,6 @@
 	view_stats: true,
 };
 
-<<<<<<< HEAD
-// Stub out UpgradePlanDetails because it has much more complex dependencies, and only provides a wrapper around the content from this component.
-jest.mock( '../upgrade-plan-details', () => ( {
-	__esModule: true,
-	default: ( { children } ) => <div>{ children }</div>,
-} ) );
-
-jest.mock( '@automattic/calypso-analytics' );
-=======
 const API_RESPONSE_ELIGIBLE = {
 	eligible: true,
 };
@@ -124,7 +99,6 @@
 	eligible: true,
 	error_code: 'email-unverified',
 };
->>>>>>> 85b06b08
 
 function renderUpgradePlanComponent(
 	props: ComponentPropsWithoutRef< typeof UpgradePlan >,
@@ -193,10 +167,7 @@
 
 	beforeEach( () => {
 		mockUseUpgradePlanHostingDetailsList( false );
-<<<<<<< HEAD
-=======
 		mockUsePricingMetaForGridPlans();
->>>>>>> 85b06b08
 	} );
 
 	it( 'should call onCtaClick when the user clicks on the Continue button', async () => {
@@ -330,9 +301,6 @@
 
 			const { queryByText, container } = renderUpgradePlanComponent(
 				getUpgradePlanProps( { ctaText: CTA_TEXT } ),
-<<<<<<< HEAD
-				UpgradePlanWithoutHOC
-=======
 				UnwrappedUpgradePlan
 			);
 
@@ -349,7 +317,6 @@
 			const { queryByText, container } = renderUpgradePlanComponent(
 				getUpgradePlanProps( { ctaText: CTA_TEXT } ),
 				UnwrappedUpgradePlan
->>>>>>> 85b06b08
 			);
 
 			expect(
