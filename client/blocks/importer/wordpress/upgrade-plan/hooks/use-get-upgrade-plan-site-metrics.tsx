--- conflicted
+++ resolved
@@ -6,7 +6,7 @@
 	upgradePlanSiteMetricsFidThreshold,
 } from '../constants';
 
-const calcPercentageDifferenceFromThreshold = ( value: number | undefined, threshold: number ) => {
+const calcPercentageDifferenceFromThreshold = ( value: number, threshold: number ) => {
 	if ( ! value || value <= threshold ) {
 		return 0;
 	}
@@ -26,32 +26,18 @@
 
 	if ( isEnglishLocale ) {
 		lcpPercentageDifference = calcPercentageDifferenceFromThreshold(
-			siteMetricData?.basic?.lcp,
+			siteMetricData?.basic?.lcp || 0,
 			upgradePlanSiteMetricsLcpThreshold
 		);
 
 		fidPercentageDifference = calcPercentageDifferenceFromThreshold(
-			siteMetricData?.basic?.fid,
+			siteMetricData?.basic?.fid || 0,
 			upgradePlanSiteMetricsFidThreshold
 		);
 	}
 
-<<<<<<< HEAD
 	if ( lcpPercentageDifference > 0 || fidPercentageDifference > 0 ) {
 		showUpdatedSpeedMetrics = true;
-=======
-	if (
-		isEnglishLocale &&
-		siteMetricData?.basic?.lcp &&
-		siteMetricData.basic.lcp > upgradePlanSiteMetricsLcpThreshold
-	) {
-		const lcpMsDiff = siteMetricData.basic.lcp - upgradePlanSiteMetricsLcpThreshold;
-		lcpPercentageDifference = Math.round( ( lcpMsDiff / siteMetricData.basic.lcp ) * 100 );
-
-		if ( lcpPercentageDifference > 0 ) {
-			showUpdatedSpeedMetrics = true;
-		}
->>>>>>> ba00959a
 	}
 
 	return {
