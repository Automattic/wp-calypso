--- conflicted
+++ resolved
@@ -1,9 +1,5 @@
 import type { PlanSlug } from '@automattic/calypso-products';
-<<<<<<< HEAD
-import type { SiteDetails, SitePlanPricing } from '@automattic/data-stores';
-=======
 import type { PricingMetaForGridPlan, SiteDetails } from '@automattic/data-stores';
->>>>>>> 85b06b08
 import type { ReactNode } from 'react';
 
 export type HostingDetailsItem = {
@@ -19,11 +15,7 @@
 export type UpgradePlanDetailsProps = {
 	children: React.ReactNode;
 	introOfferAvailable: boolean;
-<<<<<<< HEAD
-	pricing?: SitePlanPricing;
-=======
 	pricing?: PricingMetaForGridPlan;
->>>>>>> 85b06b08
 	upgradePlanHostingDetailsList: Array< HostingDetailsItem >;
 };
 
