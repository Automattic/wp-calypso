/**
 * External Dependencies
 */
import React from 'react';
import { noop, debounce } from 'lodash';
import classnames from 'classnames';

/**
 * Internal Dependencies
 */
import AutoDirection from 'components/auto-direction';
import cssSafeUrl from 'lib/css-safe-url';
import AutoDirection from 'components/auto-direction';

class PostPhoto extends React.Component {

	state = {
		isExpanded: false,
		cardWidth: 800,
	};

	handleClick = ( event ) => {
		if ( this.state.isExpanded ) {
			this.props.onClick( event );
			return;
		}

		event.preventDefault();
		this.setState( { isExpanded: true } );
		this.props.onExpanded();
	}

	getViewportHeight = () =>
		Math.max( document.documentElement.clientHeight, window.innerHeight || 0 );

	/* We want photos to be able to expand to be essentially full-screen
	 * We settled on viewport height - 176px because the
	 *  - masterbar is 47px tall
	 *  - card header is 74px tall
	 *  - card footer is 55px tall
	 * 47 + 74 + 55 = 176
	 */
	getMaxPhotoHeight = () => this.getViewportHeight() - 176;

	setCardWidth = () => {
		if ( this.widthDivRef ) {
			const cardWidth = this.widthDivRef.getClientRects()[ 0 ].width;
			if ( cardWidth > 0 ) {
				this.setState( { cardWidth } );
			}
		}
	}

	handleWidthDivLoaded = ( ref ) => {
		this.widthDivRef = ref;
	}

	componentDidMount() {
		this.resizeListener = window.addEventListener( 'resize', debounce( this.setCardWidth, 50 ) );
		this.setCardWidth();
	}

	componentWillUnmount() {
		window.removeEventListener( 'resize', this.resizeListener );
	}

	render() {
		const { title, imageUri, href, children, imageSize } = this.props;

		if ( imageUri === undefined ) {
			return null;
		}

		const featuredImageStyle = {
			backgroundImage: 'url(' + cssSafeUrl( imageUri ) + ')',
			backgroundSize: this.state.isExpanded ? 'contain' : 'cover',
			backgroundRepeat: 'no-repeat',
			backgroundPosition: 'center'
		};
		let newWidth, newHeight;
		if ( this.state.isExpanded ) {
			const cardWidth = this.state.cardWidth;
			const { width: naturalWidth, height: naturalHeight } = imageSize;

			newHeight = Math.min(
				( naturalHeight / naturalWidth ) * cardWidth,
				this.getMaxPhotoHeight(),
			);
			newWidth = ( naturalWidth / naturalHeight ) * newHeight;
			featuredImageStyle.height = newHeight;
			featuredImageStyle.width = newWidth;
		}

		const classes = classnames( {
			'reader-post-card__photo': true,
			'is-expanded': this.state.isExpanded
		} );

<<<<<<< HEAD
		// force to non-breaking space if `title` is empty so that the title h1 doesn't collapse and complicate things
		const linkTitle = title || '\xa0';

		return (
			<div className="reader-post-card__post" >
				<a className={ classes } href={ href } style={ featuredImageStyle } onClick={ this.handleClick }>
					<div ref={ this.handleWidthDivLoaded } style={ { width: '100%' } }></div>
				</a>
				<AutoDirection>
					<h1 className="reader-post-card__title">
						<a className="reader-post-card__title-link" href={ href }>{ linkTitle }</a>
					</h1>
				</AutoDirection>
				{ children }
			</div> );
=======
		const divStyle = this.state.isExpanded
			? { height: newHeight, width: newWidth, margin: '0 auto' }
			: {};

		return (
			<div style={ divStyle } >
				<a className={ classes } href={ href } style={ featuredImageStyle } onClick={ this.handleClick }>
					<div ref={ this.handleWidthDivLoaded } style={ { width: '100%' } }></div>
					{ children }
				</a>
				<AutoDirection>
					<h1 className="reader-post-card__title">
						<a className="reader-post-card__title-link" href={ this.props.href }>{ this.props.title }</a>
					</h1>
				</AutoDirection>
			</div>
		);
>>>>>>> 8d0115e0
	}
}

PostPhoto.propTypes = {
	imageUri: React.PropTypes.string,
	imageHeight: React.PropTypes.number,
	href: React.PropTypes.string,
	title: React.PropTypes.string,
	onClick: React.PropTypes.func,
	onExpanded: React.PropTypes.func
};

PostPhoto.defaultProps = {
	onClick: noop,
	onExpanded: noop
};

export default PostPhoto;<|MERGE_RESOLUTION|>--- conflicted
+++ resolved
@@ -10,7 +10,6 @@
  */
 import AutoDirection from 'components/auto-direction';
 import cssSafeUrl from 'lib/css-safe-url';
-import AutoDirection from 'components/auto-direction';
 
 class PostPhoto extends React.Component {
 
@@ -96,41 +95,27 @@
 			'is-expanded': this.state.isExpanded
 		} );
 
-<<<<<<< HEAD
 		// force to non-breaking space if `title` is empty so that the title h1 doesn't collapse and complicate things
 		const linkTitle = title || '\xa0';
-
-		return (
-			<div className="reader-post-card__post" >
-				<a className={ classes } href={ href } style={ featuredImageStyle } onClick={ this.handleClick }>
-					<div ref={ this.handleWidthDivLoaded } style={ { width: '100%' } }></div>
-				</a>
-				<AutoDirection>
-					<h1 className="reader-post-card__title">
-						<a className="reader-post-card__title-link" href={ href }>{ linkTitle }</a>
-					</h1>
-				</AutoDirection>
-				{ children }
-			</div> );
-=======
 		const divStyle = this.state.isExpanded
 			? { height: newHeight, width: newWidth, margin: '0 auto' }
 			: {};
 
 		return (
 			<div style={ divStyle } >
-				<a className={ classes } href={ href } style={ featuredImageStyle } onClick={ this.handleClick }>
-					<div ref={ this.handleWidthDivLoaded } style={ { width: '100%' } }></div>
+				<div className="reader-post-card__post" >
+					<a className={ classes } href={ href } style={ featuredImageStyle } onClick={ this.handleClick }>
+						<div ref={ this.handleWidthDivLoaded } style={ { width: '100%' } }></div>
+					</a>
+					<AutoDirection>
+						<h1 className="reader-post-card__title">
+							<a className="reader-post-card__title-link" href={ href }>{ linkTitle }</a>
+						</h1>
+					</AutoDirection>
 					{ children }
-				</a>
-				<AutoDirection>
-					<h1 className="reader-post-card__title">
-						<a className="reader-post-card__title-link" href={ this.props.href }>{ this.props.title }</a>
-					</h1>
-				</AutoDirection>
+				</div> );
 			</div>
 		);
->>>>>>> 8d0115e0
 	}
 }
 
