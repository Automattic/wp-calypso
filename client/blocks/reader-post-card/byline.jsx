import { get } from 'lodash';
import PropTypes from 'prop-types';
import { Component, createRef } from 'react';
import ReaderAuthorLink from 'calypso/blocks/reader-author-link';
import ReaderAvatar from 'calypso/blocks/reader-avatar';
import ReaderPostEllipsisMenu from 'calypso/blocks/reader-post-options-menu/reader-post-ellipsis-menu';
import ReaderSiteStreamLink from 'calypso/blocks/reader-site-stream-link';
import TimeSince from 'calypso/components/time-since';
import { areEqualIgnoringWhitespaceAndCase } from 'calypso/lib/string';
import { getSiteName } from 'calypso/reader/get-helpers';
import { isAuthorNameBlocked } from 'calypso/reader/lib/author-name-blocklist';
import { getStreamUrl } from 'calypso/reader/route';
import { recordPermalinkClick } from 'calypso/reader/stats';

class PostByline extends Component {
	static propTypes = {
		post: PropTypes.object.isRequired,
		site: PropTypes.object,
		feed: PropTypes.object,
		showSiteName: PropTypes.bool,
		showAvatar: PropTypes.bool,
		teams: PropTypes.array,
		showFollow: PropTypes.bool,
		compact: PropTypes.bool,
		openSuggestedFollows: PropTypes.func,
	};

	static defaultProps = {
		showAvatar: true,
	};

	constructor( props ) {
		super( props );
		this.secondaryBylineRef = createRef();
		this.organizeBullets = this.organizeBullets.bind( this );
	}

	/**
	 * Goes through items in the secondary byline ref and compares their height to determine whether
	 * or not to hide the bullet separator.
	 */
	organizeBullets() {
		// Query all items in the secondary byline, as well as the bullets between them.
		const secondaryItems =
			this.secondaryBylineRef.current?.querySelectorAll(
				'.reader-post-card__byline-secondary-item'
			) || [];
		const bullets =
			this.secondaryBylineRef.current?.querySelectorAll(
				'.reader-post-card__byline-secondary-bullet'
			) || [];

		// Go through all the items to determine if the corresponding bullets should be shown.
		let lastItem;
		secondaryItems.forEach( ( item, index ) => {
			// We cant compare heights unless we have a lastItem set.
			if ( ! lastItem ) {
				lastItem = item;
				return;
			}
			// This should always exist given the elements below, but lets do a safe return if not.
			if ( ! bullets[ index - 1 ] ) {
				return;
			}

			// If the items arent at the same vertical position, hide the bullet.
			if ( item.offsetTop !== lastItem.offsetTop ) {
				// For now, hide it but keep spacing.
				bullets[ index - 1 ].style.visibility = 'hidden';
			} else {
				// If the items were on the same line, reset the style overrides.
				bullets[ index - 1 ].removeAttribute( 'style' );
			}
			// Prepare for next iteration.
			lastItem = item;
		} );
	}

	componentDidMount() {
		this.organizeBullets();
		window.addEventListener( 'resize', this.organizeBullets );
	}

	componentWillUnmount() {
		window.removeEventListener( 'resize', this.organizeBullets );
	}

	componentDidUpdate() {
		this.organizeBullets();
	}

	recordDateClick = () => {
		recordPermalinkClick( 'timestamp_card', this.props.post );
	};

	recordStubClick = () => {
		recordPermalinkClick( 'stub_url_card', this.props.post );
	};

	render() {
		const { post, site, feed, showSiteName, showAvatar, teams, compact, openSuggestedFollows } =
			this.props;
		const feedId = feed ? feed.feed_ID : get( post, 'feed_ID' );
		const feedIcon = feed ? feed.site_icon ?? get( feed, 'image' ) : null;
		const siteId = get( site, 'ID' );
		const siteSlug = get( site, 'slug' );
		const siteUrl = get( site, 'URL' );
		const siteName = getSiteName( { site, feed, post } );
		const hasAuthorName = !! get( post, 'author.name', null );
		const hasMatchingAuthorAndSiteNames =
			hasAuthorName && areEqualIgnoringWhitespaceAndCase( siteName, post.author.name );
		const shouldDisplayAuthor =
			hasAuthorName &&
			! isAuthorNameBlocked( post.author.name ) &&
			( ! hasMatchingAuthorAndSiteNames || ! showSiteName );
		const streamUrl = getStreamUrl( feedId, siteId );
		const siteIcon = get( site, 'icon.img' );

		// Use the siteName if not showing it elsewhere, otherwise use the slug.
		const bylineSiteName = ! showSiteName ? siteName : siteSlug;
		const showDate = post.date && post.URL;

		/* eslint-disable wpcalypso/jsx-gridicon-size */
		return (
			<div className="reader-post-card__byline ignore-click">
				{ showAvatar && (
					<ReaderAvatar
						siteIcon={ siteIcon }
						feedIcon={ feedIcon }
						author={ post.author }
						preferGravatar={ true }
						siteUrl={ streamUrl }
						isCompact={ true }
					/>
				) }
				<div className="reader-post-card__byline-details">
					{ showSiteName && ! compact && (
						<div className="reader-post-card__byline-site">
							<ReaderSiteStreamLink
								className="reader-post-card__site reader-post-card__link"
								feedId={ feedId }
								siteId={ siteId }
								post={ post }
							>
								{ siteName }
							</ReaderSiteStreamLink>
						</div>
					) }
					<div className="reader-post-card__author-and-timestamp">
<<<<<<< HEAD
						{ ( shouldDisplayAuthor || ( post.date && post.URL ) ) && (
							<span className="reader-post-card__byline-secondary" ref={ this.secondaryBylineRef }>
=======
						{ ( shouldDisplayAuthor || bylineSiteName || showDate ) && (
							<span className="reader-post-card__byline-secondary">
>>>>>>> 85601a31
								{ shouldDisplayAuthor && (
									<>
										<ReaderAuthorLink
											// className="reader-post-card__link"
											className="reader-post-card__byline-secondary-item"
											author={ post.author }
											siteUrl={ streamUrl }
											post={ post }
										>
											{ post.author.name }
										</ReaderAuthorLink>
<<<<<<< HEAD
										{ post.date && post.URL && (
											<span className="reader-post-card__byline-secondary-bullet-wrapper">
												<span className="reader-post-card__byline-secondary-bullet">·</span>
											</span>
										) }
									</>
								) }
								{ post.date && post.URL && (
=======
										{ ( bylineSiteName || showDate ) && (
											<span className="reader-post-card__byline-secondary-bullet">·</span>
										) }
									</>
								) }
								{ bylineSiteName && (
>>>>>>> 85601a31
									<>
										<a
											className="reader-post-card__byline-secondary-item"
											onClick={ this.recordStubClick }
											href={ siteUrl }
											target="_blank"
											rel="noopener noreferrer"
										>
<<<<<<< HEAD
											{ /* Use the siteName if not showing it above, otherwise use the slug */ }
											{ ! showSiteName ? siteName : siteSlug }
										</a>
										<span className="reader-post-card__byline-secondary-bullet-wrapper">
											<span className="reader-post-card__byline-secondary-bullet">·</span>
										</span>
										<a
											className="reader-post-card__byline-secondary-item"
											onClick={ this.recordDateClick }
											href={ post.URL }
											target="_blank"
											rel="noopener noreferrer"
										>
											<TimeSince date={ post.date } />
										</a>
									</>
								) }
=======
											{ bylineSiteName }
										</a>
										{ showDate && (
											<span className="reader-post-card__byline-secondary-bullet">·</span>
										) }
									</>
								) }
								{ showDate && (
									<a
										className="reader-post-card__byline-secondary-item"
										onClick={ this.recordDateClick }
										href={ post.URL }
										target="_blank"
										rel="noopener noreferrer"
									>
										<TimeSince date={ post.date } />
									</a>
								) }
>>>>>>> 85601a31
							</span>
						) }
					</div>
				</div>
				{ ! compact && (
					<ReaderPostEllipsisMenu
						site={ site }
						teams={ teams }
						post={ post }
						showFollow={ true }
						openSuggestedFollows={ openSuggestedFollows }
					/>
				) }
			</div>
		);
		/* eslint-enable wpcalypso/jsx-gridicon-size */
	}
}

export default PostByline;<|MERGE_RESOLUTION|>--- conflicted
+++ resolved
@@ -147,17 +147,11 @@
 						</div>
 					) }
 					<div className="reader-post-card__author-and-timestamp">
-<<<<<<< HEAD
-						{ ( shouldDisplayAuthor || ( post.date && post.URL ) ) && (
+						{ ( shouldDisplayAuthor || bylineSiteName || showDate ) && (
 							<span className="reader-post-card__byline-secondary" ref={ this.secondaryBylineRef }>
-=======
-						{ ( shouldDisplayAuthor || bylineSiteName || showDate ) && (
-							<span className="reader-post-card__byline-secondary">
->>>>>>> 85601a31
 								{ shouldDisplayAuthor && (
 									<>
 										<ReaderAuthorLink
-											// className="reader-post-card__link"
 											className="reader-post-card__byline-secondary-item"
 											author={ post.author }
 											siteUrl={ streamUrl }
@@ -165,23 +159,14 @@
 										>
 											{ post.author.name }
 										</ReaderAuthorLink>
-<<<<<<< HEAD
-										{ post.date && post.URL && (
+										{ ( bylineSiteName || showDate ) && (
 											<span className="reader-post-card__byline-secondary-bullet-wrapper">
 												<span className="reader-post-card__byline-secondary-bullet">·</span>
 											</span>
 										) }
 									</>
 								) }
-								{ post.date && post.URL && (
-=======
-										{ ( bylineSiteName || showDate ) && (
-											<span className="reader-post-card__byline-secondary-bullet">·</span>
-										) }
-									</>
-								) }
 								{ bylineSiteName && (
->>>>>>> 85601a31
 									<>
 										<a
 											className="reader-post-card__byline-secondary-item"
@@ -190,29 +175,12 @@
 											target="_blank"
 											rel="noopener noreferrer"
 										>
-<<<<<<< HEAD
-											{ /* Use the siteName if not showing it above, otherwise use the slug */ }
-											{ ! showSiteName ? siteName : siteSlug }
-										</a>
-										<span className="reader-post-card__byline-secondary-bullet-wrapper">
-											<span className="reader-post-card__byline-secondary-bullet">·</span>
-										</span>
-										<a
-											className="reader-post-card__byline-secondary-item"
-											onClick={ this.recordDateClick }
-											href={ post.URL }
-											target="_blank"
-											rel="noopener noreferrer"
-										>
-											<TimeSince date={ post.date } />
-										</a>
-									</>
-								) }
-=======
 											{ bylineSiteName }
 										</a>
 										{ showDate && (
-											<span className="reader-post-card__byline-secondary-bullet">·</span>
+											<span className="reader-post-card__byline-secondary-bullet-wrapper">
+												<span className="reader-post-card__byline-secondary-bullet">·</span>
+											</span>
 										) }
 									</>
 								) }
@@ -227,7 +195,6 @@
 										<TimeSince date={ post.date } />
 									</a>
 								) }
->>>>>>> 85601a31
 							</span>
 						) }
 					</div>
