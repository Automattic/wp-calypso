// Adds a top border to first card in the Site Stream
.is-reader-page .is-site-stream .reader-post-card.card:nth-child( 2 ) {
	border-top: 1px solid var( --color-neutral-10 );
}

.reader-post-options-menu__ellipsis-menu {
	.ellipsis-menu__toggle {
		padding: 0;
		height: 24px;
		.ellipsis-menu__toggle-icon {
			top: -1px;
		}
	}
}

.reader-post-card.card {
	border-bottom: 5px solid var( --color-neutral-0 );
	box-shadow: none;
	margin: 0;
	padding: 18px 15px 20px;
	position: relative;

	@include breakpoint-deprecated( '>660px' ) {
		border-bottom: 1px solid var( --color-neutral-5 );
		padding: 18px 0 20px;
	}

	&.is-selected {
		&::before {
			content: '';
			position: absolute;
			top: 0;
			bottom: 0;
			left: -8px;
			width: 2px;
			background: var( --color-primary );

			@include breakpoint-deprecated( '>660px' ) {
				left: -16px;
			}
		}
	}

	&.is-seen {
		opacity: 0.5;
	}

	&.has-thumbnail {
		.reader-featured-image {
			flex-basis: auto;
			flex-grow: 1;
			margin-right: 20px;
			max-width: 190px;
			box-sizing: border-box;

			@include breakpoint-deprecated( '>960px' ) {
				max-width: 250px;
			}

			@include breakpoint-deprecated( '<480px' ) {
				height: 100px;
				margin: 0 0 15px;
				max-width: 100%;
			}
		}

		&.is-photo {
			.reader-post-card__post {
				flex-direction: column;
			}

			.reader-post-card__post-details,
			.reader-post-card__social {
				padding-left: 0;
			}

			.reader-post-card__post-details {
				flex: 0 auto; // IE11 Photo card actions hidden
				margin: 0;
				padding-top: 8px;
			}

			.reader-post-card__title {
				color: var( --color-text-inverted );
				font-family: $sans;
				position: relative;
				bottom: 30px;
				left: 20px;
				text-shadow: 0 1px rgba( 0, 0, 0, 0.3 );
				width: calc( 100% - 44px );
				text-overflow: ellipsis;
				overflow: hidden;
				z-index: z-index( 'root', '.reader-post-card__title' );
				margin-bottom: -15px; // relative elements need a negative margin so they don't create bottom padding
				height: 19px;
				white-space: nowrap;
			}

			.reader-post-card__title .reader-post-card__title-link {
				color: var( --color-text-inverted );
				display: inline;
				font-size: $font-body-extra-small;
				letter-spacing: 0.01em;
			}

			.reader-post-actions {
				margin: 0;
			}

			.reader-post-actions .reader-post-actions__visit {
				margin-left: -3px;
			}
		}
	}

	&.has-thumbnail,
	&.is-gallery {
		.reader-post-card__post {
			margin-top: 18px;
		}

		.reader-post-card__post-details {
			flex: 1;
		}
	}

	&.is-gallery .reader-post-card__post {
		flex-direction: column;
	}

	&.is-gallery,
	&.is-photo {
		.reader-post-card__post {
			margin-top: 16px;
		}
	}

	.reader-post-actions {
		margin: 4px 0 0;
	}

	&.is-compact {
		.reader-post-card__byline-details {
			display: flex;
			flex-direction: row;
			max-height: 16px * 1.4;
			max-width: calc( 100% - 40px );
			overflow: hidden;
			position: relative;

			&::after {
				@include long-content-fade( $size: 10% );
			}
		}

		.reader-post-card__byline-author-site {
			flex: 0 0 auto;
			width: auto;
		}

		.reader-post-card__timestamp-and-tag {
			margin-top: 0;
			margin-left: 0;

			@include breakpoint-deprecated( '>480px' ) {
				margin-left: 5px;
			}
		}

		.reader-post-card__byline-author-site,
		.reader-post-card__timestamp-and-tag {
			&::after {
				display: none;
			}
		}

		.reader-post-card__timestamp-link {
			color: var( --color-text-subtle );
		}

		.reader-post-options-menu {
			position: absolute;
			right: 14px;
			top: 0;
		}

		.reader-featured-image {
			height: auto;
			margin-bottom: 0;
			margin-right: 15px;
			max-width: 100px;
			min-width: 100px;
		}

		.reader-post-card__post {
			margin-top: 0;

			@include breakpoint-deprecated( '<960px' ) {
				flex-direction: row;
			}
		}

		.reader-post-card__post-details {
			margin-top: 0;
		}

		.reader-post-card__post-details .reader-excerpt {
			font-size: $font-body;
			font-weight: 400;
			margin-top: 4px;
			max-height: 16px * 1.4;
			overflow: hidden;
			position: relative;
			word-wrap: break-word;
		}
	}
}

.reader-post-card__photo {
	border: 1px solid var( --color-neutral-10 );
	display: flex;
	align-items: center;
	justify-content: center;
	flex-basis: auto;
	flex-grow: 1;
	cursor: pointer;
	position: relative;
	top: 0;
	height: 225px;
	margin-right: 0;
	margin-bottom: 0;
	max-width: 100%;

	&:hover {
		cursor: zoom-in;
	}

	&.is-expanded {
		background-position: center !important;
		min-width: 100%;
		max-width: 100%;
		background-size: cover;

		&:hover {
			cursor: pointer;
		}
	}

	&::before {
		content: '';
		background: linear-gradient(
				to bottom,
				rgba( 0, 0, 0, 0 ) 0%,
				rgba( 0, 0, 0, 0.37 ) 65%,
				rgba( 0, 0, 0, 1 ) 110%
		);
		height: 80px;
		opacity: 0.4;
		position: absolute;
		bottom: 0;
		left: 0;
		width: 100%;
	}
}

.reader-post-card__byline {
	display: flex;
	font-size: $font-body-small;
	align-items: space-between;
}

.reader-post-card__author::after {
	content: ', ';
}

// Need .reader__content to override .reader__content a
.reader__content .reader-post-card__timestamp-link,
.reader__content .reader-post-card__timestamp-slug,
.reader__content .reader-post-card__tag-link {
	color: var( --color-neutral-80 );
	font-size: 12px;
	margin-top: 2px;
	white-space: nowrap;
	cursor: pointer;
	&:hover {
		color: var( --color-primary );
	}
}

.reader-post-card__timestamp-bullet {
	color: var( --color-text-subtle );
	display: inline-block;
	margin: 0 4px;
}

.reader-post-card__byline-details {
	color: var( --color-primary );
	width: 100%;
	overflow: hidden;
}

// Fix for IE11 unable to handle nested flexbox min-height.
// See issue: https://github.com/Automattic/wp-calypso/issues/9412
.is-reader-page .reader-post-card.is-gallery .reader-post-card__post-details {
	flex: inherit;
}

.reader-post-card__byline-author-site {
	font-family: $sans;
	font-weight: 600;
	overflow: hidden;
	position: relative;
	height: 20px;
	width: calc( 100% - 25px );

	&::after {
		@include long-content-fade( $size: 10% );
	}

	@include breakpoint-deprecated( '>660px' ) {
		width: calc( 100% - 90px );
	}
}

.reader-post-card__timestamp-and-tag {
	align-items: flex-start;
	display: flex;
	flex-direction: row;
	font-family: $sans;
	margin-top: -2px;
}

.reader-post-card__timestamp {
	display: inline-table;
}

.reader-post-card__tags {
	color: var( --color-neutral-70 );
	display: flex;
	flex-direction: row;
<<<<<<< HEAD
	height: 40px;
	overflow-y: scroll;
	position: relative;
	-ms-overflow-style: none; /* Internet Explorer 10+ */
  scrollbar-width: none; /* Firefox */
	width: calc( 100% - 140px );
	gap: 5px;
	&::-webkit-scrollbar {
		display: none;  /* Safari and Chrome */
	}
=======
	height: 20px;
	margin-left: 10px;
	margin-right: 12px;
	overflow: hidden;
	position: relative;
>>>>>>> ae74118d

	@include breakpoint-deprecated( '<480px' ) {
		width: 88%;
	}

	&::after {
		@include long-content-fade( $size: 35px );
	}
}

.reader-post-card__tag {
	white-space: nowrap;
	border-radius: 4px;
	padding: 0 9px 2px;
	background-color: var( --color-neutral-0 );
	align-self: center;
}

.reader-post-card__byline .reader-avatar {
	flex-shrink: 0;

	&.has-gravatar {
		margin-right: 6px;
	}

	.gravatar {
		float: left;
		height: 32px;
		margin: 4px 6px 0 0;
		vertical-align: text-top;
		width: 32px;
	}

	&.has-site-icon {
		margin: 0 12px 0 0;
	}

	.site-icon {
		width: 32px !important;
		height: 32px !important;
		/* stylelint-disable-next-line declaration-property-unit-allowed-list */
		font-size: 32px !important;
		line-height: 32px !important;
	}
}

.reader-post-card .has-site-and-author-icon .gravatar {
	display: none;
}

.reader-post-card__link {
	color: var( --color-primary );
	cursor: pointer;

	&:hover {
		color: var( --color-primary-light );
	}

	&:visited {
		color: var( --color-primary );
	}
}

.reader-post-card__post {
	clear: both;
	display: flex;
	flex-direction: row;
	margin-top: 14px;

	@include breakpoint-deprecated( '<480px' ) {
		flex-direction: column;
	}

	.reader-post-card__post-details {
		flex: 1 auto;
		width: 100%;
	}
}

.reader-post-card.is-expanded-video .reader-post-card__post {
	flex-wrap: wrap;
}

.reader-post-card__post-details {
	font-family: $serif;
}

.reader-post-card__title {
	line-height: 1.4;
	margin-top: -4px;
	overflow-wrap: break-word;
}

// Needs to overwrite .reader__content a
.reader__content .reader-post-card__title-link,
.reader__content .reader-post-card__title-link:visited,
.reader-post-card__title-link,
.reader-post-card__title-link:visited {
	color: var( --color-neutral-70 );
	cursor: pointer;
	font-size: $font-title-small;
	font-weight: 600;
	display: block;

	&:hover {
		color: var( --color-neutral-70 );
	}
}

.reader-post-card .reader-excerpt {
	font-size: $font-body;
	line-height: 1.55;
	font-weight: 400;
	margin-top: 9px;
	word-break: break-word;
	position: relative;

	p {
		margin: 0;
	}
}

// If it's not a discover card, clamp lines
.reader-post-card.card:not( .is-discover ) {
	.reader-excerpt {
		overflow: hidden;
		max-height: 15px * 1.6 * 3.2;

		// Clamp to 2 lines on wider viewports
		@include breakpoint-deprecated( '>960px' ) {
			max-height: 15px * 1.6 * 2;
		}

		&::before {
			@include long-content-fade( $size: 15px * 1.6 * 5 );
			top: inherit;
			height: 15px * 1.6;
		}
	}

	.reader-excerpt[direction='rtl'] {
		&::before {
			@include long-content-fade( $direction: left, $size: 15px * 1.6 * 5 );
			top: inherit;
			height: 15px * 1.6;
		}
	}

	.reader-excerpt[direction='ltr'] {
		&::before {
			@include long-content-fade( $direction: right, $size: 15px * 1.6 * 5 );
			top: inherit;
			height: 15px * 1.6;
		}
	}
}

// 3 line excerpt for thumbnail cards
.reader-post-card.card.has-thumbnail:not( .is-gallery ):not( .is-compact ) {
	.reader-excerpt {
		max-height: 15px * 1.6 * 3.2;
		overflow: hidden;
	}
}

// Action buttons in post card
.reader-post-card.card .reader-post-actions__item {
	font-size: $font-body-small;
	height: 22px;

	&.reader-post-actions__visit .gridicon {
		position: relative;
		left: -2px;
		top: -1px;
	}

	.gridicons-external {
		margin-right: 2px;
	}

	.reader-share__button .gridicon {
		position: relative;
		top: 0;
		margin-right: 0;
		margin-top: 0;
	}

	.comment-button {
		align-items: flex-start;
	}

	.comment-button .gridicon {
		top: 4px;
		margin-right: 2px;
	}

	.like-button {
		display: inline-block;
		padding: 4px 0 4px 4px;
		text-align: left;
		vertical-align: top;
		.like-button__like-icons {
			height: 18px;
			width: 18px;
			display: inline-block;
			vertical-align: top;
		}
	}

	.reader-share__button-label,
	.comment-button__label-status,
	.like-button__label-status {
		@include breakpoint-deprecated( '>960px' ) {
			@include hide-content-accessibly();
		}

		@include breakpoint-deprecated( '<660px' ) {
			@include hide-content-accessibly();
		}
	}
}

// Follow button for stream cards
.reader-post-card.card .follow-button {
	flex-shrink: 0;
	align-self: flex-start;
	margin-right: 20px;
	margin-top: -1px;

	.gridicon {
		fill: var( --color-primary );
	}

	.follow-button__label {
		color: var( --color-primary );
	}

	&.is-following {
		.gridicon {
			fill: var( --color-success );
		}

		.follow-button__label {
			color: var( --color-success );
		}
	}

	&.is-discover {
		position: relative;
		top: 0;
		float: none;
		margin-top: 10px;
		margin-bottom: 3px;

		.follow-button__label {
			@include breakpoint-deprecated( '<660px' ) {
				display: inline;
			}
		}
	}
}

// Gallery cards
.reader-post-card__gallery {
	display: flex;
	margin: 0 0 17px;
	padding: 0;
}

.reader-post-card__gallery-item {
	border: 1px solid var( --color-neutral-0 );
	cursor: pointer;
	flex: 1;
	list-style-type: none;

	&:last-child {
		margin-right: 0;
	}

	&:nth-last-of-type( -n + 2 ) {
		@include breakpoint-deprecated( '<480px' ) {
			display: none;
		}
	}
}

.reader-post-card .reader-featured-video__video {
	padding-bottom: 17px;
}

.reader-post-card__gallery-image {
	height: 100px;

	@include breakpoint-deprecated( '>960px' ) {
		height: 130px;
	}
}

.reader-post-card__blocked-description {
	margin-bottom: 0;
	color: var( --color-neutral-70 );
}

.reader-post-card__blocked-undo {
	padding-left: 2px;
	cursor: pointer;
	color: var( --color-primary );

	&:hover {
		color: var( --color-link-dark );
	}
}

// For these borderless cards to look more presentable on Devdocs
.is-section-devdocs .reader-post-card.card {
	padding: 16px;
}<|MERGE_RESOLUTION|>--- conflicted
+++ resolved
@@ -338,7 +338,6 @@
 	color: var( --color-neutral-70 );
 	display: flex;
 	flex-direction: row;
-<<<<<<< HEAD
 	height: 40px;
 	overflow-y: scroll;
 	position: relative;
@@ -349,13 +348,6 @@
 	&::-webkit-scrollbar {
 		display: none;  /* Safari and Chrome */
 	}
-=======
-	height: 20px;
-	margin-left: 10px;
-	margin-right: 12px;
-	overflow: hidden;
-	position: relative;
->>>>>>> ae74118d
 
 	@include breakpoint-deprecated( '<480px' ) {
 		width: 88%;
