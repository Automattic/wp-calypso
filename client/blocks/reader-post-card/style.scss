// Adds a top border to first card in the Site Stream
.is-reader-page .is-site-stream .reader-post-card.card:nth-child(2) {
	border-top: 1px solid var( --color-neutral-10 );
}

.reader-post-options-menu__ellipsis-menu {
	position: relative;

	.ellipsis-menu__toggle {
		padding: 0;
		height: 24px;
		position: relative;
		right: -1px;
		top: 6px;

		.ellipsis-menu__toggle-icon {
			top: -1px;
		}
	}
}

.reader-post-card.card {
	border-bottom: 5px solid var( --color-neutral-0 );
	box-shadow: none;
	margin: 0;
	padding: 12px 15px 20px;
	position: relative;

	@include breakpoint-deprecated( '>660px' ) {
		border-bottom: 1px solid #E9E9EA;
		padding: 12px 0 20px;
	}

	&.is-selected {
		&::before {
			content: "";
			position: absolute;
			top: 0;
			bottom: 0;
			left: -8px;
			width: 2px;
			background: var(--color-primary);

			@include breakpoint-deprecated( ">660px" ) {
				left: -16px;
			}
		}
	}

	&.is-seen {
		opacity: 0.5;
	}

	&.has-thumbnail {
		.reader-featured-image {
			box-sizing: border-box;
		}

		.reader-post-card__post-details {
			margin-top: 18px;
		}

		&.is-photo {
			.reader-post-card__post {
				flex-direction: column;
			}

			.reader-post-card__post-details,
			.reader-post-card__social {
				padding-left: 0;
			}

			.reader-post-card__post-details {
				flex: 0 auto; // IE11 Photo card actions hidden
				margin: 0;
				padding-top: 8px;
			}

			.reader-post-card__title {
				color: var(--color-text-inverted);
				font-family: $sans;
				position: relative;
				bottom: 30px;
				left: 20px;
				text-shadow: 0 1px rgba(0, 0, 0, 0.3);
				width: calc(100% - 44px);
				text-overflow: ellipsis;
				overflow: hidden;
				z-index: z-index("root", ".reader-post-card__title");
				margin-bottom: -15px; // relative elements need a negative margin so they don't create bottom padding
				height: 19px;
				white-space: nowrap;
			}

			.reader-post-card__title .reader-post-card__title-link {
				color: var(--color-text-inverted);
				display: inline;
				font-size: $font-body-extra-small;
				letter-spacing: 0.01em;
			}

			.reader-post-actions {
				margin: 0;
			}

			.reader-post-actions .reader-post-actions__visit {
				margin-left: -3px;
			}
		}
	}

	&.has-thumbnail,
	&.is-gallery {
		.reader-post-card__post {
			margin-top: 10px;
		}

		.reader-post-card__post-details {
			flex: 1;
		}
	}

	&.is-gallery .reader-post-card__post {
		flex-direction: column;
	}

	&.is-gallery,
	&.is-photo {
		.reader-post-card__post {
			margin-top: 8px;
		}
	}

	.reader-post-actions {
		margin: 10px 0 0;
	}

	.reader-post-actions__item {
		&:hover,
		button.is-active {
			svg.reader-external path {
				fill: var(--color-link);
			}

			svg.reader-comment path, svg.reader-star path, svg.reader-share path {
				stroke: var(--color-link);
			}
		}
	}

	&.is-compact {
		.reader-post-card__byline-details {
			display: flex;
			flex-direction: row;
			max-height: 16px * 1.4;
			max-width: calc(100% - 75px);
			position: relative;

			&::after {
				@include long-content-fade( $size: 10% );
			}
		}

		.reader-post-card__byline-author-site {
			flex: 0 0 auto;
			width: auto;
		}

		.reader-post-card__timestamp-and-tag {
			margin-top: 0;
			margin-left: 0;

			@include breakpoint-deprecated( ">480px" ) {
				margin-left: 5px;
			}
		}

		.reader-post-card__byline-author-site,
		.reader-post-card__timestamp-and-tag {
			&::after {
				display: none;
			}
		}

		.reader-post-card__timestamp-link {
			color: var(--color-text-subtle);
		}

		.reader-post-options-menu {
			position: absolute;
			right: 14px;
			top: 0;
		}

		.reader-featured-image {
			height: auto;
			margin-bottom: 0;
			min-width: 100px;
		}

		.reader-post-card__post {
			margin-top: 0;

			@include breakpoint-deprecated( "<960px" ) {
				flex-direction: row;
			}
		}

		.reader-post-card__post-details {
			margin-top: 0;
		}

		.reader-post-card__post-details .reader-excerpt {
			font-size: $font-body;
			font-weight: 400;
			margin-top: 4px;
			max-height: 16px * 1.4;
			overflow: hidden;
			position: relative;
			word-wrap: break-word;
		}
	}
}

.reader-post-card__conversation-post {
	.comments__comment-actions {
		display: flex;
		justify-content: flex-start;
	}
	.comments__comment-actions .components-button.like-button {
		.like-button__label-count {
			position: relative;
			top: 1px;
		}
	}
	.reader-post-card__byline {
		margin-top: 16px;
	}
	.reader-post-options-menu__ellipsis-menu {
		flex: 1;
    	text-align: right;
	}
}

.reader-post-card__photo {
	border-radius: 6px;
	display: flex;
	align-items: center;
	justify-content: center;
	flex-basis: auto;
	flex-grow: 1;
	cursor: pointer;
	position: relative;
	top: 0;
	height: 300px;
	margin-right: 0;
	margin-bottom: 0;
	max-width: 100%;

	&:hover {
		cursor: zoom-in;
	}

	&.is-expanded {
		background-position: center !important;
		border-radius: 6px;
		min-width: 100%;
		max-width: 100%;
		background-size: cover;

		&:hover {
			cursor: pointer;
		}
	}

	&::before {
		content: "";
		background: linear-gradient(to bottom, rgba(0, 0, 0, 0) 0%, rgba(0, 0, 0, 0.37) 65%, rgba(0, 0, 0, 1) 110%);
		height: 80px;
		opacity: 0.4;
		position: absolute;
		bottom: 0;
		left: 0;
		width: 100%;
	}
}

.reader-post-card__byline {
	display: flex;
	font-size: $font-body-small;
}

.reader-post-card__author::after {
	content: ", ";
}

// Need .reader__content to override .reader__content a
.reader__content .reader-post-card__timestamp-link,
.reader__content .reader-post-card__timestamp-slug,
.reader__content .reader-post-card__tag-link {
	color: var( --color-neutral-40);
	font-size: 12px;
	margin-top: 2px;
	white-space: nowrap;
	cursor: pointer;
	&:hover {
		color: var( --color-text-subtle );
	}
}

.reader__content .reader-post-card__tag-link {
	color: var( --color-neutral-100 );
	&:focus {
		outline: dotted 1px;
	}
}

.reader-feed-header__seen-button:focus {
	outline: dotted 1px;
}

.reader-post-card__timestamp-bullet {
	color: var( --color-text-subtle );
	display: inline-block;
	margin: 0 4px;
}

.reader-post-card__byline-details {
	color: var( --color-primary );
	width: 100%;
	position: relative;
	top: 3px;
}

// Fix for IE11 unable to handle nested flexbox min-height.
// See issue: https://github.com/Automattic/wp-calypso/issues/9412
.is-reader-page .reader-post-card.is-gallery .reader-post-card__post-details {
	flex: inherit;
}

.reader-post-card__byline-author-site {
	font-family: $sans;
	font-weight: 600;
	margin-bottom: 2px;
	overflow: hidden;
	position: relative;
	height: 20px;
	width: calc(100% - 25px);

	&::after {
		@include long-content-fade( $size: 10% );
	}

	@include breakpoint-deprecated( ">660px" ) {
		width: calc(100% - 90px);
	}
}

.reader-post-card__timestamp-and-tag {
	align-items: flex-start;
	display: flex;
	flex-direction: row;
	font-family: $sans;
	margin-bottom: 11px;
	margin-top: -2px;
}

.reader-post-card__timestamp {
	display: inline-table;
}

.reader-post-card__tags {
	color: var( --color-neutral-70 );
	display: flex;
	flex-direction: row;
	margin-top: 4px;
	margin-bottom: 8px;
	gap: 5px;
	flex-wrap: wrap;

	&::after {
		@include long-content-fade( $size: 35px );
	}
}

.reader-post-card__tag {
	white-space: nowrap;
	border-radius: 4px;
	padding: 0 9px 2px;
	background-color: var( --color-neutral-0 );
	align-self: center;
}

.reader-post-card__byline .reader-avatar {
	flex-shrink: 0;

	&.has-gravatar {
		margin-right: 6px;
	}

	.gravatar {
		float: left;
		height: 40px;
		margin: 4px 6px 0 0;
		vertical-align: text-top;
		width: 40px;
	}

	&.has-site-icon {
		margin: 0 12px 0 0;
	}

	.site-icon {
		width: 40px !important;
		height: 40px !important;
		/* stylelint-disable-next-line declaration-property-unit-allowed-list */
		font-size: 40px !important;
		line-height: 40px !important;
	}

	img {
		border-radius: 100%;
	}
}

.reader-post-card .has-site-and-author-icon .gravatar {
	display: none;
}

.reader-post-card__link {
	color: var( --color-neutral-100 );
	cursor: pointer;
	font-size: 15px;

	&:hover {
		color: var( --color-text-subtle );
	}

	&:visited {
		color: var( --color-neutral-100 );
	}
}

.reader-post-card__post {
	clear: both;
	display: flex;
	flex-direction: column;
	margin-left: 52px;
	margin-top: 6px;

	.reader-post-card__post-details {
		width: 100%;
	}
}

@include breakpoint-deprecated( '<660px' ) {
	.reader-post-card__post {
		margin-left: 0;
	}
	.reader-post-card__tags {
		margin-left: -52px;
		width: calc(100% + 75px);
	}
}

.reader-post-card.is-expanded-video .reader-post-card__post {
	flex-wrap: wrap;
}

.reader-post-card__post-details {
	font-family: $serif;
}

.reader-post-card__title {
	line-height: 1.4;
	margin-top: -4px;
	overflow-wrap: break-word;
}

// Needs to overwrite .reader__content a
.reader__content .reader-post-card__title-link,
.reader__content .reader-post-card__title-link:visited,
.reader-post-card__title-link,
.reader-post-card__title-link:visited {
	color: var( --color-neutral-100 );
	cursor: pointer;
	font-size: $font-title-small;
	font-weight: 600;
	display: block;
	line-height: 29px;

	&:hover {
		color: var(--color-neutral-70);
	}
}

.reader-post-card .reader-excerpt {
	color: var( --color-neutral-80 );
	font-family: $sans;
	font-size: $font-body;
	letter-spacing: -0.24px;
	line-height: 22px;
	font-weight: 400;
	margin-top: 7px;
	word-break: break-word;
	position: relative;

	p {
		font-family: $sans;
		margin: 0;
	}
}

// If it's not a discover card, clamp lines
.reader-post-card.card {
	.reader-excerpt {
		display: -webkit-box;
		max-height: 45px;
		overflow: hidden;
<<<<<<< HEAD
		-webkit-line-clamp: 2;
		-webkit-box-orient: vertical;
=======
	  -webkit-line-clamp: 2;
	  -webkit-box-orient: vertical;
>>>>>>> f9cfde0c
	}

	.reader-excerpt[direction="rtl"] {
		&::before {
			top: inherit;
		}
	}

	.reader-excerpt[direction="ltr"] {
		&::before {
			top: inherit;
		}
	}
}

// Action buttons in post card
.reader-post-card.card .reader-post-actions__item {
	font-size: $font-body-small;
	height: 22px;

	&.reader-post-actions__visit .gridicon {
		position: relative;
		left: -2px;
		top: -1px;
	}

	.reader-share__button .gridicon {
		position: relative;
		top: 0;
		margin-right: 0;
		margin-top: 0;
	}

	.comment-button {
		align-items: flex-start;
	}

	.comment-button .gridicon {
		top: 4px;
		margin-right: 2px;
	}

	.like-button {
		display: inline-block;
		padding: 4px 0 4px 4px;
		text-align: left;
		vertical-align: top;
		.like-button__like-icons {
			height: 18px;
			width: 18px;
			display: inline-block;
			margin-right: 5px;
			vertical-align: top;
			position: relative;
			top: 1px;
		}
		.like-button__label-count {
			position: relative;
			top: 5px;
		}
	}

	.reader-share__button-label,
	.comment-button__label-status,
	.like-button__label-status {
		@include breakpoint-deprecated( ">960px" ) {
			@include hide-content-accessibly();
		}

		@include breakpoint-deprecated( "<660px" ) {
			@include hide-content-accessibly();
		}
	}
}

// Follow button for stream cards
.reader-post-card.card .follow-button {
	flex-shrink: 0;
	align-self: flex-start;
	margin-right: 8px;
	margin-top: 6px;

	.gridicon {
		fill: var(--color-primary);
	}

	.follow-button__label {
		color: var(--color-primary);
	}

	&.is-following {
		.gridicon {
			fill: var(--color-success);
		}

		.follow-button__label {
			color: var(--color-success);
		}
	}

	&.is-discover {
		position: relative;
		top: 0;
		float: none;
		margin-top: 10px;
		margin-bottom: 3px;

		.follow-button__label {
			@include breakpoint-deprecated( "<660px" ) {
				display: inline;
			}
		}
	}
}

// Gallery cards
.reader-post-card__gallery {
	display: flex;
	margin: 0 0 17px;
	padding: 0;
	position: relative;
}

.reader-post-card__gallery-item {
	border: 1px solid var(--color-neutral-0);
	cursor: pointer;
	flex: 1;
	height: auto;
	list-style-type: none;
	opacity: 1;
	position: relative;
	transition: opacity 1s ease-out;
	width: auto;

	&:last-child {
		margin-right: 0;
	}

	&.hide {
		display: block;
		opacity: 0;
		position: absolute;
	}
}

.reader-post-card .reader-featured-video__video {
	padding-bottom: 17px;
}

.reader-post-card__gallery-image {
	border-radius: 6px;
	box-shadow: 0 0 0 1px rgba(0,0,0,.1);
	height: 300px;
}

.reader-post-card__gallery-circles {
	width: 100%;
	justify-content: center;
	display: flex;
}

.reader-post-card__gallery-circle {
	border-radius: 50%;
	width: 7px;
	height: 7px;
	background: var( --color-neutral-5 );
	border: 0;
	position: relative;
	float: left;
	margin-right: 9px;

	&.is-selected {
		background: var( --color-neutral-100 );
	}
}

.reader-post-card__blocked-description {
	margin-bottom: 0;
	color: var(--color-neutral-70);
}

.reader-post-card__blocked-undo {
	padding-left: 2px;
	cursor: pointer;
	color: var(--color-primary);

	&:hover {
		color: var(--color-link-dark);
	}
}

// For these borderless cards to look more presentable on Devdocs
.is-section-devdocs .reader-post-card.card {
	padding: 16px;
}

.reader-post-card__featured-images {
	align-items: stretch;
	display: flex;
	flex-wrap: wrap;
	padding: 0;
	margin: 0;
	flex-direction: row;
	gap: 2px;

	&.column {
		flex-direction: column;
	}

	&.four-images {
		border-radius: 6px;
		box-shadow: 0 0 0 1px rgba(0,0,0,.1);
		height: 302px;
		max-height: 302px;

		.reader-post-card__featured-images-item {
			width: calc(50% - 1px);
		}
		.reader-featured-image {
			border-radius: 0;
			height: 100%;
			max-height: 150px;
			overflow: hidden;
		}
		.reader-featured-image img {
			border-radius: 0;
		}
		.reader-post-card__featured-images-item:first-child {
			.reader-featured-image, img {
				border-top-left-radius: 6px;
			}
		}
		.reader-post-card__featured-images-item:nth-child(2) {
			.reader-featured-image, img {
				border-top-right-radius: 6px;
			}
		}
		.reader-post-card__featured-images-item:nth-child(3) {
			.reader-featured-image, img {
				border-bottom-left-radius: 6px;
			}
		}
		.reader-post-card__featured-images-item:last-child {
			.reader-featured-image, img {
				border-bottom-right-radius: 6px;
			}
		}
	}

	&.three-images {
		border-radius: 6px;
		box-shadow: 0 0 0 1px rgba(0,0,0,.1);

		.reader-featured-image {
			border-radius: 0;
			height: 302px;
			max-height: 302px;
		}
		.reader-featured-image img {
			border-radius: 0;
		}
		/* First image */
		.reader-post-card__featured-images-item:first-child {
			border-bottom-left-radius: 6px;
			max-height: 302px;
			overflow: hidden;
			width: calc(50% - 1px);
		}
		.reader-post-card__featured-images-item:first-child img {
			border-bottom-left-radius: 6px;
			border-top-left-radius: 6px;
			height: 100%;
			max-width: none;
			object-fit: cover;
			overflow: hidden;
			width: 100%;
		}
		/* Second and third images */
		.reader-post-card__featured-images-item.column-two {
			width: calc(50% - 1px);
		}
		.reader-post-card__featured-images-item.column-two .reader-post-card__featured-images.column {
			.reader-post-card__featured-images-item {
				height: auto;
				width: auto;
			}
			.reader-post-card__featured-images-item:first-child {
				border-radius: 0;

				img {
					border-radius: 0;
					border-top-right-radius: 6px;
				}
				.reader-featured-image {
					border-radius: 0;
					border-top-right-radius: 6px;
					height: 150px;
					overflow: hidden;
				}
			}
			.reader-post-card__featured-images-item:last-child {
				border-radius: 0;

				img {
					border-radius: 0;
					border-bottom-right-radius: 6px;
				}
				.reader-featured-image {
					border-radius: 0;
					border-bottom-right-radius: 6px;
					max-height: 150px;
					overflow: hidden;
				}
			}
		}
	}

	&.two-images {
		border-radius: 6px;
		box-shadow: 0 0 0 1px rgba(0,0,0,.1);

		.reader-post-card__featured-images-item {
			width: calc(50% - 1px);
		}
		.reader-featured-image {
			border-radius: 0;
			height: 300px;
			max-height: 300px;
<<<<<<< HEAD

=======
	    
>>>>>>> f9cfde0c
		}
		.reader-featured-image img {
			border-radius: 0;
			height: 100%;
			max-width: none;
	    object-fit: cover;
	    overflow: hidden;
	    width: 100%;
		}
		.reader-post-card__featured-images-item:first-child {
			.reader-featured-image, img {
				border-bottom-left-radius: 6px;
				border-top-left-radius: 6px;
			}
		}
		.reader-post-card__featured-images-item:last-child {
			.reader-featured-image, img {
				border-bottom-right-radius: 6px;
				border-top-right-radius: 6px;
			}
		}
	}
}

.reader-post-card__featured-images-item {
	padding: 0;
	cursor: pointer;
	list-style-type: none;
}

.reader-post-card__featured-images-img {
	vertical-align: middle;
}<|MERGE_RESOLUTION|>--- conflicted
+++ resolved
@@ -517,13 +517,8 @@
 		display: -webkit-box;
 		max-height: 45px;
 		overflow: hidden;
-<<<<<<< HEAD
 		-webkit-line-clamp: 2;
 		-webkit-box-orient: vertical;
-=======
-	  -webkit-line-clamp: 2;
-	  -webkit-box-orient: vertical;
->>>>>>> f9cfde0c
 	}
 
 	.reader-excerpt[direction="rtl"] {
@@ -852,19 +847,14 @@
 			border-radius: 0;
 			height: 300px;
 			max-height: 300px;
-<<<<<<< HEAD
-
-=======
-	    
->>>>>>> f9cfde0c
 		}
 		.reader-featured-image img {
 			border-radius: 0;
 			height: 100%;
 			max-width: none;
-	    object-fit: cover;
-	    overflow: hidden;
-	    width: 100%;
+			object-fit: cover;
+			overflow: hidden;
+			width: 100%;
 		}
 		.reader-post-card__featured-images-item:first-child {
 			.reader-featured-image, img {
