--- conflicted
+++ resolved
@@ -40,12 +40,7 @@
 		isSelected: PropTypes.bool,
 		onClick: PropTypes.func,
 		onCommentClick: PropTypes.func,
-<<<<<<< HEAD
 		handleClick: PropTypes.func,
-		discoverPost: PropTypes.object,
-		discoverSite: PropTypes.object,
-=======
->>>>>>> b0271499
 		showSiteName: PropTypes.bool,
 		postKey: PropTypes.object,
 		compact: PropTypes.bool,
