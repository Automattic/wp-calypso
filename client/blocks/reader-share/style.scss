.reader-share__button.button {
	color: var(--color-text-subtle);
	padding: 4px;
	position: relative;
	display: inline-flex;
	align-items: center;
	/* stylelint-disable-next-line declaration-property-unit-allowed-list */
	font-size: 100%;
	line-height: 22px;
	top: 2px;

	&:hover,
	&:active {
		color: var(--color-primary);
	}

	&:focus {
		outline: thin dotted;
	}

	&.is-borderless {
		.gridicon {
			margin-right: 0;
			margin-top: 0;
			top: 0;
		}
	}

	.gridicon {
		transition: transform 0.15s cubic-bezier(0.175, 0.885, 0.32, 1.275);
	}

	&.is-active {
		color: var(--color-primary);

		.gridicon {
			fill: var(--color-primary);
		}
	}
}

.reader-full-post__story .reader-share__button.button {
	padding: 0 4px;
}

.reader-share__button-label {
	margin-left: 6px;
	font-weight: normal;

	@include breakpoint-deprecated( "<480px" ) {
		@include hide-content-accessibly();
	}
}

.reader-share__popover {
	@include breakpoint-deprecated( "<480px" ) {
		width: 152px;
		padding-right: 2px;
	}
}

.reader-share__popover-item {
	span {
		display: inline-block;
		line-height: 24px;
		margin-left: 34px;

		@include breakpoint-deprecated( ">480px" ) {
			margin-left: 27px;
		}
	}

	.gridicon,
	.reader-twitter,
	.reader-facebook {
		height: 20px;
		width: 20px;
		position: absolute;
		top: 8px;
		left: 18px;
		padding: 0;
		fill: var(--color-neutral-light);

<<<<<<< HEAD
		@include breakpoint-deprecated( '>480px' ) {
			left: 14px;
=======
		@include breakpoint-deprecated( ">480px" ) {
			left: 11px;
>>>>>>> 73abf41a
		}
	}

	.gridicons-my-sites {
		fill: var(--color-primary);
	}

<<<<<<< HEAD
	.reader-twitter {
		fill: var( --color-twitter );
	}

	.reader-facebook {
		fill: var( --color-facebook );
=======
	.social-logo.twitter {
		fill: var(--color-twitter);
	}

	.social-logo.facebook {
		fill: var(--color-facebook);
>>>>>>> 73abf41a
	}

	&:hover,
	&:focus {
		.gridicon,
<<<<<<< HEAD
		.reader-twitter,
		.reader-facebook {
			fill: var( --color-text-inverted );
=======
		.social-logo {
			fill: var(--color-text-inverted);
>>>>>>> 73abf41a
		}
	}
}

.reader-share__popover {
	min-width: 240px;
}

.reader-share__site-selector.site-selector {
<<<<<<< HEAD
	border-top: 1px solid var( --color-neutral-5 );
=======
	border-top: 1px solid var(--color-neutral-10);
>>>>>>> 73abf41a
}

.reader-share__site-selector .site-selector__sites {
	max-height: 25vh;
	overflow-y: auto;
	text-align: left;
}

.reader-share__site-selector .site__content {
	padding: 12px 16px;
}

.reader-share__site-selector .site__title,
.reader-share__site-selector .site__domain {
	&::after {
		@include long-content-fade( $color: var( --color-surface-rgb ) );
		/* stylelint-disable-next-line declaration-property-unit-allowed-list */
		border-radius: 50%;
	}
}

.reader-post-actions__item .reader-share {
	margin-right: 2px;
}<|MERGE_RESOLUTION|>--- conflicted
+++ resolved
@@ -81,13 +81,8 @@
 		padding: 0;
 		fill: var(--color-neutral-light);
 
-<<<<<<< HEAD
 		@include breakpoint-deprecated( '>480px' ) {
 			left: 14px;
-=======
-		@include breakpoint-deprecated( ">480px" ) {
-			left: 11px;
->>>>>>> 73abf41a
 		}
 	}
 
@@ -95,34 +90,20 @@
 		fill: var(--color-primary);
 	}
 
-<<<<<<< HEAD
 	.reader-twitter {
 		fill: var( --color-twitter );
 	}
 
 	.reader-facebook {
 		fill: var( --color-facebook );
-=======
-	.social-logo.twitter {
-		fill: var(--color-twitter);
-	}
-
-	.social-logo.facebook {
-		fill: var(--color-facebook);
->>>>>>> 73abf41a
 	}
 
 	&:hover,
 	&:focus {
 		.gridicon,
-<<<<<<< HEAD
 		.reader-twitter,
 		.reader-facebook {
 			fill: var( --color-text-inverted );
-=======
-		.social-logo {
-			fill: var(--color-text-inverted);
->>>>>>> 73abf41a
 		}
 	}
 }
@@ -132,11 +113,7 @@
 }
 
 .reader-share__site-selector.site-selector {
-<<<<<<< HEAD
 	border-top: 1px solid var( --color-neutral-5 );
-=======
-	border-top: 1px solid var(--color-neutral-10);
->>>>>>> 73abf41a
 }
 
 .reader-share__site-selector .site-selector__sites {
