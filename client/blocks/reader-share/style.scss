.reader-share__button {
	align-items: center;
	box-sizing: border-box;
	color: $gray;
	display: inline-flex;
	padding: 4px;
	position: relative;

	&:hover,
	&:focus,
	&:active {
		cursor: pointer;
		color: $blue-medium;
	}

	.gridicon {
		transition: transform 0.15s cubic-bezier(0.175, 0.885, 0.32, 1.275);
	}

	&.is-active {
		color: $blue-wordpress;

		.gridicon {
			fill: $blue-wordpress;
		}
	}
}

.reader-share__button-label {
	margin-left: 6px;

	@include breakpoint( "<480px" ) {
		display: none;
	}
}

.reader-share__popover {

	@include breakpoint( "<480px" ) {
		width: 152px;
		padding-right: 2px;
	}
}

.reader-share__popover-item {

	span {
		display: inline-block;
		line-height: 24px;
		margin-left: 34px;

		@include breakpoint( ">480px" ) {
			margin-left: 27px;
		}
	}

	.gridicon,
	.social-logo {
		height: 24px;
		width: 24px;
		position: absolute;
			top: 8px;
			left: 18px;
		padding: 0;
		fill: $gray;

		@include breakpoint( ">480px" ) {
			left: 11px;
		}
	}

	.gridicons-my-sites {
		fill: $blue-wordpress;
	}

	.social-logo.twitter {
		fill: #2aa9e0;
	}

	.social-logo.facebook {
		fill: #3B5998;
	}

	&:hover,
	&:focus {
		.gridicon,
		.social-logo {
			fill: $white;
		}
	}
}

.reader-share__popover {
	min-width: 240px;
}

.reader-share__site-selector.site-selector {
	border-top: 1px solid lighten( $gray, 20% );
}

.reader-share__site-selector .site-selector__sites {
	max-height: 25vh;
<<<<<<< HEAD
	overflow-y: auto;
	text-align: left;
}

.reader-share__site-selector .site__content {
	padding: 12px 16px;
}

.reader-share__site-selector .site__title,
.reader-share__site-selector .site__domain {

	&::after {
		background: linear-gradient(to right, rgba(255, 255, 255, 0), $gray-light 90%);
		border-radius: 50%;
	}
=======
}

.sites-popover.reader-share__sites-popover .popover__inner {
	overflow: visible;
>>>>>>> cb9e2778
}<|MERGE_RESOLUTION|>--- conflicted
+++ resolved
@@ -100,7 +100,6 @@
 
 .reader-share__site-selector .site-selector__sites {
 	max-height: 25vh;
-<<<<<<< HEAD
 	overflow-y: auto;
 	text-align: left;
 }
@@ -116,10 +115,8 @@
 		background: linear-gradient(to right, rgba(255, 255, 255, 0), $gray-light 90%);
 		border-radius: 50%;
 	}
-=======
 }
 
 .sites-popover.reader-share__sites-popover .popover__inner {
 	overflow: visible;
->>>>>>> cb9e2778
 }