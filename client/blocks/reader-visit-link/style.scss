--- conflicted
+++ resolved
@@ -1,5 +1,4 @@
 .reader-visit-link__icon {
-<<<<<<< HEAD
 	fill: var( --color-primary );
 }
 
@@ -9,13 +8,6 @@
 	font-weight: 500;
 	position: relative;
 	top: 2px;
-=======
-	fill: var(--color-neutral-light);
-}
-
-.reader-visit-link__label {
-	color: var(--color-text-subtle);
->>>>>>> 73abf41a
 }
 
 .reader-visit-link:hover,
@@ -25,10 +17,6 @@
 	}
 
 	.reader-visit-link__label {
-<<<<<<< HEAD
-=======
-		color: var(--color-primary);
->>>>>>> 73abf41a
 		cursor: pointer;
 	}
 }