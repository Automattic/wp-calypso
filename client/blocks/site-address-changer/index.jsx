<<<<<<< HEAD
import { Card } from '@automattic/components';
import { withShoppingCart } from '@automattic/shopping-cart';
=======
import { Card, Gridicon } from '@automattic/components';
>>>>>>> 897c7c36
import { localize } from 'i18n-calypso';
import { debounce, get, isEmpty } from 'lodash';
import page from 'page';
import PropTypes from 'prop-types';
import React, { Component } from 'react';
import { connect } from 'react-redux';
import FormButton from 'calypso/components/forms/form-button';
import FormButtonsBar from 'calypso/components/forms/form-buttons-bar';
import FormInputValidation from 'calypso/components/forms/form-input-validation';
import FormLabel from 'calypso/components/forms/form-label';
import FormSelect from 'calypso/components/forms/form-select';
import FormTextInputWithAffixes from 'calypso/components/forms/form-text-input-with-affixes';
import TrackComponentView from 'calypso/lib/analytics/track-component-view';
import { recordTracksEvent } from 'calypso/state/analytics/actions';
import isSiteAutomatedTransfer from 'calypso/state/selectors/is-site-automated-transfer';
import {
	requestSiteAddressChange,
	requestSiteAddressAvailability,
	clearValidationError,
} from 'calypso/state/site-address-change/actions';
import { fillInSingleCartItemAttributes } from 'calypso/lib/cart-values';
import { hasProduct, siteRedirect } from 'calypso/lib/cart-values/cart-items';
import { getSiteAddressAvailabilityPending } from 'calypso/state/site-address-change/selectors/get-site-address-availability-pending';
import { getSiteAddressValidationError } from 'calypso/state/site-address-change/selectors/get-site-address-validation-error';
import { isRequestingSiteAddressChange } from 'calypso/state/site-address-change/selectors/is-requesting-site-address-change';
import { isSiteAddressValidationAvailable } from 'calypso/state/site-address-change/selectors/is-site-address-validation-available';
import { getSiteSlug } from 'calypso/state/sites/selectors';
import { getSelectedSiteId } from 'calypso/state/ui/selectors';
import ConfirmationDialog from './dialog';
import { getProductsList, getProductDisplayCost } from 'calypso/state/products-list/selectors';
import QueryProductsList from 'calypso/components/data/query-products-list';

import './style.scss';

const SUBDOMAIN_LENGTH_MINIMUM = 4;
const SUBDOMAIN_LENGTH_MAXIMUM = 50;
const VALIDATION_DEBOUNCE_MS = 800;

export class SiteAddressChanger extends Component {
	static propTypes = {
		currentDomainSuffix: PropTypes.string.isRequired,
		currentDomain: PropTypes.object.isRequired,
		recordTracksEvent: PropTypes.func.isRequired,

		// `connect`ed
		isSiteAddressChangeRequesting: PropTypes.bool,
		siteId: PropTypes.number,
		selectedSiteSlug: PropTypes.string,
	};

	static defaultProps = {
		currentDomainSuffix: '.wordpress.com',
		currentDomain: {},
	};

	state = {
		showDialog: false,
		domainFieldValue: '',
		newDomainSuffix: this.props.currentDomainSuffix,
	};

	componentDidMount() {
		this.props.clearValidationError( this.props.siteId );
	}

	onConfirm = ( option ) => {
		const { domainFieldValue, newDomainSuffix } = this.state;
		const { currentDomain, currentDomainSuffix, siteId } = this.props;
		const oldDomain = get( currentDomain, 'name', null );
		const type = '.wordpress.com' === currentDomainSuffix ? 'blog' : 'dotblog';

		this.props.requestSiteAddressChange(
			siteId,
			domainFieldValue,
			newDomainSuffix.substr( 1 ),
			oldDomain,
			type,
			option === 'discard',
			option !== 'redirect'
		);

		if ( option === 'redirect' ) {
			this.props.shoppingCartManager
				.addProductsToCart( [
					fillInSingleCartItemAttributes(
						siteRedirect( { domainFieldValue } ),
						this.props.products
					),
				] )
				.then( () => {
					page( '/checkout/' + this.props.selectedSiteSlug );
				} );
		}
	};

	setValidationState = () => {
		const { translate } = this.props;
		const { domainFieldValue } = this.state;

		let validationProperties = {
			showValidationMessage: false,
			validationMessage: '',
		};

		if ( isEmpty( domainFieldValue ) ) {
			this.setState( validationProperties );
			return;
		}

		if ( domainFieldValue.match( /[^a-z0-9]/i ) ) {
			validationProperties = {
				showValidationMessage: true,
				validationMessage: translate( 'Your site address can only contain letters and numbers.' ),
			};
		}

		if (
			domainFieldValue.length < SUBDOMAIN_LENGTH_MINIMUM ||
			domainFieldValue.length > SUBDOMAIN_LENGTH_MAXIMUM
		) {
			validationProperties = {
				showValidationMessage: domainFieldValue.length > SUBDOMAIN_LENGTH_MAXIMUM,
				validationMessage: translate(
					'Your site address should be between %(minimumLength)s and %(maximumLength)s characters in length.',
					{
						args: {
							minimumLength: SUBDOMAIN_LENGTH_MINIMUM,
							maximumLength: SUBDOMAIN_LENGTH_MAXIMUM,
						},
					}
				),
			};
		}

		this.setState( validationProperties, () => {
			this.state.validationMessage
				? this.debouncedShowValidationMessage()
				: this.debouncedValidationCheck();
		} );
	};

	showConfirmationDialog() {
		this.setState( {
			showDialog: true,
		} );
	}

	onSubmit = ( event ) => {
		event.preventDefault();

		if ( ! this.state.validationMessage ) {
			this.showConfirmationDialog();
		}
	};

	onDialogClose = () => {
		this.setState( {
			showDialog: false,
		} );
	};

	handleDomainChange( domainFieldValue ) {
		if ( this.props.isAvailabilityPending || this.props.isSiteAddressChangeRequesting ) {
			return;
		}

		this.debouncedValidationCheck.cancel();
		this.debouncedShowValidationMessage.cancel();

		this.props.clearValidationError( this.props.siteId );
		this.setState(
			{
				domainFieldValue,
			},
			this.setValidationState
		);
	}

	onFieldChange = ( event ) => {
		const domainFieldValue = get( event, 'target.value', '' ).toLowerCase();
		this.handleDomainChange( domainFieldValue );
	};

	onDomainSuffixChange = ( event ) => {
		const newDomainSuffix = get( event, 'target.value', '' );
		this.setState( { newDomainSuffix } );
		this.handleDomainChange( this.state.domainFieldValue );
	};

	debouncedShowValidationMessage = debounce( () => {
		if ( this.state.validationMessage ) {
			this.setState( {
				showValidationMessage: true,
			} );
		}
	}, VALIDATION_DEBOUNCE_MS );

	debouncedValidationCheck = debounce( () => {
		const { domainFieldValue, newDomainSuffix } = this.state;
		const { currentDomainSuffix } = this.props;

		// Don't try and validate what we know is invalid
		if (
			isEmpty( domainFieldValue ) ||
			( domainFieldValue === this.getCurrentDomainPrefix() &&
				newDomainSuffix === currentDomainSuffix )
		) {
			return;
		}

		const type = '.wordpress.com' === newDomainSuffix ? 'blog' : 'dotblog';

		this.props.requestSiteAddressAvailability(
			this.props.siteId,
			domainFieldValue,
			newDomainSuffix.substr( 1 ),
			type
		);
	}, VALIDATION_DEBOUNCE_MS );

	shouldShowValidationMessage() {
		const { isAvailable, validationError } = this.props;
		const { showValidationMessage } = this.state;
		const serverValidationMessage = get( validationError, 'message' );

		return isAvailable || showValidationMessage || !! serverValidationMessage;
	}

	getCurrentDomainPrefix() {
		const { currentDomain, currentDomainSuffix } = this.props;

		const currentDomainName = get( currentDomain, 'name', '' );
		return currentDomainName.replace( currentDomainSuffix, '' );
	}

	getValidationMessage() {
		const { isAvailable, validationError, translate } = this.props;
		const { validationMessage } = this.state;
		const serverValidationMessage = get( validationError, 'message' );

		return isAvailable
			? translate( 'Good news, that site address is available!' )
			: validationMessage || serverValidationMessage;
	}

	renderDomainSuffix() {
		const { currentDomainSuffix } = this.props;
		if ( currentDomainSuffix === '.wordpress.com' ) {
			return currentDomainSuffix;
		}

		const suffixesList = [ '.wordpress.com', currentDomainSuffix ];
		const { newDomainSuffix } = this.state;

		return (
			<span className="site-address-changer__affix">
				{ newDomainSuffix }
				<Gridicon icon="chevron-down" size={ 18 } className="site-address-changer__select-icon" />
				<FormSelect
					className="site-address-changer__select"
					value={ newDomainSuffix }
					onChange={ this.onDomainSuffixChange }
				>
					{ suffixesList.map( ( suffix ) => (
						<option key={ suffix } value={ suffix }>
							{ suffix }
						</option>
					) ) }
				</FormSelect>
			</span>
		);
	}

	handleAddDomainClick = () => {
		const { siteId } = this.props;
		this.props.recordTracksEvent( 'calypso_siteaddresschange_add_domain_click', {
			blogid: siteId,
		} );
	};

	render() {
		const {
			currentDomain,
			isAvailabilityPending,
			isAvailable,
			isSiteAddressChangeRequesting,
			siteId,
			selectedSiteSlug,
			translate,
			isAtomicSite,
		} = this.props;

		const { domainFieldValue, newDomainSuffix } = this.state;
		const { currentDomainSuffix } = this.props;
		const currentDomainName = get( currentDomain, 'name', '' );
		const currentDomainPrefix = this.getCurrentDomainPrefix();
		const shouldShowValidationMessage = this.shouldShowValidationMessage();
		const validationMessage = this.getValidationMessage();
		const isBusy = isSiteAddressChangeRequesting || isAvailabilityPending;
		const isDisabled =
			( domainFieldValue === currentDomainPrefix && newDomainSuffix === currentDomainSuffix ) ||
			! isAvailable;
		const addDomainPath = '/domains/add/' + selectedSiteSlug;

		if ( ! currentDomain.currentUserCanManage ) {
			return (
				<div className="site-address-changer site-address-changer__only-owner-info">
					<Gridicon icon="info-outline" />
					{ isEmpty( currentDomain.owner )
						? translate( 'Only the site owner can edit this domain name.' )
						: translate(
								'Only the site owner ({{strong}}%(ownerInfo)s{{/strong}}) can edit this domain name.',
								{
									args: { ownerInfo: currentDomain.owner },
									components: { strong: <strong /> },
								}
						  ) }
				</div>
			);
		}

		if ( isAtomicSite ) {
			return (
				<div className="site-address-changer site-address-changer__only-owner-info">
					<Gridicon icon="info-outline" />
					{ translate( 'wpcomstaging.com addresses cannot be changed.' ) }
				</div>
			);
		}

		return (
			<div className="site-address-changer">
				<QueryProductsList />
				<ConfirmationDialog
					isVisible={ this.state.showDialog }
					onClose={ this.onDialogClose }
					newDomainName={ domainFieldValue }
					newDomainSuffix={ this.state.newDomainSuffix }
					currentDomainName={ currentDomainPrefix }
					currentDomainSuffix={ this.props.currentDomainSuffix }
					onConfirm={ this.onConfirm }
					siteId={ siteId }
					siteRedirectPrice={ this.props.siteRedirectPrice }
				/>
				<form onSubmit={ this.onSubmit }>
					<TrackComponentView
						eventName="calypso_siteaddresschange_form_view"
						eventProperties={ { blog_id: siteId } }
					/>
					<Card className="site-address-changer__content">
						<div className="site-address-changer__info">
							<p>
								{ translate(
									'Once you change your site address, %(currentDomainName)s will no longer be available. {{a}}Did you want to add a custom domain instead?{{/a}}',
									{
										args: { currentDomainName },
										components: {
											a: <a href={ addDomainPath } onClick={ this.handleAddDomainClick } />,
										},
									}
								) }
							</p>
						</div>
						<FormLabel htmlFor="site-address-changer__text-input">
							{ translate( 'Enter your new site address' ) }
						</FormLabel>
						<FormTextInputWithAffixes
							id="site-address-changer__text-input"
							className="site-address-changer__input"
							value={ domainFieldValue }
							suffix={ this.renderDomainSuffix() }
							onChange={ this.onFieldChange }
							placeholder={ currentDomainPrefix }
							isError={ shouldShowValidationMessage && ! isAvailable }
							noWrap
						/>
						<FormInputValidation
							isHidden={ ! shouldShowValidationMessage }
							isError={ ! isAvailable }
							text={ validationMessage || '\u00A0' }
						/>
						<FormButtonsBar className="site-address-changer__form-footer">
							<FormButton disabled={ isDisabled } busy={ isBusy } type="submit">
								{ translate( 'Change site address' ) }
							</FormButton>
						</FormButtonsBar>
					</Card>
				</form>
			</div>
		);
	}
}

export default connect(
	( state ) => {
		const siteId = getSelectedSiteId( state );

		return {
			siteId,
			selectedSiteSlug: getSiteSlug( state, siteId ),
			isAtomicSite: isSiteAutomatedTransfer( state, siteId ),
			isAvailable: isSiteAddressValidationAvailable( state, siteId ),
			isSiteAddressChangeRequesting: isRequestingSiteAddressChange( state, siteId ),
			isAvailabilityPending: getSiteAddressAvailabilityPending( state, siteId ),
			validationError: getSiteAddressValidationError( state, siteId ),
			products: getProductsList( state ),
			siteRedirectPrice: getProductDisplayCost( state, 'offsite_redirect' ),
		};
	},
	{
		requestSiteAddressChange,
		requestSiteAddressAvailability,
		clearValidationError,
		recordTracksEvent,
	}
)( withShoppingCart( localize( SiteAddressChanger ) ) );<|MERGE_RESOLUTION|>--- conflicted
+++ resolved
@@ -1,9 +1,6 @@
-<<<<<<< HEAD
 import { Card } from '@automattic/components';
 import { withShoppingCart } from '@automattic/shopping-cart';
-=======
 import { Card, Gridicon } from '@automattic/components';
->>>>>>> 897c7c36
 import { localize } from 'i18n-calypso';
 import { debounce, get, isEmpty } from 'lodash';
 import page from 'page';
