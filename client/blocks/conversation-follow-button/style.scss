--- conflicted
+++ resolved
@@ -90,30 +90,26 @@
 			&:focus {
 				color: white;
 
-<<<<<<< HEAD
-			.gridicon,
-			.reader-follow-conversation,
-			.reader-following-conversation {
-				fill: var(--color-text-inverted);
-=======
-				.gridicon, .reader-follow-conversation, .reader-following-conversation {
-					color: var( --color-text-inverted );
+				.gridicon,
+				.reader-follow-conversation,
+				.reader-following-conversation {
+					color: var(--color-text-inverted);
 				}
 
 				svg.reader-external path {
-					fill: var( --color-text-inverted );
+					fill: var(--color-text-inverted);
 				}
 
-				svg.reader-follow-conversation path, svg.reader-following-conversation path {
+				svg.reader-follow-conversation path,
+				svg.reader-following-conversation path {
 					fill: none;
-					stroke: var( --color-text-inverted );
+					stroke: var(--color-text-inverted);
 
 					&.status {
-						fill: var( --color-primary );
+						fill: var(--color-primary);
 						stroke: none;
 					}
 				}
->>>>>>> 03cbbd47
 			}
 		}
 	}
