// dialog
.dialog.card.privacy-policy-banner__dialog {
	max-width: 700px;
	font-size: 14px;
	overflow: hidden;

	ol {
		list-style-position: inside;
		margin: 0;

		@include breakpoint( ">660px" ) {
			list-style-position: outside;
			margin: 0 3em 1.5em;
		}
	}
}

.privacy-policy-banner__dialog-header {
	display: flex;
	align-items: center;
	margin: -24px -24px 0;
	padding: 0 24px;
	background-color: #fbfcfd;
	height: 80px;
	box-shadow: 0 1px 0 0 lighten( $gray, 20% ),
		0 1px 0 lighten( $gray, 40% );
}

.dialog__content .privacy-policy-banner__dialog-header-text h1 {
	margin: 0;
}

.privacy-policy-banner__dialog-header-image {
	width: (149 / 482) * 100%;
	margin-right: 20px;
}

.privacy-policy-banner__dialog-header-text {
	flex: 1;
}

.privacy-policy-banner__dialog-body {
	overflow-y: auto;
	height: 320px;
<<<<<<< HEAD
	padding-top: 10px;
	padding-bottom: 10px;
}

.privacy-policy-banner__dialog-body h3 {
=======
	padding-top: 24px;
}

.privacy-policy-banner__dialog-body h3,
.privacy-policy-banner__dialog-body h4 {
>>>>>>> 572b75d1
	font-weight: bold;
	margin: 1.5em 0;
}<|MERGE_RESOLUTION|>--- conflicted
+++ resolved
@@ -42,19 +42,16 @@
 .privacy-policy-banner__dialog-body {
 	overflow-y: auto;
 	height: 320px;
-<<<<<<< HEAD
-	padding-top: 10px;
-	padding-bottom: 10px;
-}
-
-.privacy-policy-banner__dialog-body h3 {
-=======
 	padding-top: 24px;
 }
 
 .privacy-policy-banner__dialog-body h3,
 .privacy-policy-banner__dialog-body h4 {
->>>>>>> 572b75d1
+	font-weight: bold;
+	margin: 1.5em 0;
+}
+
+.privacy-policy-banner__dialog-body h3 {
 	font-weight: bold;
 	margin: 1.5em 0;
 }