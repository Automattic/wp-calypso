@import "@wordpress/base-styles/breakpoints";

.stats-navigation {
	box-shadow: inset 0 -1px 0 #0000000d;

	.section-nav__panel {
		padding-right: 0;

		@include breakpoint-deprecated( ">480px" ) {
			padding-right: 16px;
		}
	}
	.segmented-control {
		margin-left: 0;

		@include breakpoint-deprecated( ">480px" ) {
			margin-left: 16px;
		}
	}
	.followers-count .button {
		margin-left: 16px;

		@media ( max-width: $break-mobile ) {
			display: none;
		}
	}
	.stats-navigation__intervals.is-standalone.segmented-control {
		display: flex;

		@include breakpoint-deprecated( ">960px" ) {
			display: none;
		}
	}
	.stats-navigation__intervals.segmented-control {
		display: none;

		@include breakpoint-deprecated( ">960px" ) {
			display: flex;
		}
	}

<<<<<<< HEAD
	// Modernize styles except for GoogleMyBusinessStats and StatsOverview pages
	&.stats-navigation--modernized {
		.section-nav {
			margin: 0;
			box-shadow: inset 0 -1px 0 #0000000d;
		}

		.section-nav-group__label {
			padding: 0;
		}

		.section-nav__panel {
			padding: 0;

			@media ( max-width: $break-medium ) {
				padding: 0 16px;
			}
		}

		.section-nav-tab {
			&:not(:first-child) {
				margin-left: 16px;

				@media ( max-width: $break-mobile ) {
					margin-left: 0;
				}
			}

			.section-nav-tab__link {
				padding: 8px 12px;
				font-size: $font-body-small;
				line-height: 20px;
				color: var(--color-neutral-60);

				@media ( max-width: $break-medium ) {
					padding: 8px 0;
				}

				@media ( max-width: $break-mobile ) {
					padding: 8px;
				}

				&:hover {
					color: var(--color-neutral-60);
					background-color: var(--color-surface);
				}
			}

			&.is-selected {
				border-bottom-color: var(--color-neutral-100);

				.section-nav-tab__link {
					color: var(--color-neutral-100);
				}
			}
		}

		.followers-count {
			.button {
				font-weight: 400;
				font-size: $font-body-small;
				line-height: 24px;
				color: var(--color-neutral-80);
				margin: 0;
				padding: 7px 12px;
			}

			.count {
				padding: 0 8px;
				margin-left: 6px;
				border-radius: 2px;
				border: 0;
				background-color: var(--color-neutral-0);
				font-weight: 500;
				font-size: $font-body-extra-small;
				line-height: 20px;
=======
	.section-nav.is-open {
		.followers-count .button {
			@media ( max-width: $break-mobile ) {
				display: inline-block;
				padding: 8px;
				color: var(--color-neutral-60);
				font-size: $font-body-small;
				font-weight: 600;
				line-height: 24px;
>>>>>>> b16b2194
			}
		}
	}
}<|MERGE_RESOLUTION|>--- conflicted
+++ resolved
@@ -39,12 +39,24 @@
 		}
 	}
 
-<<<<<<< HEAD
 	// Modernize styles except for GoogleMyBusinessStats and StatsOverview pages
 	&.stats-navigation--modernized {
 		.section-nav {
 			margin: 0;
 			box-shadow: inset 0 -1px 0 #0000000d;
+
+			&.is-open {
+				.followers-count .button {
+					@media ( max-width: $break-mobile ) {
+						display: inline-block;
+						padding: 8px;
+						color: var(--color-neutral-60);
+						font-size: $font-body-small;
+						font-weight: 600;
+						line-height: 24px;
+					}
+				}
+			}
 		}
 
 		.section-nav-group__label {
@@ -116,17 +128,6 @@
 				font-weight: 500;
 				font-size: $font-body-extra-small;
 				line-height: 20px;
-=======
-	.section-nav.is-open {
-		.followers-count .button {
-			@media ( max-width: $break-mobile ) {
-				display: inline-block;
-				padding: 8px;
-				color: var(--color-neutral-60);
-				font-size: $font-body-small;
-				font-weight: 600;
-				line-height: 24px;
->>>>>>> b16b2194
 			}
 		}
 	}
