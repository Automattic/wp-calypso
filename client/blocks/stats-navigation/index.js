import config from '@automattic/calypso-config';
import { Popover } from '@automattic/components';
import { FormToggle } from '@wordpress/components';
import { Icon, cog } from '@wordpress/icons';
import classNames from 'classnames';
import { localize, translate } from 'i18n-calypso';
import PropTypes from 'prop-types';
import { Component, createRef } from 'react';
import { connect } from 'react-redux';
import SubscribersCount from 'calypso/blocks/subscribers-count';
import SectionNav from 'calypso/components/section-nav';
import NavItem from 'calypso/components/section-nav/item';
import NavTabs from 'calypso/components/section-nav/tabs';
<<<<<<< HEAD
import version_compare from 'calypso/lib/version-compare';
=======
import useNoticeVisibilityMutation from 'calypso/my-sites/stats/hooks/use-notice-visibility-mutation';
import useNoticeVisibilityQuery from 'calypso/my-sites/stats/hooks/use-notice-visibility-query';
>>>>>>> 002de32d
import { canCurrentUser } from 'calypso/state/selectors/can-current-user';
import isGoogleMyBusinessLocationConnectedSelector from 'calypso/state/selectors/is-google-my-business-location-connected';
import isSiteStore from 'calypso/state/selectors/is-site-store';
import { getJetpackStatsAdminVersion, getSiteOption } from 'calypso/state/sites/selectors';
import {
	updateModuleToggles,
	requestModuleToggles,
} from 'calypso/state/stats/module-toggles/actions';
import { getModuleToggles } from 'calypso/state/stats/module-toggles/selectors';
import { AVAILABLE_PAGE_MODULES, navItems, intervals as intervalConstants } from './constants';
import Intervals from './intervals';

import './style.scss';

// Use HOC to wrap hooks of `react-query` for fetching the notice visibility state.
function withNoticeHook( HookedComponent ) {
	return function WrappedComponent( props ) {
		const { data: showSettingsTooltip, refetch: refetchNotices } = useNoticeVisibilityQuery(
			props.siteId,
			'traffic_page_settings'
		);

		const { mutateAsync: mutateNoticeVisbilityAsync } = useNoticeVisibilityMutation(
			props.siteId,
			'traffic_page_settings'
		);

		return (
			<HookedComponent
				{ ...props }
				showSettingsTooltip={ showSettingsTooltip }
				refetchNotices={ refetchNotices }
				mutateNoticeVisbilityAsync={ mutateNoticeVisbilityAsync }
			/>
		);
	};
}

class StatsNavigation extends Component {
	static propTypes = {
		interval: PropTypes.oneOf( intervalConstants.map( ( i ) => i.value ) ),
		isGoogleMyBusinessLocationConnected: PropTypes.bool.isRequired,
		isStore: PropTypes.bool,
		isWordAds: PropTypes.bool,
		selectedItem: PropTypes.oneOf( Object.keys( navItems ) ).isRequired,
		siteId: PropTypes.number,
		slug: PropTypes.string,
		isLegacy: PropTypes.bool,
	};

	state = {
		isPageSettingsPopoverVisible: false,
		// Dismiss the tooltip before the API call is finished.
		isPageSettingsTooltipDismissed: false,
		// Only traffic page modules are supported for now.
		pageModules: Object.assign(
			...AVAILABLE_PAGE_MODULES.traffic.map( ( module ) => {
				return {
					[ module.key ]: module.defaultValue,
				};
			} )
		),
	};

	static getDerivedStateFromProps( nextProps, prevState ) {
		if ( prevState.pageModules !== nextProps.pageModuleToggles ) {
			return { pageModules: nextProps.pageModuleToggles };
		}

		return null;
	}

	settingsActionRef = createRef();

	togglePopoverMenu = ( isPageSettingsPopoverVisible ) => {
		this.onTooltipDismiss();
		this.setState( { isPageSettingsPopoverVisible } );
	};

	onToggleModule = ( page, module, isShow ) => {
		const seletedPageModules = Object.assign( {}, this.state.pageModules );
		seletedPageModules[ module ] = isShow;

		this.setState( { pageModules: seletedPageModules } );

		this.props.updateModuleToggles( this.props.siteId, {
			[ page ]: seletedPageModules,
		} );
	};

	onTooltipDismiss = () => {
		this.setState( { isPageSettingsTooltipDismissed: true } );
		this.props.mutateNoticeVisbilityAsync().finally( this.props.refetchNotices );
	};

	isValidItem = ( item ) => {
		const { isGoogleMyBusinessLocationConnected, isStore, isWordAds, siteId } = this.props;

		switch ( item ) {
			case 'wordads':
				return isWordAds;

			case 'store':
				return isStore;

			case 'googleMyBusiness':
				if ( 'undefined' === typeof siteId ) {
					return false;
				}

				return config.isEnabled( 'google-my-business' ) && isGoogleMyBusinessLocationConnected;

			default:
				return true;
		}
	};

	componentDidMount() {
		this.props.requestModuleToggles( this.props.siteId );
	}

	render() {
<<<<<<< HEAD
		const { slug, selectedItem, interval, isLegacy, statsAdminVersion } = this.props;
		const { pageModules, isPageSettingsPopoverVisible } = this.state;
=======
		const { slug, selectedItem, interval, isLegacy, showSettingsTooltip } = this.props;
		const { pageModules, isPageSettingsPopoverVisible, isPageSettingsTooltipDismissed } =
			this.state;
>>>>>>> 002de32d
		const { label, showIntervals, path } = navItems[ selectedItem ];
		const slugPath = slug ? `/${ slug }` : '';
		const pathTemplate = `${ path }/{{ interval }}${ slugPath }`;

		const wrapperClass = classNames( 'stats-navigation', {
			'stats-navigation--modernized': ! isLegacy,
		} );

<<<<<<< HEAD
		const isModuleSettingsSupported = ! (
			config.isEnabled( 'is_running_in_jetpack_site' ) &&
			version_compare( statsAdminVersion, '0.9.0-alpha', '<' )
		);
=======
		const isModuleSettingsEnabled = config.isEnabled( 'stats/module-settings' );
>>>>>>> 002de32d

		// @TODO: Add loading status of modules settings to avoid toggling modules before they are loaded.

		return (
			<div className={ wrapperClass }>
				<SectionNav selectedText={ label }>
					<NavTabs selectedText={ label }>
						{ Object.keys( navItems )
							.filter( this.isValidItem )
							.map( ( item ) => {
								const navItem = navItems[ item ];
								const intervalPath = navItem.showIntervals ? `/${ interval || 'day' }` : '';
								const itemPath = `${ navItem.path }${ intervalPath }${ slugPath }`;
								const className = 'stats-navigation__' + item;
								return (
									<NavItem
										className={ className }
										key={ item }
										path={ itemPath }
										selected={ selectedItem === item }
									>
										{ navItem.label }
									</NavItem>
								);
							} ) }
					</NavTabs>

					{ isLegacy && showIntervals && (
						<Intervals selected={ interval } pathTemplate={ pathTemplate } />
					) }

					{ ! config.isEnabled( 'stats/subscribers-section' ) && <SubscribersCount /> }
				</SectionNav>

				{ isLegacy && showIntervals && (
					<Intervals selected={ interval } pathTemplate={ pathTemplate } standalone />
				) }

<<<<<<< HEAD
				{ isModuleSettingsSupported && AVAILABLE_PAGE_MODULES[ this.props.selectedItem ] && (
=======
				{ isModuleSettingsEnabled && AVAILABLE_PAGE_MODULES[ this.props.selectedItem ] && (
>>>>>>> 002de32d
					<div className="page-modules-settings">
						<button
							className="page-modules-settings-action"
							ref={ this.settingsActionRef }
							onClick={ () => {
								this.togglePopoverMenu( ! isPageSettingsPopoverVisible );
							} }
						>
							<Icon className="gridicon" icon={ cog } />
						</button>
						<Popover
							className="tooltip tooltip--darker highlight-card-tooltip highlight-card__settings-tooltip"
							isVisible={ showSettingsTooltip && ! isPageSettingsTooltipDismissed }
							position="bottom left"
							context={ this.settingsActionRef.current }
						>
							<div className="highlight-card-tooltip-content">
								<p>{ translate( 'Here’s where you can find all your Jetpack Stats settings.' ) }</p>
								<button onClick={ this.onTooltipDismiss }>{ translate( 'Got it' ) }</button>
							</div>
						</Popover>
						<Popover
							className="tooltip highlight-card-popover page-modules-settings-popover"
							isVisible={ isPageSettingsPopoverVisible }
							position="bottom left"
							context={ this.settingsActionRef.current }
							focusOnShow={ false }
						>
							<div>{ translate( 'Modules visibility' ) }</div>
							<div className="page-modules-settings-toggle-wrapper">
								{ AVAILABLE_PAGE_MODULES[ this.props.selectedItem ].map( ( toggleItem ) => {
									return (
										<div key={ toggleItem.key } className="page-modules-settings-toggle">
											<Icon className="gridicon" icon={ toggleItem.icon } />
											<span>{ toggleItem.label }</span>
											<FormToggle
												className="page-modules-settings-toggle-control"
												checked={ pageModules[ toggleItem.key ] !== false }
												onChange={ ( event ) => {
													this.onToggleModule(
														this.props.selectedItem,
														toggleItem.key,
														event.target.checked
													);
												} }
											/>
										</div>
									);
								} ) }
							</div>
						</Popover>
					</div>
				) }
			</div>
		);
	}
}

export default connect(
	( state, { siteId, selectedItem } ) => {
		return {
			isGoogleMyBusinessLocationConnected: isGoogleMyBusinessLocationConnectedSelector(
				state,
				siteId
			),
			isStore: isSiteStore( state, siteId ),
			isWordAds:
				getSiteOption( state, siteId, 'wordads' ) &&
				canCurrentUser( state, siteId, 'manage_options' ),
			siteId,
			pageModuleToggles: getModuleToggles( state, siteId, [ selectedItem ] ),
			statsAdminVersion: getJetpackStatsAdminVersion( state, siteId ),
		};
	},
	{ requestModuleToggles, updateModuleToggles }
)( localize( withNoticeHook( StatsNavigation ) ) );<|MERGE_RESOLUTION|>--- conflicted
+++ resolved
@@ -11,12 +11,9 @@
 import SectionNav from 'calypso/components/section-nav';
 import NavItem from 'calypso/components/section-nav/item';
 import NavTabs from 'calypso/components/section-nav/tabs';
-<<<<<<< HEAD
 import version_compare from 'calypso/lib/version-compare';
-=======
 import useNoticeVisibilityMutation from 'calypso/my-sites/stats/hooks/use-notice-visibility-mutation';
 import useNoticeVisibilityQuery from 'calypso/my-sites/stats/hooks/use-notice-visibility-query';
->>>>>>> 002de32d
 import { canCurrentUser } from 'calypso/state/selectors/can-current-user';
 import isGoogleMyBusinessLocationConnectedSelector from 'calypso/state/selectors/is-google-my-business-location-connected';
 import isSiteStore from 'calypso/state/selectors/is-site-store';
@@ -139,14 +136,8 @@
 	}
 
 	render() {
-<<<<<<< HEAD
-		const { slug, selectedItem, interval, isLegacy, statsAdminVersion } = this.props;
-		const { pageModules, isPageSettingsPopoverVisible } = this.state;
-=======
-		const { slug, selectedItem, interval, isLegacy, showSettingsTooltip } = this.props;
-		const { pageModules, isPageSettingsPopoverVisible, isPageSettingsTooltipDismissed } =
-			this.state;
->>>>>>> 002de32d
+		const { slug, selectedItem, interval, isLegacy, showSettingsTooltip, statsAdminVersion } = this.props;
+		const { pageModules, isPageSettingsPopoverVisible, isPageSettingsTooltipDismissed } = this.state;
 		const { label, showIntervals, path } = navItems[ selectedItem ];
 		const slugPath = slug ? `/${ slug }` : '';
 		const pathTemplate = `${ path }/{{ interval }}${ slugPath }`;
@@ -155,14 +146,10 @@
 			'stats-navigation--modernized': ! isLegacy,
 		} );
 
-<<<<<<< HEAD
 		const isModuleSettingsSupported = ! (
 			config.isEnabled( 'is_running_in_jetpack_site' ) &&
 			version_compare( statsAdminVersion, '0.9.0-alpha', '<' )
 		);
-=======
-		const isModuleSettingsEnabled = config.isEnabled( 'stats/module-settings' );
->>>>>>> 002de32d
 
 		// @TODO: Add loading status of modules settings to avoid toggling modules before they are loaded.
 
@@ -201,11 +188,7 @@
 					<Intervals selected={ interval } pathTemplate={ pathTemplate } standalone />
 				) }
 
-<<<<<<< HEAD
 				{ isModuleSettingsSupported && AVAILABLE_PAGE_MODULES[ this.props.selectedItem ] && (
-=======
-				{ isModuleSettingsEnabled && AVAILABLE_PAGE_MODULES[ this.props.selectedItem ] && (
->>>>>>> 002de32d
 					<div className="page-modules-settings">
 						<button
 							className="page-modules-settings-action"
