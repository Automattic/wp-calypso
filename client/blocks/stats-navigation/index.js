--- conflicted
+++ resolved
@@ -129,15 +129,9 @@
 	}
 
 	render() {
-<<<<<<< HEAD
 		const { slug, selectedItem, interval, isLegacy, showSettingsTooltip, statsAdminVersion } =
 			this.props;
-		const { pageModules, isPageSettingsPopoverVisible, isPageSettingsTooltipDismissed } =
-			this.state;
-=======
-		const { slug, selectedItem, interval, isLegacy, showSettingsTooltip } = this.props;
 		const { pageModules, isPageSettingsTooltipDismissed } = this.state;
->>>>>>> b99eadd4
 		const { label, showIntervals, path } = navItems[ selectedItem ];
 		const slugPath = slug ? `/${ slug }` : '';
 		const pathTemplate = `${ path }/{{ interval }}${ slugPath }`;
@@ -184,7 +178,7 @@
 
 					{ ! config.isEnabled( 'stats/subscribers-section' ) && <SubscribersCount /> }
 
-					{ isModuleSettingsEnabled && AVAILABLE_PAGE_MODULES[ this.props.selectedItem ] && (
+					{ isModuleSettingsSupported && AVAILABLE_PAGE_MODULES[ this.props.selectedItem ] && (
 						<PageModuleToggler
 							availableModules={ AVAILABLE_PAGE_MODULES[ this.props.selectedItem ] }
 							pageModules={ pageModules }
@@ -198,64 +192,6 @@
 				{ isLegacy && showIntervals && (
 					<Intervals selected={ interval } pathTemplate={ pathTemplate } standalone />
 				) }
-<<<<<<< HEAD
-
-				{ isModuleSettingsSupported && AVAILABLE_PAGE_MODULES[ this.props.selectedItem ] && (
-					<div className="page-modules-settings">
-						<button
-							className="page-modules-settings-action"
-							ref={ this.settingsActionRef }
-							onClick={ () => {
-								this.togglePopoverMenu( ! isPageSettingsPopoverVisible );
-							} }
-						>
-							<Icon className="gridicon" icon={ cog } />
-						</button>
-						<Popover
-							className="tooltip tooltip--darker highlight-card-tooltip highlight-card__settings-tooltip"
-							isVisible={ showSettingsTooltip && ! isPageSettingsTooltipDismissed }
-							position="bottom left"
-							context={ this.settingsActionRef.current }
-						>
-							<div className="highlight-card-tooltip-content">
-								<p>{ translate( 'Here’s where you can find all your Jetpack Stats settings.' ) }</p>
-								<button onClick={ this.onTooltipDismiss }>{ translate( 'Got it' ) }</button>
-							</div>
-						</Popover>
-						<Popover
-							className="tooltip highlight-card-popover page-modules-settings-popover"
-							isVisible={ isPageSettingsPopoverVisible }
-							position="bottom left"
-							context={ this.settingsActionRef.current }
-							focusOnShow={ false }
-						>
-							<div>{ translate( 'Modules visibility' ) }</div>
-							<div className="page-modules-settings-toggle-wrapper">
-								{ AVAILABLE_PAGE_MODULES[ this.props.selectedItem ].map( ( toggleItem ) => {
-									return (
-										<div key={ toggleItem.key } className="page-modules-settings-toggle">
-											<Icon className="gridicon" icon={ toggleItem.icon } />
-											<span>{ toggleItem.label }</span>
-											<FormToggle
-												className="page-modules-settings-toggle-control"
-												checked={ pageModules[ toggleItem.key ] !== false }
-												onChange={ ( event ) => {
-													this.onToggleModule(
-														this.props.selectedItem,
-														toggleItem.key,
-														event.target.checked
-													);
-												} }
-											/>
-										</div>
-									);
-								} ) }
-							</div>
-						</Popover>
-					</div>
-				) }
-=======
->>>>>>> b99eadd4
 			</div>
 		);
 	}
