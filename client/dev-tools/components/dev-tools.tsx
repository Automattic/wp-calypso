<<<<<<< HEAD
import { getPlan, PLAN_BUSINESS, FEATURE_INSTALL_PLUGINS } from '@automattic/calypso-products';
import { Card } from '@automattic/components';
import { translate } from 'i18n-calypso';
import UpsellNudge from 'calypso/blocks/upsell-nudge';
=======
import { FEATURE_SFTP, getPlan, PLAN_BUSINESS } from '@automattic/calypso-products';
import page from '@automattic/calypso-router';
import { Card, Dialog } from '@automattic/components';
import { useHasEnTranslation } from '@automattic/i18n-utils';
import { Button } from '@wordpress/components';
import { translate } from 'i18n-calypso';
import { useRef, useState } from 'react';
import EligibilityWarnings from 'calypso/blocks/eligibility-warnings';
>>>>>>> 71b3dd21
import CardHeading from 'calypso/components/card-heading';
import InlineSupportLink from 'calypso/components/inline-support-link';
import { useSelector } from 'calypso/state';
import isSiteWpcomAtomic from 'calypso/state/selectors/is-site-wpcom-atomic';
import siteHasFeature from 'calypso/state/selectors/site-has-feature';
import { getSiteSlug } from 'calypso/state/sites/selectors';
import { getSelectedSiteId } from 'calypso/state/ui/selectors';
import './style.scss';

type PromoCardProps = {
	title: string;
	text: string;
	supportContext: string;
};

const PromoCard = ( { title, text, supportContext }: PromoCardProps ) => (
	<Card className="dev-tools__card">
		<CardHeading>{ title }</CardHeading>
		<p>{ text }</p>
		<InlineSupportLink supportContext={ supportContext } showIcon={ false } />
	</Card>
);

const DevTools = () => {
	const { searchParams } = new URL( document.location.toString() );
	const showActivationModal = searchParams.get( 'activate' ) !== null;
	const [ showEligibility, setShowEligibility ] = useState( showActivationModal );
	const siteId = useSelector( getSelectedSiteId );
	const { siteSlug, isSiteAtomic, hasSftpFeature } = useSelector( ( state ) => ( {
		siteSlug: getSiteSlug( state, siteId ) || '',
		isSiteAtomic: isSiteWpcomAtomic( state, siteId as number ),
		hasSftpFeature: siteHasFeature( state, siteId, FEATURE_SFTP ),
	} ) );
	// The ref is required to persist the value of redirect_to after renders
	const redirectUrl = useRef(
		searchParams.get( 'redirect_to' ) ?? hasSftpFeature
			? `/hosting-config/${ siteId }`
			: `/overview/${ siteId }`
	);
	const hasEnTranslation = useHasEnTranslation();

	const promoCards = [
		{
			title: translate( 'Deployments' ),
			text: translate(
				'Automate updates from GitHub to streamline workflows, reduce errors, and enable faster deployments.'
			),
			supportContext: 'github-deployments',
		},
		{
			title: translate( 'Monitoring' ),
			text: translate(
				"Proactively monitor your site's performance, including requests per minute and average response time."
			),
			supportContext: 'site-monitoring-metrics',
		},
		{
			title: translate( 'PHP Logs' ),
			text: translate( 'View and download PHP error logs to diagnose and resolve issues quickly.' ),
			supportContext: 'site-monitoring-logs',
		},
		{
			title: translate( 'Server Logs' ),
			text: translate(
				'Gain full visibility into server activity, helping you manage traffic and spot security issues early.'
			),
			supportContext: 'site-monitoring-logs',
		},
		{
			title: translate( 'Server Configuration' ),
			text: translate(
				"Access your site's database and tailor your server settings to your specific needs."
			),
			supportContext: 'hosting-configuration',
		},
	];

	const canSiteGoAtomic = ! isSiteAtomic && hasSftpFeature;
	const showActivationButton = canSiteGoAtomic;
	const handleTransfer = ( options: { geo_affinity?: string } ) => {
		const params = new URLSearchParams( {
			siteId: String( siteId ),
			redirect_to: redirectUrl.current,
			feature: FEATURE_SFTP,
			initiate_transfer_context: 'hosting',
			initiate_transfer_geo_affinity: options.geo_affinity || '',
		} );
		page( `/setup/transferring-hosted-site?${ params }` );
	};

	if ( isSiteAtomic ) {
		page.replace( redirectUrl.current );
		return;
	}

	const upgradeCtaCopy = hasEnTranslation(
		'Upgrade to the %(planName)s plan or higher to get access to all developer tools'
	)
		? translate(
				'Upgrade to the %(planName)s plan or higher to get access to all developer tools',
				{
					args: {
						planName: getPlan( PLAN_BUSINESS )?.getTitle() ?? '',
					},
				}
		  )
		: translate( 'Upgrade to the Creator plan or higher to get access to all developer tools' );

	return (
		<div className="dev-tools">
			<div className="dev-tools__hero">
<<<<<<< HEAD
				<h1> { translate( 'Unlock all developer tools' ) }</h1>
				<UpsellNudge
					event="calypso_dev_tools_nudge"
					secondaryCallToAction={ translate( 'Browse plugins' ) }
					secondaryHref={ `/plugins/${ siteSlug }` }
					showIcon
					feature={ FEATURE_INSTALL_PLUGINS }
					plan={ PLAN_BUSINESS }
					callToAction={ translate( 'Upgrade now' ) }
					primaryButton
					title={ translate( 'Upgrade to the %(planName)s plan for access to all developer tools', {
						args: { planName: getPlan( PLAN_BUSINESS )?.getTitle() ?? '' },
					} ) }
					description={ translate(
						'Get access to over 50,000 plugins, advanced hosting configuration, site monitoring, and more.'
					) }
					isOneClickCheckoutEnabled
				/>
=======
				<h1>
					{ showActivationButton
						? translate( 'Activate all developer tools' )
						: translate( 'Unlock all developer tools' ) }
				</h1>
				<p>
					{ showActivationButton
						? translate(
								'Your plan includes all the developer tools listed below. Click "Activate Now" to begin.'
						  )
						: upgradeCtaCopy }
				</p>
				{ showActivationButton ? (
					<>
						<Button
							variant="primary"
							className="dev-tools__button"
							onClick={ () => {
								if ( showActivationButton ) {
									return setShowEligibility( true );
								}
							} }
						>
							{ translate( 'Activate now' ) }
						</Button>

						<Dialog
							additionalClassNames="plugin-details-cta__dialog-content"
							additionalOverlayClassNames="plugin-details-cta__modal-overlay"
							isVisible={ showEligibility }
							onClose={ () => setShowEligibility( false ) }
							showCloseIcon
						>
							<EligibilityWarnings
								className="hosting__activating-warnings"
								onProceed={ handleTransfer }
								backUrl={ redirectUrl.current }
								showDataCenterPicker
								standaloneProceed
								currentContext="dev-tools"
							/>
						</Dialog>
					</>
				) : (
					<>
						<Button variant="secondary" className="dev-tools__button" href={ pluginsLink }>
							{ translate( 'Browse plugins' ) }
						</Button>
						<Button variant="primary" className="dev-tools__button" href={ upgradeLink }>
							{ translate( 'Upgrade now' ) }
						</Button>
					</>
				) }
>>>>>>> 71b3dd21
			</div>
			<div className="dev-tools__cards">
				{ promoCards.map( ( card ) => (
					<PromoCard
						title={ card.title }
						text={ card.text }
						supportContext={ card.supportContext }
					/>
				) ) }
			</div>
		</div>
	);
};

export default DevTools;<|MERGE_RESOLUTION|>--- conflicted
+++ resolved
@@ -1,18 +1,11 @@
-<<<<<<< HEAD
-import { getPlan, PLAN_BUSINESS, FEATURE_INSTALL_PLUGINS } from '@automattic/calypso-products';
-import { Card } from '@automattic/components';
-import { translate } from 'i18n-calypso';
-import UpsellNudge from 'calypso/blocks/upsell-nudge';
-=======
 import { FEATURE_SFTP, getPlan, PLAN_BUSINESS } from '@automattic/calypso-products';
 import page from '@automattic/calypso-router';
 import { Card, Dialog } from '@automattic/components';
-import { useHasEnTranslation } from '@automattic/i18n-utils';
 import { Button } from '@wordpress/components';
 import { translate } from 'i18n-calypso';
 import { useRef, useState } from 'react';
 import EligibilityWarnings from 'calypso/blocks/eligibility-warnings';
->>>>>>> 71b3dd21
+import UpsellNudge from 'calypso/blocks/upsell-nudge';
 import CardHeading from 'calypso/components/card-heading';
 import InlineSupportLink from 'calypso/components/inline-support-link';
 import { useSelector } from 'calypso/state';
@@ -52,7 +45,6 @@
 			? `/hosting-config/${ siteId }`
 			: `/overview/${ siteId }`
 	);
-	const hasEnTranslation = useHasEnTranslation();
 
 	const promoCards = [
 		{
@@ -108,42 +100,9 @@
 		return;
 	}
 
-	const upgradeCtaCopy = hasEnTranslation(
-		'Upgrade to the %(planName)s plan or higher to get access to all developer tools'
-	)
-		? translate(
-				'Upgrade to the %(planName)s plan or higher to get access to all developer tools',
-				{
-					args: {
-						planName: getPlan( PLAN_BUSINESS )?.getTitle() ?? '',
-					},
-				}
-		  )
-		: translate( 'Upgrade to the Creator plan or higher to get access to all developer tools' );
-
 	return (
 		<div className="dev-tools">
 			<div className="dev-tools__hero">
-<<<<<<< HEAD
-				<h1> { translate( 'Unlock all developer tools' ) }</h1>
-				<UpsellNudge
-					event="calypso_dev_tools_nudge"
-					secondaryCallToAction={ translate( 'Browse plugins' ) }
-					secondaryHref={ `/plugins/${ siteSlug }` }
-					showIcon
-					feature={ FEATURE_INSTALL_PLUGINS }
-					plan={ PLAN_BUSINESS }
-					callToAction={ translate( 'Upgrade now' ) }
-					primaryButton
-					title={ translate( 'Upgrade to the %(planName)s plan for access to all developer tools', {
-						args: { planName: getPlan( PLAN_BUSINESS )?.getTitle() ?? '' },
-					} ) }
-					description={ translate(
-						'Get access to over 50,000 plugins, advanced hosting configuration, site monitoring, and more.'
-					) }
-					isOneClickCheckoutEnabled
-				/>
-=======
 				<h1>
 					{ showActivationButton
 						? translate( 'Activate all developer tools' )
@@ -154,7 +113,7 @@
 						? translate(
 								'Your plan includes all the developer tools listed below. Click "Activate Now" to begin.'
 						  )
-						: upgradeCtaCopy }
+						: null }
 				</p>
 				{ showActivationButton ? (
 					<>
@@ -188,16 +147,27 @@
 						</Dialog>
 					</>
 				) : (
-					<>
-						<Button variant="secondary" className="dev-tools__button" href={ pluginsLink }>
-							{ translate( 'Browse plugins' ) }
-						</Button>
-						<Button variant="primary" className="dev-tools__button" href={ upgradeLink }>
-							{ translate( 'Upgrade now' ) }
-						</Button>
-					</>
+					<UpsellNudge
+						event="calypso_dev_tools_nudge"
+						secondaryCallToAction={ translate( 'Browse plugins' ) }
+						secondaryHref={ `/plugins/${ siteSlug }` }
+						showIcon
+						feature={ FEATURE_SFTP }
+						plan={ PLAN_BUSINESS }
+						callToAction={ translate( 'Upgrade now' ) }
+						primaryButton
+						title={ translate(
+							'Upgrade to the %(planName)s plan for access to all developer tools',
+							{
+								args: { planName: getPlan( PLAN_BUSINESS )?.getTitle() ?? '' },
+							}
+						) }
+						description={ translate(
+							'Get access to over 50,000 plugins, advanced hosting configuration, site monitoring, and more.'
+						) }
+						isOneClickCheckoutEnabled
+					/>
 				) }
->>>>>>> 71b3dd21
 			</div>
 			<div className="dev-tools__cards">
 				{ promoCards.map( ( card ) => (
