--- conflicted
+++ resolved
@@ -5,7 +5,7 @@
 import React, { Component, Fragment } from 'react';
 import { localize } from 'i18n-calypso';
 import { connect } from 'react-redux';
-import { flow, get, includes, invoke, isEmpty, pickBy } from 'lodash';
+import { flow, get, includes, invoke, pickBy } from 'lodash';
 
 /**
  * Internal dependencies
@@ -23,11 +23,8 @@
 import { validateImportUrl } from 'lib/importers/url-validation';
 import { recordTracksEvent } from 'state/analytics/actions';
 import Notice from 'components/notice';
-<<<<<<< HEAD
 import wpcom from 'lib/wp';
-=======
 import { saveSignupStep } from 'state/signup/progress/actions';
->>>>>>> 141da1fd
 
 /**
  * Style dependencies
@@ -314,14 +311,9 @@
 		} ),
 		{
 			recordTracksEvent,
-<<<<<<< HEAD
+			saveSignupStep,
 			setImportOriginSiteDetails,
 			setNuxUrlInputValue,
-=======
-			saveSignupStep,
-			setNuxUrlInputValue,
-			submitImportUrlStep,
->>>>>>> 141da1fd
 		}
 	),
 	localize
