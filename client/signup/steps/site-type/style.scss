.site-type__wrapper {
	position: relative;

	strong {
		color: rgb( 51, 69, 82 );
		font-size: 1.2em;
		display: block;
	}

	.form-label {
		margin-bottom: 20px;
	}

	.form-radio {
		margin-top: 15px;
		margin-right: 15px;
	}
}

.site-type__form-wrapper {
	max-width: 500px;
	margin: 0 auto;
	filter: blur( 0 );
	transform: translateZ( 0 ) translateX( 0 );
	transition: 500ms ease-in-out opacity, 500ms ease-in-out filter, 500ms ease-in-out transform;
}

.site-type__wrapper-is-hidden {
	pointer-events: none;
	transform: translateZ( 0 ) translateX( 25% );
	opacity: 0;
}

.site-type__segmented-control-wrapper {
	display: flex;
	justify-content: space-evenly;
	align-items: center;
}

.site-type__segmented-control {
	flex-grow: 1;
}

.site-type__segment-label {
	color: $gray-darken-20;

	&:hover {
		cursor: pointer;
	}
}

.site-type__min-label {
	padding-right: 15px;
}

.site-type__max-label {
	padding-left: 15px;
}

.site-type__submit-wrapper {
	text-align: center;
	margin-bottom: 0;
	padding: 0 15px;
}

.site-type__submit-wrapper .button {
	width: 180px;
	@include breakpoint( '<480px' ) {
		width: 100%;
	}
}

.site-type__last-fieldset {
	margin-bottom: 0;
}

<<<<<<< HEAD
h3 {
	font-family: 'Noto Sans', -apple-system, BlinkMacSystemFont, 'Segoe UI', 'Roboto', 'Oxygen-Sans', 'Ubuntu', 'Cantarell', 'Helvetica Neue', sans-serif;
	font-size: 1.4em;
	font-weight: 700;
	line-height: 1.2;
	color: rgb( 51, 69, 82 );
}
.signup-form h3 {
	margin-bottom: 20px;
}

=======
>>>>>>> dad7c1b0
.site-type__option {
	border-bottom: 1px solid #c8d7e1;
	margin: 0 -24px !important;
	padding: 15px 24px;

	&:first-child {
		border-top: 1px solid #c8d7e1;
	}

	&:hover {
		background: #f3f6f8;
		cursor: pointer;
	}
}<|MERGE_RESOLUTION|>--- conflicted
+++ resolved
@@ -74,20 +74,6 @@
 	margin-bottom: 0;
 }
 
-<<<<<<< HEAD
-h3 {
-	font-family: 'Noto Sans', -apple-system, BlinkMacSystemFont, 'Segoe UI', 'Roboto', 'Oxygen-Sans', 'Ubuntu', 'Cantarell', 'Helvetica Neue', sans-serif;
-	font-size: 1.4em;
-	font-weight: 700;
-	line-height: 1.2;
-	color: rgb( 51, 69, 82 );
-}
-.signup-form h3 {
-	margin-bottom: 20px;
-}
-
-=======
->>>>>>> dad7c1b0
 .site-type__option {
 	border-bottom: 1px solid #c8d7e1;
 	margin: 0 -24px !important;
