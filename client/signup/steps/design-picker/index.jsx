--- conflicted
+++ resolved
@@ -129,17 +129,14 @@
 	};
 
 	previewDesign = ( selectedDesign ) => {
-<<<<<<< HEAD
 		const locale = ! this.props.userLoggedIn ? getLocaleSlug() : '';
-		page( getStepUrl( this.props.flowName, this.props.stepName, selectedDesign.theme, locale ) );
-=======
+
 		recordTracksEvent( 'calypso_signup_design_preview_select', {
 			theme: `pub/${ selectedDesign.theme }`,
 			template: selectedDesign.template,
 		} );
 
-		page( getStepUrl( this.props.flowName, this.props.stepName, selectedDesign.theme ) );
->>>>>>> 41ff7f27
+		page( getStepUrl( this.props.flowName, this.props.stepName, selectedDesign.theme, locale ) );
 	};
 
 	submitDesign = ( selectedDesign = this.state.selectedDesign ) => {
