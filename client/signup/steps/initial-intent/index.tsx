import { IMPORT_HOSTED_SITE_FLOW, NEWSLETTER_FLOW } from '@automattic/onboarding';
import { useEffect } from '@wordpress/element';
import { useTranslate } from 'i18n-calypso';
import SegmentationSurvey from 'calypso/components/segmentation-survey';
import { SKIP_ANSWER_KEY } from 'calypso/components/segmentation-survey/constants';
import useSegmentationSurveyTracksEvents from 'calypso/components/segmentation-survey/hooks/use-segmentation-survey-tracks-events';
import { flowQuestionComponentMap } from 'calypso/components/survey-container/components/question-step-mapping';
import { QuestionConfiguration } from 'calypso/components/survey-container/types';
import useGuidedFlowGetSegment from 'calypso/signup/hooks/use-guided-flow-get-segment';
import StepWrapper from 'calypso/signup/step-wrapper';
import './styles.scss';
import { GUIDED_FLOW_SEGMENTATION_SURVEY_KEY } from './constants';

interface Props {
	flowName: string;
	stepName: string;
	goToNextStep: () => void;
	submitSignupStep: ( step: any, deps: any ) => void;
<<<<<<< HEAD
	signupDependencies: {
		segmentationSurveyAnswers: Record< string, string[] >;
		onboardingSegment: string;
	};
=======
	signupDependencies: Record<
		string,
		{
			segmentationSurveyAnswers: Record< string, string[] >;
		}
	>;
>>>>>>> 3f7520b8
}

const SURVEY_KEY = 'guided-onboarding-flow';

const QUESTION_CONFIGURATION: QuestionConfiguration = {
	'what-brings-you-to-wordpress': {
		hideContinue: true,
		hideSkip: false,
		exitOnSkip: true,
	},
	'what-are-your-goals': {
		hideContinue: false,
		hideSkip: false,
	},
};

export default function InitialIntentStep( props: Props ) {
	const { submitSignupStep, stepName, signupDependencies, flowName } = props;
	const currentAnswers = signupDependencies.segmentationSurveyAnswers || {};
	const translate = useTranslate();
	const headerText = translate( 'What brings you to WordPress.com?' );
	const subHeaderText = translate(
		'This will help us tailor your onboarding experience to your needs.'
	);

<<<<<<< HEAD
	const { recordStartEvent, recordCompleteEvent } = useSegmentationSurveyTracksEvents( SURVEY_KEY );
	const segment = useGuidedFlowGetSegment( currentAnswers );
=======
	const { recordStartEvent, recordCompleteEvent } = useSegmentationSurveyTracksEvents(
		GUIDED_FLOW_SEGMENTATION_SURVEY_KEY
	);
>>>>>>> 3f7520b8

	// Record Tracks start event on component mount
	useEffect( () => {
		recordStartEvent();
		// eslint-disable-next-line react-hooks/exhaustive-deps
	}, [] );

	const getRedirectForAnswers = ( _answerKeys: string[] ): string => {
		if ( _answerKeys.includes( 'migrate-or-import-site' ) ) {
			return `/setup/${ IMPORT_HOSTED_SITE_FLOW }`;
		}

		if ( _answerKeys.includes( 'newsletter' ) ) {
			return `/setup/${ NEWSLETTER_FLOW }`;
		}

		if ( _answerKeys.includes( 'sell' ) && _answerKeys.includes( 'difm' ) ) {
			return '/start/do-it-for-me-store';
		}

		if ( _answerKeys.includes( 'difm' ) ) {
			return '/start/do-it-for-me';
		}

		return '';
	};

	const shouldExitOnSkip = ( _questionKey: string, _answerKeys: string[] ) => {
		return Boolean(
			QUESTION_CONFIGURATION[ _questionKey ].exitOnSkip && _answerKeys.includes( SKIP_ANSWER_KEY )
		);
	};

	const skipNextNavigation = ( _questionKey: string, _answerKeys: string[] ) => {
		return (
			_answerKeys.includes( 'client' ) ||
			Boolean( getRedirectForAnswers( _answerKeys ) ) ||
			shouldExitOnSkip( _questionKey, _answerKeys )
		);
	};

	const handleNext = ( _questionKey: string, _answerKeys: string[], isLastQuestion?: boolean ) => {
		const redirect = getRedirectForAnswers( _answerKeys );

		const newAnswers = { [ _questionKey ]: _answerKeys };

<<<<<<< HEAD
		const updatedAnswers = { ...currentAnswers, ...newAnswers };

		submitSignupStep(
			{ flowName, stepName },
			{
				segmentationSurveyAnswers: updatedAnswers,
				onboardingSegment: segment,
			}
=======
		submitSignupStep(
			{ flowName, stepName },
			{ segmentationSurveyAnswers: { ...currentAnswers, ...newAnswers } }
>>>>>>> 3f7520b8
		);

		if ( redirect ) {
			recordCompleteEvent();
			return window.location.assign( redirect );
		}

		if (
			_answerKeys.includes( 'client' ) ||
			isLastQuestion ||
			shouldExitOnSkip( _questionKey, _answerKeys )
		) {
			recordCompleteEvent();
			props.goToNextStep();
		}
	};

	return (
		<StepWrapper
			hideFormattedHeader
			headerText={ headerText }
			fallbackHeaderText={ headerText }
			subHeaderText={ subHeaderText }
			fallbackSubHeaderText={ subHeaderText }
			stepContent={
				<SegmentationSurvey
					surveyKey={ SURVEY_KEY }
					onNext={ handleNext }
					skipNextNavigation={ skipNextNavigation }
					questionConfiguration={ QUESTION_CONFIGURATION }
					questionComponentMap={ flowQuestionComponentMap }
				/>
			}
			align="center"
			hideSkip
			{ ...props }
		/>
	);
}<|MERGE_RESOLUTION|>--- conflicted
+++ resolved
@@ -16,19 +16,12 @@
 	stepName: string;
 	goToNextStep: () => void;
 	submitSignupStep: ( step: any, deps: any ) => void;
-<<<<<<< HEAD
-	signupDependencies: {
-		segmentationSurveyAnswers: Record< string, string[] >;
-		onboardingSegment: string;
-	};
-=======
 	signupDependencies: Record<
 		string,
 		{
 			segmentationSurveyAnswers: Record< string, string[] >;
 		}
 	>;
->>>>>>> 3f7520b8
 }
 
 const SURVEY_KEY = 'guided-onboarding-flow';
@@ -54,14 +47,9 @@
 		'This will help us tailor your onboarding experience to your needs.'
 	);
 
-<<<<<<< HEAD
-	const { recordStartEvent, recordCompleteEvent } = useSegmentationSurveyTracksEvents( SURVEY_KEY );
-	const segment = useGuidedFlowGetSegment( currentAnswers );
-=======
 	const { recordStartEvent, recordCompleteEvent } = useSegmentationSurveyTracksEvents(
 		GUIDED_FLOW_SEGMENTATION_SURVEY_KEY
 	);
->>>>>>> 3f7520b8
 
 	// Record Tracks start event on component mount
 	useEffect( () => {
@@ -108,20 +96,9 @@
 
 		const newAnswers = { [ _questionKey ]: _answerKeys };
 
-<<<<<<< HEAD
-		const updatedAnswers = { ...currentAnswers, ...newAnswers };
-
-		submitSignupStep(
-			{ flowName, stepName },
-			{
-				segmentationSurveyAnswers: updatedAnswers,
-				onboardingSegment: segment,
-			}
-=======
 		submitSignupStep(
 			{ flowName, stepName },
 			{ segmentationSurveyAnswers: { ...currentAnswers, ...newAnswers } }
->>>>>>> 3f7520b8
 		);
 
 		if ( redirect ) {
