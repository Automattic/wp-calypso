@import '~@wordpress/base-styles/breakpoints';
@import '~@wordpress/base-styles/mixins';

.domains__step-section-wrapper {
	margin: 0 auto;
	max-width: 720px;
}

.is-section-signup .domains__step-content {
	margin-bottom: 50px;

	&.domains__step-content-domain-step {
		margin-bottom: 20px;
	}

	.search .search__icon-navigation {
		background: none;
	}

	.register-domain-step__search-card {
		border-radius: 2px;
		@include elevation( 2dp );
	}

	.search.is-open.has-focus {
		border: none;
		border-radius: 2px;
		box-shadow: 0 0 0 3px var( --color-accent-light );
	}

	.search-filters__dropdown-filters {
		border-radius: 0 3px 3px 0; /* stylelint-disable-line */
	}

	.search-filters__dropdown-filters.search-filters__dropdown-filters--is-open {
		box-shadow: 0 0 0 3px var( --color-accent-light );
	}

	@include breakpoint-deprecated( '<660px' ) {
		.register-domain-step__search-card,
		.search.is-open.has-focus {
			border-radius: 0;
		}
	}
}

/**
 * Styles for design reskin
 * The `is-white-signup` class is attached to the body when the user is assigned the `reskinned` group of the `reskinSignupFlow` a/b test
 */
body.is-section-signup.is-white-signup {
	$light-white: #f3f4f5;

	.domains__step-content {
		display: flex;

		.search.is-open {
			border: 1px solid #a7aaad;
			border-radius: 4px; /* stylelint-disable-line */
			height: 48px;
		}

		.search.is-open.has-focus {
			border-color: #646970;
			background: var( --color-surface );
			box-shadow: none;

			.search__input {
				background: var( --color-surface );
			}
		}

		.domains__domain-side-content-container {
			flex-direction: column;
			width: 100vw;
			margin-top: 40px;
			display: none;

			@include break-large {
				width: 30vw;
				margin-top: 0;
				flex-direction: column;
				display: flex;
			}

			@include break-wide {
				width: 20vw;
			}
		}

		.register-domain-step .domains__domain-side-content-container {
			display: flex;

			@include break-small {
				flex-direction: row;

				.domains__domain-side-content {
					padding-top: 0;
					border-bottom: none;
				}
			}

			@include break-large {
				display: none;
			}


		}

		.domains__domain-side-content {
			border-bottom: 1px solid;
			border-bottom-color: var( --studio-gray-5 );
			padding: 20px 0;
			margin: 0 20px;

			@include break-large {
				margin: 0 0 0 80px;
				padding: 30px 0;
			}
		}

		.domains__domain-side-content:first-of-type {
			padding-top: 0;
		}

		.domains__domain-side-content:last-of-type {
			border-bottom: none;
		}

		.register-domain-step {
<<<<<<< HEAD
			width: 100vw;

			@include break-large {
				width: 62vw;
			}

			@include break-wide {
				width: 48vw;
			}
=======
			width: 47.7vw;
>>>>>>> 3ba4e98b
		}

		.register-domain-step__search-card {
			background: var( --color-surface );
			box-shadow: none;
			border-radius: 4px; /* stylelint-disable-line */
			margin: 20px;

			@include break-wide {
				margin: initial;
			}
		}
		.search__input {
			&::placeholder {
				color: var( --color-neutral-50 );
			}
		}
		.search.is-open .search__input-fade.ltr::before {
			display: none;
		}
		.search__open-icon {
			transform: scaleX( -1 );
		}
		.search__close-icon {
			display: none;
		}

		.search__icon-search {
			fill: #a7aaad;
		}

		.search .search__icon-navigation {
			padding: 0 7px;
		}

		.search__input.form-text-input[type='search'] {
			border-radius: 4px; /* stylelint-disable-line */
		}
	}

	.search-filters__dropdown-filters {
		border: none;

		&.search-filters__dropdown-filters--is-open {
			box-shadow: none;
		}

		.button {
			flex-direction: row;

			&:hover,
			&:focus {
				box-shadow: none;
			}

			.search-filters__dropdown-filters-button-text {
				color: var( --color-neutral-60 );
				padding-left: 6px;
			}
		}
	}

	.search-filters__popover {
		$accent-blue: #117ac9;
		.button.is-primary {
			background: $accent-blue;
			border-color: $accent-blue;
		}
		.popover__arrow {
			display: none;
		}
	}
}<|MERGE_RESOLUTION|>--- conflicted
+++ resolved
@@ -128,7 +128,6 @@
 		}
 
 		.register-domain-step {
-<<<<<<< HEAD
 			width: 100vw;
 
 			@include break-large {
@@ -138,9 +137,6 @@
 			@include break-wide {
 				width: 48vw;
 			}
-=======
-			width: 47.7vw;
->>>>>>> 3ba4e98b
 		}
 
 		.register-domain-step__search-card {
