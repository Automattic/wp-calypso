--- conflicted
+++ resolved
@@ -31,17 +31,10 @@
 	mapDomainAnalytics = analyticsMixin( 'mapDomain' );
 
 const DomainsStep = React.createClass( {
-<<<<<<< HEAD
 	contextTypes: {
 		store: React.PropTypes.object
 	},
 
-	showGoogleApps: function() {
-		page( signupUtils.getStepUrl( this.props.flowName, this.props.stepName, 'google', this.props.locale ) );
-	},
-
-=======
->>>>>>> e89b81bf
 	showDomainSearch: function() {
 		page( signupUtils.getStepUrl( this.props.flowName, this.props.stepName, this.props.locale ) );
 	},
