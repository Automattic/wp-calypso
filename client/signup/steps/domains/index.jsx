--- conflicted
+++ resolved
@@ -836,18 +836,11 @@
 							</div>
 						) ) }
 					</div>
-<<<<<<< HEAD
-					<div key="rowtotal" className="domains__domain-cart-total">
-						{ this.props.translate( '%d domain', '%d domains', {
-							count: domainsInCart.length + ( this.state.wpcomSubdomainSelected ? 1 : 0 ),
-							args: [ domainsInCart.length + ( this.state.wpcomSubdomainSelected ? 1 : 0 ) ],
-						} ) }
-=======
 					<div className="domains__domain-cart-total">
 						<div key="rowtotal" className="domains__domain-cart-count">
 							{ this.props.translate( '%d domain', '%d domains', {
-								count: domainsInCart.length,
-								args: [ domainsInCart.length ],
+								count: domainsInCart.length + ( this.state.wpcomSubdomainSelected ? 1 : 0 ),
+								args: [ domainsInCart.length + ( this.state.wpcomSubdomainSelected ? 1 : 0 ) ],
 							} ) }
 						</div>
 						<div key="rowtotalprice" className="domains__domain-cart-total-price">
@@ -858,7 +851,6 @@
 								) }
 							</strong>
 						</div>
->>>>>>> dd3ec0d2
 					</div>
 					<Button primary className="domains__domain-cart-continue" onClick={ this.goToNext() }>
 						{ this.props.translate( 'Continue' ) }
