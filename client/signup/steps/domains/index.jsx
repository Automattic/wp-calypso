import { Button } from '@automattic/components';
import { formatCurrency } from '@automattic/format-currency';
import { VIDEOPRESS_FLOW, isWithThemeFlow, isHostingSignupFlow } from '@automattic/onboarding';
import { isTailoredSignupFlow } from '@automattic/onboarding/src';
import { withShoppingCart } from '@automattic/shopping-cart';
import { isMobile } from '@automattic/viewport';
import { Icon, chevronDown, chevronUp } from '@wordpress/icons';
import classNames from 'classnames';
import { localize } from 'i18n-calypso';
import { defer, get, isEmpty } from 'lodash';
import page from 'page';
import PropTypes from 'prop-types';
import { parse } from 'qs';
import { Component } from 'react';
import { connect } from 'react-redux';
import QueryProductsList from 'calypso/components/data/query-products-list';
import { useMyDomainInputMode as inputMode } from 'calypso/components/domains/connect-domain-step/constants';
import RegisterDomainStep from 'calypso/components/domains/register-domain-step';
import { recordUseYourDomainButtonClick } from 'calypso/components/domains/register-domain-step/analytics';
import ReskinSideExplainer from 'calypso/components/domains/reskin-side-explainer';
import UseMyDomain from 'calypso/components/domains/use-my-domain';
import FoldableCard from 'calypso/components/foldable-card';
import Notice from 'calypso/components/notice';
import { SIGNUP_DOMAIN_ORIGIN } from 'calypso/lib/analytics/signup';
import {
	domainRegistration,
	domainMapping,
	domainTransfer,
	getDomainRegistrations,
	updatePrivacyForDomain,
	hasDomainInCart,
} from 'calypso/lib/cart-values/cart-items';
import {
	getDomainProductSlug,
	getDomainSuggestionSearch,
	getFixedDomainSearch,
} from 'calypso/lib/domains';
import { getSuggestionsVendor } from 'calypso/lib/domains/suggestions';
import { loadExperimentAssignment } from 'calypso/lib/explat';
import { getSitePropertyDefaults } from 'calypso/lib/signup/site-properties';
import { maybeExcludeEmailsStep } from 'calypso/lib/signup/step-actions';
import wpcom from 'calypso/lib/wp';
import CalypsoShoppingCartProvider from 'calypso/my-sites/checkout/calypso-shopping-cart-provider';
import withCartKey from 'calypso/my-sites/checkout/with-cart-key';
import { domainManagementRoot } from 'calypso/my-sites/domains/paths';
import { isEligibleForProPlan } from 'calypso/my-sites/plans-comparison';
import StepWrapper from 'calypso/signup/step-wrapper';
import { getStepUrl, isPlanSelectionAvailableLaterInFlow } from 'calypso/signup/utils';
import {
	composeAnalytics,
	recordGoogleEvent,
	recordTracksEvent,
} from 'calypso/state/analytics/actions';
import { getCurrentUserSiteCount, isUserLoggedIn } from 'calypso/state/current-user/selectors';
import {
	recordAddDomainButtonClick,
	recordAddDomainButtonClickInMapDomain,
	recordAddDomainButtonClickInTransferDomain,
	recordAddDomainButtonClickInUseYourDomain,
} from 'calypso/state/domains/actions';
import { getAvailableProductsList } from 'calypso/state/products-list/selectors';
import getSitesItems from 'calypso/state/selectors/get-sites-items';
import { fetchUsernameSuggestion } from 'calypso/state/signup/optional-dependencies/actions';
import {
	removeStep,
	saveSignupStep,
	submitSignupStep,
} from 'calypso/state/signup/progress/actions';
import { isPlanStepExistsAndSkipped } from 'calypso/state/signup/progress/selectors';
import { setDesignType } from 'calypso/state/signup/steps/design-type/actions';
import { getDesignType } from 'calypso/state/signup/steps/design-type/selectors';
import { getSelectedSite } from 'calypso/state/ui/selectors';
import { getExternalBackUrl, shouldUseMultipleDomainsInCart } from './utils';

import './style.scss';

const BoldTLD = ( { domain } ) => {
	const tld = domain.split( '.' ).pop();
	return (
		<>
			<span>{ domain.replace( `.${ tld }`, '' ) }</span>
			<b>.{ tld }</b>
		</>
	);
};

export class RenderDomainsStep extends Component {
	static propTypes = {
		cart: PropTypes.object,
		shoppingCartManager: PropTypes.any,
		forceDesignType: PropTypes.string,
		domainsWithPlansOnly: PropTypes.bool,
		flowName: PropTypes.string.isRequired,
		goToNextStep: PropTypes.func.isRequired,
		isDomainOnly: PropTypes.bool.isRequired,
		locale: PropTypes.string,
		path: PropTypes.string.isRequired,
		positionInFlow: PropTypes.number.isRequired,
		queryObject: PropTypes.object,
		step: PropTypes.object,
		stepName: PropTypes.string.isRequired,
		stepSectionName: PropTypes.string,
		selectedSite: PropTypes.object,
		isReskinned: PropTypes.bool,
	};

	constructor( props ) {
		super( props );

		const domain = get( props, 'queryObject.new', false );
		const search = get( props, 'queryObject.search', false ) === 'yes';
		const suggestedDomain = get( props, 'signupDependencies.suggestedDomain' );

		// If we landed anew from `/domains` and it's the `new-flow` variation
		// or there's a suggestedDomain from previous steps, always rerun the search.
		if ( ( search && props.path.indexOf( '?' ) !== -1 ) || suggestedDomain ) {
			this.searchOnInitialRender = true;
		}

		if (
			props.isDomainOnly &&
			domain &&
			! search && // Testing /domains sending to NUX for search
			// If someone has a better idea on how to figure if the user landed anew
			// Because we persist the signupDependencies, but still want the user to be able to go back to search screen
			props.path.indexOf( '?' ) !== -1
		) {
			this.skipRender = true;
			const productSlug = getDomainProductSlug( domain );
			const domainItem = domainRegistration( { productSlug, domain } );
			const domainCart = shouldUseMultipleDomainsInCart( props.flowName )
				? getDomainRegistrations( this.props.cart )
				: {};

			props.submitSignupStep(
				{
					stepName: props.stepName,
					domainItem,
					siteUrl: domain,
					isPurchasingItem: true,
					stepSectionName: props.stepSectionName,
					domainCart,
				},
				{
					domainItem,
					siteUrl: domain,
					domainCart,
				}
			);

			props.goToNextStep();
		}
		this.setCurrentFlowStep = this.setCurrentFlowStep.bind( this );
		this.state = {
			currentStep: null,
			isCartPendingUpdateDomain: null,
			wpcomSubdomainSelected: false,
		};
	}

	componentDidMount() {
		if ( isTailoredSignupFlow( this.props.flowName ) ) {
			// trigger guides on this step, we don't care about failures or response
			wpcom.req.post(
				'guides/trigger',
				{
					apiNamespace: 'wpcom/v2/',
				},
				{
					flow: this.props.flowName,
					step: 'domains',
				}
			);
		}

		// the A/A tests for identifying SRM issue. See peP6yB-11Y-p2
		if ( this.props.flowName === 'onboarding' ) {
			loadExperimentAssignment( 'calypso_srm_test_domain_page_view_free_plan_button_click' );
			loadExperimentAssignment( 'calypso_srm_test_domain_page_view_free_plan_modal_view' );
		}
	}

	getLocale() {
		return ! this.props.userLoggedIn ? this.props.locale : '';
	}

	getUseYourDomainUrl = () => {
		return getStepUrl(
			this.props.flowName,
			this.props.stepName,
			'use-your-domain',
			this.getLocale()
		);
	};

	handleAddDomain = ( suggestion, position ) => {
		if (
			shouldUseMultipleDomainsInCart( this.props.flowName ) &&
			suggestion?.isSubDomainSuggestion
		) {
			this.setState( { wpcomSubdomainSelected: suggestion } );
			return;
		}

		const signupDomainOrigin = suggestion?.is_free
			? SIGNUP_DOMAIN_ORIGIN.FREE
			: SIGNUP_DOMAIN_ORIGIN.CUSTOM;

		const stepData = {
			stepName: this.props.stepName,
			suggestion,
		};

		this.setState( { isCartPendingUpdateDomain: suggestion } );
		this.props.recordAddDomainButtonClick(
			suggestion.domain_name,
			this.getAnalyticsSection(),
			position,
			suggestion?.is_premium
		);
		this.props.saveSignupStep( stepData );

		defer( () => {
			this.submitWithDomain( { signupDomainOrigin, position } );
		} );
	};

	isPurchasingTheme = () => {
		return this.props.queryObject && this.props.queryObject.premium;
	};

	getThemeSlug = () => {
		return this.props.queryObject ? this.props.queryObject.theme : undefined;
	};

	getThemeStyleVariation = () => {
		return this.props.queryObject ? this.props.queryObject.style_variation : undefined;
	};

	getThemeArgs = () => {
		const themeSlug = this.getThemeSlug();
		const themeStyleVariation = this.getThemeStyleVariation();
		const themeSlugWithRepo = this.getThemeSlugWithRepo( themeSlug );

		return { themeSlug, themeSlugWithRepo, themeStyleVariation };
	};

	getThemeSlugWithRepo = ( themeSlug ) => {
		if ( ! themeSlug ) {
			return undefined;
		}
		const repo = this.isPurchasingTheme() ? 'premium' : 'pub';
		return `${ repo }/${ themeSlug }`;
	};

	shouldUseThemeAnnotation() {
		return this.getThemeSlug() ? true : false;
	}

	isDependencyShouldHideFreePlanProvided = () => {
		/**
		 * This prop is used to supress providing the dependency - shouldHideFreePlan - when the plans step is in the current flow
		 */
		return (
			! this.props.forceHideFreeDomainExplainerAndStrikeoutUi &&
			this.props.isPlanSelectionAvailableLaterInFlow
		);
	};

	handleSkip = ( googleAppsCartItem, shouldHideFreePlan = false, signupDomainOrigin ) => {
		const tracksProperties = Object.assign(
			{
				section: this.getAnalyticsSection(),
				flow: this.props.flowName,
				step: this.props.stepName,
			},
			this.isDependencyShouldHideFreePlanProvided()
				? { should_hide_free_plan: shouldHideFreePlan }
				: {}
		);

		this.props.recordTracksEvent( 'calypso_signup_skip_step', tracksProperties );

		const stepData = {
			stepName: this.props.stepName,
			suggestion: undefined,
			domainCart: {},
		};

		this.props.saveSignupStep( stepData );

		defer( () => {
			this.submitWithDomain( { googleAppsCartItem, shouldHideFreePlan, signupDomainOrigin } );
		} );
	};

	handleDomainExplainerClick = () => {
		const hideFreePlan = true;
		this.handleSkip( undefined, hideFreePlan, SIGNUP_DOMAIN_ORIGIN.CHOOSE_LATER );
	};

	handleUseYourDomainClick = () => {
		page( this.getUseYourDomainUrl() );
		this.props.recordUseYourDomainButtonClick( this.getAnalyticsSection() );
	};

	handleDomainToDomainCart = () => {
		const { step } = this.props;

		const { suggestion } = step;
		const isPurchasingItem = suggestion && Boolean( suggestion.product_slug );
		const siteUrl =
			suggestion &&
			( isPurchasingItem
				? suggestion.domain_name
				: suggestion.domain_name.replace( '.wordpress.com', '' ) );

		if ( hasDomainInCart( this.props.cart, suggestion.domain_name ) ) {
			this.removeDomain( suggestion );
		} else {
			this.addDomain( suggestion );
			this.props.setDesignType( this.getDesignType() );
			// Start the username suggestion process.
			siteUrl && this.props.fetchUsernameSuggestion( siteUrl.split( '.' )[ 0 ] );
		}
	};

	submitWithDomain = ( { googleAppsCartItem, shouldHideFreePlan = false, signupDomainOrigin } ) => {
		const { step, flowName } = this.props;
		const { suggestion } = step;

		if ( shouldUseMultipleDomainsInCart( flowName ) && suggestion ) {
			return this.handleDomainToDomainCart( {
				googleAppsCartItem,
				shouldHideFreePlan,
				signupDomainOrigin,
			} );
		}
		const shouldUseThemeAnnotation = this.shouldUseThemeAnnotation();
		const useThemeHeadstartItem = shouldUseThemeAnnotation
			? { useThemeHeadstart: shouldUseThemeAnnotation }
			: {};

		const { lastDomainSearched } = step.domainForm ?? {};

		const isPurchasingItem = suggestion && Boolean( suggestion.product_slug );

		const siteUrl =
			suggestion &&
			( isPurchasingItem
				? suggestion.domain_name
				: suggestion.domain_name.replace( '.wordpress.com', '' ) );

		const domainItem = isPurchasingItem
			? domainRegistration( {
					domain: suggestion.domain_name,
					productSlug: suggestion.product_slug,
			  } )
			: undefined;

		switch ( flowName ) {
			case 'onboarding':
				if ( isPurchasingItem ) {
					loadExperimentAssignment(
						'calypso_onboarding_plans_paid_domain_on_free_plan_confidence_check'
					);

					// the A/A tests for identifying SRM issue. See peP6yB-11Y-p2
					loadExperimentAssignment( 'calypso_srm_test_paid_domain_click_free_plan_button_click' );
					loadExperimentAssignment( 'calypso_srm_test_paid_domain_click_free_plan_modal_view' );
				} else {
					loadExperimentAssignment(
						'calypso_gf_signup_onboarding_free_free_dont_miss_out_modal_v3'
					);
				}
				break;
			case 'onboarding-pm':
				if ( isPurchasingItem ) {
					loadExperimentAssignment( 'calypso_onboardingpm_plans_paid_domain_on_free_plan' );
				} else {
					loadExperimentAssignment(
						'calypso_gf_signup_onboarding_pm_free_free_dont_miss_out_modal_v3'
					);
				}
		}

		suggestion && this.props.submitDomainStepSelection( suggestion, this.getAnalyticsSection() );

		maybeExcludeEmailsStep( {
			domainItem,
			resetSignupStep: this.props.removeStep,
			siteUrl: suggestion?.domain_name,
			stepName: 'emails',
			submitSignupStep: this.props.submitSignupStep,
		} );

		this.props.submitSignupStep(
			Object.assign(
				{
					stepName: this.props.stepName,
					domainItem,
					googleAppsCartItem,
					isPurchasingItem,
					siteUrl,
					stepSectionName: this.props.stepSectionName,
					domainCart: {},
				},
				this.getThemeArgs()
			),
			Object.assign(
				{ domainItem },
				this.isDependencyShouldHideFreePlanProvided() ? { shouldHideFreePlan } : {},
				useThemeHeadstartItem,
				signupDomainOrigin ? { signupDomainOrigin } : {},
				suggestion?.domain_name ? { siteUrl: suggestion?.domain_name } : {},
				lastDomainSearched ? { lastDomainSearched } : {},
				{ domainCart: {} }
			)
		);

		this.props.setDesignType( this.getDesignType() );
		this.props.goToNextStep();

		// Start the username suggestion process.
		siteUrl && this.props.fetchUsernameSuggestion( siteUrl.split( '.' )[ 0 ] );
	};

	handleAddMapping = ( { sectionName, domain, state } ) => {
		const domainItem = domainMapping( { domain } );
		const isPurchasingItem = true;
		const shouldUseThemeAnnotation = this.shouldUseThemeAnnotation();
		const useThemeHeadstartItem = shouldUseThemeAnnotation
			? { useThemeHeadstart: shouldUseThemeAnnotation }
			: {};

		this.props.recordAddDomainButtonClickInMapDomain( domain, this.getAnalyticsSection() );

		this.props.submitSignupStep(
			Object.assign(
				{
					stepName: this.props.stepName,
					[ sectionName ]: state,
					domainItem,
					isPurchasingItem,
					siteUrl: domain,
					stepSectionName: this.props.stepSectionName,
				},
				this.getThemeArgs()
			),
			Object.assign(
				{ domainItem },
				useThemeHeadstartItem,
				{
					signupDomainOrigin: SIGNUP_DOMAIN_ORIGIN.USE_YOUR_DOMAIN,
				},
				{ siteUrl: domain }
			)
		);

		this.props.goToNextStep();
	};

	handleAddTransfer = ( { domain, authCode } ) => {
		const domainItem = domainTransfer( {
			domain,
			extra: {
				auth_code: authCode,
				signup: true,
			},
		} );
		const isPurchasingItem = true;
		const shouldUseThemeAnnotation = this.shouldUseThemeAnnotation();
		const useThemeHeadstartItem = shouldUseThemeAnnotation
			? { useThemeHeadstart: shouldUseThemeAnnotation }
			: {};

		this.props.recordAddDomainButtonClickInTransferDomain( domain, this.getAnalyticsSection() );

		this.props.submitSignupStep(
			Object.assign(
				{
					stepName: this.props.stepName,
					transfer: {},
					domainItem,
					isPurchasingItem,
					siteUrl: domain,
					stepSectionName: this.props.stepSectionName,
				},
				this.getThemeArgs()
			),
			Object.assign( { domainItem }, useThemeHeadstartItem, { siteUrl: domain } )
		);

		this.props.goToNextStep();
	};

	handleSave = ( sectionName, state ) => {
		this.props.saveSignupStep( {
			stepName: this.props.stepName,
			stepSectionName: this.props.stepSectionName,
			[ sectionName ]: state,
		} );
	};

	getDesignType = () => {
		if ( this.props.forceDesignType ) {
			return this.props.forceDesignType;
		}

		if ( this.props.signupDependencies && this.props.signupDependencies.designType ) {
			return this.props.signupDependencies.designType;
		}

		return this.props.designType;
	};

	shouldIncludeDotBlogSubdomain() {
		const { flowName, isDomainOnly } = this.props;

		// 'subdomain' flow coming from .blog landing pages
		if ( flowName === 'subdomain' ) {
			return true;
		}

		// 'blog' flow, starting with blog themes
		if ( flowName === 'blog' ) {
			return true;
		}

		// No .blog subdomains for domain only sites
		if ( isDomainOnly ) {
			return false;
		}

		const lastQuery = get( this.props.step, 'domainForm.lastQuery' );
		return typeof lastQuery === 'string' && lastQuery.includes( '.blog' );
	}

	shouldHideDomainExplainer = () => {
		const { flowName } = this.props;
		return [
			'free',
			'personal',
			'personal-monthly',
			'premium',
			'premium-monthly',
			'business',
			'business-monthly',
			'ecommerce',
			'ecommerce-monthly',
			'domain',
		].includes( flowName );
	};

	shouldHideUseYourDomain = () => {
		const { flowName } = this.props;
		return [ 'domain' ].includes( flowName );
	};

	shouldDisplayDomainOnlyExplainer = () => {
		const { flowName } = this.props;
		return [ 'domain' ].includes( flowName );
	};

	async addDomain( suggestion ) {
		const {
			domain_name: domain,
			product_slug: productSlug,
			supports_privacy: supportsPrivacy,
		} = suggestion;

		let registration = domainRegistration( {
			domain,
			productSlug,
			extra: { privacy_available: supportsPrivacy },
		} );

		if ( supportsPrivacy ) {
			registration = updatePrivacyForDomain( registration, true );
		}

		await this.props.shoppingCartManager.addProductsToCart( [ registration ] ).then( () => {
			this.setState( { isCartPendingUpdateDomain: null } );
		} );
	}

	removeDomainClickHandler = ( domain ) => {
		return () =>
			this.removeDomain( { domain_name: domain.meta, product_slug: domain.product_slug } );
	};

	removeDomain( { domain_name, product_slug } ) {
		const productToRemove = this.props.cart.products.find(
			( product ) => product.meta === domain_name && product.product_slug === product_slug
		);
		if ( productToRemove ) {
			this.setState( { isCartPendingUpdateDomain: { domain_name: domain_name } } );
			const uuidToRemove = productToRemove.uuid;
			this.props.shoppingCartManager
				.removeProductFromCart( uuidToRemove )
				.then( () => {
					this.setState( { isCartPendingUpdateDomain: null } );
				} )
				.catch( () => {
					this.setState( { isCartPendingUpdateDomain: null } );
				} );
		}
	}

	removeAllDomains() {
		const cartProducts = this.props.cart.products;
		const domainsToRemove = cartProducts.filter( ( product ) =>
			product.product_slug.includes( 'domain' )
		);

		if ( domainsToRemove.length ) {
			domainsToRemove.forEach( ( domain ) => {
				this.removeDomain( {
					domain_name: domain.meta,
					product_slug: domain.product_slug,
				} );
			} );
		}
	}

	goToNext = () => {
		return () => {
			const shouldUseThemeAnnotation = this.shouldUseThemeAnnotation();
			const useThemeHeadstartItem = shouldUseThemeAnnotation
				? { useThemeHeadstart: shouldUseThemeAnnotation }
				: {};

			const { step } = this.props;
			const { lastDomainSearched } = step.domainForm ?? {};

			const { suggestion } = step;
			const isPurchasingItem = suggestion && Boolean( suggestion.product_slug );
			const siteUrl =
				suggestion &&
				( isPurchasingItem
					? suggestion.domain_name
					: suggestion.domain_name.replace( '.wordpress.com', '' ) );

			const domainItem = isPurchasingItem
				? domainRegistration( {
						domain: suggestion.domain_name,
						productSlug: suggestion.product_slug,
				  } )
				: undefined;
			const domainCart = getDomainRegistrations( this.props.cart );
			this.props.submitSignupStep(
				Object.assign(
					{
						stepName: this.props.stepName,
						domainItem,
						isPurchasingItem,
						siteUrl,
						stepSectionName: this.props.stepSectionName,
						domainCart,
					},
					this.getThemeArgs()
				),
				Object.assign(
					{ domainItem, domainCart },
					useThemeHeadstartItem,
					suggestion?.domain_name ? { siteUrl: suggestion?.domain_name } : {},
					lastDomainSearched ? { lastDomainSearched } : {},
					{ domainCart }
				)
			);
			this.props.goToNextStep();
		};
	};

	getSideContent = () => {
		const { translate, flowName } = this.props;
		const domainsInCart = shouldUseMultipleDomainsInCart( flowName )
			? getDomainRegistrations( this.props.cart )
			: [];
		const cartIsLoading = this.props.shoppingCartManager.isLoading;

		const useYourDomain = ! this.shouldHideUseYourDomain() ? (
			<div
				className={ classNames( 'domains__domain-side-content', {
					'fade-out':
						shouldUseMultipleDomainsInCart( flowName ) &&
						( domainsInCart.length > 0 || this.state.wpcomSubdomainSelected ),
				} ) }
			>
				<ReskinSideExplainer onClick={ this.handleUseYourDomainClick } type="use-your-domain" />
			</div>
		) : null;

		const DomainNameAndCost = ( { domain } ) => {
			const priceText = translate( '%(cost)s/year', {
				args: { cost: domain.item_original_cost_display },
			} );
			const costDifference = domain.item_original_cost - domain.cost;
			const hasPromotion = costDifference > 0;

			return (
				<>
					<div>
						<div
							className={ classNames( 'domains__domain-cart-domain', {
								'limit-width': hasPromotion,
							} ) }
						>
							<BoldTLD domain={ domain.meta } />
						</div>
						<div className="domain-product-price__price">
							{ hasPromotion && <del>{ priceText }</del> }
							<span className="domains__price">{ domain.item_subtotal_display }</span>
						</div>
					</div>
					<div>
						<Button
							borderless
							className="domains__domain-cart-remove"
							onClick={ this.removeDomainClickHandler( domain ) }
						>
							{ this.props.translate( 'Remove' ) }
						</Button>
						{ hasPromotion && (
							<span className="savings-message">
								{ translate( 'Up to %(costDifference)s off for a domain.', {
									args: { costDifference: formatCurrency( costDifference, domain.currency ) },
								} ) }
							</span>
						) }
					</div>
				</>
			);
		};

<<<<<<< HEAD
		const DomainsInCart =
			( shouldUseMultipleDomainsInCart( this.props.flowName ) && ! cartIsLoading ) ||
			this.state.wpcomSubdomainSelected ? (
=======
		const DomainsInCart = () => {
			if (
				! shouldUseMultipleDomainsInCart( this.props.flowName, this.props.step?.suggestion ) ||
				cartIsLoading
			) {
				return null;
			}

			if ( isMobile() ) {
				const MobileHeader = (
					<div className="domains__domain-cart-title">
						<div className="domains__domain-cart-total">
							<div key="rowtotal" className="domains__domain-cart-total-items">
								{ this.props.translate( '%d domain', '%d domains', {
									count: domainsInCart.length,
									args: [ domainsInCart.length ],
								} ) }
							</div>
							<div key="rowtotalprice" className="domains__domain-cart-total-price">
								{ formatCurrency(
									domainsInCart.reduce( ( total, item ) => total + item.cost, 0 ),
									domainsInCart ? domainsInCart[ 0 ].currency : 'USD'
								) }
							</div>
						</div>
						<Button primary className="domains__domain-cart-continue" onClick={ this.goToNext() }>
							{ this.props.translate( 'Continue' ) }
						</Button>
					</div>
				);

				return (
					<FoldableCard
						clickableHeader
						className="domains__domain-side-content domains__domain-cart-foldable-card"
						header={ MobileHeader }
						expanded={ false }
						actionButton={
							<button className="foldable-card__action foldable-card__expand">
								<span className="screen-reader-text">More</span>
								<Icon icon={ chevronDown } viewBox="6 4 12 14" size={ 16 } />
							</button>
						}
						actionButtonExpanded={
							<button className="foldable-card__action foldable-card__expand">
								<span className="screen-reader-text">More</span>
								<Icon icon={ chevronUp } viewBox="6 4 12 14" size={ 16 } />
							</button>
						}
					>
						<div className="domains__domain-side-content domains__domain-cart">
							<div className="domains__domain-cart-rows">
								{ domainsInCart.map( ( domain, i ) => (
									<div key={ `row${ i }` } className="domains__domain-cart-row">
										<DomainNameAndCost domain={ domain } />
									</div>
								) ) }
							</div>
						</div>
					</FoldableCard>
				);
			}

			return (
>>>>>>> 2b68ff4e
				<div className="domains__domain-side-content domains__domain-cart">
					<div className="domains__domain-cart-title">
						{ this.props.translate( 'Your domains' ) }
					</div>
					<div className="domains__domain-cart-rows">
						{ this.state.wpcomSubdomainSelected && (
							<div key="row-free" className="domains__domain-cart-row">
								<div>
									<div className="domains__domain-cart-domain">
										<BoldTLD domain={ this.state.wpcomSubdomainSelected.domain_name } />
									</div>
									<div className="domain-product-price__price">
										<span className="domains__price-free">Free</span>
									</div>
								</div>
								<div>
									<Button
										borderless
										className="button domains__domain-cart-remove"
										onClick={ () => {
											this.setState( { wpcomSubdomainSelected: false } );
										} }
									>
										{ this.props.translate( 'Remove' ) }
									</Button>
								</div>
							</div>
						) }
						{ domainsInCart.map( ( domain, i ) => (
							<div key={ `row${ i }` } className="domains__domain-cart-row">
								<DomainNameAndCost domain={ domain } />
							</div>
						) ) }
					</div>
					<div key="rowtotal" className="domains__domain-cart-total">
						{ this.props.translate( '%d domain', '%d domains', {
							count: domainsInCart.length + ( this.state.wpcomSubdomainSelected ? 1 : 0 ),
							args: [ domainsInCart.length + ( this.state.wpcomSubdomainSelected ? 1 : 0 ) ],
						} ) }
					</div>
					<Button primary className="domains__domain-cart-continue" onClick={ this.goToNext() }>
						{ this.props.translate( 'Continue' ) }
					</Button>
					<Button
						borderless
						className="domains__domain-cart-choose-later"
						onClick={ () => {
							this.removeAllDomains();
							this.handleSkip( undefined, false );
						} }
					>
						{ this.props.translate( 'Choose my domain later' ) }
					</Button>
				</div>
			);
		};

		return (
			<div className="domains__domain-side-content-container">
<<<<<<< HEAD
				{ domainsInCart.length > 0 || this.state.wpcomSubdomainSelected
					? DomainsInCart
=======
				{ domainsInCart.length > 0
					? DomainsInCart()
>>>>>>> 2b68ff4e
					: ! this.shouldHideDomainExplainer() &&
					  this.props.isPlanSelectionAvailableLaterInFlow && (
							<div className="domains__domain-side-content domains__free-domain">
								<ReskinSideExplainer
									onClick={ this.handleDomainExplainerClick }
									type="free-domain-explainer"
									flowName={ this.props.flowName }
								/>
							</div>
					  ) }
				{ useYourDomain }
				{ this.shouldDisplayDomainOnlyExplainer() && (
					<div className="domains__domain-side-content">
						<ReskinSideExplainer
							onClick={ this.handleDomainExplainerClick }
							type="free-domain-only-explainer"
						/>
					</div>
				) }
			</div>
		);
	};

	domainForm = () => {
		const initialState = this.props.step?.domainForm ?? {};

		// If it's the first load, rerun the search with whatever we get from the query param or signup dependencies.
		const initialQuery =
			get( this.props, 'queryObject.new', '' ) ||
			get( this.props, 'signupDependencies.suggestedDomain' );

		// Search using the initial query but do not show the query on the search input field.
		const hideInitialQuery = get( this.props, 'queryObject.hide_initial_query', false ) === 'yes';
		initialState.hideInitialQuery = hideInitialQuery;

		if (
			// If we landed here from /domains Search or with a suggested domain.
			initialQuery &&
			this.searchOnInitialRender
		) {
			this.searchOnInitialRender = false;
			if ( initialState ) {
				initialState.searchResults = null;
				initialState.subdomainSearchResults = null;
				// If length is less than 2 it will not fetch any data.
				// filter before counting length
				initialState.loadingResults =
					getDomainSuggestionSearch( getFixedDomainSearch( initialQuery ) ).length >= 2;
			}
		}

		let showExampleSuggestions = this.props.showExampleSuggestions;
		if ( 'undefined' === typeof showExampleSuggestions ) {
			showExampleSuggestions = true;
		}

		const includeWordPressDotCom = this.props.includeWordPressDotCom ?? ! this.props.isDomainOnly;
		const promoTlds = this.props?.queryObject?.tld?.split( ',' ) ?? null;

		return (
			<RegisterDomainStep
				key="domainForm"
				path={ this.props.path }
				initialState={ initialState }
				onAddDomain={ this.handleAddDomain }
				isCartPendingUpdate={ this.props.shoppingCartManager.isPendingUpdate }
				isCartPendingUpdateDomain={ this.state.isCartPendingUpdateDomain }
				products={ this.props.productsList }
				basePath={ this.props.path }
				promoTlds={ promoTlds }
				mapDomainUrl={ this.getUseYourDomainUrl() }
				otherManagedSubdomains={ this.props.otherManagedSubdomains }
				otherManagedSubdomainsCountOverride={ this.props.otherManagedSubdomainsCountOverride }
				transferDomainUrl={ this.getUseYourDomainUrl() }
				useYourDomainUrl={ this.getUseYourDomainUrl() }
				onAddMapping={ this.handleAddMapping.bind( this, { sectionName: 'domainForm' } ) }
				onSave={ this.handleSave.bind( this, 'domainForm' ) }
				offerUnavailableOption={ ! this.props.isDomainOnly }
				isDomainOnly={ this.props.isDomainOnly }
				analyticsSection={ this.getAnalyticsSection() }
				domainsWithPlansOnly={ this.props.domainsWithPlansOnly }
				includeWordPressDotCom={ includeWordPressDotCom }
				includeDotBlogSubdomain={ this.shouldIncludeDotBlogSubdomain() }
				isSignupStep
				isPlanSelectionAvailableInFlow={ this.props.isPlanSelectionAvailableLaterInFlow }
				showExampleSuggestions={ showExampleSuggestions }
				suggestion={ initialQuery }
				designType={ this.getDesignType() }
				vendor={ getSuggestionsVendor( {
					isSignup: true,
					isDomainOnly: this.props.isDomainOnly,
					flowName: this.props.flowName,
				} ) }
				deemphasiseTlds={ this.props.flowName === 'ecommerce' ? [ 'blog' ] : [] }
				selectedSite={ this.props.selectedSite }
				showSkipButton={ this.props.showSkipButton }
				onSkip={ this.handleSkip }
				hideFreePlan={ this.handleSkip }
				forceHideFreeDomainExplainerAndStrikeoutUi={
					this.props.forceHideFreeDomainExplainerAndStrikeoutUi
				}
				isReskinned={ this.props.isReskinned }
				reskinSideContent={ this.getSideContent() }
				isInLaunchFlow={ 'launch-site' === this.props.flowName }
				promptText={
					this.isHostingFlow()
						? this.props.translate( 'Stand out with a short and memorable domain' )
						: undefined
				}
				wpcomSubdomainSelected={ this.state.wpcomSubdomainSelected }
			/>
		);
	};

	onUseMyDomainConnect = ( { domain } ) => {
		this.handleAddMapping( { sectionName: 'useYourDomainForm', domain } );
	};

	insertUrlParams( params ) {
		if ( history.pushState ) {
			const searchParams = new URLSearchParams( window.location.search );

			Object.entries( params ).forEach( ( [ key, value ] ) => searchParams.set( key, value ) );
			const newUrl =
				window.location.protocol +
				'//' +
				window.location.host +
				window.location.pathname +
				'?' +
				decodeURIComponent( searchParams.toString() );
			window.history.pushState( { path: newUrl }, '', newUrl );
		}
	}

	setCurrentFlowStep( { mode, domain } ) {
		this.setState( { currentStep: mode }, () => {
			this.insertUrlParams( { step: this.state.currentStep, initialQuery: domain } );
		} );
	}

	useYourDomainForm = () => {
		const queryObject = parse( window.location.search.replace( '?', '' ) );
		const initialQuery = get( this.props.step, 'domainForm.lastQuery' ) || queryObject.initialQuery;

		return (
			<div className="domains__step-section-wrapper" key="useYourDomainForm">
				<UseMyDomain
					analyticsSection={ this.getAnalyticsSection() }
					basePath={ this.props.path }
					initialQuery={ initialQuery }
					initialMode={ queryObject.step ?? inputMode.domainInput }
					onNextStep={ this.setCurrentFlowStep }
					isSignupStep
					showHeader={ false }
					onTransfer={ this.handleAddTransfer }
					onConnect={ this.onUseMyDomainConnect }
					onSkip={ () => this.handleSkip( undefined, false ) }
				/>
			</div>
		);
	};

	isHostingFlow = () => isHostingSignupFlow( this.props.flowName );

	getSubHeaderText() {
		const { flowName, isAllDomains, stepSectionName, isReskinned, translate } = this.props;

		if ( isAllDomains ) {
			return translate( 'Find the domain that defines you' );
		}

		if ( VIDEOPRESS_FLOW === flowName ) {
			const components = {
				span: (
					// eslint-disable-next-line jsx-a11y/click-events-have-key-events, jsx-a11y/interactive-supports-focus
					<span
						role="button"
						className="tailored-flow-subtitle__cta-text"
						onClick={ () => this.handleSkip() }
					/>
				),
			};

			return translate(
				'Set your video site apart with a custom domain. Not sure yet? {{span}}Decide later{{/span}}.',
				{ components }
			);
		}

		if ( this.isHostingFlow() ) {
			const components = {
				span: (
					<button
						className="tailored-flow-subtitle__cta-text"
						style={ { fontWeight: 500, fontSize: '1em', display: 'inline' } }
						onClick={ () => this.handleSkip( undefined, true ) }
					/>
				),
			};

			return translate(
				'Find the perfect domain for your exciting new project or {{span}}decide later{{/span}}.',
				{ components }
			);
		}

		if ( shouldUseMultipleDomainsInCart( flowName ) ) {
			return translate( 'Find and claim one or more domain names' );
		}

		if ( isReskinned ) {
			return (
				! stepSectionName &&
				'domain-transfer' !== flowName &&
				translate( 'Enter some descriptive keywords to get started' )
			);
		}

		return 'transfer' === this.props.stepSectionName || 'mapping' === this.props.stepSectionName
			? translate( 'Use a domain you already own with your new WordPress.com site.' )
			: translate( "Enter your site's name or some keywords that describe it to get started." );
	}

	getHeaderText() {
		const { headerText, isAllDomains, isReskinned, stepSectionName, translate, flowName } =
			this.props;

		if ( stepSectionName === 'use-your-domain' || 'domain-transfer' === flowName ) {
			return '';
		}

		if ( headerText ) {
			return headerText;
		}

		if ( isAllDomains ) {
			return translate( 'Your next big idea starts here' );
		}

		if ( isReskinned ) {
			if ( shouldUseMultipleDomainsInCart( flowName ) ) {
				return ! stepSectionName && translate( 'Choose your domains' );
			}
			return ! stepSectionName && translate( 'Choose a domain' );
		}

		return getSitePropertyDefaults( 'signUpFlowDomainsStepHeader' );
	}

	getAnalyticsSection() {
		return this.props.isDomainOnly ? 'domain-first' : 'signup';
	}

	isTailoredFlow() {
		return VIDEOPRESS_FLOW === this.props.flowName;
	}

	shouldHideNavButtons() {
		return isWithThemeFlow( this.props.flowName ) || this.isTailoredFlow();
	}

	renderContent() {
		let content;
		let sideContent;

		if ( 'use-your-domain' === this.props.stepSectionName ) {
			content = this.useYourDomainForm();
		}

		if ( ! this.props.stepSectionName || this.props.isDomainOnly ) {
			content = this.domainForm();
		}

		if ( ! this.props.stepSectionName && this.props.isReskinned && ! this.isTailoredFlow() ) {
			sideContent = this.getSideContent();
		}

		if ( 'domain-transfer' === this.props.flowName && ! this.props.stepSectionName ) {
			content = this.useYourDomainForm();
			sideContent = null;
		}

		if ( this.props.step && 'invalid' === this.props.step.status ) {
			content = (
				<div className="domains__step-section-wrapper">
					<Notice status="is-error" showDismiss={ false }>
						{ this.props.step.errors.message }
					</Notice>
					{ content }
				</div>
			);
		}

		return (
			<div
				key={ this.props.step + this.props.stepSectionName }
				className="domains__step-content domains__step-content-domain-step"
			>
				{ content }
				{ sideContent }
			</div>
		);
	}

	getPreviousStepUrl() {
		if (
			'use-your-domain' !== this.props.stepSectionName &&
			'domain-transfer' !== this.props.flowName
		) {
			return null;
		}

		const { step, ...queryValues } = parse( window.location.search.replace( '?', '' ) );
		const currentStep = step ?? this.state?.currentStep;

		let mode = inputMode.domainInput;
		switch ( currentStep ) {
			case null:
			case inputMode.domainInput:
				return null;

			case inputMode.transferOrConnect:
				mode = inputMode.domainInput;
				break;

			case inputMode.transferDomain:
			case inputMode.ownershipVerification:
				mode = inputMode.transferOrConnect;
				break;
		}
		return getStepUrl(
			this.props.flowName,
			this.props.stepName,
			'use-your-domain',
			this.getLocale(),
			{
				step: mode,
				...queryValues,
			}
		);
	}

	removeQueryParam( url ) {
		return url.split( '?' )[ 0 ];
	}

	render() {
		if ( this.skipRender ) {
			return null;
		}

		const { isAllDomains, translate, isReskinned, userSiteCount } = this.props;
		const siteUrl = this.props.selectedSite?.URL;
		const siteSlug = this.props.queryObject?.siteSlug;
		const source = this.props.queryObject?.source;
		let backUrl;
		let backLabelText;
		let isExternalBackUrl = false;

		const previousStepBackUrl = this.getPreviousStepUrl();
		const [ sitesBackLabelText, defaultBackUrl ] =
			userSiteCount && userSiteCount === 1
				? [ translate( 'Back to My Home' ), '/home' ]
				: [ translate( 'Back to sites' ), '/sites' ];

		if ( previousStepBackUrl ) {
			backUrl = previousStepBackUrl;
		} else if ( isAllDomains ) {
			backUrl = domainManagementRoot();
			backLabelText = translate( 'Back to All Domains' );
		} else if ( ! previousStepBackUrl && 'domain-transfer' === this.props.flowName ) {
			backUrl = null;
			backLabelText = null;
		} else if ( 'with-plugin' === this.props.flowName ) {
			backUrl = '/plugins';
			backLabelText = translate( 'Back to plugins' );
		} else {
			backUrl = getStepUrl( this.props.flowName, this.props.stepName, null, this.getLocale() );

			if ( 'site' === source && siteUrl ) {
				backUrl = siteUrl;
				backLabelText = translate( 'Back to My Site' );
				isExternalBackUrl = true;
			} else if ( 'my-home' === source && siteSlug ) {
				backUrl = `/home/${ siteSlug }`;
				backLabelText = translate( 'Back to My Home' );
			} else if ( 'general-settings' === source && siteSlug ) {
				backUrl = `/settings/general/${ siteSlug }`;
				backLabelText = translate( 'Back to General Settings' );
			} else if ( backUrl === this.removeQueryParam( this.props.path ) ) {
				backUrl = defaultBackUrl;
				backLabelText = sitesBackLabelText;
			}

			const externalBackUrl = getExternalBackUrl( source, this.props.stepSectionName );
			if ( externalBackUrl ) {
				backUrl = externalBackUrl;
				backLabelText = translate( 'Back' );
				// Solves route conflicts between LP and calypso (ex. /domains).
				isExternalBackUrl = true;
			}
		}

		const headerText = this.getHeaderText();
		const fallbackSubHeaderText = this.getSubHeaderText();

		return (
			<StepWrapper
				flowName={ this.props.flowName }
				stepName={ this.props.stepName }
				backUrl={ backUrl }
				positionInFlow={ this.props.positionInFlow }
				headerText={ headerText }
				subHeaderText={ fallbackSubHeaderText }
				isExternalBackUrl={ isExternalBackUrl }
				fallbackHeaderText={ headerText }
				fallbackSubHeaderText={ fallbackSubHeaderText }
				shouldHideNavButtons={ this.shouldHideNavButtons() }
				stepContent={
					<div>
						<QueryProductsList />
						{ this.renderContent() }
					</div>
				}
				allowBackFirstStep={ !! backUrl }
				backLabelText={ backLabelText }
				hideSkip={ true }
				goToNextStep={ this.handleSkip }
				align="center"
				isWideLayout={ isReskinned }
			/>
		);
	}
}

const submitDomainStepSelection = ( suggestion, section ) => {
	let domainType = 'domain_reg';
	if ( suggestion.is_free ) {
		domainType = 'wpcom_subdomain';
		if ( suggestion.domain_name.endsWith( '.blog' ) ) {
			domainType = 'dotblog_subdomain';
		}
	}

	const tracksObjects = {
		domain_name: suggestion.domain_name,
		section,
		type: domainType,
	};
	if ( suggestion.isRecommended ) {
		tracksObjects.label = 'recommended';
	}
	if ( suggestion.isBestAlternative ) {
		tracksObjects.label = 'best-alternative';
	}

	return composeAnalytics(
		recordGoogleEvent(
			'Domain Search',
			`Submitted Domain Selection for a ${ domainType } on a Domain Registration`,
			'Domain Name',
			suggestion.domain_name
		),
		recordTracksEvent( 'calypso_domain_search_submit_step', tracksObjects )
	);
};

const RenderDomainsStepConnect = connect(
	( state, { steps, flowName } ) => {
		const productsList = getAvailableProductsList( state );
		const productsLoaded = ! isEmpty( productsList );
		const isPlanStepSkipped = isPlanStepExistsAndSkipped( state );
		const selectedSite = getSelectedSite( state );
		const eligibleForProPlan = isEligibleForProPlan( state, selectedSite?.ID );

		return {
			designType: getDesignType( state ),
			productsList,
			productsLoaded,
			selectedSite,
			sites: getSitesItems( state ),
			userSiteCount: getCurrentUserSiteCount( state ),
			isPlanSelectionAvailableLaterInFlow:
				( ! isPlanStepSkipped && isPlanSelectionAvailableLaterInFlow( steps ) ) ||
				[ 'pro', 'starter' ].includes( flowName ),
			userLoggedIn: isUserLoggedIn( state ),
			eligibleForProPlan,
		};
	},
	{
		recordAddDomainButtonClick,
		recordAddDomainButtonClickInMapDomain,
		recordAddDomainButtonClickInTransferDomain,
		recordAddDomainButtonClickInUseYourDomain,
		recordUseYourDomainButtonClick,
		removeStep,
		submitDomainStepSelection,
		setDesignType,
		saveSignupStep,
		submitSignupStep,
		recordTracksEvent,
		fetchUsernameSuggestion,
	}
)( withCartKey( withShoppingCart( localize( RenderDomainsStep ) ) ) );

export default function DomainsStep( props ) {
	return (
		<CalypsoShoppingCartProvider>
			<RenderDomainsStepConnect { ...props } />
		</CalypsoShoppingCartProvider>
	);
}<|MERGE_RESOLUTION|>--- conflicted
+++ resolved
@@ -733,15 +733,11 @@
 			);
 		};
 
-<<<<<<< HEAD
-		const DomainsInCart =
-			( shouldUseMultipleDomainsInCart( this.props.flowName ) && ! cartIsLoading ) ||
-			this.state.wpcomSubdomainSelected ? (
-=======
 		const DomainsInCart = () => {
 			if (
 				! shouldUseMultipleDomainsInCart( this.props.flowName, this.props.step?.suggestion ) ||
-				cartIsLoading
+				cartIsLoading ||
+				this.state.wpcomSubdomainSelected
 			) {
 				return null;
 			}
@@ -802,7 +798,6 @@
 			}
 
 			return (
->>>>>>> 2b68ff4e
 				<div className="domains__domain-side-content domains__domain-cart">
 					<div className="domains__domain-cart-title">
 						{ this.props.translate( 'Your domains' ) }
@@ -862,13 +857,8 @@
 
 		return (
 			<div className="domains__domain-side-content-container">
-<<<<<<< HEAD
 				{ domainsInCart.length > 0 || this.state.wpcomSubdomainSelected
-					? DomainsInCart
-=======
-				{ domainsInCart.length > 0
 					? DomainsInCart()
->>>>>>> 2b68ff4e
 					: ! this.shouldHideDomainExplainer() &&
 					  this.props.isPlanSelectionAvailableLaterInFlow && (
 							<div className="domains__domain-side-content domains__free-domain">
