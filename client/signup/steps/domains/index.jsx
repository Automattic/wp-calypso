--- conflicted
+++ resolved
@@ -653,12 +653,8 @@
 	};
 
 	getSideContent = () => {
-<<<<<<< HEAD
 		const { translate } = this.props;
-		const domainsInCart = isEnabled( 'domains/add-multiple-domains-to-cart' )
-=======
 		const domainsInCart = this.shouldUseMultipleDomainsInCart()
->>>>>>> 89bccdf1
 			? getDomainRegistrations( this.props.cart )
 			: [];
 		const cartIsLoading = this.props.shoppingCartManager.isLoading;
