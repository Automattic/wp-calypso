/**
 * External dependencies
 */
import React from 'react';
import PropTypes from 'prop-types';
import { connect } from 'react-redux';
import { defer, endsWith, get, includes, isEmpty } from 'lodash';
import { localize, getLocaleSlug } from 'i18n-calypso';
import classNames from 'classnames';

/**
 * Internal dependencies
 */
import MapDomainStep from 'components/domains/map-domain-step';
import TransferDomainStep from 'components/domains/transfer-domain-step';
import UseYourDomainStep from 'components/domains/use-your-domain-step';
import RegisterDomainStep from 'components/domains/register-domain-step';
import { getStepUrl } from 'signup/utils';
import StepWrapper from 'signup/step-wrapper';
import {
	domainRegistration,
	themeItem,
	domainMapping,
	domainTransfer,
} from 'lib/cart-values/cart-items';
import {
	recordAddDomainButtonClick,
	recordAddDomainButtonClickInMapDomain,
	recordAddDomainButtonClickInTransferDomain,
	recordAddDomainButtonClickInUseYourDomain,
} from 'state/domains/actions';
import { composeAnalytics, recordGoogleEvent, recordTracksEvent } from 'state/analytics/actions';
import Notice from 'components/notice';
import { getDesignType } from 'state/signup/steps/design-type/selectors';
import { setDesignType } from 'state/signup/steps/design-type/actions';
import { getSiteGoals } from 'state/signup/steps/site-goals/selectors';
import { getSiteType } from 'state/signup/steps/site-type/selectors';
import { getDomainProductSlug } from 'lib/domains';
import QueryProductsList from 'components/data/query-products-list';
import { getAvailableProductsList } from 'state/products-list/selectors';
import { getSuggestionsVendor } from 'lib/domains/suggestions';
import { getSite } from 'state/sites/selectors';
import { getVerticalForDomainSuggestions } from 'state/signup/steps/site-vertical/selectors';
import { getSiteTypePropertyValue } from 'lib/signup/site-type';
import { saveSignupStep, submitSignupStep } from 'state/signup/progress/actions';
import { isDomainStepSkippable } from 'signup/config/steps';
import { fetchUsernameSuggestion } from 'state/signup/optional-dependencies/actions';
import { isSitePreviewVisible } from 'state/signup/preview/selectors';
import { hideSitePreview, showSitePreview } from 'state/signup/preview/actions';
import hasInitializedSites from 'state/selectors/has-initialized-sites';
import { abtest } from 'lib/abtest';

/**
 * Style dependencies
 */
import './style.scss';

class DomainsStep extends React.Component {
	static propTypes = {
		forceDesignType: PropTypes.string,
		domainsWithPlansOnly: PropTypes.bool,
		flowName: PropTypes.string.isRequired,
		goToNextStep: PropTypes.func.isRequired,
		isDomainOnly: PropTypes.bool.isRequired,
		isSiteless: PropTypes.bool,
		locale: PropTypes.string,
		path: PropTypes.string.isRequired,
		positionInFlow: PropTypes.number.isRequired,
		queryObject: PropTypes.object,
		step: PropTypes.object,
		stepName: PropTypes.string.isRequired,
		stepSectionName: PropTypes.string,
		selectedSite: PropTypes.object,
		vertical: PropTypes.string,
	};

	getDefaultState = () => ( {
		previousStepSectionName: this.props.stepSectionName,
		suggestion: null,
	} );

	state = this.getDefaultState();

	constructor( props ) {
		super( props );

		const domain = get( props, 'queryObject.new', false );
		const search = get( props, 'queryObject.search', false ) === 'yes';
		const suggestedDomain = get( props, 'signupDependencies.suggestedDomain' );

		// If we landed anew from `/domains` and it's the `new-flow` variation
		// or there's a suggestedDomain from previous steps, always rerun the search.
		if ( ( search && props.path.indexOf( '?' ) !== -1 ) || suggestedDomain ) {
			this.searchOnInitialRender = true;
		}

		if (
			props.isDomainOnly &&
			domain &&
			! search && // Testing /domains sending to NUX for search
			// If someone has a better idea on how to figure if the user landed anew
			// Because we persist the signupDependencies, but still want the user to be able to go back to search screen
			props.path.indexOf( '?' ) !== -1
		) {
			this.skipRender = true;
			const productSlug = getDomainProductSlug( domain );
			const domainItem = domainRegistration( { productSlug, domain } );

			props.submitSignupStep(
				{
					stepName: props.stepName,
					domainItem,
					siteUrl: domain,
					isPurchasingItem: true,
					stepSectionName: props.stepSectionName,
				},
				{ domainItem }
			);

			props.goToNextStep();
		}

		this.showTestCopy = false;

		const isEligibleFlowForDomainTest = includes(
			[ 'onboarding', 'onboarding-plan-first' ],
			props.flowName
		);

		// Do not assign user to the test if either in the launch flow or in /start/{PLAN_SLUG} flow
		if (
			false !== this.props.shouldShowDomainTestCopy &&
			isEligibleFlowForDomainTest &&
			'variantShowUpdates' === abtest( 'domainStepCopyUpdates' )
		) {
			this.showTestCopy = true;
		}
	}

	static getDerivedStateFromProps( nextProps ) {
		return {
			previousStepSectionName: nextProps.stepSectionName,
		};
	}

	componentDidUpdate( prevProps ) {
		// If the signup site preview is visible and there's a sub step, e.g., mapping, transfer, use-your-domain
		if ( prevProps.stepSectionName !== this.props.stepSectionName ) {
			if ( this.props.isSitePreviewVisible && this.props.stepSectionName ) {
				this.props.hideSitePreview();
			}

			if ( ! this.props.isSitePreviewVisible && ! this.props.stepSectionName ) {
				this.props.showSitePreview();
			}
		}
	}

	isEligibleVariantForDomainTest() {
		return this.showTestCopy;
	}

	getMapDomainUrl = () => {
		return getStepUrl( this.props.flowName, this.props.stepName, 'mapping', this.props.locale );
	};

	getTransferDomainUrl = () => {
		return getStepUrl( this.props.flowName, this.props.stepName, 'transfer', this.props.locale );
	};

	getUseYourDomainUrl = () => {
		return getStepUrl(
			this.props.flowName,
			this.props.stepName,
			'use-your-domain',
			this.props.locale
		);
	};

	handleAddDomain = ( suggestion ) => {
		const stepData = {
			stepName: this.props.stepName,
			suggestion,
		};

		this.props.recordAddDomainButtonClick( suggestion.domain_name, this.getAnalyticsSection() );
		this.props.saveSignupStep( stepData );

		defer( () => {
			this.submitWithDomain();
		} );
	};

	isPurchasingTheme = () => {
		return this.props.queryObject && this.props.queryObject.premium;
	};

	getThemeSlug = () => {
		return this.props.queryObject ? this.props.queryObject.theme : undefined;
	};

	getThemeArgs = () => {
		const themeSlug = this.getThemeSlug(),
			themeSlugWithRepo = this.getThemeSlugWithRepo( themeSlug ),
			theme = this.isPurchasingTheme() ? themeItem( themeSlug, 'signup-with-theme' ) : undefined;

		return { themeSlug, themeSlugWithRepo, themeItem: theme };
	};

	getThemeSlugWithRepo = ( themeSlug ) => {
		if ( ! themeSlug ) {
			return undefined;
		}
		const repo = this.isPurchasingTheme() ? 'premium' : 'pub';
		return `${ repo }/${ themeSlug }`;
	};

	shouldUseThemeAnnotation() {
		return this.getThemeSlug() ? true : false;
	}

	handleSkip = ( googleAppsCartItem, shouldHideFreePlan = false ) => {
		const hideFreePlanTracksProp = this.isEligibleVariantForDomainTest()
			? { should_hide_free_plan: shouldHideFreePlan }
			: {};

		const tracksProperties = Object.assign(
			{
				section: this.getAnalyticsSection(),
				flow: this.props.flowName,
				step: this.props.stepName,
			},
			hideFreePlanTracksProp
		);

		this.props.recordTracksEvent( 'calypso_signup_skip_step', tracksProperties );

		const stepData = {
			stepName: this.props.stepName,
			suggestion: undefined,
		};

		this.props.saveSignupStep( stepData );

		defer( () => {
			this.submitWithDomain( googleAppsCartItem, shouldHideFreePlan );
		} );
	};

	submitWithDomain = ( googleAppsCartItem, shouldHideFreePlan = false ) => {
		const shouldHideFreePlanItem = this.isEligibleVariantForDomainTest()
			? { shouldHideFreePlan }
			: {};
		const shouldUseThemeAnnotation = this.shouldUseThemeAnnotation();
		const useThemeHeadstartItem = shouldUseThemeAnnotation
			? { useThemeHeadstart: shouldUseThemeAnnotation }
			: {};

<<<<<<< HEAD
		if ( shouldHideFreePlan ) {
			let domainItem, isPurchasingItem, siteUrl;

			this.props.submitSignupStep(
				{
					stepName: this.props.stepName,
					domainItem,
					googleAppsCartItem,
					isPurchasingItem,
					siteUrl,
					stepSectionName: this.props.stepSectionName,
					...this.getThemeArgs(),
				},
				{
					domainItem,
					...( this.props.isSiteless && { siteId: null } ),
					...( this.props.isSiteless && { siteSlug: 'no-site' } ),
					...shouldHideFreePlanItem,
					...useThemeHeadstartItem,
				}
			);

			this.props.goToNextStep();

			return;
		}

=======
>>>>>>> a11c0cab
		const suggestion = this.props.step.suggestion;

		const isPurchasingItem = suggestion && Boolean( suggestion.product_slug );

		const siteUrl =
			suggestion &&
			( isPurchasingItem
				? suggestion.domain_name
				: suggestion.domain_name.replace( '.wordpress.com', '' ) );

		const domainItem = isPurchasingItem
			? domainRegistration( {
					domain: suggestion.domain_name,
					productSlug: suggestion.product_slug,
			  } )
			: undefined;

		suggestion && this.props.submitDomainStepSelection( suggestion, this.getAnalyticsSection() );

		this.props.submitSignupStep(
			{
				stepName: this.props.stepName,
				domainItem,
				googleAppsCartItem,
				isPurchasingItem,
				siteUrl,
				stepSectionName: this.props.stepSectionName,
				...this.getThemeArgs(),
			},
			{
				domainItem,
				...( this.props.isSiteless && { siteId: null } ),
				...( this.props.isSiteless && { siteSlug: 'no-site' } ),
				...shouldHideFreePlanItem,
				...useThemeHeadstartItem,
			}
		);

		this.props.setDesignType( this.getDesignType() );
		this.props.goToNextStep();

		// Start the username suggestion process.
		siteUrl && this.props.fetchUsernameSuggestion( siteUrl.split( '.' )[ 0 ] );
	};

	handleAddMapping = ( sectionName, domain, state ) => {
		const domainItem = domainMapping( { domain } );
		const isPurchasingItem = true;
		const shouldUseThemeAnnotation = this.shouldUseThemeAnnotation();
		const useThemeHeadstartItem = shouldUseThemeAnnotation
			? { useThemeHeadstart: shouldUseThemeAnnotation }
			: {};

		this.props.recordAddDomainButtonClickInMapDomain( domain, this.getAnalyticsSection() );

		this.props.submitSignupStep(
			{
				stepName: this.props.stepName,
				[ sectionName ]: state,
				domainItem,
				isPurchasingItem,
				siteUrl: domain,
				stepSectionName: this.props.stepSectionName,
				...this.getThemeArgs(),
			},
			{
				domainItem,
				...( this.props.isSiteless && { siteId: null } ),
				...( this.props.isSiteless && { siteSlug: 'no-site' } ),
				...useThemeHeadstartItem,
			}
		);

		this.props.goToNextStep();
	};

	handleAddTransfer = ( domain, authCode ) => {
		const domainItem = domainTransfer( {
			domain,
			extra: {
				auth_code: authCode,
				signup: true,
			},
		} );
		const isPurchasingItem = true;
		const shouldUseThemeAnnotation = this.shouldUseThemeAnnotation();
		const useThemeHeadstartItem = shouldUseThemeAnnotation
			? { useThemeHeadstart: shouldUseThemeAnnotation }
			: {};

		this.props.recordAddDomainButtonClickInTransferDomain( domain, this.getAnalyticsSection() );

		this.props.submitSignupStep(
			{
				stepName: this.props.stepName,
				transfer: {},
				domainItem,
				isPurchasingItem,
				siteUrl: domain,
				stepSectionName: this.props.stepSectionName,
				...this.getThemeArgs(),
			},
			{
				domainItem,
				...( this.props.isSiteless && { siteId: null } ),
				...( this.props.isSiteless && { siteSlug: 'no-site' } ),
				...useThemeHeadstartItem,
			}
		);

		this.props.goToNextStep();
	};

	handleSave = ( sectionName, state ) => {
		this.props.saveSignupStep( {
			stepName: this.props.stepName,
			stepSectionName: this.props.stepSectionName,
			[ sectionName ]: state,
		} );
	};

	getDesignType = () => {
		if ( this.props.forceDesignType ) {
			return this.props.forceDesignType;
		}

		if ( this.props.signupDependencies && this.props.signupDependencies.designType ) {
			return this.props.signupDependencies.designType;
		}

		return this.props.designType;
	};

	shouldIncludeDotBlogSubdomain() {
		const { flowName, isDomainOnly, siteGoals, signupDependencies } = this.props;
		const siteGoalsArray = siteGoals ? siteGoals.split( ',' ) : [];

		// 'subdomain' flow coming from .blog landing pages
		if ( flowName === 'subdomain' ) {
			return true;
		}

		// 'blog' flow, starting with blog themes
		if ( flowName === 'blog' ) {
			return true;
		}

		// No .blog subdomains for domain only sites
		if ( isDomainOnly ) {
			return false;
		}

		// If we detect a 'blog' site type from Signup data
		if (
			// All flows where 'about' step is before 'domains' step, user picked only 'share' on the `about` step
			( siteGoalsArray.length === 1 && siteGoalsArray.indexOf( 'share' ) !== -1 ) ||
			// Users choose `Blog` as their site type
			'blog' === get( signupDependencies, 'siteType' )
		) {
			return true;
		}

		const lastQuery = get( this.props.step, 'domainForm.lastQuery' );
		return typeof lastQuery === 'string' && lastQuery.includes( '.blog' );
	}

	domainForm = () => {
		let initialState = {};
		if ( this.state ) {
			initialState = this.state.domainForm;
		}
		if ( this.props.step ) {
			initialState = this.props.step.domainForm;
		}

		// If it's the first load, rerun the search with whatever we get from the query param or signup dependencies.
		const initialQuery =
			get( this.props, 'queryObject.new', '' ) ||
			get( this.props, 'signupDependencies.suggestedDomain' );

		if (
			// If we landed here from /domains Search or with a suggested domain.
			initialQuery &&
			this.searchOnInitialRender
		) {
			this.searchOnInitialRender = false;
			if ( initialState ) {
				initialState.searchResults = null;
				initialState.subdomainSearchResults = null;
				initialState.loadingResults = true;
			}
		}

		let showExampleSuggestions = this.props.showExampleSuggestions;
		if ( 'undefined' === typeof showExampleSuggestions ) {
			showExampleSuggestions = true;
		}

		let includeWordPressDotCom = this.props.includeWordPressDotCom;
		if ( 'undefined' === typeof includeWordPressDotCom ) {
			includeWordPressDotCom = ! this.props.isDomainOnly;
		}

		const shouldHideFreeDomainExplainer = 'onboarding-plan-first' === this.props.flowName;

		return (
			<RegisterDomainStep
				key="domainForm"
				path={ this.props.path }
				initialState={ initialState }
				onAddDomain={ this.handleAddDomain }
				products={ this.props.productsList }
				basePath={ this.props.path }
				mapDomainUrl={ this.getMapDomainUrl() }
				transferDomainUrl={ this.getTransferDomainUrl() }
				useYourDomainUrl={ this.getUseYourDomainUrl() }
				onAddMapping={ this.handleAddMapping.bind( this, 'domainForm' ) }
				onSave={ this.handleSave.bind( this, 'domainForm' ) }
				offerUnavailableOption={ ! this.props.isDomainOnly }
				isDomainOnly={ this.props.isDomainOnly }
				analyticsSection={ this.getAnalyticsSection() }
				domainsWithPlansOnly={ this.props.domainsWithPlansOnly }
				includeWordPressDotCom={ includeWordPressDotCom }
				includeDotBlogSubdomain={ this.shouldIncludeDotBlogSubdomain() }
				isSignupStep
				showExampleSuggestions={ showExampleSuggestions }
				isEligibleVariantForDomainTest={ this.isEligibleVariantForDomainTest() }
				suggestion={ initialQuery }
				designType={ this.getDesignType() }
				vendor={ getSuggestionsVendor( true ) }
				deemphasiseTlds={ this.props.flowName === 'ecommerce' ? [ 'blog' ] : [] }
				selectedSite={ this.props.selectedSite }
				showSkipButton={ this.props.showSkipButton }
				vertical={ this.props.vertical }
				onSkip={ this.handleSkip }
				hideFreePlan={ this.handleSkip }
				shouldHideFreeDomainExplainer={ shouldHideFreeDomainExplainer }
			/>
		);
	};

	mappingForm = () => {
		const initialState = this.props.step ? this.props.step.mappingForm : undefined,
			initialQuery =
				this.props.step && this.props.step.domainForm && this.props.step.domainForm.lastQuery;

		return (
			<div className="domains__step-section-wrapper" key="mappingForm">
				<MapDomainStep
					analyticsSection={ this.getAnalyticsSection() }
					initialState={ initialState }
					path={ this.props.path }
					onRegisterDomain={ this.handleAddDomain }
					onMapDomain={ this.handleAddMapping.bind( this, 'mappingForm' ) }
					onSave={ this.handleSave.bind( this, 'mappingForm' ) }
					products={ this.props.productsList }
					domainsWithPlansOnly={ this.props.domainsWithPlansOnly }
					initialQuery={ initialQuery }
				/>
			</div>
		);
	};

	onTransferSave = ( state ) => {
		this.handleSave( 'transferForm', state );
	};

	transferForm = () => {
		const initialQuery = get( this.props.step, 'domainForm.lastQuery' );

		return (
			<div className="domains__step-section-wrapper" key="transferForm">
				<TransferDomainStep
					analyticsSection={ this.getAnalyticsSection() }
					basePath={ this.props.path }
					domainsWithPlansOnly={ this.props.domainsWithPlansOnly }
					initialQuery={ initialQuery }
					isSignupStep
					mapDomainUrl={ this.getMapDomainUrl() }
					onRegisterDomain={ this.handleAddDomain }
					onTransferDomain={ this.handleAddTransfer }
					onSave={ this.onTransferSave }
					products={ this.props.productsList }
				/>
			</div>
		);
	};

	useYourDomainForm = () => {
		const initialQuery = get( this.props.step, 'domainForm.lastQuery' );

		return (
			<div className="domains__step-section-wrapper" key="useYourDomainForm">
				<UseYourDomainStep
					analyticsSection={ this.getAnalyticsSection() }
					basePath={ this.props.path }
					domainsWithPlansOnly={ this.props.domainsWithPlansOnly }
					initialQuery={ initialQuery }
					isSignupStep
					mapDomainUrl={ this.getMapDomainUrl() }
					transferDomainUrl={ this.getTransferDomainUrl() }
					products={ this.props.productsList }
				/>
			</div>
		);
	};

	getSubHeaderText() {
		const { flowName, siteType, translate } = this.props;
		const subHeaderPropertyName = this.isEligibleVariantForDomainTest()
			? 'domainsStepSubheaderTestCopy'
			: 'domainsStepSubheader';
		const onboardingSubHeaderCopy =
			siteType &&
			includes( [ 'onboarding', 'ecommerce-onboarding' ], flowName ) &&
			getSiteTypePropertyValue( 'slug', siteType, subHeaderPropertyName );

		if ( onboardingSubHeaderCopy ) {
			return onboardingSubHeaderCopy;
		}

		return 'transfer' === this.props.stepSectionName || 'mapping' === this.props.stepSectionName
			? translate( 'Use a domain you already own with your new WordPress.com site.' )
			: translate( "Enter your site's name or some keywords that describe it to get started." );
	}

	getHeaderText() {
		const { headerText, siteType } = this.props;
		const headerPropertyName = this.isEligibleVariantForDomainTest()
			? 'domainsStepHeaderTestCopy'
			: 'domainsStepHeader';

		return getSiteTypePropertyValue( 'slug', siteType, headerPropertyName ) || headerText;
	}

	getAnalyticsSection() {
		return this.props.isDomainOnly ? 'domain-first' : 'signup';
	}

	renderContent() {
		let content;

		if ( 'mapping' === this.props.stepSectionName ) {
			content = this.mappingForm();
		}

		if ( 'transfer' === this.props.stepSectionName ) {
			content = this.transferForm();
		}

		if ( 'use-your-domain' === this.props.stepSectionName ) {
			content = this.useYourDomainForm();
		}

		if ( ! this.props.stepSectionName || this.props.isDomainOnly ) {
			content = this.domainForm();
		}

		if ( this.props.step && 'invalid' === this.props.step.status ) {
			content = (
				<div className="domains__step-section-wrapper">
					<Notice status="is-error" showDismiss={ false }>
						{ this.props.step.errors.message }
					</Notice>
					{ content }
				</div>
			);
		}

		const stepContentClassName = classNames( 'domains__step-content', {
			'domains__step-content-domain-step-test': this.isEligibleVariantForDomainTest(),
		} );

		return (
			<div key={ this.props.step + this.props.stepSectionName } className={ stepContentClassName }>
				{ content }
			</div>
		);
	}

	render() {
		if ( this.skipRender ) {
			return null;
		}

		const { flowName, translate, hasInitializedSitesBackUrl } = this.props;
		let backUrl, backLabelText;

		if ( 'transfer' === this.props.stepSectionName || 'mapping' === this.props.stepSectionName ) {
			backUrl = getStepUrl(
				this.props.flowName,
				this.props.stepName,
				'use-your-domain',
				getLocaleSlug()
			);
		} else if ( this.props.stepSectionName ) {
			backUrl = getStepUrl( this.props.flowName, this.props.stepName, undefined, getLocaleSlug() );
		} else if ( 0 === this.props.positionInFlow && hasInitializedSitesBackUrl ) {
			backUrl = hasInitializedSitesBackUrl;
			backLabelText = translate( 'Back to My Sites' );
		}

		const headerText = this.getHeaderText();
		const fallbackSubHeaderText = this.getSubHeaderText();
		const showSkip = isDomainStepSkippable( flowName );

		return (
			<StepWrapper
				flowName={ this.props.flowName }
				stepName={ this.props.stepName }
				backUrl={ backUrl }
				positionInFlow={ this.props.positionInFlow }
				headerText={ headerText }
				subHeaderText={ fallbackSubHeaderText }
				fallbackHeaderText={ headerText }
				fallbackSubHeaderText={ fallbackSubHeaderText }
				stepContent={
					<div>
						{ ! this.props.productsLoaded && <QueryProductsList /> }
						{ this.renderContent() }
					</div>
				}
				showSiteMockups={ this.props.showSiteMockups }
				allowBackFirstStep={ !! hasInitializedSitesBackUrl }
				backLabelText={ backLabelText }
				hideSkip={ ! showSkip }
				isTopButtons={ showSkip }
				goToNextStep={ this.handleSkip }
				skipHeadingText={ translate( 'Not sure yet?' ) }
				skipLabelText={ translate( 'Choose a domain later' ) }
			/>
		);
	}
}

const submitDomainStepSelection = ( suggestion, section ) => {
	let domainType = 'domain_reg';
	if ( suggestion.is_free ) {
		domainType = 'wpcom_subdomain';
		if ( endsWith( suggestion.domain_name, '.blog' ) ) {
			domainType = 'dotblog_subdomain';
		}
	}

	const tracksObjects = {
		domain_name: suggestion.domain_name,
		section,
		type: domainType,
	};
	if ( suggestion.isRecommended ) {
		tracksObjects.label = 'recommended';
	}
	if ( suggestion.isBestAlternative ) {
		tracksObjects.label = 'best-alternative';
	}

	return composeAnalytics(
		recordGoogleEvent(
			'Domain Search',
			`Submitted Domain Selection for a ${ domainType } on a Domain Registration`,
			'Domain Name',
			suggestion.domain_name
		),
		recordTracksEvent( 'calypso_domain_search_submit_step', tracksObjects )
	);
};

export default connect(
	( state, ownProps ) => {
		const productsList = getAvailableProductsList( state );
		const productsLoaded = ! isEmpty( productsList );

		return {
			designType: getDesignType( state ),
			productsList,
			productsLoaded,
			siteGoals: getSiteGoals( state ),
			siteType: getSiteType( state ),
			vertical: getVerticalForDomainSuggestions( state ),
			selectedSite: getSite( state, ownProps.signupDependencies.siteSlug ),
			isSitePreviewVisible: isSitePreviewVisible( state ),
			hasInitializedSitesBackUrl: hasInitializedSites( state ) ? '/sites/' : false,
		};
	},
	{
		recordAddDomainButtonClick,
		recordAddDomainButtonClickInMapDomain,
		recordAddDomainButtonClickInTransferDomain,
		recordAddDomainButtonClickInUseYourDomain,
		submitDomainStepSelection,
		setDesignType,
		saveSignupStep,
		submitSignupStep,
		recordTracksEvent,
		fetchUsernameSuggestion,
		hideSitePreview,
		showSitePreview,
	}
)( localize( DomainsStep ) );<|MERGE_RESOLUTION|>--- conflicted
+++ resolved
@@ -256,36 +256,6 @@
 			? { useThemeHeadstart: shouldUseThemeAnnotation }
 			: {};
 
-<<<<<<< HEAD
-		if ( shouldHideFreePlan ) {
-			let domainItem, isPurchasingItem, siteUrl;
-
-			this.props.submitSignupStep(
-				{
-					stepName: this.props.stepName,
-					domainItem,
-					googleAppsCartItem,
-					isPurchasingItem,
-					siteUrl,
-					stepSectionName: this.props.stepSectionName,
-					...this.getThemeArgs(),
-				},
-				{
-					domainItem,
-					...( this.props.isSiteless && { siteId: null } ),
-					...( this.props.isSiteless && { siteSlug: 'no-site' } ),
-					...shouldHideFreePlanItem,
-					...useThemeHeadstartItem,
-				}
-			);
-
-			this.props.goToNextStep();
-
-			return;
-		}
-
-=======
->>>>>>> a11c0cab
 		const suggestion = this.props.step.suggestion;
 
 		const isPurchasingItem = suggestion && Boolean( suggestion.product_slug );
