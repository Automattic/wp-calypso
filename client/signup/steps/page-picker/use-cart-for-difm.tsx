import {
	PLAN_PREMIUM,
	WPCOM_DIFM_LITE,
	getDIFMTieredPriceDetails,
	PLAN_BUSINESS,
	isPremium,
	isBusiness,
	isEcommerce,
	isPro,
} from '@automattic/calypso-products';
import formatCurrency from '@automattic/format-currency';
import { LocalizeProps, useTranslate, TranslateResult } from 'i18n-calypso';
import { useEffect } from 'react';
import { useDispatch, useSelector } from 'calypso/state';
import { getCurrentUserCurrencyCode } from 'calypso/state/currency-code/selectors';
import { requestProductsList } from 'calypso/state/products-list/actions';
import { getProductBySlug, isProductsListFetching } from 'calypso/state/products-list/selectors';
import type { ProductListItem } from 'calypso/state/products-list/selectors/get-products-list';

export type CartItem = {
	nameOverride?: TranslateResult;
	productSlug: string;
	productOriginalName: string;
	productDisplayCost: string | null;
	subLabel?: TranslateResult;
	productCount?: number;
	itemSubTotal: number;
};

type DummyCartParams = {
	selectedPages: string[];
	currencyCode: string;
	activePlanScheme: ProductListItem;
	difmLiteProduct: ProductListItem;
	currentPlanSlug?: string | null;
	translate: LocalizeProps[ 'translate' ];
};

function getDIFMPriceBreakdownSubLabel( {
	product,
	noOfPages,
	currencyCode,
	translate,
}: {
	product: ProductListItem;
	noOfPages: number | null;
	currencyCode: string;
	translate: LocalizeProps[ 'translate' ];
} ): { subLabel: TranslateResult } {
	let subLabel: TranslateResult = translate( 'one-time fee' );

	if ( noOfPages == null ) {
		return { subLabel };
	}

	const difmTieredPrices = getDIFMTieredPriceDetails( product, noOfPages );
	if ( difmTieredPrices ) {
		const { extraPageCount, extraPagesPrice, formattedOneTimeFee } = difmTieredPrices;
		if (
			typeof extraPagesPrice === 'number' &&
			typeof extraPageCount === 'number' &&
			extraPageCount > 0
		) {
			subLabel = (
				<>
					{ translate( 'Service: %(productCost)s one-time fee', {
						args: {
							productCost: formattedOneTimeFee as string,
						},
					} ) }
					<br></br>
					{ translate(
						'%(numberOfExtraPages)d Extra Page: %(costOfExtraPages)s one-time fee',
						'%(numberOfExtraPages)d Extra Pages: %(costOfExtraPages)s one-time fee',
						{
							args: {
								numberOfExtraPages: extraPageCount,
								costOfExtraPages: formatCurrency( extraPagesPrice, currencyCode, {
									stripZeros: true,
									isSmallestUnit: true,
								} ),
							},
							count: extraPageCount,
						}
					) }
				</>
			);
		}
	}
	return { subLabel };
}

const hasHigherPlan = ( currentPlanSlug: string, plan: string ) => {
	const planMatchers =
		plan === PLAN_PREMIUM
			? [ isPremium, isBusiness, isEcommerce, isPro ]
			: [ isBusiness, isEcommerce, isPro ];

	return planMatchers.some( ( planMatcher ) =>
		planMatcher( {
			productSlug: currentPlanSlug,
		} )
	);
};

function getDummyCartProducts( {
	selectedPages,
	currencyCode,
	activePlanScheme,
	difmLiteProduct,
	translate,
	currentPlanSlug,
}: DummyCartParams ): Array< CartItem > {
	let displayedCartItems: CartItem[] = [];
	if ( difmLiteProduct && activePlanScheme ) {
		//In case price tiers are not set fallback to default difm lite price
		let difmLiteItemPrice = difmLiteProduct.cost_smallest_unit;
		const difmPriceDetals = getDIFMTieredPriceDetails( difmLiteProduct, selectedPages.length );
		if ( difmPriceDetals ) {
			const { oneTimeFee, extraPagesPrice } = difmPriceDetals;
			if ( extraPagesPrice ) {
				difmLiteItemPrice = oneTimeFee + extraPagesPrice;
			}
		}
		displayedCartItems = [
			{
				productSlug: difmLiteProduct.product_slug,
				nameOverride: translate( 'Website Design Service' ),
				productOriginalName: difmLiteProduct.product_name,
				itemSubTotal: difmLiteItemPrice,
				productDisplayCost: formatCurrency( difmLiteItemPrice, currencyCode, {
					isSmallestUnit: true,
					stripZeros: true,
				} ),
				...getDIFMPriceBreakdownSubLabel( {
					product: difmLiteProduct,
					noOfPages: selectedPages.length,
					currencyCode,
					translate,
				} ),
			},
		];

		if (
			! currentPlanSlug ||
			( currentPlanSlug && ! hasHigherPlan( currentPlanSlug, activePlanScheme.product_slug ) )
		) {
			displayedCartItems.push( {
				productSlug: activePlanScheme.product_slug,
				productOriginalName: activePlanScheme.product_name,
				itemSubTotal: activePlanScheme.cost_smallest_unit,
				productDisplayCost:
					formatCurrency( activePlanScheme.cost_smallest_unit, currencyCode, {
						isSmallestUnit: true,
						stripZeros: true,
					} ) + '*',
				subLabel: translate( 'Plan Subscription: %(planPrice)s per year', {
					args: {
						planPrice: formatCurrency( activePlanScheme.cost_smallest_unit, currencyCode, {
							isSmallestUnit: true,
							stripZeros: true,
						} ),
					},
				} ),
			} );
		}
	}

	return displayedCartItems;
}

export function useCartForDIFM( {
	selectedPages,
	isStoreFlow,
	currentPlanSlug,
}: {
	selectedPages: string[];
	isStoreFlow: boolean;
	currentPlanSlug?: string | null;
} ): {
	items: CartItem[];
	total: string | null;
	isProductsLoading: boolean;
} {
	const translate = useTranslate();
	const dispatch = useDispatch();
	const activePlanScheme = useSelector( ( state ) =>
		getProductBySlug( state, isStoreFlow ? PLAN_BUSINESS : PLAN_PREMIUM )
	);
	const isProductsLoading = useSelector( isProductsListFetching );
	const difmLiteProduct = useSelector( ( state ) => getProductBySlug( state, WPCOM_DIFM_LITE ) );
	const currencyCode = useSelector( getCurrentUserCurrencyCode ) || '';

	// [Effect] Loads required initial data
	useEffect( () => {
<<<<<<< HEAD
		if ( ! difmLiteProduct || ! userCurrencyCode ) {
			const query = {
				type: 'partial',
				product_slugs: `${ WPCOM_DIFM_LITE },${ PLAN_BUSINESS }, ${ PLAN_PREMIUM }`,
			};
			dispatch( requestProductsList( query ) );
=======
		if ( ! difmLiteProduct || ! currencyCode ) {
			dispatch( requestProductsList() );
>>>>>>> 32124c99
		}
	}, [ dispatch, difmLiteProduct, currencyCode ] );

	let displayedCartItems: CartItem[] = [];
	let totalCostFormatted = null;
	if ( difmLiteProduct && activePlanScheme && currencyCode ) {
		displayedCartItems = getDummyCartProducts( {
			selectedPages,
			currencyCode,
			translate,
			activePlanScheme: activePlanScheme,
			difmLiteProduct,
			currentPlanSlug,
		} );

		const totalCost = displayedCartItems.reduce(
			( total, currentProduct ) => currentProduct.itemSubTotal + total,
			0
		);
		totalCostFormatted = formatCurrency( totalCost, currencyCode, {
			stripZeros: true,
			isSmallestUnit: true,
		} );
	}
	return {
		items: displayedCartItems,
		total: totalCostFormatted,
		isProductsLoading,
	};
}

export default useCartForDIFM;<|MERGE_RESOLUTION|>--- conflicted
+++ resolved
@@ -193,17 +193,12 @@
 
 	// [Effect] Loads required initial data
 	useEffect( () => {
-<<<<<<< HEAD
-		if ( ! difmLiteProduct || ! userCurrencyCode ) {
+		if ( ! difmLiteProduct || ! currencyCode ) {
 			const query = {
 				type: 'partial',
 				product_slugs: `${ WPCOM_DIFM_LITE },${ PLAN_BUSINESS }, ${ PLAN_PREMIUM }`,
 			};
 			dispatch( requestProductsList( query ) );
-=======
-		if ( ! difmLiteProduct || ! currencyCode ) {
-			dispatch( requestProductsList() );
->>>>>>> 32124c99
 		}
 	}, [ dispatch, difmLiteProduct, currencyCode ] );
 
