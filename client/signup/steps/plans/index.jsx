--- conflicted
+++ resolved
@@ -288,11 +288,7 @@
 				isEnabled( 'onboarding/2023-pricing-grid' ) &&
 				flowName === 'onboarding-2023-pricing-grid'
 			) {
-<<<<<<< HEAD
-				return 'Choose your flavor of WordPress';
-=======
 				return translate( 'Choose your flavor of WordPress' );
->>>>>>> 9c1f4e5c
 			}
 			return translate( 'Choose a plan' );
 		}
