import {
	planHasFeature,
	FEATURE_UPLOAD_THEMES_PLUGINS,
	getPlan,
	PLAN_FREE,
} from '@automattic/calypso-products';
import { getUrlParts } from '@automattic/calypso-url';
import { Button } from '@automattic/components';
<<<<<<< HEAD
import { LINK_IN_BIO_FLOW, NEWSLETTER_FLOW } from '@automattic/onboarding';
=======
import { englishLocales } from '@automattic/i18n-utils';
import {
	LINK_IN_BIO_FLOW,
	NEWSLETTER_FLOW,
	isNewsletterOrLinkInBioFlow,
} from '@automattic/onboarding';
>>>>>>> 6afac44d
import { isDesktop, subscribeIsDesktop } from '@automattic/viewport';
import classNames from 'classnames';
import i18n, { localize } from 'i18n-calypso';
import PropTypes from 'prop-types';
import { parse as parseQs } from 'qs';
import { Component } from 'react';
import { connect } from 'react-redux';
import QueryPlans from 'calypso/components/data/query-plans';
import { LoadingEllipsis } from 'calypso/components/loading-ellipsis';
import MarketingMessage from 'calypso/components/marketing-message';
import Notice from 'calypso/components/notice';
import { getTld, isSubdomain } from 'calypso/lib/domains';
import { ProvideExperimentData } from 'calypso/lib/explat';
import { getSiteTypePropertyValue } from 'calypso/lib/signup/site-type';
import wp from 'calypso/lib/wp';
import PlansComparison, {
	isEligibleForProPlan,
	isStarterPlanEnabled,
} from 'calypso/my-sites/plans-comparison';
import PlansFeaturesMain from 'calypso/my-sites/plans-features-main';
import { ExperimentalIntervalTypeToggle } from 'calypso/my-sites/plans-features-main/plan-type-selector';
import StepWrapper from 'calypso/signup/step-wrapper';
import { recordTracksEvent } from 'calypso/state/analytics/actions';
import { isTreatmentPlansReorderTest } from 'calypso/state/marketing/selectors';
import { errorNotice } from 'calypso/state/notices/actions';
import { getPlanSlug } from 'calypso/state/plans/selectors';
import hasInitializedSites from 'calypso/state/selectors/has-initialized-sites';
import { saveSignupStep, submitSignupStep } from 'calypso/state/signup/progress/actions';
import { getSiteType } from 'calypso/state/signup/steps/site-type/selectors';
import { getSiteBySlug } from 'calypso/state/sites/selectors';
import './style.scss';

export class PlansStep extends Component {
	state = {
		isDesktop: isDesktop(),
	};

	componentDidMount() {
		this.unsubscribe = subscribeIsDesktop( ( matchesDesktop ) =>
			this.setState( { isDesktop: matchesDesktop } )
		);
		this.props.saveSignupStep( { stepName: this.props.stepName } );
	}

	componentWillUnmount() {
		this.unsubscribe();
	}

	onSelectPlan = ( cartItem ) => {
		const { additionalStepData, stepSectionName, stepName, flowName } = this.props;

		if ( cartItem ) {
			this.props.recordTracksEvent( 'calypso_signup_plan_select', {
				product_slug: cartItem.product_slug,
				free_trial: cartItem.free_trial,
				from_section: stepSectionName ? stepSectionName : 'default',
			} );

			// If we're inside the store signup flow and the cart item is a Business or eCommerce Plan,
			// set a flag on it. It will trigger Automated Transfer when the product is being
			// activated at the end of the checkout process.
			if (
				flowName === 'ecommerce' &&
				planHasFeature( cartItem.product_slug, FEATURE_UPLOAD_THEMES_PLUGINS )
			) {
				cartItem.extra = Object.assign( cartItem.extra || {}, {
					is_store_signup: true,
				} );
			}
		} else {
			this.props.recordTracksEvent( 'calypso_signup_free_plan_select', {
				from_section: stepSectionName ? stepSectionName : 'default',
			} );
		}

		const step = {
			stepName,
			stepSectionName,
			cartItem,
			...additionalStepData,
		};

		if ( flowName === 'site-selected' && ! cartItem ) {
			wp.req.post(
				`/domains/${ this.props.selectedSite.ID }/${ this.props.selectedSite.name }/convert-domain-only-to-site`,
				{},
				( error ) => {
					if ( error ) {
						this.props.errorNotice( error.message );
						return;
					}
					this.props.submitSignupStep( step, {
						cartItem,
					} );
					this.props.goToNextStep();
				}
			);
		} else if ( flowName === 'newsletter' ) {
			// newsletter flow always uses pub/lettre
			// newsletter always needs the site launched
			this.props.submitSignupStep( step, {
				cartItem,
				themeSlugWithRepo: 'pub/lettre',
				comingSoon: 0,
			} );
			this.props.goToNextStep();
		} else if ( flowName === LINK_IN_BIO_FLOW ) {
			// link-in-bio flow always uses pub/lynx
			this.props.submitSignupStep( step, {
				cartItem,
				themeSlugWithRepo: 'pub/lynx',
			} );
			this.props.goToNextStep();
		} else {
			this.props.submitSignupStep( step, {
				cartItem,
			} );
			this.props.goToNextStep();
		}
	};

	getDomainName() {
		return (
			this.props.signupDependencies.domainItem && this.props.signupDependencies.domainItem.meta
		);
	}

	getCustomerType() {
		if ( this.props.customerType ) {
			return this.props.customerType;
		}

		const customerType =
			getSiteTypePropertyValue( 'slug', this.props.siteType, 'customerType' ) || 'personal';

		return customerType;
	}

	handleFreePlanButtonClick = () => {
		this.onSelectPlan( null ); // onUpgradeClick expects a cart item -- null means Free Plan.
	};

	getIntervalType() {
		const urlParts = getUrlParts( typeof window !== 'undefined' ? window.location?.href : '' );
		const intervalType = urlParts?.searchParams.get( 'intervalType' );

		if ( [ 'yearly', 'monthly' ].includes( intervalType ) ) {
			return intervalType;
		}

		// Default value
		return 'yearly';
	}

	plansFeaturesList() {
		const {
			disableBloggerPlanWithNonBlogDomain,
			hideFreePlan,
			isLaunchPage,
			selectedSite,
			planTypes,
			flowName,
			showTreatmentPlansReorderTest,
			isInVerticalScrollingPlansExperiment,
			isReskinned,
			eligibleForProPlan,
			locale,
		} = this.props;

		let errorDisplay;
		if ( 'invalid' === this.props.step?.status ) {
			errorDisplay = (
				<div>
					<Notice status="is-error" showDismiss={ false }>
						{ this.props.step.errors.message }
					</Notice>
				</div>
			);
		}

		if ( ! this.props.plansLoaded ) {
			return this.renderLoading();
		}

		if ( eligibleForProPlan ) {
			const selectedDomainConnection =
				this.props.progress?.domains?.domainItem?.product_slug === 'domain_map';
			const intervalType = this.getIntervalType();
			return (
				<div>
					{ errorDisplay }
					<ExperimentalIntervalTypeToggle
						intervalType={ intervalType }
						isInSignup={ true }
						plans={ [] }
						eligibleForWpcomMonthlyPlans={ true }
					/>
					<PlansComparison
						isInSignup={ true }
						intervalType={ intervalType }
						onSelectPlan={ this.onSelectPlan }
						selectedSiteId={ selectedSite?.ID || undefined }
						selectedDomainConnection={ selectedDomainConnection }
					/>
				</div>
			);
		}

		return (
			<div>
				{ errorDisplay }
				<ProvideExperimentData
					name="calypso_signup_plans_step_optimize_202208_v1"
					options={ {
						isEligible:
							[ 'en-gb', 'en' ].includes( locale ) &&
							'onboarding' === flowName &&
							this.state.isDesktop,
					} }
				>
					{ ( isLoading, experimentAssignment ) => {
						if ( isLoading ) {
							return this.renderLoading();
						}

						return (
							<PlansFeaturesMain
								site={ selectedSite || {} } // `PlanFeaturesMain` expects a default prop of `{}` if no site is provided
								hideFreePlan={ hideFreePlan }
								isInSignup={ true }
								isLaunchPage={ isLaunchPage }
								intervalType={ this.getIntervalType() }
								onUpgradeClick={ this.onSelectPlan }
								showFAQ={ false }
								domainName={ this.getDomainName() }
								customerType={ this.getCustomerType() }
								disableBloggerPlanWithNonBlogDomain={ disableBloggerPlanWithNonBlogDomain }
								plansWithScroll={ this.state.isDesktop }
								planTypes={ planTypes }
								flowName={ flowName }
								showTreatmentPlansReorderTest={ showTreatmentPlansReorderTest }
								isAllPaidPlansShown={ true }
								isInVerticalScrollingPlansExperiment={ isInVerticalScrollingPlansExperiment }
								shouldShowPlansFeatureComparison={ this.state.isDesktop } // Show feature comparison layout in signup flow and desktop resolutions
								isReskinned={ isReskinned }
								isCondensedFeaturesExperiment={
									experimentAssignment?.variationName === 'treatment'
								}
							/>
						);
					} }
				</ProvideExperimentData>
			</div>
		);
	}

	renderLoading() {
		return (
			<div className="plans__loading">
				<LoadingEllipsis active />
			</div>
		);
	}

	getHeaderText() {
		const { headerText, translate, eligibleForProPlan, locale } = this.props;

		if ( headerText ) {
			return headerText;
		}

		if ( eligibleForProPlan ) {
			return 'en' === locale || i18n.hasTranslation( 'Choose the right plan for you' )
				? translate( 'Choose the right plan for you' )
				: translate( 'Choose the plan that’s right for you' );
		}

		if ( this.state.isDesktop ) {
			return translate( 'Choose a plan' );
		}

		return translate( "Pick a plan that's right for you." );
	}

	getSubHeaderText() {
		const {
			eligibleForProPlan,
			flowName,
			hideFreePlan,
			locale,
			subHeaderText,
			translate,
			useEmailOnboardingSubheader,
		} = this.props;

		const freePlanButton = <Button onClick={ this.handleFreePlanButtonClick } borderless />;

		if ( flowName === NEWSLETTER_FLOW ) {
			return hideFreePlan
				? translate( 'Unlock a powerful bundle of features for your Newsletter.' )
				: translate(
						`Unlock a powerful bundle of features for your Newsletter. Or {{link}}start with a free plan{{/link}}.`,
						{ components: { link: freePlanButton } }
				  );
		}
		if ( flowName === LINK_IN_BIO_FLOW ) {
			return hideFreePlan
				? translate( 'Unlock a powerful bundle of features for your Link in Bio.' )
				: translate(
						`Unlock a powerful bundle of features for your Link in Bio. Or {{link}}start with a free plan{{/link}}.`,
						{ components: { link: freePlanButton } }
				  );
		}

		if ( eligibleForProPlan ) {
			if ( isStarterPlanEnabled() ) {
				return hideFreePlan
					? translate( 'Try risk-free with a 14-day money-back guarantee.' )
					: translate(
							'Try risk-free with a 14-day money-back guarantee or {{link}}start with a free site{{/link}}.',
							{ components: { link: freePlanButton } }
					  );
			}

			return 'en' === locale ||
				i18n.hasTranslation( 'he WordPress Pro plan comes with a 14-day money back guarantee' )
				? translate( 'The WordPress Pro plan comes with a 14-day money back guarantee' )
				: translate( 'The WordPress Pro plan comes with a 14-day full money back guarantee' );
		}

		if ( useEmailOnboardingSubheader ) {
			return 'en' === locale ||
				i18n.hasTranslation(
					'Add more features to your professional website with a plan. Or {{link}}start with email and a free site{{/link}}.'
				)
				? translate(
						'Add more features to your professional website with a plan. Or {{link}}start with email and a free site{{/link}}.',
						{ components: { link: freePlanButton } }
				  )
				: translate(
						"Pick one that's right for you and unlock features that help you grow. Or {{link}}start with a free site{{/link}}.",
						{ components: { link: freePlanButton } }
				  );
		}

		if ( ! hideFreePlan ) {
			if ( this.state.isDesktop ) {
				return translate(
					"Pick one that's right for you and unlock features that help you grow. Or {{link}}start with a free site{{/link}}.",
					{ components: { link: freePlanButton } }
				);
			}

			return translate( 'Choose a plan or {{link}}start with a free site{{/link}}.', {
				components: { link: freePlanButton },
			} );
		}

		if ( this.state.isDesktop ) {
			return translate( "Pick one that's right for you and unlock features that help you grow." );
		}

		return subHeaderText || translate( 'Choose a plan. Upgrade as you grow.' );
	}
	isTailoredFlow() {
		return isNewsletterOrLinkInBioFlow( this.props.flowName );
	}
	plansFeaturesSelection() {
		const { flowName, stepName, positionInFlow, translate, hasInitializedSitesBackUrl, steps } =
			this.props;

		const headerText = this.getHeaderText();
		const fallbackHeaderText = this.props.fallbackHeaderText || headerText;
		const subHeaderText = this.getSubHeaderText();
		const fallbackSubHeaderText = this.props.fallbackSubHeaderText || subHeaderText;

		let backUrl;
		let backLabelText;

		if ( 0 === positionInFlow && hasInitializedSitesBackUrl ) {
			backUrl = hasInitializedSitesBackUrl;
			backLabelText = translate( 'Back to Sites' );
		}

		let queryParams;
		if ( ! isNaN( Number( positionInFlow ) ) && 0 !== positionInFlow ) {
			const previousStepName = steps[ this.props.positionInFlow - 1 ];
			const previousStep = this.props.progress?.[ previousStepName ];

			const isComingFromUseYourDomainStep = 'use-your-domain' === previousStep?.stepSectionName;

			if ( isComingFromUseYourDomainStep ) {
				queryParams = {
					...this.props.queryParams,
					step: 'transfer-or-connect',
					initialQuery: previousStep?.siteUrl,
				};
			}
		}

		return (
			<>
				<StepWrapper
					flowName={ flowName }
					stepName={ stepName }
					positionInFlow={ positionInFlow }
					headerText={ headerText }
					shouldHideNavButtons={ this.isTailoredFlow() }
					fallbackHeaderText={ fallbackHeaderText }
					subHeaderText={ subHeaderText }
					fallbackSubHeaderText={ fallbackSubHeaderText }
					isWideLayout={ true }
					stepContent={ this.plansFeaturesList() }
					allowBackFirstStep={ !! hasInitializedSitesBackUrl }
					backUrl={ backUrl }
					backLabelText={ backLabelText }
					queryParams={ queryParams }
				/>
			</>
		);
	}

	render() {
		const classes = classNames( 'plans plans-step', {
			'in-vertically-scrolled-plans-experiment': this.props.isInVerticalScrollingPlansExperiment,
			'has-no-sidebar': true,
			'is-wide-layout': true,
		} );

		return (
			<>
				<QueryPlans />
				<MarketingMessage path="signup/plans" />
				<div className={ classes }>{ this.plansFeaturesSelection() }</div>
			</>
		);
	}
}

PlansStep.propTypes = {
	additionalStepData: PropTypes.object,
	disableBloggerPlanWithNonBlogDomain: PropTypes.bool,
	goToNextStep: PropTypes.func.isRequired,
	hideFreePlan: PropTypes.bool,
	selectedSite: PropTypes.object,
	stepName: PropTypes.string.isRequired,
	stepSectionName: PropTypes.string,
	customerType: PropTypes.string,
	translate: PropTypes.func.isRequired,
	planTypes: PropTypes.array,
	flowName: PropTypes.string,
	isTreatmentPlansReorderTest: PropTypes.bool,
};

/**
 * Checks if the domainItem picked in the domain step is a top level .blog domain -
 * we only want to make Blogger plan available if it is.
 *
 * @param {object} domainItem domainItem object stored in the "choose domain" step
 * @returns {boolean} is .blog domain registration
 */
export const isDotBlogDomainRegistration = ( domainItem ) => {
	if ( ! domainItem ) {
		return false;
	}
	const { is_domain_registration, meta } = domainItem;

	return is_domain_registration && getTld( meta ) === 'blog';
};

export default connect(
	(
		state,
		{ path, signupDependencies: { siteSlug, domainItem, plans_reorder_abtest_variation } }
	) => ( {
		// Blogger plan is only available if user chose either a free domain or a .blog domain registration
		disableBloggerPlanWithNonBlogDomain:
			domainItem && ! isSubdomain( domainItem.meta ) && ! isDotBlogDomainRegistration( domainItem ),
		// This step could be used to set up an existing site, in which case
		// some descendants of this component may display discounted prices if
		// they apply to the given site.
		selectedSite: siteSlug ? getSiteBySlug( state, siteSlug ) : null,
		customerType: parseQs( path.split( '?' ).pop() ).customerType,
		siteType: getSiteType( state ),
		hasInitializedSitesBackUrl: hasInitializedSites( state ) ? '/sites/' : false,
		showTreatmentPlansReorderTest:
			'treatment' === plans_reorder_abtest_variation || isTreatmentPlansReorderTest( state ),
		isLoadingExperiment: false,
		// IMPORTANT NOTE: The following is always set to true. It's a hack to resolve the bug reported
		// in https://github.com/Automattic/wp-calypso/issues/50896, till a proper cleanup and deploy of
		// treatment for the `vertical_plan_listing_v2` experiment is implemented.
		isInVerticalScrollingPlansExperiment: true,
		plansLoaded: Boolean( getPlanSlug( state, getPlan( PLAN_FREE )?.getProductId() || 0 ) ),
		eligibleForProPlan: isEligibleForProPlan( state, getSiteBySlug( state, siteSlug )?.ID ),
	} ),
	{ recordTracksEvent, saveSignupStep, submitSignupStep, errorNotice }
)( localize( PlansStep ) );<|MERGE_RESOLUTION|>--- conflicted
+++ resolved
@@ -6,16 +6,11 @@
 } from '@automattic/calypso-products';
 import { getUrlParts } from '@automattic/calypso-url';
 import { Button } from '@automattic/components';
-<<<<<<< HEAD
-import { LINK_IN_BIO_FLOW, NEWSLETTER_FLOW } from '@automattic/onboarding';
-=======
-import { englishLocales } from '@automattic/i18n-utils';
 import {
 	LINK_IN_BIO_FLOW,
 	NEWSLETTER_FLOW,
 	isNewsletterOrLinkInBioFlow,
 } from '@automattic/onboarding';
->>>>>>> 6afac44d
 import { isDesktop, subscribeIsDesktop } from '@automattic/viewport';
 import classNames from 'classnames';
 import i18n, { localize } from 'i18n-calypso';
