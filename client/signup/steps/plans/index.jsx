/**
 * External dependencies
 */

import { connect } from 'react-redux';
import PropTypes from 'prop-types';
import React, { Component } from 'react';
import { intersection } from 'lodash';
import classNames from 'classnames';
import { localize } from 'i18n-calypso';
import { parse as parseQs } from 'qs';
import { Button } from '@automattic/components';

/**
 * Internal dependencies
 */
import { getTld, isSubdomain } from 'calypso/lib/domains';
import { getSiteBySlug } from 'calypso/state/sites/selectors';
import StepWrapper from 'calypso/signup/step-wrapper';
import PlansFeaturesMain from 'calypso/my-sites/plans-features-main';
import GutenboardingHeader from 'calypso/my-sites/plans-features-main/gutenboarding-header';
import QueryPlans from 'calypso/components/data/query-plans';
import { FEATURE_UPLOAD_THEMES_PLUGINS } from '../../../lib/plans/constants';
import { planHasFeature } from '../../../lib/plans';
import { getSiteGoals } from 'calypso/state/signup/steps/site-goals/selectors';
import { getSiteType } from 'calypso/state/signup/steps/site-type/selectors';
import { getSiteTypePropertyValue } from 'calypso/lib/signup/site-type';
import { saveSignupStep, submitSignupStep } from 'calypso/state/signup/progress/actions';
import { recordTracksEvent } from 'calypso/state/analytics/actions';
import hasInitializedSites from 'calypso/state/selectors/has-initialized-sites';
import { getUrlParts } from 'calypso/lib/url/url-parts';
import { isTreatmentPlansReorderTest } from 'calypso/state/marketing/selectors';

/**
 * Style dependencies
 */
import './style.scss';
import { Experiment } from 'calypso/components/experiment';
import { getVariationForUser, isLoading } from 'calypso/state/experiments/selectors';
import PulsingDot from 'calypso/components/pulsing-dot';
import { isTabletResolution } from '@automattic/viewport';

export class PlansStep extends Component {
	state = {
		plansWithScroll: ! isTabletResolution(),
	};

	windowResize = () => {
		this.setState( { plansWithScroll: ! isTabletResolution() } );
	};

	componentWillUnmount() {
		if ( typeof window === 'object' ) {
			window.removeEventListener( 'resize', this.windowResize );
		}
	}

	componentDidMount() {
		if ( typeof window === 'object' ) {
			window.addEventListener( 'resize', this.windowResize );
		}
		this.props.saveSignupStep( { stepName: this.props.stepName } );
	}

	onSelectPlan = ( cartItem ) => {
		const { additionalStepData, stepSectionName, stepName, flowName } = this.props;

		if ( cartItem ) {
			this.props.recordTracksEvent( 'calypso_signup_plan_select', {
				product_slug: cartItem.product_slug,
				free_trial: cartItem.free_trial,
				from_section: stepSectionName ? stepSectionName : 'default',
			} );

			// If we're inside the store signup flow and the cart item is a Business or eCommerce Plan,
			// set a flag on it. It will trigger Automated Transfer when the product is being
			// activated at the end of the checkout process.
			if (
				flowName === 'ecommerce' &&
				planHasFeature( cartItem.product_slug, FEATURE_UPLOAD_THEMES_PLUGINS )
			) {
				cartItem.extra = Object.assign( cartItem.extra || {}, {
					is_store_signup: true,
				} );
			}
		} else {
			this.props.recordTracksEvent( 'calypso_signup_free_plan_select', {
				from_section: stepSectionName ? stepSectionName : 'default',
			} );
		}

		const step = {
			stepName,
			stepSectionName,
			cartItem,
			...additionalStepData,
		};

		this.props.submitSignupStep( step, {
			cartItem,
		} );
		this.props.goToNextStep();
	};

	getDomainName() {
		return (
			this.props.signupDependencies.domainItem && this.props.signupDependencies.domainItem.meta
		);
	}

	getCustomerType() {
		if ( this.props.customerType ) {
			return this.props.customerType;
		}

		const siteGoals = this.props.siteGoals.split( ',' );
		const customerType =
			getSiteTypePropertyValue( 'slug', this.props.siteType, 'customerType' ) ||
			( intersection( siteGoals, [ 'sell', 'promote' ] ).length > 0 ? 'business' : 'personal' );

		return customerType;
	}

	handleFreePlanButtonClick = () => {
		this.onSelectPlan( null ); // onUpgradeClick expects a cart item -- null means Free Plan.
	};

	getGutenboardingHeader() {
		// launch flow coming from Gutenboarding
		if ( this.props.flowName === 'new-launch' ) {
			const { headerText, subHeaderText } = this.props;

			return (
				<GutenboardingHeader
					headerText={ headerText }
					subHeaderText={ subHeaderText }
					onFreePlanSelect={ this.handleFreePlanButtonClick }
				/>
			);
		}

		return null;
	}

	getIntervalType() {
		const urlParts = getUrlParts( typeof window !== 'undefined' ? window.location?.href : '' );
		const intervalType = urlParts?.searchParams.get( 'intervalType' );

		if ( [ 'yearly', 'monthly' ].includes( intervalType ) ) {
			return intervalType;
		}

		// Default value
		return 'yearly';
	}

	plansFeaturesList() {
		const {
			disableBloggerPlanWithNonBlogDomain,
			hideFreePlan,
			isLaunchPage,
			selectedSite,
			planTypes,
			flowName,
			showTreatmentPlansReorderTest,
			isLoadingExperiment,
			isInVerticalScrollingPlansExperiment,
			isTreatmentPlansRedesign,
		} = this.props;

		const shouldShowPlansRedesign = isTreatmentPlansRedesign && this.state.plansWithScroll;

		return (
			<div>
				<QueryPlans />
				{ isLoadingExperiment ? (
					<div className="plans__loading-container">
						<PulsingDot delay={ 400 } active />
					</div>
				) : (
					<PlansFeaturesMain
						site={ selectedSite || {} } // `PlanFeaturesMain` expects a default prop of `{}` if no site is provided
						hideFreePlan={ hideFreePlan }
						isInSignup={ true }
						isLaunchPage={ isLaunchPage }
						intervalType={ this.getIntervalType() }
						onUpgradeClick={ this.onSelectPlan }
						showFAQ={ false }
						displayJetpackPlans={ false }
						domainName={ this.getDomainName() }
						customerType={ this.getCustomerType() }
						disableBloggerPlanWithNonBlogDomain={ disableBloggerPlanWithNonBlogDomain }
						plansWithScroll={
							isInVerticalScrollingPlansExperiment ? this.state.plansWithScroll : true
						}
						planTypes={ planTypes }
						flowName={ flowName }
						customHeader={ this.getGutenboardingHeader() }
						showTreatmentPlansReorderTest={ showTreatmentPlansReorderTest }
						isAllPaidPlansShown={ true }
						isInVerticalScrollingPlansExperiment={ isInVerticalScrollingPlansExperiment }
						shouldShowPlansRedesign={ shouldShowPlansRedesign }
					/>
				) }
			</div>
		);
	}

	getHeaderText() {
		const { isLoadingExperiment, isTreatmentPlansRedesign, headerText, translate } = this.props;
<<<<<<< HEAD
=======

>>>>>>> 263d51ac
		if ( isLoadingExperiment ) {
			return '';
		}

		const shouldShowPlansRedesign = isTreatmentPlansRedesign && this.state.plansWithScroll;
		if ( shouldShowPlansRedesign ) {
			return 'Choose a plan';
		}

		return headerText || translate( "Pick a plan that's right for you." );
	}

	getSubHeaderText() {
		const {
			hideFreePlan,
			subHeaderText,
			isTreatmentPlansRedesign,
			isLoadingExperiment,
			translate,
		} = this.props;
		const shouldShowPlansRedesign = isTreatmentPlansRedesign && this.state.plansWithScroll;

		if ( isLoadingExperiment ) {
			return '';
		}

		if ( ! hideFreePlan ) {
			if ( shouldShowPlansRedesign ) {
				return translate(
					"Pick one that's right for you and unlock features that help you grow. Or {{link}}start with a free site{{/link}}.",
					{
						components: {
							link: <Button onClick={ this.handleFreePlanButtonClick } borderless={ true } />,
						},
					}
				);
			}

			return translate( 'Choose a plan or {{link}}start with a free site{{/link}}.', {
				components: {
					link: <Button onClick={ this.handleFreePlanButtonClick } borderless={ true } />,
				},
			} );
		}

		if ( shouldShowPlansRedesign ) {
			return "Pick one that's right for you and unlock features that help you grow.";
		}

		return subHeaderText || translate( 'Choose a plan. Upgrade as you grow.' );
	}

	plansFeaturesSelection() {
		const {
			flowName,
			stepName,
			positionInFlow,
			translate,
			hasInitializedSitesBackUrl,
		} = this.props;

		const headerText = this.getHeaderText();
		const fallbackHeaderText = this.props.fallbackHeaderText || headerText;
		const subHeaderText = this.getSubHeaderText();
		const fallbackSubHeaderText = this.props.fallbackSubHeaderText || subHeaderText;

		let backUrl;
		let backLabelText;

		if ( 0 === positionInFlow && hasInitializedSitesBackUrl ) {
			backUrl = hasInitializedSitesBackUrl;
			backLabelText = translate( 'Back to My Sites' );
		}

		return (
			<>
				<Experiment name="vertical_plan_listing_v2" />
				<Experiment name="signup_plans_step_redesign_v1" />
				<StepWrapper
					flowName={ flowName }
					stepName={ stepName }
					positionInFlow={ positionInFlow }
					headerText={ headerText }
					fallbackHeaderText={ fallbackHeaderText }
					subHeaderText={ subHeaderText }
					fallbackSubHeaderText={ fallbackSubHeaderText }
					isWideLayout={ true }
					stepContent={ this.plansFeaturesList() }
					allowBackFirstStep={ !! hasInitializedSitesBackUrl }
					backUrl={ backUrl }
					backLabelText={ backLabelText }
					hideFormattedHeader={ !! this.getGutenboardingHeader() }
				/>
			</>
		);
	}

	render() {
		const shouldShowPlansRedesign =
			this.props.isTreatmentPlansRedesign && this.state.plansWithScroll;
		const classes = classNames( 'plans plans-step', {
			'in-vertically-scrolled-plans-experiment': this.props.isInVerticalScrollingPlansExperiment,
			'in-plans-redesign-experiment': shouldShowPlansRedesign,
			'has-no-sidebar': true,
			'is-wide-layout': true,
		} );

		return <div className={ classes }>{ this.plansFeaturesSelection() }</div>;
	}
}

PlansStep.propTypes = {
	additionalStepData: PropTypes.object,
	disableBloggerPlanWithNonBlogDomain: PropTypes.bool,
	goToNextStep: PropTypes.func.isRequired,
	hideFreePlan: PropTypes.bool,
	selectedSite: PropTypes.object,
	stepName: PropTypes.string.isRequired,
	stepSectionName: PropTypes.string,
	customerType: PropTypes.string,
	translate: PropTypes.func.isRequired,
	planTypes: PropTypes.array,
	flowName: PropTypes.string,
	isTreatmentPlansReorderTest: PropTypes.bool,
};

/**
 * Checks if the domainItem picked in the domain step is a top level .blog domain -
 * we only want to make Blogger plan available if it is.
 *
 * @param {object} domainItem domainItem object stored in the "choose domain" step
 * @returns {boolean} is .blog domain registration
 */
export const isDotBlogDomainRegistration = ( domainItem ) => {
	if ( ! domainItem ) {
		return false;
	}
	const { is_domain_registration, meta } = domainItem;

	return is_domain_registration && getTld( meta ) === 'blog';
};

export default connect(
	(
		state,
		{ path, signupDependencies: { siteSlug, domainItem, plans_reorder_abtest_variation }, flowName }
	) => ( {
		// Blogger plan is only available if user chose either a free domain or a .blog domain registration
		disableBloggerPlanWithNonBlogDomain:
			domainItem && ! isSubdomain( domainItem.meta ) && ! isDotBlogDomainRegistration( domainItem ),
		// This step could be used to set up an existing site, in which case
		// some descendants of this component may display discounted prices if
		// they apply to the given site.
		selectedSite: siteSlug ? getSiteBySlug( state, siteSlug ) : null,
		customerType: parseQs( path.split( '?' ).pop() ).customerType,
		siteGoals: getSiteGoals( state ) || '',
		siteType: getSiteType( state ),
		hasInitializedSitesBackUrl: hasInitializedSites( state ) ? '/sites/' : false,
		showTreatmentPlansReorderTest:
			'treatment' === plans_reorder_abtest_variation || isTreatmentPlansReorderTest( state ),
		isLoadingExperiment: isLoading( state ),
		isInVerticalScrollingPlansExperiment:
			'treatment' === getVariationForUser( state, 'vertical_plan_listing_v2' ),
		isTreatmentPlansRedesign:
			flowName === 'onboarding' &&
			'treatment' === getVariationForUser( state, 'signup_plans_step_redesign_v1' ),
	} ),
	{ recordTracksEvent, saveSignupStep, submitSignupStep }
)( localize( PlansStep ) );<|MERGE_RESOLUTION|>--- conflicted
+++ resolved
@@ -208,10 +208,7 @@
 
 	getHeaderText() {
 		const { isLoadingExperiment, isTreatmentPlansRedesign, headerText, translate } = this.props;
-<<<<<<< HEAD
-=======
-
->>>>>>> 263d51ac
+
 		if ( isLoadingExperiment ) {
 			return '';
 		}
