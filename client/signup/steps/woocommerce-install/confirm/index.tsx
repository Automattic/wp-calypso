import { NextButton } from '@automattic/onboarding';
import { createInterpolateElement } from '@wordpress/element';
import { useI18n } from '@wordpress/react-i18n';
import { ReactElement, useEffect } from 'react';
import { useSelector, useDispatch } from 'react-redux';
import { default as HoldList } from 'calypso/blocks/eligibility-warnings/hold-list';
import WarningList from 'calypso/blocks/eligibility-warnings/warning-list';
import StepWrapper from 'calypso/signup/step-wrapper';
import DomainEligibilityWarning from 'calypso/components/eligibility-warnings/domain-warning';
import {
	fetchAutomatedTransferStatusOnce,
	requestEligibility,
} from 'calypso/state/automated-transfer/actions';
import {
	isFetchingAutomatedTransferStatus,
	getEligibility,
	EligibilityData,
} from 'calypso/state/automated-transfer/selectors';
import { getSiteDomain } from 'calypso/state/sites/selectors';
import SignupBanner from '../components/signup-banner';
import SignupCard from '../components/signup-card';
import type { WooCommerceInstallProps } from '../';

import './style.scss';

export default function Confirm( props: WooCommerceInstallProps ): ReactElement | null {
	const { siteId, goToStep, isReskinned, stepSectionName, headerTitle, headerDescription } = props;
	const { __ } = useI18n();
	const dispatch = useDispatch();

	// Request eligibility data.
	useEffect( () => {
		if ( ! siteId ) {
			return;
		}
		dispatch( fetchAutomatedTransferStatusOnce( siteId ) );
		dispatch( requestEligibility( siteId ) );
	}, [ siteId, dispatch ] );

	// Check whether it's requesting eligibility data.
	const isFetchingTransferStatus = !! useSelector( ( state ) =>
		isFetchingAutomatedTransferStatus( state, siteId )
	);

	// Get eligibility data.
	const {
		eligibilityHolds,
		eligibilityWarnings: allEligibilityWarnings,
	}: EligibilityData = useSelector( ( state ) => getEligibility( state, siteId ) );

	// Check whether the wpcom.com subdomain warning is present.
	const wordPressSubdomainWarning = allEligibilityWarnings?.find(
		( { id } ) => id === 'wordpress_subdomain'
	);

	const eligibilityWarnings = allEligibilityWarnings?.filter(
		( { id } ) => id !== 'wordpress_subdomain'
	);

	// Pick the wpcom subdomain.
	const wpcomDomain = useSelector( ( state ) => getSiteDomain( state, siteId ) );

	const isLoading = ! siteId || isFetchingTransferStatus;

	function getWPComSubdomainWarningContent() {
<<<<<<< HEAD
		// Get staging sudomain based on the wpcom subdomain.
		const stagingDomain = wpcomDomain?.replace( /\b\.wordpress\.com/, '.wpcomstaging.com' );

		return (
			<>
				<div className="confirm__info-section" />
				<div className="confirm__instructions-container">
					<SignupCard title={ __( 'New Store Domain' ) }>
						<SignupBanner label={ __( 'New' ) }>{ stagingDomain }</SignupBanner>

						<p>
							{ __(
								'By installing this product your subdomain will change. Your old subdomain (sitename.wordpress.com) will no longer work. You can change it to a custom domain on us at anytime in future.'
							) }
						</p>

						<p>
							{ createInterpolateElement( __( '<a>Contact support</a> for help and questions.' ), {
								a: <a href="#support-link" />,
							} ) }
						</p>

						<NextButton
							isBusy={ isLoading }
							disabled={ isLoading }
							onClick={ () => {
								if ( eligibilityHolds?.length || eligibilityWarnings?.length ) {
									return goToStep( 'confirm', 'eligibility_substep' );
								}

								return goToStep( 'transfer' );
							} }
						>
							{ __( 'Sounds good' ) }
						</NextButton>
					</SignupCard>
				</div>
=======
		// Get sitename from the wpcom domain.
		const sitename = wpcomDomain?.replace( /\b.wordpress.com/, '' );

		return (
			<DomainEligibilityWarning sitename={sitename} />
		);
	}

	function getOtherElegibiliytContent() {
		return (
			<>
				{ !! eligibilityHolds?.length && (
					<p>
						<HoldList holds={ eligibilityHolds } context={ 'plugins' } isPlaceholder={ false } />
					</p>
				) }
				{ !! eligibilityWarnings?.length && (
					<p>
						<WarningList warnings={ eligibilityWarnings } context={ 'plugins' } />
					</p>
				) }
>>>>>>> 568f1e45
			</>
		);
	}

	function getContent() {
<<<<<<< HEAD
		// wpcom subdomain warning.
		if (
			wordPressSubdomainWarning &&
			( stepSectionName === 'wpcom_subdomain_substep' || typeof stepSectionName === 'undefined' )
		) {
			return getWPComSubdomainWarningContent();
		}

		return (
			<>
				<div className="confirm__info-section" />

				<div className="confirm__instructions-container">
					{ !! eligibilityHolds?.length && (
						<p>
							<HoldList holds={ eligibilityHolds } context={ 'plugins' } isPlaceholder={ false } />
						</p>
					) }
					{ !! eligibilityWarnings?.length && (
						<p>
							<WarningList warnings={ eligibilityWarnings } context={ 'plugins' } />
						</p>
					) }

					<NextButton
						isBusy={ isLoading }
						disabled={ isLoading }
						onClick={ () => goToStep( 'transfer' ) }
					>
						{ __( 'Confirm' ) }
					</NextButton>
				</div>
			</>
=======
		return(
			<div className="confirm__instructions-container">
			{isProcessing && <LoadingEllipsis />}
			{ wordPressSubdomainWarning && getWPComSubdomainWarningContent() }
			{ getOtherElegibiliytContent() }
			<p>
						{ createInterpolateElement( __( '<a>Contact support</a> for help and questions.' ), {
							a: <a href="#support-link" />,
						} ) }
					</p>
			<NextButton onClick={ () => goToStep( 'transfer' ) }>{ __( 'Confirm' ) }</NextButton>
		</div>
>>>>>>> 568f1e45
		);
	}

	return (
		<StepWrapper
			flowName="woocommerce-install"
			hideSkip={ true }
			nextLabelText={ __( 'Confirm' ) }
			allowBackFirstStep={ true }
			backUrl="select-site"
			headerText={ headerTitle }
			fallbackHeaderText={ headerTitle }
			subHeaderText={ headerDescription }
			fallbackSubHeaderText={ headerDescription }
			stepContent={ getContent() }
			isWideLayout={ isReskinned }
			{ ...props }
		/>
	);
}<|MERGE_RESOLUTION|>--- conflicted
+++ resolved
@@ -63,7 +63,6 @@
 	const isLoading = ! siteId || isFetchingTransferStatus;
 
 	function getWPComSubdomainWarningContent() {
-<<<<<<< HEAD
 		// Get staging sudomain based on the wpcom subdomain.
 		const stagingDomain = wpcomDomain?.replace( /\b\.wordpress\.com/, '.wpcomstaging.com' );
 
@@ -101,35 +100,11 @@
 						</NextButton>
 					</SignupCard>
 				</div>
-=======
-		// Get sitename from the wpcom domain.
-		const sitename = wpcomDomain?.replace( /\b.wordpress.com/, '' );
-
-		return (
-			<DomainEligibilityWarning sitename={sitename} />
-		);
-	}
-
-	function getOtherElegibiliytContent() {
-		return (
-			<>
-				{ !! eligibilityHolds?.length && (
-					<p>
-						<HoldList holds={ eligibilityHolds } context={ 'plugins' } isPlaceholder={ false } />
-					</p>
-				) }
-				{ !! eligibilityWarnings?.length && (
-					<p>
-						<WarningList warnings={ eligibilityWarnings } context={ 'plugins' } />
-					</p>
-				) }
->>>>>>> 568f1e45
 			</>
 		);
 	}
 
 	function getContent() {
-<<<<<<< HEAD
 		// wpcom subdomain warning.
 		if (
 			wordPressSubdomainWarning &&
@@ -163,20 +138,6 @@
 					</NextButton>
 				</div>
 			</>
-=======
-		return(
-			<div className="confirm__instructions-container">
-			{isProcessing && <LoadingEllipsis />}
-			{ wordPressSubdomainWarning && getWPComSubdomainWarningContent() }
-			{ getOtherElegibiliytContent() }
-			<p>
-						{ createInterpolateElement( __( '<a>Contact support</a> for help and questions.' ), {
-							a: <a href="#support-link" />,
-						} ) }
-					</p>
-			<NextButton onClick={ () => goToStep( 'transfer' ) }>{ __( 'Confirm' ) }</NextButton>
-		</div>
->>>>>>> 568f1e45
 		);
 	}
 
