--- conflicted
+++ resolved
@@ -37,9 +37,7 @@
 	}
 }
 
-<<<<<<< HEAD
 .confirm__info-section {
-=======
 .is-confirm {
 	margin: 0 0 0 20px;
 	padding: 0 20px;
@@ -56,7 +54,6 @@
 }
 
 .confirm__image-container {
->>>>>>> 568f1e45
 	flex: 1;
 }
 
