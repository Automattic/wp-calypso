import { FEATURE_WOOP } from '@automattic/calypso-products';
import { sprintf, __ } from '@wordpress/i18n';
import { useEffect } from 'react';
import { useDispatch, useSelector } from 'react-redux';
import { addQueryArgs } from 'calypso/lib/url';
import { requestLatestAtomicTransfer } from 'calypso/state/atomic/transfers/actions';
import { getLatestAtomicTransfer } from 'calypso/state/atomic/transfers/selectors';
import { requestEligibility } from 'calypso/state/automated-transfer/actions';
import { eligibilityHolds as eligibilityHoldsConstants } from 'calypso/state/automated-transfer/constants';
import {
	getEligibility,
	EligibilityData,
	EligibilityWarning,
} from 'calypso/state/automated-transfer/selectors';
import {
	getCurrentUserEmail,
	isCurrentUserEmailVerified,
} from 'calypso/state/current-user/selectors';
import { requestProductsList } from 'calypso/state/products-list/actions';
import { getProductBySlug } from 'calypso/state/products-list/selectors';
<<<<<<< HEAD
import hasAvailableSiteFeature from 'calypso/state/selectors/has-available-site-feature';
=======
import getPlansForFeature from 'calypso/state/selectors/get-plans-for-feature';
import hasActiveSiteFeature from 'calypso/state/selectors/has-active-site-feature';
>>>>>>> 453e67d1
import isAtomicSiteSelector from 'calypso/state/selectors/is-site-automated-transfer';
import siteHasFeature from 'calypso/state/selectors/site-has-feature';
import { getSiteDomain } from 'calypso/state/sites/selectors';

const TRANSFERRING_NOT_BLOCKERS = [
	eligibilityHoldsConstants.NO_BUSINESS_PLAN, // Plans are upgraded in the install flow.
	eligibilityHoldsConstants.TRANSFER_ALREADY_EXISTS, // Already Atomic sites are handled in the install flow.
];

type EligibilityHook = {
	warnings: EligibilityWarning[];
	wpcomDomain: string | null;
	stagingDomain: string | null;
	wpcomSubdomainWarning: EligibilityWarning | undefined;
	transferringBlockers: string[];
	isDataReady: boolean;
	isTransferringBlocked: boolean;
	siteUpgrading: {
		required: boolean;
		checkoutUrl: string;
		checkoutText: string;
		productName: string;
		description: string;
	};
	isReadyToStart: boolean;
	isAtomicSite: boolean;
	currentUserEmail: string;
	isEmailVerified: boolean;
};

export default function useEligibility( siteId: number ): EligibilityHook {
	const dispatch = useDispatch();

	// Request eligibility data.
	useEffect( () => {
		if ( ! siteId ) {
			return;
		}

		dispatch( requestEligibility( siteId ) );
		dispatch( requestProductsList() );
		dispatch( requestLatestAtomicTransfer( siteId ) );
	}, [ siteId, dispatch ] );

	// Get eligibility data.
	const { eligibilityHolds, eligibilityWarnings }: EligibilityData = useSelector( ( state ) =>
		getEligibility( state, siteId )
	);

	// Get email verification data.
	const currentUserEmail = useSelector( ( state ) => getCurrentUserEmail( state ) );
	const isEmailVerified = useSelector( ( state ) => isCurrentUserEmailVerified( state ) );

	/*
	 * Inspect transfer to detect blockers.
	 * It's considered blocked when:
	 * - status code value has the 5xx shape.
	 * - is_stuck value is True.
	 */
	const { transfer, error: transferError } = useSelector( ( state ) =>
		getLatestAtomicTransfer( state, siteId )
	);
	const isTransferStuck = transfer?.is_stuck || false;
	const isBlockByTransferStatus = transferError && transferError?.status >= 500;

	/*
	 * Filter warnings:
	 * - wordpress_subdomain: it will be addressed in the wpcom subdomain warning step.
	 */
	const warnings = eligibilityWarnings?.filter( ( { id } ) => id !== 'wordpress_subdomain' ) ?? [];

	// Pick the wpcom subdomain.
	const wpcomDomain = useSelector( ( state ) => getSiteDomain( state, siteId ) );

	// Get staging sudomain based on the wpcom subdomain.
	const stagingDomain = wpcomDomain?.replace( /\b\.wordpress\.com/, '.wpcomstaging.com' ) || null;

	// Check whether the wpcom.com subdomain warning is present.
	const wpcomSubdomainWarning = eligibilityWarnings?.find(
		( { id } ) => id === 'wordpress_subdomain'
	);

	// Filter the Woop transferring blockers.
	const transferringBlockers = eligibilityHolds?.filter(
		( hold ) => ! TRANSFERRING_NOT_BLOCKERS.includes( hold )
	);

	// Add blocked-transfer-hold when something is wrong in the transfer status.
	if (
		! transferringBlockers?.includes( eligibilityHoldsConstants.BLOCKED_ATOMIC_TRANSFER ) &&
		( isBlockByTransferStatus || isTransferStuck )
	) {
		transferringBlockers?.push( eligibilityHoldsConstants.BLOCKED_ATOMIC_TRANSFER );
	}

	const transferringDataIsAvailable =
		typeof transferringBlockers !== 'undefined' &&
		( typeof transfer !== 'undefined' || typeof transferError !== 'undefined' );

	/*
	 * Check whether the site transferring is blocked.
	 * True as default, meaning it's True when requesting data.
	 */
	const isTransferringBlocked = ! transferringDataIsAvailable || transferringBlockers?.length > 0;

	/*
	 * Check whether the `woop` feature is actve.`
	 * It's defined by wpcom in the store product list.
	 */
<<<<<<< HEAD
	const isWoopFeatureActive = useSelector( ( state ) =>
		siteHasFeature( state, siteId, FEATURE_WOOP )
=======
	const hasWoopFeature = useSelector( ( state ) =>
		hasActiveSiteFeature( state, siteId, FEATURE_WOOP )
>>>>>>> 453e67d1
	);

	/*
	 * We pick the first plan from the available plans list.
	 * The priority is defined by the store products list.
	 */
	const upgradingPlan = useSelector( ( state ) => {
		const plans = getPlansForFeature( state, siteId, FEATURE_WOOP ) || [];

		return getProductBySlug( state, plans[ 0 ] );
	} );

	const productName = upgradingPlan?.product_name ?? '';

	const isAtomicSite = !! useSelector( ( state ) => isAtomicSiteSelector( state, siteId ) );

	/*
	 * the site is Ready to Start when:
	 * - siteId is defined
	 * - data is ready
	 * - does not require an upgrade, based on store `woop` feature
	 */
	let isReadyToStart = !! ( siteId && transferringDataIsAvailable && hasWoopFeature );

	// when the site is not Atomic, ...
	if ( isReadyToStart && ! isAtomicSite ) {
		isReadyToStart =
			isReadyToStart &&
			! isTransferringBlocked && // there is no blockers from eligibility (holds).
			! ( eligibilityWarnings && eligibilityWarnings.length ); // there is no warnings from eligibility (warnings).
	}

	const siteUpgrading = {
		required: ! hasWoopFeature,
		checkoutUrl: addQueryArgs(
			{
				redirect_to: addQueryArgs(
					{ siteSlug: wpcomDomain },
					'/start/woocommerce-install/transfer'
				),
				cancel_to: addQueryArgs( { siteSlug: wpcomDomain }, '/start/woocommerce-install/confirm' ),
			},
			`/checkout/${ wpcomDomain }/${ upgradingPlan?.product_slug ?? '' }`
		),
		productName,
		description: productName
			? sprintf(
					/* translators: %s: The upgrading plan name (ex.: WordPress.com Business) */
					__( 'Upgrade to the %s plan and set up your WooCommerce store.' ),
					productName
			  )
			: __( 'Upgrade to set up your WooCommerce store.' ),
		checkoutText: productName
			? sprintf(
					/* translators: %s: The upgrading plan name (ex.: WordPress.com Business) */
					__( 'Upgrade to %s' ),
					productName
			  )
			: __( 'Upgrade' ),
	};

	return {
		warnings,
		wpcomDomain,
		stagingDomain,
		wpcomSubdomainWarning,
		transferringBlockers: transferringBlockers || [],
		isTransferringBlocked,
		siteUpgrading,
		isDataReady: transferringDataIsAvailable,
		isReadyToStart,
		isAtomicSite,
		currentUserEmail,
		isEmailVerified,
	};
}<|MERGE_RESOLUTION|>--- conflicted
+++ resolved
@@ -18,12 +18,6 @@
 } from 'calypso/state/current-user/selectors';
 import { requestProductsList } from 'calypso/state/products-list/actions';
 import { getProductBySlug } from 'calypso/state/products-list/selectors';
-<<<<<<< HEAD
-import hasAvailableSiteFeature from 'calypso/state/selectors/has-available-site-feature';
-=======
-import getPlansForFeature from 'calypso/state/selectors/get-plans-for-feature';
-import hasActiveSiteFeature from 'calypso/state/selectors/has-active-site-feature';
->>>>>>> 453e67d1
 import isAtomicSiteSelector from 'calypso/state/selectors/is-site-automated-transfer';
 import siteHasFeature from 'calypso/state/selectors/site-has-feature';
 import { getSiteDomain } from 'calypso/state/sites/selectors';
@@ -133,13 +127,8 @@
 	 * Check whether the `woop` feature is actve.`
 	 * It's defined by wpcom in the store product list.
 	 */
-<<<<<<< HEAD
-	const isWoopFeatureActive = useSelector( ( state ) =>
+	const hasWoopFeature = useSelector( ( state ) =>
 		siteHasFeature( state, siteId, FEATURE_WOOP )
-=======
-	const hasWoopFeature = useSelector( ( state ) =>
-		hasActiveSiteFeature( state, siteId, FEATURE_WOOP )
->>>>>>> 453e67d1
 	);
 
 	/*
