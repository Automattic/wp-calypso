--- conflicted
+++ resolved
@@ -30,10 +30,7 @@
 export const EXCLUDED_STEPS: { [ key: string ]: string[] } = {
 	write: [ 'store-options', 'store-features' ],
 	build: [ 'site-options', 'starting-point', 'courses', 'store-options', 'store-features' ],
-<<<<<<< HEAD
 	sell: [ 'site-options', 'starting-point', 'courses' ],
-=======
-	sell: [ 'site-options', 'starting-point', 'courses', 'design-setup-site' ],
 	wpadmin: [
 		'store-options',
 		'store-features',
@@ -42,7 +39,6 @@
 		'courses',
 		'design-setup-site',
 	],
->>>>>>> a67e5be1
 };
 
 const EXTERNAL_FLOW: { [ key: string ]: string } = {
