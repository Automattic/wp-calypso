import { useI18n } from '@wordpress/react-i18n';
import React from 'react';
import { connect, ConnectedProps } from 'react-redux';
import StepWrapper from 'calypso/signup/step-wrapper';
<<<<<<< HEAD
import { isAnalyzing } from '../../../state/imports/url-analyzer/selectors';
=======
import { getStepUrl } from 'calypso/signup/utils';
>>>>>>> 22d32ff1
import CaptureStep from './capture';
import ListStep from './list';
import { ReadyPreviewStep, ReadyNotStep, ReadyStep } from './ready';
import { GoToStep } from './types';
import './style.scss';

type Props = ConnectedProps< typeof connector > & {
	goToStep: GoToStep;
	stepName: string;
	stepSectionName: string;
<<<<<<< HEAD
};
=======
	queryObject: {
		siteSlug?: string;
	};
}
>>>>>>> 22d32ff1

const MOCK_DATA = {
	website: 'https://openweb.com',
	platform: 'Wix',
};

const ImportOnboarding: React.FunctionComponent< Props > = ( {
	goToStep,
	stepName,
	stepSectionName,
	isAnalyzing,
} ) => {
	const { __ } = useI18n();

	const shouldHideBackBtn = ( stepName: string ): boolean => {
		const STEPS_WITHOUT_BACK = [ 'scanning' ];
		return STEPS_WITHOUT_BACK.includes( stepName ) || isAnalyzing;
	};

	const shouldHideNextBtn = ( stepName: string ): boolean => {
		const STEPS_WITH_NEXT = [ 'capture' ];
		return ! STEPS_WITH_NEXT.includes( stepName ) || isAnalyzing;
	};

	return (
		<StepWrapper
			flowName={ 'importer' }
			hideSkip={ true }
			hideBack={ shouldHideBackBtn( stepName ) }
			hideNext={ shouldHideNextBtn( stepName ) }
			nextLabelText={ __( "I don't have a site address" ) }
			allowBackFirstStep={ true }
			backUrl={ props.stepName === 'capture' ? getStepUrl( 'setup-site', 'intent' ) : undefined }
			hideFormattedHeader={ true }
			stepName={ stepName }
			stepContent={
				<div className="import__onboarding-page">
<<<<<<< HEAD
					{ stepName === 'capture' && <CaptureStep goToStep={ goToStep } /> }
					{ stepName === 'list' && <ListStep /> }
=======
					{ props.stepName === 'capture' && (
						<CaptureStep
							goToStep={ props.goToStep }
							isScanning={ isScanning }
							setIsScanning={ setIsScanning }
						/>
					) }
					{ props.stepName === 'list' && <ListStep goToStep={ props.goToStep } /> }
>>>>>>> 22d32ff1

					{ stepName === 'ready' && ! stepSectionName && (
						<ReadyStep platform={ MOCK_DATA.platform } />
					) }
					{ stepName === 'ready' && stepSectionName === 'not' && <ReadyNotStep /> }
					{ stepName === 'ready' && stepSectionName === 'preview' && <ReadyPreviewStep /> }
				</div>
			}
		/>
	);
};

const connector = connect(
	( state ) => ( {
		isAnalyzing: isAnalyzing( state ),
	} ),
	{}
);

export default connector( ImportOnboarding );<|MERGE_RESOLUTION|>--- conflicted
+++ resolved
@@ -2,11 +2,8 @@
 import React from 'react';
 import { connect, ConnectedProps } from 'react-redux';
 import StepWrapper from 'calypso/signup/step-wrapper';
-<<<<<<< HEAD
 import { isAnalyzing } from '../../../state/imports/url-analyzer/selectors';
-=======
 import { getStepUrl } from 'calypso/signup/utils';
->>>>>>> 22d32ff1
 import CaptureStep from './capture';
 import ListStep from './list';
 import { ReadyPreviewStep, ReadyNotStep, ReadyStep } from './ready';
@@ -17,14 +14,10 @@
 	goToStep: GoToStep;
 	stepName: string;
 	stepSectionName: string;
-<<<<<<< HEAD
-};
-=======
 	queryObject: {
 		siteSlug?: string;
 	};
-}
->>>>>>> 22d32ff1
+};
 
 const MOCK_DATA = {
 	website: 'https://openweb.com',
@@ -57,24 +50,13 @@
 			hideNext={ shouldHideNextBtn( stepName ) }
 			nextLabelText={ __( "I don't have a site address" ) }
 			allowBackFirstStep={ true }
-			backUrl={ props.stepName === 'capture' ? getStepUrl( 'setup-site', 'intent' ) : undefined }
+			backUrl={ stepName === 'capture' ? getStepUrl( 'setup-site', 'intent' ) : undefined }
 			hideFormattedHeader={ true }
 			stepName={ stepName }
 			stepContent={
 				<div className="import__onboarding-page">
-<<<<<<< HEAD
 					{ stepName === 'capture' && <CaptureStep goToStep={ goToStep } /> }
-					{ stepName === 'list' && <ListStep /> }
-=======
-					{ props.stepName === 'capture' && (
-						<CaptureStep
-							goToStep={ props.goToStep }
-							isScanning={ isScanning }
-							setIsScanning={ setIsScanning }
-						/>
-					) }
-					{ props.stepName === 'list' && <ListStep goToStep={ props.goToStep } /> }
->>>>>>> 22d32ff1
+					{ stepName === 'list' && <ListStep goToStep={ goToStep } /> }
 
 					{ stepName === 'ready' && ! stepSectionName && (
 						<ReadyStep platform={ MOCK_DATA.platform } />
