--- conflicted
+++ resolved
@@ -2,11 +2,7 @@
 import classnames from 'classnames';
 import page from 'page';
 import React, { useEffect, useState } from 'react';
-<<<<<<< HEAD
 import { connect, useDispatch, useSelector } from 'react-redux';
-=======
-import { connect } from 'react-redux';
->>>>>>> 27053ebe
 import { LoadingEllipsis } from 'calypso/components/loading-ellipsis';
 import { EVERY_FIVE_SECONDS, Interval } from 'calypso/lib/interval';
 import { decodeURIComponentIfValid } from 'calypso/lib/url';
@@ -77,12 +73,9 @@
 		return siteImports.find( ( x ) => x.type === getImporterTypeForEngine( engine ) );
 	};
 
-<<<<<<< HEAD
 	const dispatch = useDispatch();
 	const fromSiteData = useSelector( getUrlData );
 
-=======
->>>>>>> 27053ebe
 	/**
 	 ↓ Effects
 	 */
