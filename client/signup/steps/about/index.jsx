/** @format */
/**
 * External dependencies
 */
import React, { Component } from 'react';
import { localize } from 'i18n-calypso';
import { connect } from 'react-redux';
import { invoke, noop, findKey, includes } from 'lodash';
import classNames from 'classnames';

/**
 * Internal dependencies
 */
import StepWrapper from 'signup/step-wrapper';
import SignupActions from 'lib/signup/actions';
import formState from 'lib/form-state';
import { setSiteTitle } from 'state/signup/steps/site-title/actions';
import { setDesignType } from 'state/signup/steps/design-type/actions';
import { getSiteTitle } from 'state/signup/steps/site-title/selectors';
import { setSiteGoals } from 'state/signup/steps/site-goals/actions';
import { getSiteGoals } from 'state/signup/steps/site-goals/selectors';
import { setUserExperience } from 'state/signup/steps/user-experience/actions';
import { getUserExperience } from 'state/signup/steps/user-experience/selectors';
import { getSiteType } from 'state/signup/steps/site-type/selectors';
import { recordTracksEvent } from 'state/analytics/actions';
import {
	getThemeForSiteType,
	getThemeForSiteGoals,
	getDesignTypeForSiteType,
	getDesignTypeForSiteGoals,
} from 'signup/utils';
import { setSurvey } from 'state/signup/steps/survey/actions';
import { getSurveyVertical } from 'state/signup/steps/survey/selectors';
import { hints } from 'lib/signup/hint-data';
import { isValidLandingPageVertical } from 'lib/signup/verticals';
import { DESIGN_TYPE_STORE } from 'signup/constants';
import PressableStoreStep from '../design-type-with-store/pressable-store';
import { abtest } from 'lib/abtest';
import { isUserLoggedIn } from 'state/current-user/selectors';

//Form components
import Card from 'components/card';
import Button from 'components/button';
import FormTextInput from 'components/forms/form-text-input';
import InfoPopover from 'components/info-popover';
import FormLabel from 'components/forms/form-label';
import FormLegend from 'components/forms/form-legend';
import FormFieldset from 'components/forms/form-fieldset';
import FormInputCheckbox from 'components/forms/form-checkbox';
import SegmentedControl from 'components/segmented-control';
import ControlItem from 'components/segmented-control/item';
import SuggestionSearch from 'components/suggestion-search';

class AboutStep extends Component {
	constructor( props ) {
		super( props );
		this._isMounted = false;
		const hasPrepopulatedVertical =
			isValidLandingPageVertical( props.siteTopic ) &&
			props.queryObject.vertical === props.siteTopic;
		this.state = {
			siteTopicValue: this.props.siteTopic,
			userExperience: this.props.userExperience,
			showStore: false,
			pendingStoreClick: false,
			hasPrepopulatedVertical,
		};
	}

	componentDidMount() {
		this._isMounted = true;
		this.formStateController = new formState.Controller( {
			fieldNames: [ 'siteTitle', 'siteGoals', 'siteTopic' ],
			validatorFunction: noop,
			onNewState: this.setFormState,
			hideFieldErrorsOnChange: true,
			initialState: {
				siteTitle: {
					value: this.props.siteTitle,
				},
				siteGoals: {
					value: this.props.siteGoals,
				},
				siteTopic: {
					value: '',
				},
			},
		} );
		this.setFormState( this.formStateController.getInitialState() );
	}

	componentWillUnmount() {
		this._isMounted = false;
	}

	setFormState = state => this._isMounted && this.setState( { form: state } );

	setPressableStore = ref => ( this.pressableStore = ref );

<<<<<<< HEAD
	setSuggestionsRef = ref => ( this.suggestionsRef = ref );

	hideSuggestions = () => this.setState( { query: '' } );

	handleSuggestionChangeEvent = ( { target: { name, value } } ) => {
		this.setState( { query: value, siteTopicValue: value } );
=======
	onSiteTopicChange = value => {
		this.setState( { siteTopicValue: value } );
>>>>>>> a42c6c3b
		this.props.recordTracksEvent( 'calypso_signup_actions_select_site_topic', { value } );
		this.formStateController.handleFieldChange( {
			name: 'siteTopic',
			value,
		} );
	};

	handleChangeEvent = event => {
		this.formStateController.handleFieldChange( {
			name: event.target.name,
			value: event.target.value,
		} );
	};

	checkBoxHandleChange = event => {
		const fieldValue = formState.getFieldValue( this.state.form, 'siteGoals' );
		const valuesArray = fieldValue ? fieldValue.split( ',' ) : [];

		if ( valuesArray.indexOf( event.target.value ) === -1 ) {
			valuesArray.push( event.target.value );
		} else {
			valuesArray.splice( valuesArray.indexOf( event.target.value ), 1 );
		}

		this.formStateController.handleFieldChange( {
			name: event.target.name,
			value: valuesArray.join( ',' ),
		} );
	};

	handleCheckboxKeyDown = event => {
		if ( event.key === 'Enter' ) {
			event.preventDefault();
			event.target.checked = ! event.target.checked;
			this.checkBoxHandleChange( event );
		}
	};

	isCheckBoxChecked( goal ) {
		const initialVal = this.props.siteGoals.split( ',' );
		if ( initialVal.indexOf( goal ) !== -1 ) {
			return true;
		}

		return false;
	}

	handleSegmentClick( value ) {
		return function() {
			this.setState( {
				userExperience: value,
			} );
		}.bind( this );
	}

	handleStoreBackClick = () => {
		this.setState( { showStore: false }, this.scrollUp );
		return;
	};

	handleSubmit = event => {
		event.preventDefault();
		const {
			goToNextStep,
			stepName,
			flowName,
			shouldHideSiteGoals,
			previousFlowName,
			translate,
			siteType,
		} = this.props;

		//Defaults
		let themeRepo = 'pub/radcliffe-2',
			designType = 'blog',
			siteTitleValue = 'Site Title',
			nextFlowName = flowName;

		//Inputs
		const siteTitleInput = formState.getFieldValue( this.state.form, 'siteTitle' );
		const userExperienceInput = this.state.userExperience;
		const siteTopicInput = formState.getFieldValue( this.state.form, 'siteTopic' );
		const eventAttributes = {};

		//Site Title
		if ( siteTitleInput !== '' ) {
			siteTitleValue = siteTitleInput;
			this.props.setSiteTitle( siteTitleValue );
		}

		eventAttributes.site_title = siteTitleInput || 'N/A';

		//Site Topic
		const englishSiteTopicInput = this.state.hasPrepopulatedVertical
			? this.state.siteTopicValue
			: findKey( hints, siteTopic => siteTopic === siteTopicInput ) || siteTopicInput;

		eventAttributes.site_topic = englishSiteTopicInput || 'N/A';
		this.props.recordTracksEvent( 'calypso_signup_actions_submit_site_topic', {
			value: eventAttributes.site_topic,
		} );

		this.props.setSurvey( {
			vertical: englishSiteTopicInput,
			otherText: '',
			siteType: designType,
		} );

		//Site Goals
		if ( shouldHideSiteGoals ) {
			themeRepo = this.state.hasPrepopulatedVertical
				? 'pub/radcliffe-2'
				: getThemeForSiteType( siteType );
			designType = getDesignTypeForSiteType( siteType, flowName );
			eventAttributes.site_type = siteType;
		} else {
			const siteGoalsInput = formState.getFieldValue( this.state.form, 'siteGoals' );
			const siteGoalsArray = siteGoalsInput.split( ',' );
			const siteGoalsGroup = siteGoalsArray.sort().join();

			this.props.setSiteGoals( siteGoalsInput );
			themeRepo = this.state.hasPrepopulatedVertical
				? 'pub/radcliffe-2'
				: getThemeForSiteGoals( siteGoalsInput );
			designType = getDesignTypeForSiteGoals( siteGoalsInput, flowName );

			for ( let i = 0; i < siteGoalsArray.length; i++ ) {
				eventAttributes[ `site_goal_${ siteGoalsArray[ i ] }` ] = true;
			}

			eventAttributes.site_goal_selections = siteGoalsGroup;

			//Store
			if ( designType === DESIGN_TYPE_STORE ) {
				nextFlowName =
					siteGoalsArray.indexOf( 'sell' ) === -1 && previousFlowName
						? previousFlowName
						: 'store-nux';
			}
		}

		//SET DESIGN TYPE
		this.props.setDesignType( designType );
		this.props.recordTracksEvent( 'calypso_triforce_select_design', {
			category: designType,
		} );

		//User Experience
		if ( ! this.props.isLoggedIn && userExperienceInput !== '' ) {
			this.props.setUserExperience( userExperienceInput );
			eventAttributes.user_experience = userExperienceInput;
		}

		this.props.recordTracksEvent( 'calypso_signup_actions_user_input', eventAttributes );

		//Pressable
		if (
			designType === DESIGN_TYPE_STORE &&
			abtest( 'signupAtomicStoreVsPressable' ) === 'pressable'
		) {
			this.scrollUp();

			this.setState( {
				showStore: true,
			} );

			invoke( this, 'pressableStore.focus' );

			return;
		}

		//Create site
		SignupActions.submitSignupStep(
			{
				processingMessage: translate( 'Collecting your information' ),
				stepName: stepName,
			},
			[],
			{
				themeSlugWithRepo: themeRepo,
				siteTitle: siteTitleValue,
				designType: designType,
				surveyQuestion: siteTopicInput,
			}
		);

		goToNextStep( nextFlowName );
	};

	renderGoalCheckboxes() {
		const { translate } = this.props;
		// Note that the key attributes will be used in the name of a tracks event attribute so can not
		// contain whitespace.
		const options = {
			shareOption: {
				key: 'share',
				formLabel: translate(
					'Share ideas, experiences, updates, reviews, stories, videos, or photos'
				),
			},
			promoteOption: {
				key: 'promote',
				formLabel: translate( 'Promote your business, skills, organization, or events' ),
			},
			educateOption: {
				key: 'educate',
				formLabel: translate( 'Offer education, training, or mentoring' ),
			},
			sellOption: {
				key: 'sell',
				formLabel: translate( 'Sell products or collect payments' ),
			},
			showcaseOption: {
				key: 'showcase',
				formLabel: translate( 'Showcase your portfolio' ),
			},
		};

		const siteGoalsArray = [
			'shareOption',
			'promoteOption',
			'educateOption',
			'sellOption',
			'showcaseOption',
		];

		return (
			<div className="about__checkboxes">
				{ siteGoalsArray.map( ( item, index ) => {
					return (
						<FormLabel
							htmlFor={ options[ item ].key }
							className="about__checkbox-option"
							key={ options[ item ].key }
						>
							{ 0 === index && (
								<span className="about__screen-reader-text screen-reader-text">
									{ translate( 'What’s the primary goal you have for your site?' ) }
								</span>
							) }
							<FormInputCheckbox
								name="siteGoals"
								id={ options[ item ].key }
								onChange={ this.checkBoxHandleChange }
								defaultChecked={ this.isCheckBoxChecked( options[ item ].key ) }
								value={ options[ item ].key }
								className="about__checkbox"
								onKeyDown={ this.handleCheckboxKeyDown }
							/>
							<span className="about__checkbox-label">{ options[ item ].formLabel }</span>
						</FormLabel>
					);
				} ) }
			</div>
		);
	}

	renderExperienceOptions() {
		const { translate, isLoggedIn } = this.props;

		if ( isLoggedIn ) {
			return null;
		}
		/* eslint-disable jsx-a11y/click-events-have-key-events */
		/* eslint-disable jsx-a11y/no-static-element-interactions */
		return (
			<FormFieldset className="about__last-fieldset">
				<FormLegend>{ translate( 'How comfortable are you with creating a website?' ) }</FormLegend>
				<div className="about__segmented-control-wrapper">
					<span
						className="about__segment-label about__min-label"
						onClick={ this.handleSegmentClick( 1 ) }
					>
						{ translate( 'Beginner' ) }
					</span>

					<SegmentedControl className="is-primary about__segmented-control">
						<ControlItem
							selected={ this.state.userExperience === 1 }
							onClick={ this.handleSegmentClick( 1 ) }
						>
							<span className="about__screen-reader-text screen-reader-text">
								{ translate( 'How comfortable are you with creating a website?' ) }
							</span>
							1
							<span className="about__screen-reader-text screen-reader-text">
								{ translate( 'Beginner' ) }
							</span>
						</ControlItem>

						<ControlItem
							selected={ this.state.userExperience === 2 }
							onClick={ this.handleSegmentClick( 2 ) }
						>
							2
						</ControlItem>

						<ControlItem
							selected={ this.state.userExperience === 3 }
							onClick={ this.handleSegmentClick( 3 ) }
						>
							3
						</ControlItem>

						<ControlItem
							selected={ this.state.userExperience === 4 }
							onClick={ this.handleSegmentClick( 4 ) }
						>
							4
						</ControlItem>

						<ControlItem
							selected={ this.state.userExperience === 5 }
							onClick={ this.handleSegmentClick( 5 ) }
						>
							5
							<span className="about__screen-reader-text screen-reader-text">
								{ translate( 'Expert' ) }
							</span>
						</ControlItem>
					</SegmentedControl>
					<span
						className="about__segment-label about__max-label"
						onClick={ this.handleSegmentClick( 5 ) }
					>
						{ translate( 'Expert' ) }
					</span>
				</div>
			</FormFieldset>
		);
		/* eslint-enable jsx-a11y/click-events-have-key-events */
		/* eslint-enable jsx-a11y/no-static-element-interactions */
	}

	scrollUp() {
		// Didn't use setInterval in order to fix delayed scroll
		while ( window.pageYOffset > 0 ) {
			window.scrollBy( 0, -10 );
		}
	}

	shouldShowSiteTopicField() {
		const { steps } = this.props;
		const { hasPrepopulatedVertical } = this.state;

		return ! hasPrepopulatedVertical && ! includes( steps, 'site-topic' );
	}

	renderContent() {
		const { translate, siteTitle, shouldHideSiteGoals } = this.props;

		const pressableWrapperClassName = classNames( 'about__pressable-wrapper', {
			'about__wrapper-is-hidden': ! this.state.showStore,
		} );

		const aboutFormClassName = classNames( 'about__form-wrapper', {
			'about__wrapper-is-hidden': this.state.showStore,
		} );

		return (
			<div className="about__wrapper">
				<div className={ pressableWrapperClassName }>
					<PressableStoreStep
						{ ...this.props }
						onBackClick={ this.handleStoreBackClick }
						setRef={ this.setPressableStore }
						isVisible={ this.state.showStore }
					/>
				</div>

				<div className={ aboutFormClassName }>
					<form onSubmit={ this.handleSubmit }>
						<Card>
							<FormFieldset>
								<FormLabel htmlFor="siteTitle">
									{ translate( 'What would you like to name your site?' ) }
									<InfoPopover className="about__info-popover" position="top">
										{ translate(
											"We'll use this as your site title. " +
												"Don't worry, you can change this later."
										) }
									</InfoPopover>
								</FormLabel>
								<FormTextInput
									id="siteTitle"
									name="siteTitle"
									placeholder={ translate( "e.g. Mel's Diner, Stevie’s Blog, Vail Renovations" ) }
									defaultValue={ siteTitle }
									onChange={ this.handleChangeEvent }
								/>
							</FormFieldset>

							{ this.shouldShowSiteTopicField() && (
								<FormFieldset>
									<FormLabel htmlFor="siteTopic">
										{ translate( 'What will your site be about?' ) }
										<InfoPopover className="about__info-popover" position="top">
											{ translate( "We'll use this to personalize your site and experience." ) }
										</InfoPopover>
									</FormLabel>
									<SuggestionSearch
										id="siteTopic"
										placeholder={ translate(
											'e.g. Fashion, travel, design, plumber, electrician'
										) }
										onChange={ this.onSiteTopicChange }
										suggestions={ Object.values( hints ) }
									/>
								</FormFieldset>
							) }

							{ ! shouldHideSiteGoals && (
								<FormFieldset>
									<FormLegend>
										{ translate( 'What’s the primary goal you have for your site?' ) }
									</FormLegend>
									{ this.renderGoalCheckboxes() }
								</FormFieldset>
							) }

							{ this.renderExperienceOptions() }

							<div className="about__submit-wrapper">
								<Button primary={ true } type="submit">
									{ translate( 'Continue' ) }
								</Button>
							</div>
						</Card>
					</form>
				</div>
			</div>
		);
	}

	render() {
		const { flowName, positionInFlow, signupProgress, stepName, translate } = this.props;
		const headerText = translate( 'Let’s create a site.' );
		const subHeaderText = translate(
			'Please answer these questions so we can help you make the site you need.'
		);

		return (
			<StepWrapper
				flowName={ flowName }
				stepName={ stepName }
				positionInFlow={ positionInFlow }
				headerText={ headerText }
				fallbackHeaderText={ headerText }
				subHeaderText={ subHeaderText }
				fallbackSubHeaderText={ subHeaderText }
				signupProgress={ signupProgress }
				stepContent={ this.renderContent() }
			/>
		);
	}
}

export default connect(
	( state, ownProps ) => ( {
		siteTitle: getSiteTitle( state ),
		siteGoals: getSiteGoals( state ),
		siteTopic: getSurveyVertical( state ),
		userExperience: getUserExperience( state ),
		siteType: getSiteType( state ),
		isLoggedIn: isUserLoggedIn( state ),
		shouldHideSiteGoals:
			'onboarding' === ownProps.flowName && includes( ownProps.steps, 'site-type' ),
	} ),
	{
		setSiteTitle,
		setDesignType,
		setSiteGoals,
		setSurvey,
		setUserExperience,
		recordTracksEvent,
	}
)( localize( AboutStep ) );<|MERGE_RESOLUTION|>--- conflicted
+++ resolved
@@ -97,17 +97,8 @@
 
 	setPressableStore = ref => ( this.pressableStore = ref );
 
-<<<<<<< HEAD
-	setSuggestionsRef = ref => ( this.suggestionsRef = ref );
-
-	hideSuggestions = () => this.setState( { query: '' } );
-
-	handleSuggestionChangeEvent = ( { target: { name, value } } ) => {
-		this.setState( { query: value, siteTopicValue: value } );
-=======
 	onSiteTopicChange = value => {
 		this.setState( { siteTopicValue: value } );
->>>>>>> a42c6c3b
 		this.props.recordTracksEvent( 'calypso_signup_actions_select_site_topic', { value } );
 		this.formStateController.handleFieldChange( {
 			name: 'siteTopic',
