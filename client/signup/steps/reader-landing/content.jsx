--- conflicted
+++ resolved
@@ -33,12 +33,11 @@
 					</Button>
 				</div>
 
-<<<<<<< HEAD
 				<Card className="reader-landing__step-content">
 					<section className="reader-landing__features">
 						<div className="reader-landing__feature">
 							<img
-								src="/calypso/images/reader/reader-discover.png"
+								src={ discoverImage }
 								alt={ translate( 'Screenshot of Reader Discover' ) }
 								className="reader-landing__feature-image"
 							/>
@@ -52,30 +51,11 @@
 									) }
 								</p>
 							</div>
-=======
-				<section className="reader-landing__features">
-					<div className="reader-landing__feature">
-						<img
-							src={ discoverImage }
-							alt={ translate( 'Screenshot of Reader Discover' ) }
-							className="reader-landing__feature-image"
-						/>
-						<div className="reader-landing__feature-detail">
-							<h2 className="reader-landing__feature-heading">
-								{ translate( 'Explore the best content on WordPress' ) }
-							</h2>
-							<p className="reader-landing__feature-description">
-								{ translate(
-									'Head to the Reader’s Discover section to browse recommended sites, editors’ picks, and site-building resources.'
-								) }
-							</p>
->>>>>>> 1fc03901
 						</div>
 
-<<<<<<< HEAD
 						<div className="reader-landing__feature is-even">
 							<img
-								src="/calypso/images/reader/reader-notifications.png"
+								src={ notificationsImage }
 								alt={ translate( 'Screenshot of Reader notifications' ) }
 								className="reader-landing__feature-image"
 							/>
@@ -89,29 +69,11 @@
 									) }
 								</p>
 							</div>
-=======
-					<div className="reader-landing__feature is-even">
-						<img
-							src={ notificationsImage }
-							alt={ translate( 'Screenshot of Reader notifications' ) }
-							className="reader-landing__feature-image"
-						/>
-						<div className="reader-landing__feature-detail">
-							<h2 className="reader-landing__feature-heading">
-								{ translate( 'Never miss a post from your favorite sites' ) }
-							</h2>
-							<p className="reader-landing__feature-description">
-								{ translate(
-									'Whether you’re on your laptop, tablet, or smartphone, set up notifications to get word when a new post appears on a site you follow.'
-								) }
-							</p>
->>>>>>> 1fc03901
 						</div>
 
-<<<<<<< HEAD
 						<div className="reader-landing__feature">
 							<img
-								src="/calypso/images/reader/reader-mobile.png"
+								src={ mobileImage }
 								alt={ translate( 'Person holding a tablet and using Reader' ) }
 								className="reader-landing__feature-image"
 							/>
@@ -125,29 +87,11 @@
 									) }
 								</p>
 							</div>
-=======
-					<div className="reader-landing__feature">
-						<img
-							src={ mobileImage }
-							alt={ translate( 'Person holding a tablet and using Reader' ) }
-							className="reader-landing__feature-image"
-						/>
-						<div className="reader-landing__feature-detail">
-							<h2 className="reader-landing__feature-heading">
-								{ translate( 'Dive into your reading from any mobile device' ) }
-							</h2>
-							<p className="reader-landing__feature-description">
-								{ translate(
-									'Access the Reader on the go with the WordPress app, available for iOS or Android devices.'
-								) }
-							</p>
->>>>>>> 1fc03901
 						</div>
 
-<<<<<<< HEAD
 						<div className="reader-landing__feature is-even">
 							<img
-								src="/calypso/images/reader/reader-conversations.png"
+								src={ conversationsImage }
 								alt={ translate( 'Screenshot of Reader Conversations' ) }
 								className="reader-landing__feature-image"
 							/>
@@ -161,32 +105,14 @@
 									) }
 								</p>
 							</div>
-=======
-					<div className="reader-landing__feature is-even">
-						<img
-							src={ conversationsImage }
-							alt={ translate( 'Screenshot of Reader Conversations' ) }
-							className="reader-landing__feature-image"
-						/>
-						<div className="reader-landing__feature-detail">
-							<h2 className="reader-landing__feature-heading">
-								{ translate( 'Lively conversations made easy' ) }
-							</h2>
-							<p className="reader-landing__feature-description">
-								{ translate(
-									'When a post generates an active discussion, you can stay up-to-date on the latest comments — or leave a few yourself.'
-								) }
-							</p>
->>>>>>> 1fc03901
 						</div>
 					</section>
 
-<<<<<<< HEAD
 					<div className="reader-landing__button-wrapper">
 						<Button
-							primary={ true }
+							primary
 							type="submit"
-							onClick={ this.handleButtonClick }
+							onClick={ this.props.onButtonClick }
 							className="reader-landing__button"
 						>
 							{ translate( 'Start using the Reader' ) }
@@ -197,25 +123,5 @@
 		);
 	}
 }
-export default connect(
-	null,
-	{ recordTracksEvent }
-)( localize( ReaderLandingStepContent ) );
-=======
-				<div className="reader-landing__button-wrapper">
-					<Button
-						primary
-						type="submit"
-						onClick={ this.props.onButtonClick }
-						className="reader-landing__button"
-					>
-						{ translate( 'Start using the Reader' ) }
-					</Button>
-				</div>
-			</Card>
-		);
-	}
-}
 
-export default localize( ReaderLandingStepContent );
->>>>>>> 1fc03901
+export default localize( ReaderLandingStepContent );