/**
 * External dependencies
 */
import React, { Component } from 'react';
import PropTypes from 'prop-types';
<<<<<<< HEAD
import { localize } from 'i18n-calypso';
import find from 'lodash/find';
import get from 'lodash/get';
=======
import { find } from 'lodash';
import { localize } from 'i18n-calypso';
>>>>>>> b0bd5a83
import Gridicon from 'gridicons';
import classnames from 'classnames';

/**
 * Internal dependencies
 */
import Button from 'components/button';
import Notice from 'components/notice';
import { abtest } from 'lib/abtest';

export class SignupProcessingScreen extends Component {
	static propTypes = {
		hasCartItems: PropTypes.bool.isRequired,
		loginHandler: PropTypes.func,
		steps: PropTypes.array.isRequired,
		user: PropTypes.object,
		signupProgress: PropTypes.array,
	};

	constructor() {
		super();
		this.state = {
			siteSlug: ''
		};
	}

	componentWillReceiveProps( nextProps ) {
		const siteSlug = get( nextProps, [ 'signupDependencies', 'siteSlug' ], '' );
		if ( siteSlug ) {
			this.setState( { siteSlug } );
		}
	}

	renderConfirmationNotice() {
		if ( this.props.user && this.props.user.email_verified ) {
			return;
		}

		if ( this.props.hasCartItems ) {
			return;
		}

		let email = this.props.user && this.props.user.email;

		if ( ! email ) {
			for ( const step of this.props.steps ) {
				if ( step.form && step.form.email && step.form.email.value ) {
					email = step.form.email.value;
				}
			}
		}

		if ( ! email ) {
			return;
		}

		return (
			<Notice showDismiss={ false }>
				{ this.props.translate(
					'We’ve sent a message to {{strong}}%(email)s{{/strong}}. Please use this time to confirm your email address.',
					{
						args: { email },
						components: { strong: <strong /> }
					}
				) }
			</Notice>
		);
	}

	renderFloaties() {
		// Non standard gridicon sizes are used here because we display giant, floating icons on the page with an animation
		/* eslint-disable wpcalypso/jsx-gridicon-size, wpcalypso/jsx-classname-namespace */
		return (
			<div className="signup-processing-screen__floaties">
				<Gridicon icon="add" size={ 64 } />
				<Gridicon icon="aside" size={ 64 } />
				<Gridicon icon="attachment" size={ 64 } />
				<Gridicon icon="audio" size={ 64 } />
				<Gridicon icon="bell" size={ 64 } />
				<Gridicon icon="book" size={ 64 } />
				<Gridicon icon="camera" size={ 64 } />
				<Gridicon icon="comment" size={ 64 } />
				<Gridicon icon="globe" size={ 64 } />
				<Gridicon icon="pencil" size={ 64 } />
				<Gridicon icon="phone" size={ 64 } />
				<Gridicon icon="reader" size={ 64 } />
				<Gridicon icon="star" size={ 64 } />
				<Gridicon icon="video" size={ 64 } />
				<Gridicon icon="align-image-right" size={ 64 } />
				<Gridicon icon="bookmark" size={ 64 } />
				<Gridicon icon="briefcase" size={ 64 } />
				<Gridicon icon="calendar" size={ 64 } />
				<Gridicon icon="clipboard" size={ 64 } />
				<Gridicon icon="cloud-upload" size={ 64 } />
				<Gridicon icon="cog" size={ 64 } />
				<Gridicon icon="customize" size={ 64 } />
				<Gridicon icon="help" size={ 64 } />
				<Gridicon icon="link" size={ 64 } />
				<Gridicon icon="lock" size={ 64 } />
				<Gridicon icon="pages" size={ 64 } />
				<Gridicon icon="share" size={ 64 } />
				<Gridicon icon="stats" size={ 64 } />
			</div>
		);
		/* eslint-enable wpcalypso/jsx-gridicon-size, wpcalypso/jsx-classname-namespace */
	}

	getTitle() {
		const { loginHandler } = this.props;

		const stepWithDomainItem = find( this.props.steps, step => step.domainItem );

		if ( stepWithDomainItem ) {
			const domain = stepWithDomainItem.domainItem.meta;

			return loginHandler
				? this.props.translate( "{{strong}}Done!{{/strong}} Thanks for waiting, %(domain)s is all set up and we're ready " +
					'for you to get started.', {
						components: { strong: <strong /> },
						args: { domain }
					}
				)
				: this.props.translate( '{{strong}}Awesome!{{/strong}} Give us one minute while we set up %(domain)s for you.', {
					components: { strong: <strong /> },
					args: { domain }
				} );
		}

		return loginHandler
			? this.props.translate( '{{strong}}Done!{{/strong}} Thanks for waiting, we’re ready for you to get started.', {
				components: { strong: <strong /> }
			} )
			: this.props.translate( '{{strong}}Awesome!{{/strong}} Give us one minute and we’ll move right along.', {
				components: { strong: <strong /> }
			} );
	}

	handleClickUpgradeButton = () => {
		if ( ! this.props.loginHandler ) {
			return;
		}

		if ( this.state.siteSlug ) {
			this.props.loginHandler( `/plans/${ this.state.siteSlug }` );
		} else {
			this.props.loginHandler();
		}
	}

	renderUpgradeNudge() {
		/* Do NOT translate the strings in this function until the abtest is finished. */

		/* eslint-disable max-len, wpcalypso/jsx-classname-namespace */
		return (
			<div className="signup-pricessing__upgrade-nudge">
				<p className="signup-pricessing__title-subdomain">Your subdomain</p>
				<div className="signup-pricessing__address-bar">
					<Gridicon icon="refresh" size={ 24 } />
					<Gridicon icon="house" size={ 24 } />
					<p className={ classnames( 'signup-pricessing__address-field', { 'is-placeholder': ! this.state.siteSlug } ) }>{ this.state.siteSlug }</p>
				</div>
				<div className="signup-pricessing__bubble">
					<svg className="signup-pricessing__bubble-tail" viewBox="0 0 47 31" xmlns="http://www.w3.org/2000/svg"><path d="M.261 30.428S14.931 6.646 46.066.528l-11.852 29.9H.26z" fillRule="evenodd" /></svg>
					<p>Search engines like Google or Bing prefer websites with their own web address and place them higher in search results.</p>
				</div>
				<p className="signup-pricessing__nudge-message">
					Looks like your new online home doesn't have its own domain name.
				</p>
				<Button disabled={ ! this.props.loginHandler } className="signup-pricessing__upgrade-button" onClick={ this.handleClickUpgradeButton }>Upgrade Plan & Get A Domain</Button>
			</div>
		);
		/* eslint-disable max-len, wpcalypso/jsx-classname-namespace */
	}

	renderUpgradeScreen() {
		/* Do NOT translate the strings in this function until the abtest is finished. */

		/* eslint-disable max-len, wpcalypso/jsx-classname-namespace */
		return (
			<div>
				{ this.renderFloaties() }

				<div className="signup-processing__content">
					<img src="/calypso/images/signup/confetti.svg" className="signup-process-screen__confetti" />
					<p className="signup-process-screen__title signup-process-screen__title-test">Congratulations! Your new site is now live.</p>

					{ this.props.loginHandler
						?	<Button primary className="email-confirmation__button" onClick={ this.props.loginHandler }>View My Site</Button>
						:	<Button primary disabled className="email-confirmation__button">{ this.props.translate( 'Please wait…' ) }</Button>
					}

					{ this.renderUpgradeNudge() }
				</div>
				<div className="signup-processing-screen__loader">{ this.props.translate( 'Loading…' ) }</div>
			</div>
		);
		/* eslint-enable max-len, wpcalypso/jsx-classname-namespace */
	}

	render() {
		const dependencies = this.props.signupDependencies || {};
		const hasPaidSubscription = dependencies.cartItem || dependencies.domainItem;

		if ( abtest( 'postSignupUpgradeScreen' ) === 'modified' && ! hasPaidSubscription ) {
			return this.renderUpgradeScreen();
		}

		/* eslint-disable max-len, wpcalypso/jsx-classname-namespace */
		return (
			<div>
				{ this.renderFloaties() }

				<div className="signup-processing__content">
					<svg className="signup-process-screen__wpcom-logo" width="500" height="501" viewBox="0 0 500 501" xmlns="http://www.w3.org/2000/svg"><path d="M363.003 445.26l68.65-198.493c12.828-32.067 17.096-57.706 17.096-80.506 0-8.274-.546-15.956-1.515-23.114 17.544 32.012 27.53 68.752 27.53 107.837 0 82.917-44.937 155.32-111.762 194.278zm-82.027-299.666c13.53-.71 25.723-2.135 25.723-2.135 12.11-1.432 10.684-19.234-1.43-18.522 0 0-36.408 2.856-59.91 2.856-22.088 0-59.2-2.856-59.2-2.856-12.12-.712-13.542 17.804-1.422 18.52 0 0 11.464 1.427 23.572 2.136l35.015 95.947-49.2 147.526-81.84-243.472c13.543-.71 25.722-2.135 25.722-2.135 12.108-1.432 10.676-19.234-1.438-18.522 0 0-36.4 2.856-59.903 2.856-4.215 0-9.19-.107-14.473-.275C102.39 66.504 171.47 26.21 249.997 26.21c58.517 0 111.797 22.37 151.783 59.014-.963-.064-1.912-.184-2.907-.184-22.082 0-37.747 19.233-37.747 39.896 0 18.52 10.685 34.19 22.08 52.715 8.545 14.97 18.528 34.2 18.528 61.985 0 19.25-5.706 43.453-17.103 72.67l-22.423 74.907-81.23-241.62zm-30.98 330.183c-22.06 0-43.358-3.244-63.493-9.157l67.446-195.977 69.08 189.29c.455 1.1 1.012 2.12 1.612 3.092-23.362 8.22-48.468 12.752-74.645 12.752zM25.233 250.983c0-32.592 6.99-63.53 19.465-91.48L151.915 453.27C76.925 416.84 25.232 339.954 25.232 250.983zM249.997.986C112.15.986 0 113.134 0 250.983 0 388.843 112.15 501 249.997 501 387.847 501 500 388.843 500 250.983 500 113.133 387.846.986 249.997.986z" /></svg>

					<p className="signup-process-screen__title">{ this.getTitle() }</p>

					{ this.props.loginHandler
						?	<Button primary className="email-confirmation__button" onClick={ this.props.loginHandler }>{ this.props.translate( 'Continue' ) }</Button>
						:	<Button primary disabled className="email-confirmation__button">{ this.props.translate( 'Please wait…' ) }</Button>
					}

					{ this.renderConfirmationNotice() }
				</div>
				<div className="signup-processing-screen__loader">{ this.props.translate( 'Loading…' ) }</div>
			</div>
		);
		/* eslint-enable max-len, wpcalypso/jsx-classname-namespace */
	}
}

export default localize( SignupProcessingScreen );<|MERGE_RESOLUTION|>--- conflicted
+++ resolved
@@ -3,14 +3,8 @@
  */
 import React, { Component } from 'react';
 import PropTypes from 'prop-types';
-<<<<<<< HEAD
+import { find, get } from 'lodash';
 import { localize } from 'i18n-calypso';
-import find from 'lodash/find';
-import get from 'lodash/get';
-=======
-import { find } from 'lodash';
-import { localize } from 'i18n-calypso';
->>>>>>> b0bd5a83
 import Gridicon from 'gridicons';
 import classnames from 'classnames';
 
