import config from '@automattic/calypso-config';
import page from '@automattic/calypso-router';
import { isOnboardingGuidedFlow } from '@automattic/onboarding';
import { isEmpty } from 'lodash';
import { createElement } from 'react';
import store from 'store';
import { notFound } from 'calypso/controller';
import { recordPageView } from 'calypso/lib/analytics/page-view';
import { loadExperimentAssignment } from 'calypso/lib/explat';
import { login } from 'calypso/lib/paths';
import { sectionify } from 'calypso/lib/route';
import wpcom from 'calypso/lib/wp';
import flows from 'calypso/signup/config/flows';
import { getCurrentUserSiteCount, isUserLoggedIn } from 'calypso/state/current-user/selectors';
import { updateDependencies } from 'calypso/state/signup/actions';
import { getSignupDependencyStore } from 'calypso/state/signup/dependency-store/selectors';
import { setCurrentFlowName, setPreviousFlowName } from 'calypso/state/signup/flow/actions';
import { getCurrentFlowName } from 'calypso/state/signup/flow/selectors';
import { getSignupProgress } from 'calypso/state/signup/progress/selectors';
import { requestSite } from 'calypso/state/sites/actions';
import { getSiteId } from 'calypso/state/sites/selectors';
import { setSelectedSiteId } from 'calypso/state/ui/actions';
import { setLayoutFocus } from 'calypso/state/ui/layout-focus/actions';
import { getStepComponent } from './config/step-components';
import { isReskinnedFlow } from './is-flow';
import SignupComponent from './main';
import {
	retrieveSignupDestination,
	clearSignupDestinationCookie,
	getSignupCompleteFlowName,
	wasSignupCheckoutPageUnloaded,
} from './storageUtils';
import {
	getStepUrl,
	canResumeFlow,
	getFlowName,
	getStepName,
	getStepSectionName,
	getValidPath,
	getFlowPageTitle,
	shouldForceLogin,
} from './utils';

/**
 * Constants
 */
const basePageTitle = 'Signup'; // used for analytics, doesn't require translation

/**
 * Module variables
 */
let initialContext;
let previousFlowName;

const removeWhiteBackground = function () {
	if ( ! document ) {
		return;
	}

	document.body.classList.remove( 'is-white-signup' );
};

export const addVideoPressSignupClassName = () => {
	if ( ! document ) {
		return;
	}

	document.body.classList.add( 'is-videopress-signup' );
};

export const addVideoPressTvSignupClassName = () => {
	if ( ! document ) {
		return;
	}

	document.body.classList.add( 'is-videopress-tv-signup' );
};

export const addP2SignupClassName = () => {
	if ( ! document ) {
		return;
	}

	document.body.classList.add( 'is-p2-signup' );
};

export const removeP2SignupClassName = function () {
	if ( ! document ) {
		return;
	}

	document.body.classList.remove( 'is-p2-signup' );
};

export default {
	redirectTests( context, next ) {
		const isLoggedIn = isUserLoggedIn( context.store.getState() );
		const currentFlowName = getFlowName( context.params, isLoggedIn );
		if ( isReskinnedFlow( currentFlowName ) ) {
			next();
		} else if (
			context.pathname.indexOf( 'domain' ) >= 0 ||
			context.pathname.indexOf( 'plan' ) >= 0 ||
			context.pathname.indexOf( 'onboarding-registrationless' ) >= 0 ||
			context.pathname.indexOf( 'wpcc' ) >= 0 ||
			context.pathname.indexOf( 'launch-only' ) >= 0 ||
			context.params.flowName === 'account' ||
			context.params.flowName === 'crowdsignal' ||
			context.params.flowName === 'pressable-nux' ||
			context.params.flowName === 'clone-site'
		) {
			removeWhiteBackground();
			next();
		} else if ( context.pathname.includes( 'p2' ) ) {
			addP2SignupClassName();
			removeWhiteBackground();
			next();
		} else if ( context.query.flow === 'videopress-tv' ) {
			addVideoPressTvSignupClassName();
			removeWhiteBackground();
			next();
		} else if ( context.pathname.includes( 'videopress' ) ) {
			addVideoPressSignupClassName();
			removeWhiteBackground();
			next();
		} else {
			next();
			return;
		}
	},
	redirectWithoutLocaleIfLoggedIn( context, next ) {
		const userLoggedIn = isUserLoggedIn( context.store.getState() );
		if ( userLoggedIn && context.params.lang ) {
			const flowName = getFlowName( context.params, userLoggedIn );
			const stepName = getStepName( context.params );
			const stepSectionName = getStepSectionName( context.params );
			let urlWithoutLocale = getStepUrl( flowName, stepName, stepSectionName );

			if ( config.isEnabled( 'wpcom-user-bootstrap' ) ) {
				return page.redirect( urlWithoutLocale );
			}

			if ( ! isEmpty( context.query ) ) {
				urlWithoutLocale += '?' + context.querystring;
			}

			if ( ! isEmpty( context.hash ) ) {
				urlWithoutLocale += '#' + context.hashstring;
			}

			window.location = urlWithoutLocale;
			return;
		}

		next();
	},

	saveInitialContext( context, next ) {
		if ( ! initialContext ) {
			initialContext = Object.assign( {}, context );
		}

		next();
	},

	async redirectToFlow( context, next ) {
		const userLoggedIn = isUserLoggedIn( context.store.getState() );
		const flowName = getFlowName( context.params, userLoggedIn );
		const localeFromParams = context.params.lang;
		const localeFromStore = ! userLoggedIn ? store.get( 'signup-locale' ) : '';
		const signupProgress = getSignupProgress( context.store.getState() );

		// Special case for the user step which may use oauth2 redirect flow
		// Check if there is a valid flow in progress to resume
		// We're limited in the number of redirect uris we can provide so we only have a single one at /start/user
		if ( context.params.flowName === 'user' ) {
			const alternativeFlowName = getCurrentFlowName( context.store.getState() );
			if (
				alternativeFlowName &&
				alternativeFlowName !== flowName &&
				canResumeFlow( alternativeFlowName, signupProgress, userLoggedIn )
			) {
				window.location =
					getStepUrl(
						alternativeFlowName,
						getStepName( context.params ),
						getStepSectionName( context.params ),
						localeFromStore
					) +
					( context.querystring ? '?' + context.querystring : '' ) +
					( context.hashstring ? '#' + context.hashstring : '' );
				return;
			}
		}

		// Store the previous flow name (so we know from what flow we transitioned from).
		if ( ! previousFlowName ) {
			const persistedFlowName = getCurrentFlowName( context.store.getState() );
			if ( persistedFlowName ) {
				previousFlowName = persistedFlowName;
				context.store.dispatch( setPreviousFlowName( previousFlowName ) );
			}
		}

		context.store.dispatch( setCurrentFlowName( flowName ) );

		if ( ! userLoggedIn && shouldForceLogin( flowName, userLoggedIn ) ) {
			return page.redirect( login( { redirectTo: context.path } ) );
		}

		// if flow can be resumed, use saved locale
		if (
			! userLoggedIn &&
			! localeFromParams &&
			localeFromStore &&
			canResumeFlow( flowName, signupProgress, userLoggedIn )
		) {
			window.location =
				getStepUrl(
					flowName,
					getStepName( context.params ),
					getStepSectionName( context.params ),
					localeFromStore
				) +
				( context.querystring ? '?' + context.querystring : '' ) +
				( context.hashstring ? '#' + context.hashstring : '' );
			return;
		}

		store.set( 'signup-locale', localeFromParams );

		/**
		 * The experiment is only loaded on the onboarding flow
		 * If user is logged out we load the experiment
		 * If user is logged in we load the experiment only if the user has no sites
		 * More info: pbxNRc-3xO-p2
		 */
		const isNewUser = ! getCurrentUserSiteCount( context.store.getState() );
		initialContext.isSignupSurveyActive = false;
		const isOnboardingFlow = flowName === 'onboarding';
		if ( isOnboardingFlow && ( ! userLoggedIn || ( userLoggedIn && isNewUser ) ) ) {
			const experiment = await loadExperimentAssignment(
				'calypso_signup_onboarding_site_goals_survey_i2'
			);
			initialContext.isSignupSurveyActive =
				experiment.variationName === 'treatment' ||
				experiment.variationName === 'treatment_scrambled';
		}

<<<<<<< HEAD
		// See: 1113-gh-Automattic/experimentation-platform for details.
		// `isTokenLoaded` is a more accurate check than `isUserLoggedIn`. Because `loadExperimentAssignment` uses `wpcom` token to fetch the experiment as the user.
		if ( isOnboardingGuidedFlow( flowName ) && wpcom.isTokenLoaded() ) {
			// Load both experiments in parallel for better performance.
			const [ bigSkyExperiment, trailMapExperiment ] = await Promise.all( [
				loadExperimentAssignment( 'explat_test_calypso_signup_onboarding_bigsky_soft_launch' ),
				loadExperimentAssignment( 'explat_test_calypso_signup_onboarding_trailmap_guided_flow' ),
			] );
			if ( bigSkyExperiment.variationName === 'trailmap' ) {
				initialContext.trailMapExperimentVariant = trailMapExperiment.variationName;
=======
		if ( isOnboardingFlow && wpcom.isTokenLoaded() ) {
			const experimentAssignmentBigSky = await loadExperimentAssignment(
				'explat_test_calypso_signup_onboarding_bigsky_soft_launch'
			);
			if ( experimentAssignmentBigSky?.variationName === 'trailmap' ) {
				await loadExperimentAssignment(
					'explat_test_calypso_signup_onboarding_trailmap_guided_flow'
				);
>>>>>>> f53e77fa
			}
		}

		if (
			config.isEnabled( 'onboarding/new-user-survey' ) ||
			config.isEnabled( 'onboarding/new-user-survey-scrambled' )
		) {
			// Force display of the new user survey for the onboarding flow
			initialContext.isSignupSurveyActive = true;
		}

		// We have to filter out the new user survey at the beginning.
		// Otherwise, calypso will redirect the user to the next step
		// when they come back from the browser back button.
		// See https://github.com/Automattic/dotcom-forge/issues/7232.
		if ( ! initialContext.isSignupSurveyActive ) {
			flows.excludeStep( 'new-user-survey' );
		}

		if ( context.pathname !== getValidPath( context.params, userLoggedIn ) ) {
			return page.redirect(
				getValidPath( context.params, userLoggedIn ) +
					( context.querystring ? '?' + context.querystring : '' )
			);
		}

		next();
	},

	async start( context, next ) {
		const userLoggedIn = isUserLoggedIn( context.store.getState() );
		const basePath = sectionify( context.path );
		const flowName = getFlowName( context.params, userLoggedIn );
		const stepName = getStepName( context.params );
		const stepSectionName = getStepSectionName( context.params );
		const { providesDependenciesInQuery, excludeFromManageSiteFlows } = flows.getFlow(
			flowName,
			userLoggedIn
		);

		// Update initialContext to help woocommerce-install support site switching.
		if ( 'woocommerce-install' === flowName ) {
			if ( context?.query?.back_to ) {
				// forces back_to update
				context.store.dispatch( updateDependencies( { back_to: context.query.back_to } ) );
			}

			initialContext = context;
		}

		const { query } = initialContext;

		// wait for the step component module to load
		const stepComponent = await getStepComponent( stepName );

		recordPageView( basePath, basePageTitle + ' > Start > ' + flowName + ' > ' + stepName, {
			flow: flowName,
		} );

		context.store.dispatch( setLayoutFocus( 'content' ) );
		context.store.dispatch( setCurrentFlowName( flowName ) );

		const searchParams = new URLSearchParams( window.location.search );
		const isAddNewSiteFlow = searchParams.has( 'ref' );

		if ( isAddNewSiteFlow ) {
			clearSignupDestinationCookie();
		}

		// Checks if the user entered the signup flow via browser back from checkout page,
		// and if they did, we'll show a modified domain step to prevent creating duplicate sites,
		// check pau2Xa-1Io-p2#comment-6759.
		const signupDestinationCookieExists = retrieveSignupDestination();
		const isReEnteringFlow = getSignupCompleteFlowName() === flowName;
		const isReEnteringSignupViaBrowserBack =
			wasSignupCheckoutPageUnloaded() && signupDestinationCookieExists && isReEnteringFlow;
		const isManageSiteFlow =
			! excludeFromManageSiteFlows && ! isAddNewSiteFlow && isReEnteringSignupViaBrowserBack;

		// If the flow has siteId or siteSlug as query dependencies, we should not clear selected site id
		if (
			! providesDependenciesInQuery?.includes( 'siteId' ) &&
			! providesDependenciesInQuery?.includes( 'siteSlug' ) &&
			! isManageSiteFlow
		) {
			context.store.dispatch( setSelectedSiteId( null ) );
		}

		// Set referral parameter in signup dependency store so we can retrieve it in getSignupDestination().
		const refParameter = query && query.ref;
		// Set design parameters in signup depencency store so we can retrieve it in getChecklistThemeDestination().
		const themeParameter = query && query.theme;
		const themeType = query && query.theme_type;
		const styleVariation = query && query.style_variation;
		const headerPatternId = query && query.header_pattern_id;
		const footerPatternId = query && query.footer_pattern_id;
		const sectionPatternIds = query && query.pattern_ids;
		const screen = query && query.screen;
		const screenParameter = query && query.screen_parameter;
		// Set plugin parameter in signup dependency store so we can retrieve it in getWithPluginDestination().
		const pluginParameter = query && query.plugin;
		const pluginBillingPeriod = query && query.billing_period;

		const additionalDependencies = {
			...( refParameter && { refParameter } ),
			...( themeParameter && { themeParameter } ),
			...( themeType && { themeType } ),
			...( styleVariation && { styleVariation } ),
			...( headerPatternId && { headerPatternId } ),
			...( footerPatternId && { footerPatternId } ),
			...( sectionPatternIds && { sectionPatternIds } ),
			...( screen && { screen } ),
			...( screenParameter && { screenParameter } ),
			...( pluginParameter && { pluginParameter } ),
			...( pluginBillingPeriod && { pluginBillingPeriod } ),
		};
		if ( ! isEmpty( additionalDependencies ) ) {
			context.store.dispatch( updateDependencies( additionalDependencies ) );
		}

		context.primary = createElement( SignupComponent, {
			store: context.store,
			path: context.path,
			initialContext,
			locale: context.params.lang,
			flowName,
			queryObject: query,
			refParameter,
			stepName,
			stepSectionName,
			stepComponent,
			pageTitle: getFlowPageTitle( flowName, userLoggedIn ),
			isManageSiteFlow,
		} );

		next();
	},
	setSelectedSiteForSignup( context, next ) {
		const { getState, dispatch } = context.store;
		const userLoggedIn = isUserLoggedIn( getState() );
		const flowName = getFlowName( context.params, userLoggedIn );
		const signupDependencies = getSignupDependencyStore( getState() );
		let siteIdOrSlug;

		if ( 'woocommerce-install' === flowName ) {
			// forces query precedence on woocommerce-install
			siteIdOrSlug = context.query?.siteSlug || signupDependencies?.siteSlug;
		} else {
			siteIdOrSlug =
				signupDependencies?.siteSlug ||
				context.query?.siteSlug ||
				signupDependencies?.siteId ||
				context.query?.siteId;
		}

		if ( ! siteIdOrSlug ) {
			next();
			return;
		}

		const siteId = getSiteId( getState(), siteIdOrSlug );
		if ( siteId ) {
			dispatch( setSelectedSiteId( siteId ) );
			next();
		} else {
			// Fetch the site by siteIdOrSlug and then try to select again
			dispatch( requestSite( siteIdOrSlug ) )
				.catch( () => {
					notFound( context, next );
					return null;
				} )
				.then( () => {
					let freshSiteId = getSiteId( getState(), siteIdOrSlug );

					if ( ! freshSiteId ) {
						const wpcomStagingFragment = siteIdOrSlug.replace(
							/\.wordpress\.com$/,
							'.wpcomstaging.com'
						);
						freshSiteId = getSiteId( getState(), wpcomStagingFragment );
					}

					if ( freshSiteId ) {
						dispatch( setSelectedSiteId( freshSiteId ) );
					}

					next();
				} );
		}
	},
};<|MERGE_RESOLUTION|>--- conflicted
+++ resolved
@@ -247,28 +247,32 @@
 				experiment.variationName === 'treatment_scrambled';
 		}
 
-<<<<<<< HEAD
 		// See: 1113-gh-Automattic/experimentation-platform for details.
-		// `isTokenLoaded` is a more accurate check than `isUserLoggedIn`. Because `loadExperimentAssignment` uses `wpcom` token to fetch the experiment as the user.
-		if ( isOnboardingGuidedFlow( flowName ) && wpcom.isTokenLoaded() ) {
+		// `isTokenLoaded` covers users who just logged in.
+		if (
+			( isOnboardingFlow || isOnboardingGuidedFlow( flowName ) ) &&
+			( wpcom.isTokenLoaded() || userLoggedIn )
+		) {
 			// Load both experiments in parallel for better performance.
-			const [ bigSkyExperiment, trailMapExperiment ] = await Promise.all( [
+			await Promise.all( [
 				loadExperimentAssignment( 'explat_test_calypso_signup_onboarding_bigsky_soft_launch' ),
 				loadExperimentAssignment( 'explat_test_calypso_signup_onboarding_trailmap_guided_flow' ),
 			] );
-			if ( bigSkyExperiment.variationName === 'trailmap' ) {
-				initialContext.trailMapExperimentVariant = trailMapExperiment.variationName;
-=======
-		if ( isOnboardingFlow && wpcom.isTokenLoaded() ) {
-			const experimentAssignmentBigSky = await loadExperimentAssignment(
-				'explat_test_calypso_signup_onboarding_bigsky_soft_launch'
-			);
-			if ( experimentAssignmentBigSky?.variationName === 'trailmap' ) {
-				await loadExperimentAssignment(
-					'explat_test_calypso_signup_onboarding_trailmap_guided_flow'
-				);
->>>>>>> f53e77fa
-			}
+
+			// NOTE: Uncomment the following code to use the experiments.
+			// const [ _bigSkyExperiment, _trailMapExperiment ] = await Promise.all( [
+			// 	loadExperimentAssignment( 'explat_test_calypso_signup_onboarding_bigsky_soft_launch' ),
+			// 	loadExperimentAssignment( 'explat_test_calypso_signup_onboarding_trailmap_guided_flow' ),
+			// ] );
+
+			debugger;
+			if ( [ 'guided', 'survey_only' ].includes( context.query.trailmap ) ) {
+				initialContext.trailMapExperimentVariant = context.params.trailmap;
+			}
+
+			//if ( bigSkyExperiment.variationName === 'trailmap' ) {
+			// initialContext.trailMapExperimentVariant = trailMapExperiment.variationName;
+			//}
 		}
 
 		if (
