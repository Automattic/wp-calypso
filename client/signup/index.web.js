/**
 * External dependencies
 */
import page from 'page';

/**
 * Internal dependencies
 */
import controller from './controller';
import { makeLayout, render as clientRender } from 'calypso/controller';
import { getLanguageRouteParam } from 'calypso/lib/i18n-utils';
import { loadExperimentAssignment } from 'calypso/lib/explat';

export default async function () {
	const lang = getLanguageRouteParam();

<<<<<<< HEAD
	await loadExperimentAssignment( 'refined_reskin_v1' );
=======
	loadExperimentAssignment( 'refined_reskin_v1' );
>>>>>>> ee8457a9

	page(
		[
			`/start/${ lang }`,
			`/start/:flowName/${ lang }`,
			`/start/:flowName/:stepName/${ lang }`,
			`/start/:flowName/:stepName/:stepSectionName/${ lang }`,
		],
		controller.redirectTests,
		controller.saveInitialContext,
		controller.redirectWithoutLocaleIfLoggedIn,
		controller.redirectToFlow,
		controller.setSelectedSiteForSignup,
		controller.start,
		controller.importSiteInfoFromQuery,
		makeLayout,
		clientRender
	);
}<|MERGE_RESOLUTION|>--- conflicted
+++ resolved
@@ -11,14 +11,10 @@
 import { getLanguageRouteParam } from 'calypso/lib/i18n-utils';
 import { loadExperimentAssignment } from 'calypso/lib/explat';
 
-export default async function () {
+export default function () {
 	const lang = getLanguageRouteParam();
 
-<<<<<<< HEAD
-	await loadExperimentAssignment( 'refined_reskin_v1' );
-=======
 	loadExperimentAssignment( 'refined_reskin_v1' );
->>>>>>> ee8457a9
 
 	page(
 		[
