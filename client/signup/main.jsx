/** @format */
/**
 * External dependencies
 */
import cookie from 'cookie';
import debugModule from 'debug';
import page from 'page';
import PropTypes from 'prop-types';
import React from 'react';
import TransitionGroup from 'react-transition-group/TransitionGroup';
import CSSTransition from 'react-transition-group/CSSTransition';
import url from 'url';
import {
	assign,
	defer,
	find,
	get,
	indexOf,
	isEmpty,
	isEqual,
	kebabCase,
	last,
	pick,
	startsWith,
} from 'lodash';
import { translate } from 'i18n-calypso';
import { connect } from 'react-redux';

/**
 * Internal dependencies
 */
import config from 'config';

/**
 * Style dependencies
 */
import './style.scss';

// Components
import DocumentHead from 'components/data/document-head';
import LocaleSuggestions from 'components/locale-suggestions';
import SignupProcessingScreen from 'signup/processing-screen';
<<<<<<< HEAD
import SignupHeader from 'signup/header';
=======
import WordPressLogo from 'components/wordpress-logo';
>>>>>>> 0d7cc297

// Libraries
import analytics from 'lib/analytics';
import { recordSignupStart, recordSignupCompletion } from 'lib/analytics/ad-tracking';
import * as oauthToken from 'lib/oauth-token';
import { isDomainRegistration, isDomainTransfer, isDomainMapping } from 'lib/products-values';
import SignupActions from 'lib/signup/actions';
import SignupFlowController from 'lib/signup/flow-controller';
import { disableCart } from 'lib/upgrades/actions';
import { isValidLandingPageVertical } from 'lib/signup/verticals';
import { getSiteTypePropertyValue } from 'lib/signup/site-type';

// State actions and selectors
import { loadTrackingTool } from 'state/analytics/actions';
import { DOMAINS_WITH_PLANS_ONLY } from 'state/current-user/constants';
import { currentUserHasFlag, getCurrentUser, isUserLoggedIn } from 'state/current-user/selectors';
import { affiliateReferral } from 'state/refer/actions';
import { getSignupDependencyStore } from 'state/signup/dependency-store/selectors';
import { getSignupProgress } from 'state/signup/progress/selectors';
import { setSurvey } from 'state/signup/steps/survey/actions';
import { setSiteType } from 'state/signup/steps/site-type/actions';
import { setSiteTopic } from 'state/signup/steps/site-topic/actions';

// Current directory dependencies
import steps from './config/steps';
import flows from './config/flows';
import stepComponents from './config/step-components';
import {
	canResumeFlow,
	getCompletedSteps,
	getDestination,
	getFilteredSteps,
	getFirstInvalidStep,
	getStepUrl,
} from './utils';
import WpcomLoginForm from './wpcom-login-form';

/**
 * Constants
 */
const debug = debugModule( 'calypso:signup' );

class Signup extends React.Component {
	static displayName = 'Signup';

	static contextTypes = {
		store: PropTypes.object,
	};

	static propTypes = {
		domainsWithPlansOnly: PropTypes.bool,
		isLoggedIn: PropTypes.bool,
		loadTrackingTool: PropTypes.func.isRequired,
		setSurvey: PropTypes.func.isRequired,
		signupDependencies: PropTypes.object,
		trackAffiliateReferral: PropTypes.func.isRequired,
	};

	constructor( props, context ) {
		super( props, context );

		this.state = {
			controllerHasReset: false,
			login: false,
			dependencies: props.signupDependencies,
			shouldShowLoadingScreen: false,
			resumingStep: undefined,
			loginHandler: null,
			hasCartItems: false,
			plans: false,
			previousFlowName: null,
		};
	}

	UNSAFE_componentWillMount() {
		// Signup updates the cart through `SignupCart`. To prevent
		// synchronization issues and unnecessary polling, the cart is disabled
		// here.
		disableCart();

		this.submitQueryDependencies();

		const flow = flows.getFlow( this.props.flowName );
		const queryObject = ( this.props.initialContext && this.props.initialContext.query ) || {};

		let providedDependencies;

		if ( flow.providesDependenciesInQuery ) {
			providedDependencies = pick( queryObject, flow.providesDependenciesInQuery );
		}

		this.signupFlowController = new SignupFlowController( {
			flowName: this.props.flowName,
			providedDependencies,
			reduxStore: this.context.store,
			onComplete: this.handleSignupFlowControllerCompletion,
		} );

		this.updateShouldShowLoadingScreen();

		if ( canResumeFlow( this.props.flowName, this.props.progress ) ) {
			// Resume progress if possible
			return this.resumeProgress();
		}

		if ( this.getPositionInFlow() !== 0 ) {
			// Flow is not resumable; redirect to the beginning of the flow
			return page.redirect(
				getStepUrl(
					this.props.flowName,
					flows.getFlow( this.props.flowName ).steps[ 0 ],
					this.props.locale
				)
			);
		}

		this.checkForCartItems( this.props.signupDependencies );

		this.recordStep();
	}

	UNSAFE_componentWillReceiveProps( { signupDependencies, stepName, flowName, progress } ) {
		if ( this.props.stepName !== stepName ) {
			this.recordStep( stepName, flowName );
		}

		if ( stepName === this.state.resumingStep ) {
			this.setState( { resumingStep: undefined } );
		}

		if ( cookie.parse( document.cookie )[ 'wp-affiliate-tracker' ] ) {
			this.setState( { plans: true } );
		}

		if ( this.props.flowName !== flowName ) {
			this.signupFlowController.changeFlowName( flowName );
		}

		if ( ! this.state.controllerHasReset && ! isEqual( this.props.progress, progress ) ) {
			this.updateShouldShowLoadingScreen( progress );
		}

		this.checkForCartItems( signupDependencies );
	}

	componentDidMount() {
		debug( 'Signup component mounted' );
		this.recordSignupStart();
	}

	handleSignupFlowControllerCompletion = ( dependencies, destination ) => {
		const filteredDestination = getDestination( destination, dependencies, this.props.flowName );

		return this.handleFlowComplete( dependencies, filteredDestination );
	};

	recordSignupStart() {
		analytics.tracks.recordEvent( 'calypso_signup_start', {
			flow: this.props.flowName,
			ref: this.props.refParameter,
		} );
		this.recordReferralVisit();
		recordSignupStart();
	}

	recordReferralVisit() {
		const urlPath = location.href;
		const parsedUrl = url.parse( urlPath, true );
		const affiliateId = parsedUrl.query.aff;
		const campaignId = parsedUrl.query.cid;
		const subId = parsedUrl.query.sid;

		if ( affiliateId && ! isNaN( affiliateId ) ) {
			// Record the referral in Tracks
			analytics.tracks.recordEvent( 'calypso_refer_visit', {
				flow: this.props.flowName,
				// The current page without any query params
				page: `${ parsedUrl.host }${ parsedUrl.pathname }`,
			} );
			this.props.trackAffiliateReferral( { affiliateId, campaignId, subId, urlPath } );
		}
	}

	updateShouldShowLoadingScreen = ( progress = this.props.progress ) => {
		const hasInvalidSteps = !! getFirstInvalidStep( this.props.flowName, progress ),
			waitingForServer = ! hasInvalidSteps && this.isEveryStepSubmitted( progress ),
			startLoadingScreen = waitingForServer && ! this.state.shouldShowLoadingScreen;

		if ( ! this.isEveryStepSubmitted( progress ) ) {
			this.goToFirstInvalidStep( progress );
		}

		if ( startLoadingScreen ) {
			this.setState( { shouldShowLoadingScreen: true } );
		}

		if ( hasInvalidSteps ) {
			this.setState( { shouldShowLoadingScreen: false } );
		}
	};

	submitQueryDependencies = () => {
		if ( isEmpty( this.props.initialContext && this.props.initialContext.query ) ) {
			return;
		}

		const queryObject = this.props.initialContext.query;
		const flowSteps = flows.getFlow( this.props.flowName ).steps;

		// `vertical` query parameter
		const vertical = queryObject.vertical;
		if ( 'undefined' !== typeof vertical && -1 === flowSteps.indexOf( 'survey' ) ) {
			debug( 'From query string: vertical = %s', vertical );
			this.props.setSurvey( {
				vertical,
				otherText: '',
			} );
			SignupActions.submitSignupStep( { stepName: 'survey' }, [], {
				surveySiteType: 'blog',
				surveyQuestion: vertical,
			} );
			this.props.setSiteTopic( vertical );
			SignupActions.submitSignupStep( { stepName: 'site-topic' }, [], {
				siteTopic: vertical,
			} );
			// Track our landing page verticals
			if ( isValidLandingPageVertical( vertical ) ) {
				analytics.tracks.recordEvent( 'calypso_signup_vertical_landing_page', {
					vertical,
					flow: this.props.flowName,
				} );
			}
		}

		//`site_type` query parameter
		const siteTypeQueryParam = queryObject.site_type;
		const siteTypeValue = getSiteTypePropertyValue( 'slug', siteTypeQueryParam, 'slug' );
		if ( 'undefined' !== typeof siteTypeValue ) {
			debug( 'From query string: site_type = %s', siteTypeQueryParam );
			debug( 'Site type value = %s', siteTypeValue );
			this.props.setSiteType( siteTypeValue );
		}
	};

	checkForCartItems = signupDependencies => {
		const dependenciesContainCartItem = dependencies => {
			return (
				dependencies &&
				( dependencies.cartItem || dependencies.domainItem || dependencies.themeItem )
			);
		};

		if ( dependenciesContainCartItem( signupDependencies ) ) {
			this.setState( { hasCartItems: true } );
		}
	};

	recordStep = ( stepName = this.props.stepName, flowName = this.props.flowName ) => {
		analytics.tracks.recordEvent( 'calypso_signup_step_start', {
			flow: flowName,
			step: stepName,
		} );
	};

	handleFlowComplete = ( dependencies, destination ) => {
		debug( 'The flow is completed. Destination: %s', destination );

		const isNewUser = !! ( dependencies && dependencies.username );
		const isNewSite = !! ( dependencies && dependencies.siteSlug );
		const hasCartItems = !! (
			dependencies &&
			( dependencies.cartItem || dependencies.domainItem || dependencies.themeItem )
		);
		const isNewUserOnFreePlan = isNewUser && isNewSite && ! hasCartItems;

		analytics.tracks.recordEvent( 'calypso_signup_complete', {
			flow: this.props.flowName,
			is_new_user: isNewUser,
			is_new_site: isNewSite,
			has_cart_items: hasCartItems,
			is_new_user_on_free_plan: isNewUserOnFreePlan,
		} );
		recordSignupCompletion( { isNewUser, isNewSite, hasCartItems, isNewUserOnFreePlan } );

		if ( dependencies.cartItem || dependencies.domainItem ) {
			this.handleLogin( dependencies, destination );
		} else {
			this.setState( {
				loginHandler: this.handleLogin.bind( this, dependencies, destination ),
			} );
		}
	};

	handleLogin = ( dependencies, destination, event ) => {
		const userIsLoggedIn = this.props.isLoggedIn;

		if ( event && event.redirectTo ) {
			destination = event.redirectTo;
		}

		debug( `Logging you in to "${ destination }"` );

		this.setState( { controllerHasReset: true } );

		if ( userIsLoggedIn ) {
			// don't use page.js for external URLs (eg redirect to new site after signup)
			if ( /^https?:\/\//.test( destination ) ) {
				return ( window.location.href = destination );
			}

			// deferred in case the user is logged in and the redirect triggers a dispatch
			defer( () => {
				debug( `Redirecting you to "${ destination }"` );
				this.signupFlowController.reset();
				window.location.href = destination;
			} );
		}

		if ( ! userIsLoggedIn && ( config.isEnabled( 'oauth' ) || dependencies.oauth2_client_id ) ) {
			debug( `Handling oauth login` );
			oauthToken.setToken( dependencies.bearer_token );
			this.signupFlowController.reset();
			window.location.href = destination;
			return;
		}

		if ( ! userIsLoggedIn && ! config.isEnabled( 'oauth' ) ) {
			debug( `Handling regular login` );
			this.setState( {
				bearerToken: dependencies.bearer_token,
				username: dependencies.username,
				redirectTo: this.loginRedirectTo( destination ),
			} );
		}
	};

	loginRedirectTo = path => {
		let redirectTo;

		if ( startsWith( path, 'https://' ) || startsWith( path, 'http://' ) ) {
			return path;
		}

		redirectTo = window.location.protocol + '//' + window.location.hostname; // Don't force https because of local development

		if ( window.location.port ) {
			redirectTo += ':' + window.location.port;
		}
		return redirectTo + path;
	};

	firstUnsubmittedStepName = () => {
		const currentSteps = flows.getFlow( this.props.flowName ).steps,
			signupProgress = getFilteredSteps( this.props.flowName, this.props.progress ),
			nextStepName = currentSteps[ signupProgress.length ],
			firstInProgressStep = find( signupProgress, { status: 'in-progress' } ) || {},
			firstInProgressStepName = firstInProgressStep.stepName;

		return firstInProgressStepName || nextStepName || last( currentSteps );
	};

	resumeProgress = () => {
		// Update the Flows object to know that the signup flow is being resumed.
		flows.resumingFlow = true;

		const firstUnsubmittedStep = this.firstUnsubmittedStepName(),
			stepSectionName = firstUnsubmittedStep.stepSectionName;

		// set `resumingStep` so we don't render/animate anything until we have mounted this step
		this.setState( { firstUnsubmittedStep } );

		return page.redirect(
			getStepUrl( this.props.flowName, firstUnsubmittedStep, stepSectionName, this.props.locale )
		);
	};

	// `flowName` is an optional parameter used to redirect to another flow, i.e., from `main`
	// to `ecommerce`. If not specified, the current flow (`this.props.flowName`) continues.
	goToStep = ( stepName, stepSectionName, flowName = this.props.flowName ) => {
		if ( this.state.scrolling ) {
			return;
		}

		// animate the scroll position to the top
		const scrollPromise = new Promise( resolve => {
			this.setState( { scrolling: true } );

			const scrollIntervalId = setInterval( () => {
				if ( window.pageYOffset > 0 ) {
					window.scrollBy( 0, -10 );
				} else {
					this.setState( { scrolling: false } );
					resolve( clearInterval( scrollIntervalId ) );
				}
			}, 1 );
		} );

		// redirect the user to the next step
		scrollPromise.then( () => {
			if ( ! this.isEveryStepSubmitted() ) {
				page( getStepUrl( flowName, stepName, stepSectionName, this.props.locale ) );
			} else if ( this.isEveryStepSubmitted() ) {
				this.goToFirstInvalidStep();
			}
		} );
	};

	// `nextFlowName` is an optional parameter used to redirect to another flow, i.e., from `main`
	// to `ecommerce`. If not specified, the current flow (`this.props.flowName`) continues.
	goToNextStep = ( nextFlowName = this.props.flowName ) => {
		const flowSteps = flows.getFlow( nextFlowName, this.props.stepName ).steps,
			currentStepIndex = indexOf( flowSteps, this.props.stepName ),
			nextStepName = flowSteps[ currentStepIndex + 1 ],
			nextProgressItem = this.props.progress[ currentStepIndex + 1 ],
			nextStepSection = ( nextProgressItem && nextProgressItem.stepSectionName ) || '';

		if ( nextFlowName !== this.props.flowName ) {
			SignupActions.changeSignupFlow( nextFlowName );
			this.setState( { previousFlowName: this.props.flowName } );
		}

		this.goToStep( nextStepName, nextStepSection, nextFlowName );
	};

	goToFirstInvalidStep = ( progress = this.props.progress ) => {
		const firstInvalidStep = getFirstInvalidStep( this.props.flowName, progress );

		if ( firstInvalidStep ) {
			analytics.tracks.recordEvent( 'calypso_signup_goto_invalid_step', {
				step: firstInvalidStep.stepName,
				flow: this.props.flowName,
			} );

			if ( firstInvalidStep.stepName === this.props.stepName ) {
				// No need to redirect
				debug( `Already navigated to the first invalid step: ${ firstInvalidStep.stepName }` );
				return;
			}

			debug( `Navigating to the first invalid step: ${ firstInvalidStep.stepName }` );
			page( getStepUrl( this.props.flowName, firstInvalidStep.stepName, this.props.locale ) );
		}
	};

	isEveryStepSubmitted = ( progress = this.props.progress ) => {
		const flowSteps = flows.getFlow( this.props.flowName ).steps;
		const completedSteps = getCompletedSteps( this.props.flowName, progress );
		return flowSteps.length === completedSteps.length;
	};

	getPositionInFlow() {
		const { flowName, stepName } = this.props;
		return indexOf( flows.getFlow( flowName ).steps, stepName );
	}

	getFlowLength() {
		return flows.getFlow( this.props.flowName ).steps.length;
	}

	renderCurrentStep() {
		const domainItem = get( this.props, 'signupDependencies.domainItem', false );
		const currentStepProgress = find( this.props.progress, { stepName: this.props.stepName } ),
			CurrentComponent = stepComponents[ this.props.stepName ],
			propsFromConfig = assign( {}, this.props, steps[ this.props.stepName ].props ),
			stepKey = this.state.shouldShowLoadingScreen ? 'processing' : this.props.stepName,
			flow = flows.getFlow( this.props.flowName ),
			hideFreePlan = !! (
				this.state.plans ||
				( ( isDomainRegistration( domainItem ) ||
					isDomainTransfer( domainItem ) ||
					isDomainMapping( domainItem ) ) &&
					this.props.domainsWithPlansOnly )
			);
		const shouldRenderLocaleSuggestions = 0 === this.getPositionInFlow() && ! this.props.isLoggedIn;

		return (
			<CSSTransition classNames="signup__step" timeout={ 400 } key={ stepKey }>
				<div className={ `signup__step is-${ kebabCase( this.props.stepName ) }` }>
					{ shouldRenderLocaleSuggestions && (
						<LocaleSuggestions path={ this.props.path } locale={ this.props.locale } />
					) }
					{ this.state.shouldShowLoadingScreen ? (
						<SignupProcessingScreen
							hasCartItems={ this.state.hasCartItems }
							steps={ this.props.progress }
							loginHandler={ this.state.loginHandler }
							signupDependencies={ this.props.signupDependencies }
							flowName={ this.props.flowName }
							flowSteps={ flow.steps }
						/>
					) : (
						<CurrentComponent
							path={ this.props.path }
							step={ currentStepProgress }
							initialContext={ this.props.initialContext }
							steps={ flow.steps }
							stepName={ this.props.stepName }
							meta={ flow.meta || {} }
							goToNextStep={ this.goToNextStep }
							goToStep={ this.goToStep }
							previousFlowName={ this.state.previousFlowName }
							flowName={ this.props.flowName }
							signupProgress={ this.props.progress }
							signupDependencies={ this.props.signupDependencies }
							stepSectionName={ this.props.stepSectionName }
							positionInFlow={ this.getPositionInFlow() }
							hideFreePlan={ hideFreePlan }
							{ ...propsFromConfig }
						/>
					) }
				</div>
			</CSSTransition>
		);
	}

	render() {
		if (
			! this.props.stepName ||
			( this.getPositionInFlow() > 0 && this.props.progress.length === 0 ) ||
			this.state.resumingStep
		) {
			return null;
		}

		const pageTitle =
			this.props.flowName === 'account'
				? translate( 'Create an account' )
				: translate( 'Create a site' );
		const showProgressIndicator = 'pressable-nux' === this.props.flowName ? false : true;

		return (
			<div className={ `signup is-${ kebabCase( this.props.flowName ) }` }>
				<DocumentHead title={ pageTitle } />
<<<<<<< HEAD
				<SignupHeader
					positionInFlow={ this.getPositionInFlow() }
					flowLength={ this.getFlowLength() }
					flowName={ this.props.flowName }
					showProgressIndicator={ showProgressIndicator }
					shouldShowLoadingScreen={ this.state.shouldShowLoadingScreen }
				/>
=======

				{ /* This should prolly be its own component. */ }
				<div className="signup__header">
					<WordPressLogo />

					{ /* Ideally, this is where the back button
					   would live. But thats hard to move, it seems. */ }
					<div className="signup__header-left" />

					{ /* This should show a sign in link instead of
					   the progressIndicator on the account step. */ }
					<div className="signup__header-right">
						{ ! this.state.shouldShowLoadingScreen &&
							showProgressIndicator && (
								<FlowProgressIndicator
									positionInFlow={ this.getPositionInFlow() }
									flowLength={ this.getFlowLength() }
									flowName={ this.props.flowName }
								/>
							) }
					</div>
				</div>
>>>>>>> 0d7cc297
				<TransitionGroup component="div" className="signup__steps">
					{ this.renderCurrentStep() }
				</TransitionGroup>
				{ this.state.bearerToken && (
					<WpcomLoginForm
						authorization={ 'Bearer ' + this.state.bearerToken }
						log={ this.state.username }
						redirectTo={ this.state.redirectTo }
					/>
				) }
			</div>
		);
	}
}

export default connect(
	state => ( {
		domainsWithPlansOnly: getCurrentUser( state )
			? currentUserHasFlag( state, DOMAINS_WITH_PLANS_ONLY )
			: true,
		progress: getSignupProgress( state ),
		signupDependencies: getSignupDependencyStore( state ),
		isLoggedIn: isUserLoggedIn( state ),
	} ),
	{
		setSurvey,
		setSiteType,
		setSiteTopic,
		loadTrackingTool,
		trackAffiliateReferral: affiliateReferral,
	},
	undefined,
	{ pure: false }
)( Signup );<|MERGE_RESOLUTION|>--- conflicted
+++ resolved
@@ -40,11 +40,8 @@
 import DocumentHead from 'components/data/document-head';
 import LocaleSuggestions from 'components/locale-suggestions';
 import SignupProcessingScreen from 'signup/processing-screen';
-<<<<<<< HEAD
 import SignupHeader from 'signup/header';
-=======
 import WordPressLogo from 'components/wordpress-logo';
->>>>>>> 0d7cc297
 
 // Libraries
 import analytics from 'lib/analytics';
@@ -578,7 +575,6 @@
 		return (
 			<div className={ `signup is-${ kebabCase( this.props.flowName ) }` }>
 				<DocumentHead title={ pageTitle } />
-<<<<<<< HEAD
 				<SignupHeader
 					positionInFlow={ this.getPositionInFlow() }
 					flowLength={ this.getFlowLength() }
@@ -586,30 +582,6 @@
 					showProgressIndicator={ showProgressIndicator }
 					shouldShowLoadingScreen={ this.state.shouldShowLoadingScreen }
 				/>
-=======
-
-				{ /* This should prolly be its own component. */ }
-				<div className="signup__header">
-					<WordPressLogo />
-
-					{ /* Ideally, this is where the back button
-					   would live. But thats hard to move, it seems. */ }
-					<div className="signup__header-left" />
-
-					{ /* This should show a sign in link instead of
-					   the progressIndicator on the account step. */ }
-					<div className="signup__header-right">
-						{ ! this.state.shouldShowLoadingScreen &&
-							showProgressIndicator && (
-								<FlowProgressIndicator
-									positionInFlow={ this.getPositionInFlow() }
-									flowLength={ this.getFlowLength() }
-									flowName={ this.props.flowName }
-								/>
-							) }
-					</div>
-				</div>
->>>>>>> 0d7cc297
 				<TransitionGroup component="div" className="signup__steps">
 					{ this.renderCurrentStep() }
 				</TransitionGroup>
