/**
 * External dependencies
 */
import debugModule from 'debug';
import page from 'page';
import PropTypes from 'prop-types';
import React from 'react';
import {
	assign,
	clone,
	defer,
	find,
	get,
	includes,
	isEmpty,
	isEqual,
	kebabCase,
	map,
	omit,
	pick,
	startsWith,
} from 'lodash';
import { connect } from 'react-redux';

/**
 * Internal dependencies
 */
import config from '@automattic/calypso-config';
import * as oauthToken from 'calypso/lib/oauth-token';
import {
	isDomainRegistration,
	isDomainTransfer,
	isDomainMapping,
} from 'calypso/lib/products-values';
import SignupFlowController from 'calypso/lib/signup/flow-controller';
import {
	recordSignupStart,
	recordSignupComplete,
	recordSignupStep,
	recordSignupInvalidStep,
} from 'calypso/lib/analytics/signup';
import DocumentHead from 'calypso/components/data/document-head';
import LocaleSuggestions from 'calypso/components/locale-suggestions';
import SignupProcessingScreen from 'calypso/signup/processing-screen';
import SignupHeader from 'calypso/signup/signup-header';
import QuerySiteDomains from 'calypso/components/data/query-site-domains';
import { loadTrackingTool } from 'calypso/state/analytics/actions';
import { NON_PRIMARY_DOMAINS_TO_FREE_USERS } from 'calypso/state/current-user/constants';
import {
	isUserLoggedIn,
	getCurrentUser,
	currentUserHasFlag,
	getCurrentUserSiteCount,
} from 'calypso/state/current-user/selectors';
import isUserRegistrationDaysWithinRange from 'calypso/state/selectors/is-user-registration-days-within-range';
import { getSignupDependencyStore } from 'calypso/state/signup/dependency-store/selectors';
import { getSignupProgress } from 'calypso/state/signup/progress/selectors';
import { submitSignupStep, removeStep, addStep } from 'calypso/state/signup/progress/actions';
import { setSurvey } from 'calypso/state/signup/steps/survey/actions';
import { submitSiteType } from 'calypso/state/signup/steps/site-type/actions';
import { submitSiteVertical } from 'calypso/state/signup/steps/site-vertical/actions';
import getSiteId from 'calypso/state/selectors/get-site-id';
import { isCurrentPlanPaid, getSitePlanSlug } from 'calypso/state/sites/selectors';
import { getDomainsBySiteId } from 'calypso/state/sites/domains/selectors';
import { getSiteType } from 'calypso/state/signup/steps/site-type/selectors';
import isDomainOnlySite from 'calypso/state/selectors/is-domain-only-site';
import { isSitePreviewVisible } from 'calypso/state/signup/preview/selectors';
import { showSitePreview, hideSitePreview } from 'calypso/state/signup/preview/actions';
import steps from './config/steps';
import flows from './config/flows';
import { getStepComponent } from './config/step-components';
import {
	canResumeFlow,
	getCompletedSteps,
	getDestination,
	getFirstInvalidStep,
	getStepUrl,
} from './utils';
import {
	persistSignupDestination,
	retrieveSignupDestination,
	clearSignupDestinationCookie,
	setSignupCompleteSlug,
	getSignupCompleteSlug,
	getSignupCompleteFlowName,
	setSignupCompleteFlowName,
	wasSignupCheckoutPageUnloaded,
} from './storageUtils';
import WpcomLoginForm from './wpcom-login-form';
import SiteMockups from './site-mockup';
import P2SignupProcessingScreen from 'calypso/signup/p2-processing-screen';
import ReskinnedProcessingScreen from 'calypso/signup/reskinned-processing-screen';
import user from 'calypso/lib/user';
import getCurrentLocaleSlug from 'calypso/state/selectors/get-current-locale-slug';
<<<<<<< HEAD
import { dangerouslyGetExperimentAssignment } from 'calypso/lib/explat';
=======
import { ProvideExperimentData } from 'calypso/lib/explat';
>>>>>>> ee8457a9

/**
 * Style dependencies
 */
import './style.scss';
import { addP2SignupClassName } from './controller';

const debug = debugModule( 'calypso:signup' );

function dependenciesContainCartItem( dependencies ) {
	return !! (
		dependencies &&
		( dependencies.cartItem || dependencies.domainItem || dependencies.themeItem )
	);
}

function addLoadingScreenClassNamesToBody() {
	if ( ! document ) {
		return;
	}

	document.body.classList.add( 'has-loading-screen-signup' );
}

function removeLoadingScreenClassNamesFromBody() {
	if ( ! document ) {
		return;
	}

	document.body.classList.remove( 'has-loading-screen-signup' );
}

function isWPForTeamsFlow( flowName ) {
	return flowName === 'p2';
}

class Signup extends React.Component {
	static propTypes = {
		store: PropTypes.object.isRequired,
		domainsWithPlansOnly: PropTypes.bool,
		isLoggedIn: PropTypes.bool,
		loadTrackingTool: PropTypes.func.isRequired,
		setSurvey: PropTypes.func.isRequired,
		submitSiteType: PropTypes.func.isRequired,
		submitSiteVertical: PropTypes.func.isRequired,
		submitSignupStep: PropTypes.func.isRequired,
		signupDependencies: PropTypes.object,
		siteDomains: PropTypes.array,
		isPaidPlan: PropTypes.bool,
		flowName: PropTypes.string,
		stepName: PropTypes.string,
		pageTitle: PropTypes.string,
		siteType: PropTypes.string,
		stepSectionName: PropTypes.string,
		shouldShowMockups: PropTypes.bool,
	};

	state = {
		controllerHasReset: false,
		shouldShowLoadingScreen: false,
		resumingStep: undefined,
		previousFlowName: null,
	};

	UNSAFE_componentWillMount() {
		const flow = flows.getFlow( this.props.flowName );
		const queryObject = ( this.props.initialContext && this.props.initialContext.query ) || {};

		let providedDependencies;

		if ( flow.providesDependenciesInQuery ) {
			providedDependencies = pick( queryObject, flow.providesDependenciesInQuery );
		}

		const searchParams = new URLSearchParams( window.location.search );
		const isAddNewSiteFlow = searchParams.has( 'ref' );

		if ( isAddNewSiteFlow ) {
			clearSignupDestinationCookie();
		}

		// Prevent duplicate sites, check pau2Xa-1Io-p2#comment-6759.
		if ( ! isAddNewSiteFlow && this.isReEnteringSignupViaBrowserBack() ) {
			this.enableManageSiteFlow = true;
			providedDependencies = { siteSlug: getSignupCompleteSlug(), isManageSiteFlow: true };
		}

		// Caution: any signup Flux actions should happen after this initialization.
		// Otherwise, the redux adpatation layer won't work and the state can go off.
		this.signupFlowController = new SignupFlowController( {
			flowName: this.props.flowName,
			providedDependencies,
			reduxStore: this.props.store,
			onComplete: this.handleSignupFlowControllerCompletion,
		} );

		this.removeFulfilledSteps( this.props );

		this.updateShouldShowLoadingScreen();

		// Only applies to the P2 signup flow (/start/p2) and only after logging in to
		// a WP.com account during the signup flow.
		this.completeP2FlowAfterLoggingIn();

		if ( canResumeFlow( this.props.flowName, this.props.progress ) ) {
			// Resume from the current window location
			return;
		}

		if ( this.getPositionInFlow() !== 0 ) {
			// Flow is not resumable; redirect to the beginning of the flow.
			// Set `resumingStep` to prevent flash of incorrect step before the redirect.
			const destinationStep = flows.getFlow( this.props.flowName ).steps[ 0 ];
			this.setState( { resumingStep: destinationStep } );
			return page.redirect( getStepUrl( this.props.flowName, destinationStep, this.props.locale ) );
		}
	}

	UNSAFE_componentWillReceiveProps( nextProps ) {
		const { stepName, flowName, progress } = nextProps;

		if ( this.props.stepName !== stepName ) {
			this.removeFulfilledSteps( nextProps );
		}

		if ( stepName === this.state.resumingStep ) {
			this.setState( { resumingStep: undefined } );
		}

		if ( this.props.flowName !== flowName ) {
			this.signupFlowController.changeFlowName( flowName );
		}

		if ( ! this.state.controllerHasReset && ! isEqual( this.props.progress, progress ) ) {
			this.updateShouldShowLoadingScreen( progress );
		}
<<<<<<< HEAD

		! this.props.isReskinned && document.body.classList.remove( 'is-white-signup' );
=======
>>>>>>> ee8457a9
	}

	componentWillUnmount() {
		this.signupFlowController.cleanup();
	}

	componentDidMount() {
		debug( 'Signup component mounted' );
		this.startTrackingForBusinessSite();
		recordSignupStart( this.props.flowName, this.props.refParameter );
		recordSignupStep( this.props.flowName, this.props.stepName );
		this.preloadNextStep();
		this.maybeShowSitePreview();
	}

	componentDidUpdate( prevProps ) {
		if (
			this.props.flowName !== prevProps.flowName ||
			this.props.stepName !== prevProps.stepName
		) {
			recordSignupStep( this.props.flowName, this.props.stepName );
		}

		if (
			get( this.props.signupDependencies, 'siteType' ) !==
			get( prevProps.signupDependencies, 'siteType' )
		) {
			this.startTrackingForBusinessSite();
		}

		if ( this.props.stepName !== prevProps.stepName ) {
			this.maybeShowSitePreview();
			this.preloadNextStep();
		}

		! this.props.isReskinned && document.body.classList.remove( 'is-white-signup' );
	}

	/**
	 * Checks if the user entered the signup flow via browser back from checkout page,
	 * and if they did we will show a modified domain step to prevent creating duplicate sites.
	 * Check pau2Xa-1Io-p2#comment-6759 for more context.
	 */
	isReEnteringSignupViaBrowserBack() {
		const signupDestinationCookieExists = retrieveSignupDestination();
		const isReEnteringFlow = getSignupCompleteFlowName() === this.props.flowName;
		const isReEnteringSignupViaBrowserBack =
			wasSignupCheckoutPageUnloaded() && signupDestinationCookieExists && isReEnteringFlow;

		return isReEnteringSignupViaBrowserBack;
	}

	completeP2FlowAfterLoggingIn() {
		if ( ! this.props.progress ) {
			return;
		}

		const p2SiteStep = this.props.progress[ 'p2-site' ];

		if ( p2SiteStep && p2SiteStep.status === 'pending' && user() && user().get() ) {
			// By removing and adding the p2-site step, we trigger the `SignupFlowController` store listener
			// to process the signup flow.
			this.props.removeStep( p2SiteStep );
			this.props.addStep( p2SiteStep );
		}
	}

	maybeShowSitePreview() {
		// Only show the site preview on main step pages, not sub step section screens
		if ( this.props.shouldStepShowSitePreview && ! this.props.stepSectionName ) {
			this.props.showSitePreview();
		} else {
			this.props.hideSitePreview();
		}
	}

	handleSignupFlowControllerCompletion = async ( dependencies, destination ) => {
		// See comment below for `this.bizxSurveyTimerComplete`
		if ( this.bizxSurveyTimerComplete && window && window.hj ) {
			await this.bizxSurveyTimerComplete;
		}

		const filteredDestination = getDestination(
			destination,
			dependencies,
			this.props.flowName,
			this.props.localeSlug
		);

		// If the filtered destination is different from the flow destination (e.g. changes to checkout), then save the flow destination so the user ultimately arrives there
		if ( destination !== filteredDestination ) {
			persistSignupDestination( destination );
			setSignupCompleteSlug( dependencies.siteSlug );
			setSignupCompleteFlowName( this.props.flowName );
		}

		return this.handleFlowComplete( dependencies, filteredDestination );
	};

	startTrackingForBusinessSite() {
		const siteType = get( this.props.signupDependencies, 'siteType' );

		if ( siteType === 'business' ) {
			this.props.loadTrackingTool( 'HotJar' );
		}
	}

	updateShouldShowLoadingScreen = ( progress = this.props.progress ) => {
		const hasInvalidSteps = !! getFirstInvalidStep( this.props.flowName, progress );
		const waitingForServer = ! hasInvalidSteps && this.isEveryStepSubmitted( progress );
		const startLoadingScreen = waitingForServer && ! this.state.shouldShowLoadingScreen;

		if ( ! this.isEveryStepSubmitted( progress ) ) {
			this.goToFirstInvalidStep( progress );
		}

		if ( startLoadingScreen ) {
			this.setState( { shouldShowLoadingScreen: true } );
			/* Temporary change to add a 10 second delay to the processing screen.
			 * This is done to allow the user 10 seconds to answer the bizx survey
			 */
			if ( ! this.bizxSurveyTimerComplete ) {
				this.bizxSurveyTimerComplete = new Promise( ( resolve ) => setTimeout( resolve, 10000 ) );
			}

			if ( isWPForTeamsFlow( this.props.flowName ) ) {
				addLoadingScreenClassNamesToBody();

				// We have to add the P2 signup class name as well because it gets removed in the 'users' step.
				addP2SignupClassName();
			}
		}

		if ( hasInvalidSteps ) {
			this.setState( { shouldShowLoadingScreen: false } );

			if ( isWPForTeamsFlow( this.props.flowName ) ) {
				removeLoadingScreenClassNamesFromBody();
			}
		}
	};

	processFulfilledSteps = ( stepName, nextProps ) => {
		const isFulfilledCallback = steps[ stepName ].fulfilledStepCallback;
		const defaultDependencies = steps[ stepName ].defaultDependencies;
		isFulfilledCallback && isFulfilledCallback( stepName, defaultDependencies, nextProps );
	};

	removeFulfilledSteps = ( nextProps ) => {
		const { flowName, stepName } = nextProps;
		const flowSteps = flows.getFlow( flowName ).steps;
		const excludedSteps = clone( flows.excludedSteps );
		map( excludedSteps, ( flowStepName ) => this.processFulfilledSteps( flowStepName, nextProps ) );
		map( flowSteps, ( flowStepName ) => this.processFulfilledSteps( flowStepName, nextProps ) );

		if ( includes( flows.excludedSteps, stepName ) ) {
			this.goToNextStep( flowName );
		}
	};

	preloadNextStep() {
		const currentStepName = this.props.stepName;
		const nextStepName = flows.getNextStepNameInFlow( this.props.flowName, currentStepName );

		nextStepName && getStepComponent( nextStepName );
	}

	handleFlowComplete = ( dependencies, destination ) => {
		debug( 'The flow is completed. Destination: %s', destination );

		const { isNewishUser, existingSiteCount } = this.props;

		const isNewUser = !! ( dependencies && dependencies.username );
		const siteId = dependencies && dependencies.siteId;
		const isNew7DUserSite = !! (
			isNewUser ||
			( isNewishUser && dependencies && dependencies.siteSlug && existingSiteCount <= 1 )
		);
		const hasCartItems = dependenciesContainCartItem( dependencies );

		const debugProps = {
			isNewishUser,
			existingSiteCount,
			isNewUser,
			hasCartItems,
			isNew7DUserSite,
			flow: this.props.flowName,
			siteId,
		};
		debug( 'Tracking signup completion.', debugProps );

		recordSignupComplete( {
			flow: this.props.flowName,
			siteId,
			isNewUser,
			hasCartItems,
			isNew7DUserSite,
		} );

		this.handleLogin( dependencies, destination );
	};

	handleLogin( dependencies, destination ) {
		const userIsLoggedIn = this.props.isLoggedIn;

		debug( `Logging you in to "${ destination }"` );

		this.signupFlowController.reset();

		if ( ! this.state.controllerHasReset ) {
			this.setState( { controllerHasReset: true } );
		}

		if ( userIsLoggedIn ) {
			// don't use page.js for external URLs (eg redirect to new site after signup)
			if ( /^https?:\/\//.test( destination ) ) {
				return ( window.location.href = destination );
			}

			// deferred in case the user is logged in and the redirect triggers a dispatch
			defer( () => {
				debug( `Redirecting you to "${ destination }"` );
				window.location.href = destination;
			} );
		}

		if ( ! userIsLoggedIn && ( config.isEnabled( 'oauth' ) || dependencies.oauth2_client_id ) ) {
			debug( `Handling oauth login` );
			oauthToken.setToken( dependencies.bearer_token );
			window.location.href = destination;
			return;
		}

		if ( ! userIsLoggedIn && ! config.isEnabled( 'oauth' ) ) {
			debug( `Handling regular login` );

			const { bearer_token: bearerToken, username } = dependencies;

			if (
				isEmpty( bearerToken ) &&
				isEmpty( username ) &&
				'onboarding-registrationless' === this.props.flowName
			) {
				window.location.href = destination;
				return;
			}

			if ( this.state.bearerToken !== bearerToken && this.state.username !== username ) {
				this.setState( {
					bearerToken: dependencies.bearer_token,
					username: dependencies.username,
					redirectTo: this.loginRedirectTo( destination ),
				} );
			}
		}
	}

	loginRedirectTo = ( path ) => {
		let redirectTo;

		if ( startsWith( path, 'https://' ) || startsWith( path, 'http://' ) ) {
			return path;
		}

		redirectTo = window.location.protocol + '//' + window.location.hostname; // Don't force https because of local development

		if ( window.location.port ) {
			redirectTo += ':' + window.location.port;
		}
		return redirectTo + path;
	};

	// `flowName` is an optional parameter used to redirect to another flow, i.e., from `main`
	// to `ecommerce`. If not specified, the current flow (`this.props.flowName`) continues.
	goToStep = ( stepName, stepSectionName, flowName = this.props.flowName ) => {
		if ( this.state.scrolling ) {
			return;
		}

		// animate the scroll position to the top
		const scrollPromise = new Promise( ( resolve ) => {
			this.setState( { scrolling: true } );

			const ANIMATION_LENGTH_MS = 200;
			const startTime = window.performance.now();
			const scrollHeight = window.pageYOffset;

			const scrollToTop = ( timestamp ) => {
				const progress = timestamp - startTime;

				if ( progress < ANIMATION_LENGTH_MS ) {
					window.scrollTo( 0, scrollHeight - ( scrollHeight * progress ) / ANIMATION_LENGTH_MS );
					window.requestAnimationFrame( scrollToTop );
				} else {
					this.setState( { scrolling: false } );
					resolve();
				}
			};

			window.requestAnimationFrame( scrollToTop );
		} );

		// redirect the user to the next step
		scrollPromise.then( () => {
			if ( ! this.isEveryStepSubmitted() ) {
				page( getStepUrl( flowName, stepName, stepSectionName, this.props.locale ) );
			} else if ( this.isEveryStepSubmitted() ) {
				this.goToFirstInvalidStep();
			}
		} );
	};

	// `nextFlowName` is an optional parameter used to redirect to another flow, i.e., from `main`
	// to `ecommerce`. If not specified, the current flow (`this.props.flowName`) continues.
	goToNextStep = ( nextFlowName = this.props.flowName ) => {
		const flowSteps = flows.getFlow( nextFlowName ).steps;
		const currentStepIndex = flowSteps.indexOf( this.props.stepName );
		const nextStepName = flowSteps[ currentStepIndex + 1 ];
		const nextProgressItem = get( this.props.progress, nextStepName );
		const nextStepSection = ( nextProgressItem && nextProgressItem.stepSectionName ) || '';

		if ( nextFlowName !== this.props.flowName ) {
			this.setState( { previousFlowName: this.props.flowName } );
		}

		this.goToStep( nextStepName, nextStepSection, nextFlowName );
	};

	goToFirstInvalidStep = ( progress = this.props.progress ) => {
		const firstInvalidStep = getFirstInvalidStep( this.props.flowName, progress );

		if ( firstInvalidStep ) {
			recordSignupInvalidStep( this.props.flowName, this.props.stepName );

			if ( firstInvalidStep.stepName === this.props.stepName ) {
				// No need to redirect
				debug( `Already navigated to the first invalid step: ${ firstInvalidStep.stepName }` );
				return;
			}

			debug( `Navigating to the first invalid step: ${ firstInvalidStep.stepName }` );
			page( getStepUrl( this.props.flowName, firstInvalidStep.stepName, this.props.locale ) );
		}
	};

	isEveryStepSubmitted = ( progress = this.props.progress ) => {
		const flowSteps = flows.getFlow( this.props.flowName ).steps;
		const completedSteps = getCompletedSteps( this.props.flowName, progress );
		return flowSteps.length === completedSteps.length;
	};

	getPositionInFlow() {
		const { flowName, stepName } = this.props;
		return flows.getFlow( flowName ).steps.indexOf( stepName );
	}

	getFlowLength() {
		return flows.getFlow( this.props.flowName ).steps.length;
	}

	renderProcessingScreen() {
		if ( isWPForTeamsFlow( this.props.flowName ) ) {
			return <P2SignupProcessingScreen />;
		}

		if ( this.props.isReskinned ) {
			const domainItem = get( this.props, 'signupDependencies.domainItem', false );
			const hasPaidDomain = isDomainRegistration( domainItem );

			return <ReskinnedProcessingScreen hasPaidDomain={ hasPaidDomain } />;
		}

		return (
			<SignupProcessingScreen
				flowName={ this.props.flowName }
				localeSlug={ this.props.localeSlug }
			/>
		);
	}

	renderCurrentStep( isReskinned ) {
		const domainItem = get( this.props, 'signupDependencies.domainItem', false );
		const currentStepProgress = find( this.props.progress, { stepName: this.props.stepName } );
		const CurrentComponent = this.props.stepComponent;
		const propsFromConfig = assign(
			{},
			omit( this.props, 'locale' ),
			steps[ this.props.stepName ].props
		);
		const stepKey = this.state.shouldShowLoadingScreen ? 'processing' : this.props.stepName;
		const flow = flows.getFlow( this.props.flowName );
		const planWithDomain =
			this.props.domainsWithPlansOnly &&
			domainItem &&
			( isDomainRegistration( domainItem ) ||
				isDomainTransfer( domainItem ) ||
				isDomainMapping( domainItem ) );

		// Hide the free option in the signup flow
		const selectedHideFreePlan = get( this.props, 'signupDependencies.shouldHideFreePlan', false );
		const hideFreePlan = planWithDomain || this.props.isDomainOnlySite || selectedHideFreePlan;
		const shouldRenderLocaleSuggestions = 0 === this.getPositionInFlow() && ! this.props.isLoggedIn;

		let propsForCurrentStep = propsFromConfig;
		if ( this.enableManageSiteFlow ) {
			propsForCurrentStep = assign( {}, propsFromConfig, {
				showExampleSuggestions: false,
				showSkipButton: true,
				includeWordPressDotCom: false,
			} );
		}

		return (
			<div className="signup__step" key={ stepKey }>
				<div className={ `signup__step is-${ kebabCase( this.props.stepName ) }` }>
					{ shouldRenderLocaleSuggestions && (
						<LocaleSuggestions path={ this.props.path } locale={ this.props.locale } />
					) }
					{ this.state.shouldShowLoadingScreen ? (
						this.renderProcessingScreen()
					) : (
						<CurrentComponent
							path={ this.props.path }
							step={ currentStepProgress }
							initialContext={ this.props.initialContext }
							steps={ flow.steps }
							stepName={ this.props.stepName }
							meta={ flow.meta || {} }
							goToNextStep={ this.goToNextStep }
							goToStep={ this.goToStep }
							previousFlowName={ this.state.previousFlowName }
							flowName={ this.props.flowName }
							signupDependencies={ this.props.signupDependencies }
							stepSectionName={ this.props.stepSectionName }
							positionInFlow={ this.getPositionInFlow() }
							hideFreePlan={ hideFreePlan }
<<<<<<< HEAD
							isReskinned={ this.props.isReskinned }
=======
							isReskinned={ isReskinned }
>>>>>>> ee8457a9
							{ ...propsForCurrentStep }
						/>
					) }
				</div>
			</div>
		);
	}

	shouldWaitToRender() {
		const isStepRemovedFromFlow = ! includes(
			flows.getFlow( this.props.flowName ).steps,
			this.props.stepName
		);
		const isDomainsForSiteEmpty =
			this.props.isLoggedIn &&
			this.props.signupDependencies.siteSlug &&
			0 === this.props.siteDomains.length;

		if ( isStepRemovedFromFlow ) {
			return true;
		}

		// siteDomains is sometimes empty, so we need to force update.
		if ( isDomainsForSiteEmpty ) {
			return <QuerySiteDomains siteId={ this.props.siteId } />;
		}
	}

	/**
	 * Temporary hack for adding a css class to the body
	 * for a user who is assigned to the reskinned group of reskinSignupFlow a/b test.
	 */
	addCssClassToBodyForReskinnedFlow() {
		document.body.classList.add( 'is-white-signup' );
	}

	render() {
		// Prevent rendering a step if in the middle of performing a redirect or resuming progress.
		if (
			! this.props.stepName ||
			( this.getPositionInFlow() > 0 && this.props.progress.length === 0 ) ||
			this.state.resumingStep
		) {
			return null;
		}

		// Removes flicker of steps that have been removed from the flow
		const waitToRenderReturnValue = this.shouldWaitToRender();
		if ( waitToRenderReturnValue && ! this.state.shouldShowLoadingScreen ) {
			return this.props.siteId && waitToRenderReturnValue;
		}

		const showProgressIndicator = 'pressable-nux' === this.props.flowName ? false : true;

		return (
			<ProvideExperimentData name="refined_reskin_v1">
				{ ( isLoading, experimentAssignment ) => {
					if ( isLoading ) {
						return null;
					}

					const isReskinned =
						'onboarding' === this.props.flowName &&
						'treatment' === experimentAssignment?.variationName;
					! isLoading && ! isReskinned && document.body.classList.remove( 'is-white-signup' );

					return (
						<div className={ `signup is-${ kebabCase( this.props.flowName ) }` }>
							<DocumentHead title={ this.props.pageTitle } />
							{ ! isWPForTeamsFlow( this.props.flowName ) && (
								<SignupHeader
									positionInFlow={ this.getPositionInFlow() }
									flowLength={ this.getFlowLength() }
									flowName={ this.props.flowName }
									showProgressIndicator={ showProgressIndicator }
									shouldShowLoadingScreen={ this.state.shouldShowLoadingScreen }
									isReskinned={ isReskinned }
								/>
							) }
							<div className="signup__steps">{ this.renderCurrentStep( isReskinned ) }</div>
							{ ! this.state.shouldShowLoadingScreen && this.props.isSitePreviewVisible && (
								<SiteMockups stepName={ this.props.stepName } />
							) }
							{ this.state.bearerToken && (
								<WpcomLoginForm
									authorization={ 'Bearer ' + this.state.bearerToken }
									log={ this.state.username }
									redirectTo={ this.state.redirectTo }
								/>
							) }
						</div>
					);
				} }
			</ProvideExperimentData>
		);
	}
}

export default connect(
	( state, ownProps ) => {
		const signupDependencies = getSignupDependencyStore( state );
		const siteId = getSiteId( state, signupDependencies.siteSlug );
		const siteDomains = getDomainsBySiteId( state, siteId );
		const shouldStepShowSitePreview = get(
			steps[ ownProps.stepName ],
			'props.showSiteMockups',
			false
		);
<<<<<<< HEAD

		let experimentAssignment;
		try {
			experimentAssignment = dangerouslyGetExperimentAssignment( 'refined_reskin_v1' );
		} catch ( e ) {
			experimentAssignment = null;
		}

		const isReskinned =
			'onboarding' === ownProps.flowName && 'treatment' === experimentAssignment?.variationName;
=======
>>>>>>> ee8457a9

		return {
			domainsWithPlansOnly: getCurrentUser( state )
				? currentUserHasFlag( state, NON_PRIMARY_DOMAINS_TO_FREE_USERS ) // this is intentional, not a mistake
				: true,
			isDomainOnlySite: isDomainOnlySite( state, siteId ),
			progress: getSignupProgress( state ),
			signupDependencies,
			isLoggedIn: isUserLoggedIn( state ),
			isNewishUser: isUserRegistrationDaysWithinRange( state, null, 0, 7 ),
			existingSiteCount: getCurrentUserSiteCount( state ),
			isPaidPlan: isCurrentPlanPaid( state, siteId ),
			sitePlanSlug: getSitePlanSlug( state, siteId ),
			siteDomains,
			siteId,
			siteType: getSiteType( state ),
			shouldStepShowSitePreview,
			isSitePreviewVisible: shouldStepShowSitePreview && isSitePreviewVisible( state ),
			localeSlug: getCurrentLocaleSlug( state ),
		};
	},
	{
		setSurvey,
		submitSiteType,
		submitSiteVertical,
		submitSignupStep,
		removeStep,
		loadTrackingTool,
		showSitePreview,
		hideSitePreview,
		addStep,
	}
)( Signup );<|MERGE_RESOLUTION|>--- conflicted
+++ resolved
@@ -92,11 +92,7 @@
 import ReskinnedProcessingScreen from 'calypso/signup/reskinned-processing-screen';
 import user from 'calypso/lib/user';
 import getCurrentLocaleSlug from 'calypso/state/selectors/get-current-locale-slug';
-<<<<<<< HEAD
-import { dangerouslyGetExperimentAssignment } from 'calypso/lib/explat';
-=======
 import { ProvideExperimentData } from 'calypso/lib/explat';
->>>>>>> ee8457a9
 
 /**
  * Style dependencies
@@ -233,11 +229,6 @@
 		if ( ! this.state.controllerHasReset && ! isEqual( this.props.progress, progress ) ) {
 			this.updateShouldShowLoadingScreen( progress );
 		}
-<<<<<<< HEAD
-
-		! this.props.isReskinned && document.body.classList.remove( 'is-white-signup' );
-=======
->>>>>>> ee8457a9
 	}
 
 	componentWillUnmount() {
@@ -674,11 +665,7 @@
 							stepSectionName={ this.props.stepSectionName }
 							positionInFlow={ this.getPositionInFlow() }
 							hideFreePlan={ hideFreePlan }
-<<<<<<< HEAD
-							isReskinned={ this.props.isReskinned }
-=======
 							isReskinned={ isReskinned }
->>>>>>> ee8457a9
 							{ ...propsForCurrentStep }
 						/>
 					) }
@@ -787,19 +774,6 @@
 			'props.showSiteMockups',
 			false
 		);
-<<<<<<< HEAD
-
-		let experimentAssignment;
-		try {
-			experimentAssignment = dangerouslyGetExperimentAssignment( 'refined_reskin_v1' );
-		} catch ( e ) {
-			experimentAssignment = null;
-		}
-
-		const isReskinned =
-			'onboarding' === ownProps.flowName && 'treatment' === experimentAssignment?.variationName;
-=======
->>>>>>> ee8457a9
 
 		return {
 			domainsWithPlansOnly: getCurrentUser( state )
