--- conflicted
+++ resolved
@@ -12,12 +12,8 @@
 export const SITEMAP_PAGE = 'SITEMAP_PAGE';
 export const PROFILE_PAGE = 'PROFILE_PAGE';
 export const MENU_PAGE = 'MENU_PAGE';
-<<<<<<< HEAD
-export const SERVICES_PAGE = 'SERVICES_PAGE';
-=======
 export const SERVICES_PAGE = 'SERVICES_PAGE';
 export const TESTIMONIALS_PAGE = 'TESTIMONIALS_PAGE';
 
 //The maximum number of pages allowed
-export const PAGE_LIMIT = 5;
->>>>>>> 7a8b0bae
+export const PAGE_LIMIT = 5;