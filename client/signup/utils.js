/** @format **/
/**
 * Exernal dependencies
 */
import { filter, find, indexOf, isEmpty, merge, pick } from 'lodash';

/**
 * Internal dependencies
 */
import { getLanguage } from 'lib/i18n-utils';
import steps from 'signup/config/steps';
<<<<<<< HEAD
import flows, { defaultFlowName } from 'signup/config/flows';
=======
import { defaultFlowName, filterDestination, filterFlowName, getFlow } from 'signup/config/flows';
>>>>>>> c182ce1c
import formState from 'lib/form-state';
import userFactory from 'lib/user';
const user = userFactory();

export function getFlowName( parameters ) {
	const flow =
		parameters.flowName && isFlowName( parameters.flowName )
			? parameters.flowName
			: defaultFlowName;
	return maybeFilterFlowName( flow, filterFlowName );
}

function maybeFilterFlowName( flowName, filterCallback ) {
	if ( filterCallback && typeof filterCallback === 'function' ) {
		const filteredFlow = filterCallback( flowName );
		if ( isFlowName( filteredFlow ) ) {
			return filteredFlow;
		}
	}
	return flowName;
}

function isFlowName( pathFragment ) {
	return ! isEmpty( getFlow( pathFragment ) );
}

export function getStepName( parameters ) {
	return find( pick( parameters, [ 'flowName', 'stepName' ] ), isStepName );
}

function isStepName( pathFragment ) {
	return ! isEmpty( steps[ pathFragment ] );
}

export function getStepSectionName( parameters ) {
	return find( pick( parameters, [ 'stepName', 'stepSectionName' ] ), isStepSectionName );
}

function isStepSectionName( pathFragment ) {
	return ! isStepName( pathFragment ) && ! isLocale( pathFragment );
}

export function getLocale( parameters ) {
	return find(
		pick( parameters, [ 'flowName', 'stepName', 'stepSectionName', 'lang' ] ),
		isLocale
	);
}

function isLocale( pathFragment ) {
	return ! isEmpty( getLanguage( pathFragment ) );
}

export function getStepUrl( flowName, stepName, stepSectionName, localeSlug ) {
	const flow = flowName ? `/${ flowName }` : '',
		step = stepName ? `/${ stepName }` : '',
		section = stepSectionName ? `/${ stepSectionName }` : '',
		// when the user is logged in, the locale slug is meaningless in a
		// signup URL, as the page will be translated in the language the user
		// has in their settings.
		locale = localeSlug && ! user.get() ? `/${ localeSlug }` : '';

	if ( flowName === defaultFlowName ) {
		// we don't include the default flow name in the route
		return '/start' + step + section + locale;
	}

	return '/start' + flow + step + section + locale;
}

export function getValidPath( parameters ) {
	const locale = getLocale( parameters ),
		flowName = getFlowName( parameters ),
		currentFlowSteps = getFlow( flowName ).steps,
		stepName = getStepName( parameters ) || currentFlowSteps[ 0 ],
		stepSectionName = getStepSectionName( parameters );

	if ( currentFlowSteps.length === 0 ) {
		return '/';
	}

	return getStepUrl( flowName, stepName, stepSectionName, locale );
}

<<<<<<< HEAD
export function getPreviousStepName( flowName, currentStepName ) {
	const flow = flows.getFlow( flowName );
	return flow.steps[ indexOf( flow.steps, currentStepName ) - 1 ];
}

export function getNextStepName( flowName, currentStepName ) {
	const flow = flows.getFlow( flowName );
	return flow.steps[ indexOf( flow.steps, currentStepName ) + 1 ];
}

export function getFlowSteps( flowName ) {
	const flow = flows.getFlow( flowName );
=======
function getPreviousStepName( flowName, currentStepName ) {
	const flow = getFlow( flowName );
	return flow.steps[ indexOf( flow.steps, currentStepName ) - 1 ];
}

function getNextStepName( flowName, currentStepName ) {
	const flow = getFlow( flowName );
	return flow.steps[ indexOf( flow.steps, currentStepName ) + 1 ];
}

function getFlowSteps( flowName ) {
	const flow = getFlow( flowName );
>>>>>>> c182ce1c
	return flow.steps;
}

export function getValueFromProgressStore( { signupProgress, stepName, fieldName } ) {
	const siteStepProgress = find( signupProgress, step => step.stepName === stepName );
	return siteStepProgress ? siteStepProgress[ fieldName ] : null;
}

export function mergeFormWithValue( { form, fieldName, fieldValue } ) {
	if ( ! formState.getFieldValue( form, fieldName ) ) {
		return merge( form, {
			[ fieldName ]: { value: fieldValue },
		} );
	}
	return form;
}

<<<<<<< HEAD
export function getDestination( destination, dependencies, flowName ) {
	return flows.filterDestination( destination, dependencies, flowName );
=======
function getDestination( destination, dependencies, flowName ) {
	return filterDestination( destination, dependencies, flowName );
>>>>>>> c182ce1c
}

export function getThemeForDesignType( designType ) {
	switch ( designType ) {
		case 'blog':
			return 'pub/independent-publisher-2';
		case 'grid':
			return 'pub/altofocus';
		case 'page':
			return 'pub/dara';
		case 'store':
			return 'pub/dara';
		default:
			return 'pub/twentyseventeen';
	}
}

export function getThemeForSiteGoals( siteGoals ) {
	const siteGoalsValue = siteGoals.split( ',' );

	if ( siteGoalsValue.indexOf( 'sell' ) !== -1 ) {
		return 'pub/dara';
	}

	if ( siteGoalsValue.indexOf( 'promote' ) !== -1 ) {
		return 'pub/dara';
	}

	if ( siteGoalsValue.indexOf( 'educate' ) !== -1 ) {
		return 'pub/twentyfifteen';
	}

	if ( siteGoalsValue.indexOf( 'showcase' ) !== -1 ) {
		return 'pub/altofocus';
	}

	return 'pub/independent-publisher-2';
}

export function getSiteTypeForSiteGoals( siteGoals ) {
	const siteGoalsValue = siteGoals.split( ',' );

	//Identify stores for the store signup flow
	if ( siteGoals === 'sell' ) {
		return 'store';
	}

	if ( siteGoalsValue.indexOf( 'sell' ) !== -1 ) {
		return 'page';
	}

	if ( siteGoalsValue.indexOf( 'promote' ) !== -1 ) {
		return 'page';
	}

	if ( siteGoalsValue.indexOf( 'showcase' ) !== -1 ) {
		return 'portfolio';
	}

	return 'blog';
}

<<<<<<< HEAD
export function canResumeFlow( flowName, progress ) {
	const flow = flows.getFlow( flowName );
=======
function canResumeFlow( flowName, progress ) {
	const flow = getFlow( flowName );
>>>>>>> c182ce1c
	const flowStepsInProgressStore = filter(
		progress,
		step => -1 !== flow.steps.indexOf( step.stepName )
	);

	return flowStepsInProgressStore.length > 0 && ! flow.disallowResume;
}<|MERGE_RESOLUTION|>--- conflicted
+++ resolved
@@ -9,11 +9,7 @@
  */
 import { getLanguage } from 'lib/i18n-utils';
 import steps from 'signup/config/steps';
-<<<<<<< HEAD
-import flows, { defaultFlowName } from 'signup/config/flows';
-=======
 import { defaultFlowName, filterDestination, filterFlowName, getFlow } from 'signup/config/flows';
->>>>>>> c182ce1c
 import formState from 'lib/form-state';
 import userFactory from 'lib/user';
 const user = userFactory();
@@ -98,33 +94,18 @@
 	return getStepUrl( flowName, stepName, stepSectionName, locale );
 }
 
-<<<<<<< HEAD
 export function getPreviousStepName( flowName, currentStepName ) {
-	const flow = flows.getFlow( flowName );
+	const flow = getFlow( flowName );
 	return flow.steps[ indexOf( flow.steps, currentStepName ) - 1 ];
 }
 
 export function getNextStepName( flowName, currentStepName ) {
-	const flow = flows.getFlow( flowName );
+	const flow = getFlow( flowName );
 	return flow.steps[ indexOf( flow.steps, currentStepName ) + 1 ];
 }
 
 export function getFlowSteps( flowName ) {
-	const flow = flows.getFlow( flowName );
-=======
-function getPreviousStepName( flowName, currentStepName ) {
 	const flow = getFlow( flowName );
-	return flow.steps[ indexOf( flow.steps, currentStepName ) - 1 ];
-}
-
-function getNextStepName( flowName, currentStepName ) {
-	const flow = getFlow( flowName );
-	return flow.steps[ indexOf( flow.steps, currentStepName ) + 1 ];
-}
-
-function getFlowSteps( flowName ) {
-	const flow = getFlow( flowName );
->>>>>>> c182ce1c
 	return flow.steps;
 }
 
@@ -142,13 +123,8 @@
 	return form;
 }
 
-<<<<<<< HEAD
 export function getDestination( destination, dependencies, flowName ) {
-	return flows.filterDestination( destination, dependencies, flowName );
-=======
-function getDestination( destination, dependencies, flowName ) {
 	return filterDestination( destination, dependencies, flowName );
->>>>>>> c182ce1c
 }
 
 export function getThemeForDesignType( designType ) {
@@ -211,13 +187,8 @@
 	return 'blog';
 }
 
-<<<<<<< HEAD
 export function canResumeFlow( flowName, progress ) {
-	const flow = flows.getFlow( flowName );
-=======
-function canResumeFlow( flowName, progress ) {
 	const flow = getFlow( flowName );
->>>>>>> c182ce1c
 	const flowStepsInProgressStore = filter(
 		progress,
 		step => -1 !== flow.steps.indexOf( step.stepName )
