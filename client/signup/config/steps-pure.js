--- conflicted
+++ resolved
@@ -751,7 +751,6 @@
 			apiRequestFunction: addPlanToCart,
 		},
 
-<<<<<<< HEAD
 		// ↓ importer steps
 		list: {
 			stepName: 'list',
@@ -761,11 +760,6 @@
 		},
 		scanning: {
 			stepName: 'scanning',
-=======
-		list: {
-			stepName: 'list',
-			providesDependencies: [ 'siteSlug' ],
->>>>>>> 61fb1620
 		},
 	};
 }
