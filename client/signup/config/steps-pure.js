/** @format */

/**
 * External dependencies
 */
import { noop } from 'lodash';
import i18n from 'i18n-calypso';

/**
 * Internal dependencies
 */
import config from 'config';

export function generateSteps( {
	addPlanToCart = noop,
	createAccount = noop,
	createSite = noop,
	createSiteOrDomain = noop,
	createSiteWithCart = noop,
	currentPage = noop,
	setThemeOnSite = noop,
} = {} ) {
	return {
		survey: {
			stepName: 'survey',
			props: {
				surveySiteType:
					currentPage && currentPage.toString().match( /\/start\/(blog|delta-blog)/ )
						? 'blog'
						: 'site',
			},
			providesDependencies: [ 'surveySiteType', 'surveyQuestion' ],
		},

		themes: {
			stepName: 'themes',
			dependencies: [ 'siteSlug' ],
			providesDependencies: [ 'themeSlugWithRepo' ],
		},

		'blog-themes': {
			stepName: 'blog-themes',
			props: {
				designType: 'blog',
			},
			dependencies: [ 'siteSlug' ],
			providesDependencies: [ 'themeSlugWithRepo' ],
		},

		'website-themes': {
			stepName: 'website-themes',
			props: {
				designType: 'page',
			},
			dependencies: [ 'siteSlug' ],
			providesDependencies: [ 'themeSlugWithRepo' ],
		},

		'portfolio-themes': {
			stepName: 'portfolio-themes',
			props: {
				designType: 'grid',
			},
			dependencies: [ 'siteSlug' ],
			providesDependencies: [ 'themeSlugWithRepo' ],
		},

		// `themes` does not update the theme for an existing site as we normally
		// do this when the site is created. In flows where a site is merely being
		// updated, we need to use a different API request function.
		'themes-site-selected': {
			stepName: 'themes-site-selected',
			dependencies: [ 'siteSlug', 'themeSlugWithRepo' ],
			providesDependencies: [ 'themeSlugWithRepo' ],
			apiRequestFunction: setThemeOnSite,
			props: {
				headerText: i18n.translate( 'Choose a theme for your new site.' ),
			},
		},

		'plans-site-selected': {
			stepName: 'plans-site-selected',
			apiRequestFunction: addPlanToCart,
			dependencies: [ 'siteSlug', 'siteId' ],
			providesDependencies: [ 'cartItem', 'privacyItem' ],
		},

		'design-type': {
			stepName: 'design-type',
			providesDependencies: [ 'designType', 'themeSlugWithRepo' ],
		},

		'design-type-with-store': {
			stepName: 'design-type-with-store',
			providesDependencies: [ 'designType', 'themeSlugWithRepo' ],
		},

		'design-type-with-store-nux': {
			stepName: 'design-type-with-store-nux',
			providesDependencies: [ 'designType', 'themeSlugWithRepo' ],
		},

		site: {
			stepName: 'site',
			apiRequestFunction: createSite,
			providesDependencies: [ 'siteSlug' ],
		},

		'rebrand-cities-welcome': {
			stepName: 'rebrand-cities-welcome',
			apiRequestFunction: createSiteWithCart,
			providesDependencies: [ 'siteId', 'siteSlug', 'domainItem', 'themeItem' ],
			props: {
				isDomainOnly: false,
			},
			delayApiRequestUntilComplete: true,
		},

		about: {
			stepName: 'about',
			providesDependencies: [ 'designType', 'themeSlugWithRepo', 'siteTitle', 'surveyQuestion' ],
		},

		user: {
			stepName: 'user',
			apiRequestFunction: createAccount,
			providesToken: true,
			providesDependencies: [ 'bearer_token', 'username' ],
			unstorableDependencies: [ 'bearer_token' ],
			props: {
				isSocialSignupEnabled: config.isEnabled( 'signup/social' ),
			},
		},

		'site-title': {
			stepName: 'site-title',
			providesDependencies: [ 'siteTitle' ],
		},

		'site-topic': {
			stepName: 'site-topic',
			providesDependencies: [ 'siteTopic' ],
		},

		test: {
			stepName: 'test',
		},

		plans: {
			stepName: 'plans',
			apiRequestFunction: addPlanToCart,
			dependencies: [ 'siteSlug', 'siteId', 'domainItem' ],
			providesDependencies: [ 'cartItem', 'privacyItem' ],
		},

		'plans-store-nux': {
			stepName: 'plans-store-nux',
			apiRequestFunction: addPlanToCart,
			dependencies: [ 'siteSlug', 'siteId', 'domainItem' ],
			providesDependencies: [ 'cartItem', 'privacyItem' ],
		},

		domains: {
			stepName: 'domains',
			apiRequestFunction: createSiteWithCart,
			providesDependencies: [ 'siteId', 'siteSlug', 'domainItem', 'themeItem' ],
			props: {
				isDomainOnly: false,
			},
			dependencies: [ 'themeSlugWithRepo' ],
			delayApiRequestUntilComplete: true,
		},

		'domain-only': {
			stepName: 'domain-only',
			providesDependencies: [ 'siteId', 'siteSlug', 'domainItem' ],
			props: {
				isDomainOnly: true,
			},
		},

		'domains-store': {
			stepName: 'domains',
			apiRequestFunction: createSiteWithCart,
			providesDependencies: [ 'siteId', 'siteSlug', 'domainItem', 'themeItem' ],
			props: {
				isDomainOnly: false,
				forceDesignType: 'store',
			},
			delayApiRequestUntilComplete: true,
		},

		'domains-theme-preselected': {
			stepName: 'domains-theme-preselected',
			apiRequestFunction: createSiteWithCart,
			providesDependencies: [ 'siteId', 'siteSlug', 'domainItem', 'themeItem' ],
			props: {
				isDomainOnly: false,
			},
			delayApiRequestUntilComplete: true,
		},

		'jetpack-user': {
			stepName: 'jetpack-user',
			apiRequestFunction: createAccount,
			providesToken: true,
			props: {
				headerText: i18n.translate( 'Create an account for Jetpack' ),
				subHeaderText: i18n.translate( "You're moments away from connecting Jetpack." ),
			},
			providesDependencies: [ 'bearer_token', 'username' ],
		},

		'oauth2-user': {
			stepName: 'oauth2-user',
			apiRequestFunction: createAccount,
			props: {
				oauth2Signup: true,
			},
			providesToken: true,
			providesDependencies: [ 'bearer_token', 'username', 'oauth2_client_id', 'oauth2_redirect' ],
		},

		'get-dot-blog-plans': {
			apiRequestFunction: createSiteWithCart,
			stepName: 'get-dot-blog-plans',
			dependencies: [ 'cartItem' ],
			providesDependencies: [
				'cartItem',
				'siteSlug',
				'siteId',
				'domainItem',
				'themeItem',
				'privacyItem',
			],
		},

		'get-dot-blog-themes': {
			stepName: 'get-dot-blog-themes',
			props: {
				designType: 'blog',
			},
			dependencies: [ 'siteSlug' ],
			providesDependencies: [ 'themeSlugWithRepo' ],
		},

		// Currently, these two steps explicitly submit other steps to skip them, and
		// should not be used outside of the `domain-first` flow.
		'site-or-domain': {
			stepName: 'site-or-domain',
			props: {
				headerText: i18n.translate( 'Choose how you want to use your domain.' ),
				subHeaderText: i18n.translate(
					"Don't worry you can easily add a site later if you're not ready."
				),
			},
			providesDependencies: [
				'designType',
				'siteId',
				'siteSlug',
				'siteUrl',
				'domainItem',
				'themeSlugWithRepo',
			],
		},
		'site-picker': {
			stepName: 'site-picker',
			apiRequestFunction: createSiteOrDomain,
			props: {
				headerText: i18n.translate( 'Choose your site?' ),
			},
			providesDependencies: [ 'siteId', 'siteSlug', 'domainItem', 'themeSlugWithRepo' ],
			dependencies: [
				'cartItem',
				'designType',
				'domainItem',
				'privacyItem',
				'siteUrl',
				'themeSlugWithRepo',
			],
			delayApiRequestUntilComplete: true,
		},

		'creds-complete': {
			stepName: 'creds-complete',
			providesDependencies: [],
		},

		'creds-confirm': {
			stepName: 'creds-confirm',
			providesDependencies: [ 'rewindconfig' ],
		},

		'creds-permission': {
			stepName: 'creds-permission',
			providesDependencies: [ 'rewindconfig' ],
		},

		'rewind-migrate': {
			stepName: 'rewind-migrate',
			providesDependencies: [ 'rewindconfig' ],
		},

		'rewind-were-backing': {
			stepName: 'rewind-were-backing',
			providesDependencies: [],
		},

		'rewind-add-creds': {
			stepName: 'rewind-add-creds',
			providesDependencies: [],
		},

		'rewind-form-creds': {
			stepName: 'rewind-form-creds',
			providesDependencies: [ 'rewindconfig' ],
		},

		'clone-start': {
			stepName: 'clone-start',
			providesDependencies: [ 'originSiteSlug', 'originSiteName', 'originBlogId' ],
		},

		'clone-destination': {
			stepName: 'clone-destination',
			providesDependencies: [ 'destinationSiteName', 'destinationSiteUrl' ],
		},

		'clone-credentials': {
			stepName: 'clone-credentials',
			providesDependencies: [ 'roleName' ],
		},

		'clone-point': {
			stepName: 'clone-point',
			providesDependencies: [ 'clonePoint' ],
		},

		'clone-jetpack': {
			stepName: 'clone-jetpack',
			providesDependencies: [ 'cloneJetpack' ],
		},

		'clone-ready': {
			stepName: 'clone-ready',
			providesDependencies: [],
		},

		'clone-cloning': {
			stepName: 'clone-cloning',
			providesDependencies: [],
		},

		/* Imports */
		'from-url': {
			stepName: 'from-url',
			providesDependencies: [ 'importSiteDetails', 'importUrl', 'themeSlugWithRepo' ],
		},

		'reader-landing': {
			stepName: 'reader-landing',
			providesDependencies: [],
		},

		/* Improved Onboarding */
<<<<<<< HEAD
		'site-information': {
			stepName: 'site-information',
			providesDependencies: [ 'siteTitle', 'address', 'email', 'phone' ],
=======
		'site-type': {
			stepName: 'site-type',
			providesDependencies: [ 'siteType', 'themeSlugWithRepo' ],
>>>>>>> e42d76d5
		},
	};
}

const steps = generateSteps();
export default steps;<|MERGE_RESOLUTION|>--- conflicted
+++ resolved
@@ -363,15 +363,13 @@
 		},
 
 		/* Improved Onboarding */
-<<<<<<< HEAD
 		'site-information': {
 			stepName: 'site-information',
 			providesDependencies: [ 'siteTitle', 'address', 'email', 'phone' ],
-=======
+		},
 		'site-type': {
 			stepName: 'site-type',
 			providesDependencies: [ 'siteType', 'themeSlugWithRepo' ],
->>>>>>> e42d76d5
 		},
 	};
 }
