/** @format */

/**
 * External dependencies
 */
import { assign, includes, reject } from 'lodash';
import i18n from 'i18n-calypso';

/**
 * Internal dependencies
 */
import config from 'config';
import stepConfig from './steps';
import userFactory from 'lib/user';
import { abtest } from 'lib/abtest';
import { generateFlows } from './flows-pure';

const user = userFactory();

function getCheckoutUrl( dependencies ) {
	return '/checkout/' + dependencies.siteSlug;
}

function dependenciesContainCartItem( dependencies ) {
	return dependencies.cartItem || dependencies.domainItem || dependencies.themeItem;
}

function getSiteDestination( dependencies ) {
	if ( dependenciesContainCartItem( dependencies ) ) {
		return getCheckoutUrl( dependencies );
	}

	let protocol = 'https';

	/**
	 * It is possible that non-wordpress.com sites are not HTTPS ready.
	 *
	 * Redirect them
	 */
	if ( ! dependencies.siteSlug.match( /wordpress\.[a-z]+$/i ) ) {
		protocol = 'http';
	}

	return protocol + '://' + dependencies.siteSlug;
}

function getPostsDestination( dependencies ) {
	if ( dependenciesContainCartItem( dependencies ) ) {
		return getCheckoutUrl( dependencies );
	}

	return '/posts/' + dependencies.siteSlug;
}

const flows = generateFlows( { getPostsDestination, getSiteDestination } );

function removeUserStepFromFlow( flow ) {
	if ( ! flow ) {
		return;
	}

	return assign( {}, flow, {
		steps: reject( flow.steps, stepName => stepConfig[ stepName ].providesToken ),
	} );
}

function replaceStepInFlow( flow, oldStepName, newStepName ) {
	// no change
	if ( ! includes( flow.steps, oldStepName ) ) {
		return flow;
	}

	return assign( {}, flow, {
		steps: flow.steps.map( stepName => ( stepName === oldStepName ? newStepName : stepName ) ),
	} );
}

function filterDesignTypeInFlow( flowName, flow ) {
	if ( ! flow ) {
		return;
	}

	if ( config.isEnabled( 'signup/atomic-store-flow' ) ) {
		// If Atomic Store is enabled, replace 'design-type-with-store' with
		// 'design-type-with-store-nux' in flows other than 'pressable'.
		if ( flowName !== 'pressable' && includes( flow.steps, 'design-type-with-store' ) ) {
			return replaceStepInFlow( flow, 'design-type-with-store', 'design-type-with-store-nux' );
		}

		// Show store option to everyone if Atomic Store is enabled
		return replaceStepInFlow( flow, 'design-type', 'design-type-with-store-nux' );
	}

	// Show design type with store option only to new users with EN locale
	if ( ! user.get() && 'en' === i18n.getLocaleSlug() ) {
		return replaceStepInFlow( flow, 'design-type', 'design-type-with-store' );
	}

	return flow;
}

/**
 * Properly filter the current flow.
 *
 * Called by `getFlowName` in 'signup/utils.js' to allow conditional filtering of the current
 * flow for AB tests.
 *
 * @example
 * function filterFlowName( flowName ) {
 *   const defaultFlows = [ 'main', 'website' ];
 *   if ( ! user.get() && includes( defaultFlows, flowName ) ) {
 *     return 'filtered-flow-name';
 *   }
 *   return flowName;
 * }
 * // If user is logged out and the current flow is 'main' or 'website' switch to 'filtered-flow-name' flow.
 *
 * @param  {string} flowName Current flow name.
 * @return {string}          New flow name.
 */
function filterFlowName( flowName ) {
	return flowName;
}

function filterDestination( destination ) {
	return destination;
}

const Flows = {
	filterFlowName,
	filterDestination,

	defaultFlowName: config.isEnabled( 'signup/onboarding-flow' )
		? abtest( 'improvedOnboarding' )
		: 'main',
	resumingFlow: false,

	/**
	 * Get certain flow from the flows configuration.
	 *
	 * The returned flow is modified according to several filters.
	 *
	 * `currentStepName` is the current step in the signup flow. It is used
	 * to determine if any AB variations should be assigned after it is completed.
	 * Example use case: To determine if a new signup step should be part of the flow or not.
	 *
	 * @param {String} flowName The name of the flow to return
	 * @param {String} currentStepName The current step. See description above
	 * @returns {Object} A flow object
	 */
	getFlow( flowName, currentStepName = '' ) {
		let flow = Flows.getFlows()[ flowName ];

		// if the flow couldn't be found, return early
		if ( ! flow ) {
			return flow;
		}

		if ( user.get() ) {
			flow = removeUserStepFromFlow( flow );
		}

		// Maybe modify the design type step to a variant with store
		flow = filterDesignTypeInFlow( flowName, flow );

		Flows.preloadABTestVariationsForStep( flowName, currentStepName );

		return Flows.getABTestFilteredFlow( flowName, flow );
	},

	getFlows() {
		return flows;
	},

	isValidFlow( flowName ) {
		return Boolean( Flows.getFlows()[ flowName ] );
	},

	/**
	 * Preload AB Test variations after a certain step has been completed.
	 *
	 * This gives the option to set the AB variation as late as possible in the
	 * signup flow.
	 *
	 * Currently only the default flow is whitelisted.
	 *
	 * @param {String} flowName The current flow
	 * @param {String} stepName The step that is being completed right now
	 */
	preloadABTestVariationsForStep() {
		/**
		 * In cases where the flow is being resumed, the flow must not be changed from what the user
		 * has seen before.
		 *
		 * E.g. A user is resuming signup from before the test was added. There is no need
		 * to add a step somewhere back in the line.
		 */
		if ( Flows.resumingFlow ) {
			return;
		}

		/**
		 * If there is need to test the first step in a flow,
		 * the best way to do it is to check for:
		 *
		 * 	if ( Flow.defaultFlowName === flowName && '' === stepName ) { ... }
		 *
		 * This will be fired at the beginning of the signup flow.
		 */
	},

	/**
	 * Return a flow that is modified according to the ABTest rules.
	 *
	 * Useful when testing new steps in the signup flows.
	 *
	 * Example usage: Inject or remove a step in the flow if a user is part of an ABTest.
	 *
	 * @param {String} flowName The current flow name
	 * @param {Object} flow The flow object
	 *
	 * @return {Object} A filtered flow object
	 */
	getABTestFilteredFlow( flowName, flow ) {
		// Only do this on the default flow
		// if ( Flow.defaultFlowName === flowName ) {
		// }

<<<<<<< HEAD
		// ABTest: `signupSegmentationStep` for users in the `onboarding` flow.
		// Remove 'site-type' from the flow.
		if ( 'onboarding' === flowName && 'exclude' === abtest( 'signupSegmentationStep' ) ) {
			return Flows.removeStepFromFlow( 'site-type', flow );
		}

		if ( 'ecommerce' === flowName && 'onboarding' === abtest( 'improvedOnboarding' ) ) {
			flow = Flows.removeStepFromFlow( 'about', flow );
			return Flows.insertStepIntoFlow( 'site-type', flow );
		}

=======
>>>>>>> 53b86836
		return flow;
	},

	/**
	 * Insert a step into the flow.
	 *
	 * @param {String} stepName The step to insert into the flow
	 * @param {Object} flow The flow that the step will be inserted into
	 * @param {String} afterStep After which step to insert the new step.
	 * 							 If left blank, the step will be added in the beginning.
	 *
	 * @returns {Object} A flow object with inserted step
	 */
	insertStepIntoFlow( stepName, flow, afterStep = '' ) {
		if ( -1 === flow.steps.indexOf( stepName ) ) {
			const steps = flow.steps.slice();
			const afterStepIndex = steps.indexOf( afterStep );

			/**
			 * Only insert the step if
			 * `afterStep` is empty ( insert at start )
			 * or if `afterStep` is found in the flow. ( insert after `afterStep` )
			 */
			if ( afterStepIndex > -1 || '' === afterStep ) {
				steps.splice( afterStepIndex + 1, 0, stepName );

				return {
					...flow,
					steps,
				};
			}
		}

		return flow;
	},

	removeStepFromFlow( stepName, flow ) {
		return {
			...flow,
			steps: flow.steps.filter( step => {
				return step !== stepName;
			} ),
		};
	},
};

export default Flows;<|MERGE_RESOLUTION|>--- conflicted
+++ resolved
@@ -226,20 +226,12 @@
 		// if ( Flow.defaultFlowName === flowName ) {
 		// }
 
-<<<<<<< HEAD
-		// ABTest: `signupSegmentationStep` for users in the `onboarding` flow.
-		// Remove 'site-type' from the flow.
-		if ( 'onboarding' === flowName && 'exclude' === abtest( 'signupSegmentationStep' ) ) {
-			return Flows.removeStepFromFlow( 'site-type', flow );
-		}
-
+		// Remove About step in the ecommerce flow if we're in the onboarding flow
 		if ( 'ecommerce' === flowName && 'onboarding' === abtest( 'improvedOnboarding' ) ) {
 			flow = Flows.removeStepFromFlow( 'about', flow );
 			return Flows.insertStepIntoFlow( 'site-type', flow );
 		}
 
-=======
->>>>>>> 53b86836
 		return flow;
 	},
 
