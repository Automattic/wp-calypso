import { isEnabled } from '@automattic/calypso-config';
import { englishLocales } from '@automattic/i18n-utils';
import { get, includes, reject } from 'lodash';
import detectHistoryNavigation from 'calypso/lib/detect-history-navigation';
import { addQueryArgs } from 'calypso/lib/url';
import { generateFlows } from 'calypso/signup/config/flows-pure';
import stepConfig from './steps';

function getCheckoutUrl( dependencies, localeSlug, flowName ) {
	let checkoutURL = `/checkout/${ dependencies.siteSlug }`;

	// Append the locale slug for the userless checkout page.
	if ( 'no-site' === dependencies.siteSlug && true === dependencies.allowUnauthenticated ) {
		checkoutURL += `/${ localeSlug }`;
	}

	return addQueryArgs(
		{
			signup: 1,
			...( [ 'domain', 'add-domain' ].includes( flowName ) && { isDomainOnly: 1 } ),
		},
		checkoutURL
	);
}

function dependenciesContainCartItem( dependencies ) {
	return dependencies.cartItem || dependencies.domainItem || dependencies.themeItem;
}

function getSiteDestination( dependencies ) {
	let protocol = 'https';

	/**
	 * It is possible that non-wordpress.com sites are not HTTPS ready.
	 *
	 * Redirect them
	 */
	if ( ! dependencies.siteSlug.match( /wordpress\.[a-z]+$/i ) ) {
		protocol = 'http';
	}

	return protocol + '://' + dependencies.siteSlug;
}

function getRedirectDestination( dependencies ) {
	try {
		if (
			dependencies.oauth2_redirect &&
			new URL( dependencies.oauth2_redirect ).host === 'public-api.wordpress.com'
		) {
			return dependencies.oauth2_redirect;
		} else if ( dependencies.redirect ) {
			return dependencies.redirect;
		}
	} catch {
		return '/';
	}

	return '/';
}

function getSignupDestination( { domainItem, siteId, siteSlug }, localeSlug ) {
	if ( 'no-site' === siteSlug ) {
		return '/home';
	}
	let queryParam = { siteSlug, loading_ellipsis: 1 };
	if ( domainItem ) {
		// If the user is purchasing a domain then the site's primary url might change from
		// `siteSlug` to something else during the checkout process, which means the
		// `/start/setup-site?siteSlug=${ siteSlug }` url would become invalid. So in this
		// case we use the ID because we know it won't change depending on whether the user
		// successfully completes the checkout process or not.
		queryParam = { siteId };
	}

	// Initially ship to English users only, then ship to all users when translations complete
	if ( englishLocales.includes( localeSlug ) || isEnabled( 'signup/hero-flow-non-en' ) ) {
		return addQueryArgs( queryParam, '/start/setup-site' );
	}

	return `/home/${ siteSlug }`;
}

function getLaunchDestination( dependencies ) {
	return `/home/${ dependencies.siteSlug }`;
}

function getDomainSignupFlowDestination( { domainItem, cartItem, siteId, designType, siteSlug } ) {
	if ( domainItem && cartItem && designType !== 'existing-site' ) {
		return addQueryArgs( { siteId }, '/start/setup-site' );
	} else if ( designType === 'existing-site' ) {
		return `/checkout/thank-you/${ siteSlug }`;
	}

	return getThankYouNoSiteDestination();
}

function getThankYouNoSiteDestination() {
	return `/checkout/thank-you/no-site`;
}

function getChecklistThemeDestination( dependencies ) {
	return `/home/${ dependencies.siteSlug }`;
}

function getEditorDestination( dependencies ) {
	return `/page/${ dependencies.siteSlug }/home`;
}

function getDestinationFromIntent( dependencies ) {
	const { intent, storeType, startingPoint, siteSlug, isFSEActive } = dependencies;

	// If the user skips starting point, redirect them to My Home
	if ( intent === 'write' && startingPoint !== 'skip-to-my-home' ) {
		if ( startingPoint !== 'write' ) {
			window.sessionStorage.setItem( 'wpcom_signup_complete_show_draft_post_modal', '1' );
		}

		return `/post/${ siteSlug }`;
	}

<<<<<<< HEAD
	if ( intent === 'wpadmin' ) {
		return `https://${ siteSlug }/wp-admin`;
	}

	if ( intent === 'sell' && storeType === 'power' ) {
=======
	if ( intent === 'sell' && storeType === 'woocommerce' ) {
>>>>>>> a67e5be1
		return addQueryArgs(
			{
				back_to: `/start/setup-site/store-features?siteSlug=${ siteSlug }`,
				siteSlug: siteSlug,
			},
			`/start/woocommerce-install`
		);
	}

	if ( ! isFSEActive && intent === 'sell' ) {
		return `/page/${ dependencies.siteSlug }/home`;
	}

	if ( isFSEActive && intent !== 'write' ) {
		return `/site-editor/${ dependencies.siteSlug }`;
	}

	return getChecklistThemeDestination( dependencies );
}

function getDIFMSignupDestination( { siteSlug } ) {
	return addQueryArgs( { siteSlug }, '/start/site-content-collection' );
}

function getDIFMSiteContentCollectionDestination( { siteSlug } ) {
	return `/home/${ siteSlug }`;
}

const flows = generateFlows( {
	getSiteDestination,
	getRedirectDestination,
	getSignupDestination,
	getLaunchDestination,
	getThankYouNoSiteDestination,
	getDomainSignupFlowDestination,
	getChecklistThemeDestination,
	getEditorDestination,
	getDestinationFromIntent,
	getDIFMSignupDestination,
	getDIFMSiteContentCollectionDestination,
} );

function removeUserStepFromFlow( flow ) {
	if ( ! flow ) {
		return;
	}

	return {
		...flow,
		steps: reject( flow.steps, ( stepName ) => stepConfig[ stepName ].providesToken ),
	};
}

function removeP2DetailsStepFromFlow( flow ) {
	if ( ! flow ) {
		return;
	}

	return {
		...flow,
		steps: reject( flow.steps, ( stepName ) => stepName === 'p2-details' ),
	};
}

function filterDestination( destination, dependencies, flowName, localeSlug ) {
	if ( dependenciesContainCartItem( dependencies ) ) {
		return getCheckoutUrl( dependencies, localeSlug, flowName );
	}

	return destination;
}

function getDefaultFlowName() {
	return 'onboarding';
}

const Flows = {
	filterDestination,

	defaultFlowName: getDefaultFlowName(),
	excludedSteps: [],

	/**
	 * Get certain flow from the flows configuration.
	 *
	 * The returned flow is modified according to several filters.
	 *
	 * @typedef {import('../types').Flow} Flow
	 * @param {string} flowName The name of the flow to return
	 * @param {boolean} isUserLoggedIn Whether the user is logged in
	 * @returns {Flow} A flow object
	 */
	getFlow( flowName, isUserLoggedIn ) {
		let flow = Flows.getFlows()[ flowName ];

		// if the flow couldn't be found, return early
		if ( ! flow ) {
			return flow;
		}

		if ( isUserLoggedIn ) {
			const urlParams = new URLSearchParams( window.location.search );
			const param = urlParams.get( 'user_completed' );
			// Remove the user step unless the user has just completed the step
			// and then clicked the back button.
			if ( ! param && ! detectHistoryNavigation.loadedViaHistory() ) {
				flow = removeUserStepFromFlow( flow );
			}
		}

		if ( flowName === 'p2' && isUserLoggedIn ) {
			flow = removeP2DetailsStepFromFlow( flow );
		}

		return Flows.filterExcludedSteps( flow );
	},

	getNextStepNameInFlow( flowName, currentStepName = '' ) {
		const flow = Flows.getFlows()[ flowName ];

		if ( ! flow ) {
			return false;
		}
		const flowSteps = flow.steps;
		const currentStepIndex = flowSteps.indexOf( currentStepName );
		const nextIndex = currentStepIndex + 1;
		const nextStepName = get( flowSteps, nextIndex );

		return nextStepName;
	},

	/**
	 * Make `getFlow()` call to exclude the given steps.
	 * The main usage at the moment is to serve as a quick solution to remove steps that have been pre-fulfilled
	 * without explicit user inputs, e.g. query arguments.
	 *
	 * @param {string} step Name of the step to be excluded.
	 */
	excludeStep( step ) {
		step && Flows.excludedSteps.indexOf( step ) === -1 && Flows.excludedSteps.push( step );
	},

	excludeSteps( steps ) {
		steps.forEach( ( step ) => Flows.excludeStep( step ) );
	},

	filterExcludedSteps( flow ) {
		if ( ! flow ) {
			return;
		}

		return {
			...flow,
			steps: reject( flow.steps, ( stepName ) => includes( Flows.excludedSteps, stepName ) ),
		};
	},

	resetExcludedSteps() {
		Flows.excludedSteps = [];
	},

	resetExcludedStep( stepName ) {
		const index = Flows.excludedSteps.indexOf( stepName );

		if ( index > -1 ) {
			Flows.excludedSteps.splice( index, 1 );
		}
	},

	getFlows() {
		return flows;
	},
};

export default Flows;<|MERGE_RESOLUTION|>--- conflicted
+++ resolved
@@ -119,15 +119,7 @@
 		return `/post/${ siteSlug }`;
 	}
 
-<<<<<<< HEAD
-	if ( intent === 'wpadmin' ) {
-		return `https://${ siteSlug }/wp-admin`;
-	}
-
 	if ( intent === 'sell' && storeType === 'power' ) {
-=======
-	if ( intent === 'sell' && storeType === 'woocommerce' ) {
->>>>>>> a67e5be1
 		return addQueryArgs(
 			{
 				back_to: `/start/setup-site/store-features?siteSlug=${ siteSlug }`,
