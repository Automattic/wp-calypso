--- conflicted
+++ resolved
@@ -274,16 +274,6 @@
 	};
 }
 
-<<<<<<< HEAD
-if ( config.isEnabled( 'signup/social' ) ) {
-	flows.social = {
-		steps: [ 'user-social' ],
-		destination: '/',
-		description: 'Create an account without a blog with social signup enabled.',
-		lastModified: '2017-03-16'
-	};
-}
-
 if ( config.isEnabled( 'jetpack/onboarding' ) ) {
 	flows[ 'jetpack-onboarding' ] = {
 		steps: [ 'jpo-site-title', 'jpo-site-type', 'jpo-homepage', 'jpo-contact-form', 'jpo-connect', 'jpo-summary' ],
@@ -293,8 +283,6 @@
 	};
 }
 
-=======
->>>>>>> 0a2bc6da
 if ( config( 'env' ) === 'development' ) {
 	flows[ 'test-plans' ] = {
 		steps: [ 'site', 'plans', 'user' ],
