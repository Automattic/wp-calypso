/**
 * External dependencies
 */
var assign = require( 'lodash/object/assign' ),
	matches = require( 'lodash/utility/matches' ),
	reject = require( 'lodash/collection/reject' );

/**
* Internal dependencies
*/
var config = require( 'config' ),
	user = require( 'lib/user' )(),
	abtest = require( 'lib/abtest' ).abtest;

function getCheckoutDestination( dependencies ) {
	if ( dependencies.cartItem || dependencies.domainItem ) {
		return '/checkout/' + dependencies.siteSlug;
	}

	/* NUX Trampoline A/B */
	if ( 'landing-main' === abtest( 'nuxTrampoline' ) ) {
		return 'https://' + dependencies.siteSlug + '/?landing';
	}

	return '/me/next?welcome';
}

const flows = {
	/* Production flows*/

	account: {
		steps: [ 'user' ],
		destination: '/',
		description: 'Create an account without a blog.',
		lastModified: '2015-07-07'
	},

	business: {
		steps: [ 'domains', 'user' ],
		destination: function( dependencies ) {
			return '/plans/select/business/' + dependencies.siteSlug;
		},
		description: 'Create an account and a blog and then add the business plan to the users cart.',
		lastModified: null
	},

	premium: {
		steps: [ 'domains', 'user' ],
		destination: function( dependencies ) {
			return '/plans/select/premium/' + dependencies.siteSlug;
		},
		description: 'Create an account and a blog and then add the business plan to the users cart.',
		lastModified: null
	},

	main: {
		steps: [ 'themes', 'domains', 'plans', 'user' ],
		destination: getCheckoutDestination,
		description: 'The current best performing flow in AB tests',
		lastModified: '2015-09-03'
	},

	/* On deck flows*/

	/* Testing flows */
	'test-site': {
		steps: config( 'env' ) === 'development' ? [ 'site', 'user' ] : [ 'user' ],
		destination: '/me/next/welcome',
		description: 'This flow is used to test the site step.',
		lastModified: '2015-09-22'
	},

	headstart: {
		steps: [ 'theme-headstart', 'domains-with-theme', 'plans', 'user' ],
		destination: getCheckoutDestination,
		description: 'Show users their site after signup, with prepopulated content',
		lastModified: '2015-10-01'
	},

	'delta-discover': {
		steps: [ 'user' ],
		destination: '/',
		description: 'A copy of the `account` flow for the Delta email campaigns',
		lastModified: null
	},

	'delta-blog': {
		steps: [ 'themes', 'domains', 'plans', 'user' ],
		destination: getCheckoutDestination,
		description: 'A copy of the `main` flow for the Delta email campaigns',
		lastModified: null
	},

	'delta-site': {
		steps: [ 'themes', 'domains', 'plans', 'user' ],
		destination: getCheckoutDestination,
		description: 'A copy of the `main` flow for the Delta email campaigns',
		lastModified: null
	},

	'delta-bloggingu': {
		steps: [ 'themes', 'domains', 'plans', 'user' ],
		destination: getCheckoutDestination,
		description: 'A copy of the `main` flow for the Delta Blogging U email campaign',
		lastModified: null
	},

	'site-user': {
		steps: [ 'site', 'user' ],
		destination: '/me/next?welcome',
		description: 'Signup flow for free site/account',
		lastModified: '2015-10-30'
	},

	desktop: {
		steps: [ 'themes', 'site', 'user' ],
		destination: '/me/next?welcome',
		description: 'Signup flow for desktop app',
		lastModified: '2015-11-05'
	},

	dss: {
		steps: [ 'theme-dss', 'domains-with-theme', 'plans', 'user' ],
		destination: getCheckoutDestination,
		description: 'Dynamic Screenshots and Headstart flow',
		lastModified: '2015-11-13'
	},
<<<<<<< HEAD
=======

	developer: {
		steps: [ 'themes', 'site', 'user' ],
		destination: '/devdocs/welcome',
		description: 'Signup flow for developers in developer environment',
		lastModified: '2015-11-23'
	}
>>>>>>> 79535ba0

	mlb: {
		steps: [ 'mlb-themes', 'domains', 'user' ],
		destination: '/me/next?welcome',
		description: 'Major League Baseball Blogs Signup flow',
		lastModified: '2015-11-22'
	}
};

function removeUserStepFromFlow( flow ) {
	if ( ! flow ) {
		return;
	}

	return assign( {}, flow, { steps: reject( flow.steps, matches( 'user' ) ) } );
}

module.exports = {
	currentFlowName: 'main',

	defaultFlowName: 'main',

	getFlow: function( flowName ) {
		return user.get() ? removeUserStepFromFlow( flows[ flowName ] ) : flows[ flowName ];
	},

	getFlows: function() {
		return flows;
	}
};<|MERGE_RESOLUTION|>--- conflicted
+++ resolved
@@ -125,16 +125,13 @@
 		description: 'Dynamic Screenshots and Headstart flow',
 		lastModified: '2015-11-13'
 	},
-<<<<<<< HEAD
-=======
 
 	developer: {
 		steps: [ 'themes', 'site', 'user' ],
 		destination: '/devdocs/welcome',
 		description: 'Signup flow for developers in developer environment',
 		lastModified: '2015-11-23'
-	}
->>>>>>> 79535ba0
+	},
 
 	mlb: {
 		steps: [ 'mlb-themes', 'domains', 'user' ],
