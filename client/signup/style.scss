@import '~@automattic/onboarding/styles/mixins';
@import '~@wordpress/base-styles/breakpoints';
@import '~@wordpress/base-styles/mixins';


body.is-section-signup {
	// Use WordPress.com’s brand color for the signup background
	background: var( --color-wordpress-com );

	&.is-white-signup {
		background: #fdfdfd;

		.layout:not( .dops ) .wpcom-site__logo {
			fill: var( --color-neutral-10 );
			opacity: 1;

			path {
				fill: var( --color-neutral-10 );
				opacity: 1;
			}
		}
	}

	&.is-p2-signup {
		background: var( --p2-color-text-white );
		color: var( --p2-color-text );

		&.has-loading-screen-signup {
			background: var( --p2-color-text );
			color: var( --p2-color-text-white );
			&::before {
				content: '';
				position: absolute;
				display: block;
				width: 100%;
				height: 100%;
				background: linear-gradient( 126.81deg, #001424 7.92%, #02223a 89.27% );
				animation: p2-fade 5s ease-in-out infinite alternate;
			}
		}

		.layout__content {
			padding: 0;
		}

		.layout:not( .dops ) .step-wrapper {
			margin: 0 0 24px;
		}

		@include breakpoint-deprecated( '<480px' ) {
			.locale-suggestions {
				margin-top: 0;
				.notice {
					border-radius: 0;
				}
			}
		}
	}

	// Adjust the padding as we no longer
	// show the masterbar.
	.layout__content {
		padding: 48px 0 0;
	}

	// Hide the masterbar for realz
	.masterbar {
		display: none;
	}

	// Force the masterbar for Crowdsignal OAuth pages
	.crowdsignal {
		.masterbar__crowdsignal {
			display: block;
		}

		.layout__content {
			padding: 140px 0 0;
		}
	}

	.layout__secondary {
		background: var( --color-primary );
		border: 0;
	}
}

// Notice the :not(.dops) selector. I've added this to try and
// avoid stepping on the toes of our oauth users, like Crowdsignal.
body.is-section-signup .layout:not( .dops ),
body.is-section-signup .layout.gravatar {
	// Update the logo that appears when loading Calypso
	// to match the homepage, using primary-dark with opacity.
	.wpcom-site__logo {
		fill: var( --color-primary-dark );
		opacity: 0.3;
	}

	// If there's an error lets make it look a little better
	// on the primary colored background.
	.empty-content {
		.empty-content__illustration {
			background: var( --color-surface );
			padding-bottom: 16px;
			margin-bottom: 24px;
			border-radius: 6px; /* stylelint-disable-line */
			@include elevation( 3dp );
		}

		.empty-content__title {
			color: var( --color-text-inverted );
		}
	}

	//Masterbar is hidden but still has height
	//which is how sticky panel offset is calculated.
	//Setting height to zero removes the offset
	//so the sticky panel sticks to the top.
	&.has-no-masterbar .masterbar {
		height: 0;
	}

	// This allows us to position the search suggestions
	// relative to their fieldset.
	.form-fieldset {
		position: relative;
	}

	.suggestions {
		position: absolute;
		top: 42px;
		left: 0;
		right: 0;
		max-height: 350px;
		overflow: auto;
		@include elevation( 2dp );
	}

	@include breakpoint-deprecated( '<660px' ) {
		button:not( .is-compact ) {
			font-size: $font-body;
			padding-top: 12px;
			padding-bottom: 14px;
		}
	}

	// Back button
	.navigation-link.button.back {
		position: absolute;
		top: 6px;
		left: 11px;
	}
}

// The container wrapped around every
// step in signup
body.is-section-signup .layout:not( .dops ) .step-wrapper {
	max-width: 960px;
	margin: 0 auto;

	// Some steps (like plans) need a larger
	// width column.
	&.is-wide-layout {
		max-width: 1040px;
	}

	// pressable-nux has no title or subtitle so
	// needs to not hide the (W) logo
	.is-pressable-nux & {
		margin-top: 30px;
	}

	// On small screens remove the margin from the
	// bottom of the cards.
	@include breakpoint-deprecated( '<660px' ) {
		.card {
			margin-bottom: 0;
		}
	}
}

// Signup headings
body.is-section-signup .layout:not( .dops ):not( .is-wccom-oauth-flow ) .formatted-header,
body.is-section-signup .layout.gravatar .formatted-header {
	margin: 0 0 16px;

	.formatted-header__title {
		margin: 0;
		font-weight: 400;
		color: var( --color-text-inverted );
	}

	.formatted-header__subtitle {
		margin: 8px 0 0;
		font-size: $font-body;
		color: var( --color-text-inverted );
	}

	a {
		color: var( --color-neutral-0 );
		text-decoration: underline;

		&:hover {
			color: var( --color-text-inverted );
		}
	}
}

// Skip button
.step-wrapper__buttons {
	text-align: center;
	margin-bottom: 20px;
}

.is-section-signup .layout__content,
.is-section-signup .layout__primary {
	overflow: visible;
}

.layout.is-wccom-oauth-flow {
	@import 'jetpack-connect/colors.scss';
	@include woocommerce-colors();
	background-color: var( --color-woocommerce-onboarding-background );
	height: 100%;

	.woocommerce-muriel-text-control,
	.muriel-input-text {
		border-color: var( --color-neutral-20 );

		.text-control__label,
		.components-base-control__label {
			color: var( --color-neutral-50 );
			font-size: $font-body-extra-small;
			font-weight: normal;
		}

		&.active {
			box-shadow: 0 0 0 2px var( --studio-woocommerce-purple-60 );
			border-color: transparent;
		}
	}

	.layout__content {
		padding-top: 48px;
	}

	.masterbar {
		display: none;
	}

	.signup-form__woocommerce-wrapper {
		text-align: center;
		border-bottom: 1px solid var( --color-neutral-50 );
		position: absolute;
		left: 0;
		top: 0;
		width: 100%;
		height: 56px;

		svg > g {
			transform: translateX( 50% );
		}
	}

	.signup-form__woocommerce-logo {
		margin: 0;
		text-align: center;
		margin-right: auto;
		margin-left: auto;
		padding-left: 0;
		display: block;
		height: 56px;
		border-bottom: 1px solid var( --color-woocommerce-header-border );
		background: var( --color-text-inverted );

		svg {
			margin-top: 15px;
		}
	}

	.signup-form__woocommerce-heading {
		margin-top: 32px;
	}

	.formatted-header {
		max-width: 476px;
		margin-right: auto;
		margin-left: auto;

		.formatted-header__subtitle {
			color: var( --color-primary-10 );
			margin-top: 1em;
			font-size: $font-body;
			line-height: 24px;
			font-weight: 400;
		}
	}

	.logged-out-form {
		max-width: 476px;
	}

	.logged-out-form__link-item {
		text-align: center;
		text-decoration: underline;
		color: var( --studio-gray-60 );
		font-size: $font-body-small;
	}

	.signup-form__terms-of-service-link {
		text-align: left;
		color: var( --studio-gray-60 );
	}

	.signup-form__terms-of-service-link a,
	.signup-form__social-buttons-tos a {
		color: var( --studio-gray-60 );
		text-decoration: underline;
	}

	.signup-form__social {
		padding-bottom: 0;
		margin-top: 16px;
		p {
			font-size: $font-body-extra-small;
			color: var( --studio-gray-60 );
		}

		.social-buttons__button {
			border: 1px solid var( --studio-pink-50 );
			color: var( --studio-pink-50 );
			box-shadow: none;
			max-width: 250px;
			height: 48px;
		}
	}

	.logged-out-form__footer {
		text-align: center;
		.button.is-primary {
			border: 0;
			box-shadow: none;
			max-width: 310px;
			margin-right: auto;
			margin-left: auto;
			height: 48px;
		}
	}
}

// Background color and plans grid overrides for new flow
body.is-section-signup.is-new-launch-flow {
	background: var( --color-white );

	.signup-header {
		display: none;
	}

	.signup-processing-screen__content {
		color: var( --color-text );
	}

	.signup-processing-screen__floaties .gridicon {
		fill: var( --color-text );
	}

	.button.is-borderless.navigation-link {
		color: var( --color-text );

		svg {
			fill: var( --color-text );
		}
	}

	.flow-progress-indicator.flow-progress-indicator__new-launch {
		color: var( --color-text );
	}

	.plan-features__header {
		border-color: transparent;
	}

	tr:last-child .plan-features__table-item,
	tr:first-child .plan-features__table-item {
		border-radius: 0;
	}

	.plan-features__header,
	.plan-features__table th,
	.plan-features__table td {
		background: rgba( 248, 248, 248, 0.7 );
	}

	.plan-price__integer {
		font-weight: 600;
	}

	.plan-price__integer {
		font-weight: 600;
	}

	.plan-features__header-title {
		font-weight: 600;
	}

	.formatted-header__title {
		@include onboarding-heading-text-mobile;

		@include breakpoint-deprecated( '>480px' ) {
			@include onboarding-heading-text;
		}
	}

	.formatted-header__subtitle {
		margin-bottom: 16px;
	}
}

// Text and heading color override for new flow
body.is-section-signup.is-new-launch-flow .layout:not( .dops ):not( .is-wccom-oauth-flow ) {
	&.gravatar .formatted-header,
	.formatted-header {
		.formatted-header__title {
			color: var( --color-text );
		}

		.formatted-header__subtitle {
			color: var( --color-text );
		}

		a {
			color: var( --color-link );

			&:hover {
				color: var( --color-link-dark );
			}
		}
	}

	.empty-content .empty-content__title {
		color: var( --color-text );
	}
}

/**
 * Common styles for reskinSignupFlow a/b test
 */
body.is-section-signup.is-white-signup .signup.is-onboarding {
	$gray-100: #101517;
	$gray-60: #50575e;
	$gray-50: #646970;
	$breakpoint-mobile: 660px;

	--color-accent: #117ac9;
	--color-accent-60: #0e64a5;

	.signup-header {
		.wordpress-logo {
			position: absolute;
			left: 24px;
			top: 20px;
			fill: var( --color-text );
			transform-origin: 0 0;
		}
		.signup-header__right {
			top: 22px;
			right: 24px;

			.flow-progress-indicator {
				color: var( --color-text );
				font-weight: normal;
			}
		}
	}

	.navigation-link.button.back {
		svg {
			display: none;
		}

		color: $gray-50;
		top: 23px;
		left: 72px;
		text-decoration: underline;
		font-weight: normal;
	}

	.formatted-header {
		margin-top: 48px;
		margin-bottom: 30px;
		
		.formatted-header__title {
			@include onboarding-font-recoleta;
			color: $gray-100;
<<<<<<< HEAD
			letter-spacing: 0.2px;
=======
			letter-spacing: 0.2px;		
>>>>>>> 9dbed041
			font-size: 2.25rem; /* stylelint-disable-line */
			text-align: center;
			padding: 0 20px;

			@include break-xlarge {
				font-size: 2.6rem; /* stylelint-disable-line */
				padding: 0;
			}
		}

		.formatted-header__subtitle {
			color: $gray-60;
			font-size: 1rem;
			text-align: center;
			padding: 0 20px;

			@include break-xlarge {
				padding: 0;
			}
		}
	}

	.signup__step.is-user {
		.formatted-header {
			.formatted-header__title {
				text-align: left;

				@include break-small {
					max-width: inherit;
					text-align: center;
					font-size: 3.25rem; /* stylelint-disable-line */
				}
			}

			.formatted-header__subtitle {
				text-align: left;
				color: #646970;

				a {
					color: var( --studio-gray-90 );
					text-decoration: underline;
					cursor: pointer;
				}
				@include break-small {
					max-width: inherit;
					text-align: center;
					font-size: 1.125rem; /* stylelint-disable-line */
				}
			}
		}

		button.signup-form__submit[disabled],
		button.signup-form__submit:disabled,
		button.signup-form__submit.disabled {
			background-color: var( --studio-gray-20 );
			color: var( --color-surface );
		}

		button.signup-form__submit {
			border-radius: 4px; /* stylelint-disable-line */
			width: 335px;
			height: 44px;

			@include break-medium {
				width: 296px;
			}

			@include break-large {
				width: 360px;
			}
		}

		.signup-form__social-buttons {
			display: flex;
			flex-direction: column;
			height: 100%;
			justify-content: center;
		}
	
		.social-buttons__button {
			text-align: left;
			padding-left: 0;
			padding-bottom: 0;
			border: 0;
			box-shadow: none;

			@include break-small {
				text-align: center;
				margin-bottom: 5px;
			}

			@include break-medium {
				text-align: left;
			}

			> svg {
				border: 1px solid #d5d5d7;
				padding: 12px;
				border-radius: 24px; /* stylelint-disable-line scales/radii */
			}
		}

		.signup-form__terms-of-service-link {
			text-align: left;
			font-size: 0.875rem;
			margin-bottom: 32px;
		}

		.form-password-input .form-password-input__toggle-visibility {
			right: 17px;
		}
	
		.signup-form.is-horizontal {
			$breakpoint-mobile: 660px;
			$separator-style: 1px solid #eaeaeb;

			display: flex;
			flex-direction: column;
			flex-wrap: wrap;
			margin-top: 50px;
			justify-content: center;

			@include break-small {
				flex-direction: row;
			}
	
			.logged-out-form,
			.signup-form__social {
				background-color: #fdfdfd;
				width: unset;
				max-width: 408px;
				padding: 0 16px;
				box-shadow: none;
				margin: 0;

				@include break-mobile {
					max-width: 600px;
				}

				@include break-small {
					max-width: 408px;
				}
				
				@include break-medium {
					max-width: 350px;
				}

				@include break-large {
					max-width: 408px;
				}
			}

			.logged-out-form {
				width: 100%;
				margin: 0;
			}

			> .logged-out-form__links {
				max-width: 100%;
				margin-top: 30px;
		
				@media screen and ( max-width: $breakpoint-mobile ) {
					margin-top: 0;
		
					&::before, &::after {
						content: '';
						display: block;
						margin: 40px auto 24px;
						border: 0;
						padding: 0;
						border-top: $separator-style;
						width: 90px;
					}
				}
			}

			.logged-out-form__footer {
				margin-top: 0;
			}

			.signup-form__recaptcha-tos {
				padding: 0 16px;
				font-size: 0.75rem;

				.logged-out-form__links {
					margin: 0;
					padding: 0;
					text-align: left;

					&::before {
						content: none;
					}

					@include break-small {
						text-align: center;
					}
	
					@include break-medium {
						text-align: left;
					}
				}
			}

			.signup-form__input.form-text-input {
				margin-bottom: 16px;
				height: 44px;
				width: 335px;
				border-radius: 4px; /* stylelint-disable-line */
				border: 1px solid #d5d5d7;

				@include break-medium {
					width: 296px;
				}

				@include break-large {
					width: 360px;
				}
			}

			.form-password-input {
				width: 335px;

				@include break-medium {
					width: 296px;
				}

				@include break-large {
					width: 360px;
				}
			}

			.signup-form__social p {
				text-align: left;
			}

			.signup-form__social > p {
				display: none;
			}

			.signup-form__separator {
				position: relative;
				display: flex;
				align-items: center;
				justify-content: center;
				width: calc( 100% - 32px );
				margin: 20px auto;

				@include break-medium {
					width: 60px;
					margin: 0;
				}

				&::before {
					position: absolute;
					content: '';
					border-left: 0;
					border-top: $separator-style;
					top: 50%;
					left: 0;
					height: 0;
					width: 100%;

					@include break-medium {
						border-left: $separator-style;
						border-top: 0;
						top: 0;
						left: 50%;
						height: 100%;
					}
				}
			}

			.signup-form__separator-text {
				background: var( --studio-white );
				text-transform: uppercase;
				text-align: center;
				padding: 24px 0;
				font-size: 0.75rem;
				z-index: 1;

				@media screen and ( max-width: $breakpoint-mobile ) {
					padding: 0 24px;
				}
			}

			.social-buttons__service-name {
				margin-left: 12px;
			}

			p.signup-form__social-buttons-tos {
				font-size: 0.75rem;
				text-align: left;
				padding-left: 0;
				margin-top: 19px;

				@include break-small {
					text-align: center;
				}

				@include break-medium {
					text-align: left;
				}
			}
		}
	}

	.signup__step.is-domains {
		.is-wide-layout {
			max-width: 1200px;
		}

		.formatted-header {
			.formatted-header__title {
				text-align: left;
				font-size: 2.75rem; /* stylelint-disable-line */
			}

			.formatted-header__subtitle {
				text-align: left;
			}
		}
	}

	button.is-primary {
		box-shadow: none;
		border: 0;
	}
}<|MERGE_RESOLUTION|>--- conflicted
+++ resolved
@@ -492,11 +492,7 @@
 		.formatted-header__title {
 			@include onboarding-font-recoleta;
 			color: $gray-100;
-<<<<<<< HEAD
-			letter-spacing: 0.2px;
-=======
-			letter-spacing: 0.2px;		
->>>>>>> 9dbed041
+			letter-spacing: 0.2px;	
 			font-size: 2.25rem; /* stylelint-disable-line */
 			text-align: center;
 			padding: 0 20px;
