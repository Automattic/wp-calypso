--- conflicted
+++ resolved
@@ -517,15 +517,14 @@
 		}
 	}
 
-<<<<<<< HEAD
 	.signup__step.is-domains {
 		.is-wide-layout {
 			max-width: 1200px;
 		}
-=======
-	.signup__step.is-domains .formatted-header__title {
-		font-size: 2.75rem; /* stylelint-disable-line */
->>>>>>> a3ad6535
+
+		.formatted-header__title {
+			font-size: 2.75rem; /* stylelint-disable-line */
+		}
 	}
 
 	button.is-primary {
