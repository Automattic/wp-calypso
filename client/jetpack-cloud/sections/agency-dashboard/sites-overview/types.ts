--- conflicted
+++ resolved
@@ -41,15 +41,9 @@
 }
 
 export interface BoostData {
-<<<<<<< HEAD
-	desktop: number;
-	mobile: number;
-	overall: number;
-=======
 	overall: number;
 	mobile: number;
 	desktop: number;
->>>>>>> fc178020
 }
 
 export interface Site {
