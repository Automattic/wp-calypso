--- conflicted
+++ resolved
@@ -59,6 +59,7 @@
 						} ) as string
 					}
 					onClick={ openStats }
+					disabled={ site?.sticker?.includes( 'migration-in-progress' ) }
 					className={ clsx(
 						'sites-overview__stats-trend',
 						`sites-overview__stats-trend__${ viewsTrend }`,
@@ -74,7 +75,6 @@
 		}
 
 		return (
-<<<<<<< HEAD
 			<>
 				<span
 					className={
@@ -93,26 +93,6 @@
 					</button>
 				</span>
 			</>
-=======
-			<button
-				type="button"
-				title={
-					translate( '%(totalViews)s views in the last 7 days', { args: { totalViews } } ) as string
-				}
-				onClick={ openStats }
-				disabled={ site?.sticker?.includes( 'migration-in-progress' ) }
-				className={ clsx(
-					'sites-overview__stats-trend',
-					`sites-overview__stats-trend__${ viewsTrend }`,
-					{ 'button is-borderless': isA4A }
-				) }
-			>
-				{ trendIcon }
-				<div className="sites-overview__stats">
-					<span className="shortened-number">{ formatNumber( totalViews ) }</span>
-				</div>
-			</button>
->>>>>>> 68b8d1ee
 		);
 	}
 
