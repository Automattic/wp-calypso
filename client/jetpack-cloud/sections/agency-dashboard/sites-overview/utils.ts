import config from '@automattic/calypso-config';
import { translate } from 'i18n-calypso';
import { urlToSlug } from 'calypso/lib/url';
import type {
	AllowedTypes,
	SiteData,
	Site,
	StatusEventNames,
	ActionEventNames,
	AllowedStatusTypes,
	AllowedActionTypes,
	StatusTooltip,
	RowMetaData,
	StatsNode,
	BoostNode,
	BackupNode,
	ScanNode,
	MonitorNode,
	SiteColumns,
} from './types';

const INITIAL_UNIX_EPOCH = '1970-01-01 00:00:00';

const isExpandedBlockEnabled = config.isEnabled( 'jetpack/pro-dashboard-expandable-block' );

const extraColumns: SiteColumns = isExpandedBlockEnabled
	? [
			{
				key: 'stats',
				title: translate( 'Stats' ),
				isExpandable: true,
			},
			{
				key: 'boost',
				title: translate( 'Boost' ),
				isExpandable: true,
			},
	  ]
	: [];

export const siteColumns: SiteColumns = [
	{
		key: 'site',
		title: translate( 'Site' ),
	},
	...extraColumns,
	{
		key: 'backup',
		title: translate( 'Backup' ),
		isExpandable: isExpandedBlockEnabled,
	},
	{
		key: 'scan',
		title: translate( 'Scan' ),
	},
	{
		key: 'monitor',
		title: translate( 'Monitor' ),
		className: 'min-width-100px',
		isExpandable: isExpandedBlockEnabled,
	},
	{
		key: 'plugin',
		title: translate( 'Plugins' ),
	},
];

// Event names for all actions for large screen(>960px) and small screen(<960px)
export const actionEventNames: ActionEventNames = {
	issue_license: {
		large_screen: 'calypso_jetpack_agency_dashboard_issue_license_large_screen',
		small_screen: 'calypso_jetpack_agency_dashboard_issue_license_small_screen',
	},
	view_activity: {
		large_screen: 'calypso_jetpack_agency_dashboard_view_activity_large_screen',
		small_screen: 'calypso_jetpack_agency_dashboard_view_activity_small_screen',
	},
	view_site: {
		large_screen: 'calypso_jetpack_agency_dashboard_view_site_large_screen',
		small_screen: 'calypso_jetpack_agency_dashboard_view_site_small_screen',
	},
	visit_wp_admin: {
		large_screen: 'calypso_jetpack_agency_dashboard_visit_wp_admin_large_screen',
		small_screen: 'calypso_jetpack_agency_dashboard_visit_wp_admin_small_screen',
	},
};

// Returns event name based on the action type
export const getActionEventName = ( actionType: AllowedActionTypes, isLargeScreen: boolean ) => {
	const deviceKey = isLargeScreen ? 'large_screen' : 'small_screen';
	return actionEventNames?.[ actionType ]?.[ deviceKey ];
};

// Backup feature status event names for large screen(>960px) and small screen(<960px)
const backupEventNames: StatusEventNames = {
	inactive: {
		small_screen: 'calypso_jetpack_agency_dashboard_add_backup_click_small_screen',
		large_screen: 'calypso_jetpack_agency_dashboard_add_backup_click_large_screen',
	},
	progress: {
		small_screen: 'calypso_jetpack_agency_dashboard_backup_progress_click_small_screen',
		large_screen: 'calypso_jetpack_agency_dashboard_backup_progress_click_large_screen',
	},
	failed: {
		small_screen: 'calypso_jetpack_agency_dashboard_backup_failed_click_small_screen',
		large_screen: 'calypso_jetpack_agency_dashboard_backup_failed_click_large_screen',
	},
	warning: {
		small_screen: 'calypso_jetpack_agency_dashboard_backup_warning_click_small_screen',
		large_screen: 'calypso_jetpack_agency_dashboard_backup_warning_click_large_screen',
	},
	success: {
		small_screen: 'calypso_jetpack_agency_dashboard_backup_success_click_small_screen',
		large_screen: 'calypso_jetpack_agency_dashboard_backup_success_click_large_screen',
	},
};

// Scan feature status event names for large screen(>960px) and small screen(<960px)
const scanEventNames: StatusEventNames = {
	inactive: {
		small_screen: 'calypso_jetpack_agency_dashboard_add_scan_click_small_screen',
		large_screen: 'calypso_jetpack_agency_dashboard_add_scan_click_large_screen',
	},
	progress: {
		small_screen: 'calypso_jetpack_agency_dashboard_scan_progress_click_small_screen',
		large_screen: 'calypso_jetpack_agency_dashboard_scan_progress_click_large_screen',
	},
	failed: {
		small_screen: 'calypso_jetpack_agency_dashboard_scan_threats_click_small_screen',
		large_screen: 'calypso_jetpack_agency_dashboard_scan_threats_click_large_screen',
	},
	success: {
		small_screen: 'calypso_jetpack_agency_dashboard_scan_success_click_small_screen',
		large_screen: 'calypso_jetpack_agency_dashboard_scan_success_click_large_screen',
	},
};

// Monitor feature status event names for large screen(>960px) and small screen(<960px)
const monitorEventNames: StatusEventNames = {
	disabled: {
		small_screen: 'calypso_jetpack_agency_dashboard_monitor_inactive_click_small_screen',
		large_screen: 'calypso_jetpack_agency_dashboard_monitor_inactive_click_large_screen',
	},
	failed: {
		small_screen: 'calypso_jetpack_agency_dashboard_monitor_site_down_click_small_screen',
		large_screen: 'calypso_jetpack_agency_dashboard_monitor_site_down_click_large_screen',
	},
	success: {
		small_screen: 'calypso_jetpack_agency_dashboard_monitor_success_click_small_screen',
		large_screen: 'calypso_jetpack_agency_dashboard_monitor_success_click_large_screen',
	},
};

// Plugin updates status event names for large screen(>960px) and small screen(<960px)
const pluginEventNames: StatusEventNames = {
	warning: {
		small_screen: 'calypso_jetpack_agency_dashboard_update_plugins_click_small_screen',
		large_screen: 'calypso_jetpack_agency_dashboard_update_plugins_click_large_screen',
	},
	success: {
		small_screen: 'calypso_jetpack_agency_dashboard_plugin_click_small_screen',
		large_screen: 'calypso_jetpack_agency_dashboard_plugin_click_large_screen',
	},
};

// Returns event name needed for all the feature state clicks on the agency dashboard
const getRowEventName = (
	type: AllowedTypes,
	status: AllowedStatusTypes | string,
	isLargeScreen: boolean
) => {
	const deviceKey = isLargeScreen ? 'large_screen' : 'small_screen';
	switch ( type ) {
		case 'backup': {
			return backupEventNames?.[ status ]?.[ deviceKey ];
		}
		case 'scan': {
			return scanEventNames?.[ status ]?.[ deviceKey ];
		}
		case 'monitor': {
			return monitorEventNames?.[ status ]?.[ deviceKey ];
		}
		case 'plugin': {
			return pluginEventNames?.[ status ]?.[ deviceKey ];
		}
	}
};

const backupTooltips: StatusTooltip = {
	critical: translate( 'Latest backup failed' ),
	failed: translate( 'Latest backup failed' ),
	warning: translate( 'Latest backup completed with warnings' ),
	inactive: translate( 'Add Jetpack VaultPress Backup to this site' ),
	progress: translate( 'Backup in progress' ),
	success: translate( 'Latest backup completed successfully' ),
};

const scanTooltips: StatusTooltip = {
	failed: translate( 'Potential threats found' ),
	inactive: translate( 'Add Jetpack Scan to this site' ),
	progress: translate( 'Scan in progress' ),
	success: translate( 'No threats detected' ),
};

const monitorTooltips: StatusTooltip = {
	failed: translate( 'Site appears to be offline' ),
	success: translate( 'No downtime detected' ),
	disabled: translate( 'Monitor is off' ),
};

const pluginTooltips: StatusTooltip = {
	warning: translate( 'Plugin updates are available' ),
	success: translate( 'No plugin updates found' ),
};

const getTooltip = ( type: AllowedTypes, status: string ) => {
	switch ( type ) {
		case 'backup': {
			return backupTooltips?.[ status ];
		}
		case 'scan': {
			return scanTooltips?.[ status ];
		}
		case 'monitor': {
			return monitorTooltips?.[ status ];
		}
		case 'plugin': {
			return pluginTooltips?.[ status ];
		}
	}
};

/**
 * Returns link and tooltip for each feature based on status
 * which will be used to format row values. link will be used
 * to redirect the user when clicked on the row and tooltip is
 * used to show the tooltip when hovered over the row
 */
const getLinks = (
	type: AllowedTypes,
	status: string,
	siteUrl: string,
	siteUrlWithScheme: string
): {
	link: string;
	isExternalLink: boolean;
} => {
	let link = '';
	let isExternalLink = false;

	const siteUrlWithMultiSiteSupport = urlToSlug( siteUrl );

	switch ( type ) {
		case 'backup': {
			if ( status !== 'inactive' ) {
				link = `/backup/${ siteUrlWithMultiSiteSupport }`;
			}
			break;
		}
		case 'scan': {
			if ( status !== 'inactive' ) {
				link = `/scan/${ siteUrlWithMultiSiteSupport }`;
			}
			break;
		}
		case 'monitor': {
			if ( status === 'failed' ) {
				link = `https://jptools.wordpress.com/debug/?url=${ siteUrl }`;
				isExternalLink = true;
			} else {
				link = `${ siteUrlWithScheme }/wp-admin/admin.php?page=jetpack#/settings`;
				isExternalLink = true;
			}
			break;
		}
		case 'plugin': {
			link = `https://wordpress.com/plugins/updates/${ siteUrlWithMultiSiteSupport }`;
			isExternalLink = true;
			// FIXME: Remove this condition when we enable plugin management in production
			if ( config.isEnabled( 'jetpack/plugin-management' ) ) {
				link =
					status === 'warning'
						? `/plugins/updates/${ siteUrlWithMultiSiteSupport }`
						: `/plugins/manage/${ siteUrlWithMultiSiteSupport }`;
				isExternalLink = false;
			}
			break;
		}
	}
	return { link, isExternalLink };
};

/**
 * Returns an object which holds meta data required to format
 * the row
 */
export const getRowMetaData = (
	rows: SiteData,
	type: AllowedTypes,
	isLargeScreen: boolean
): RowMetaData => {
	const row = rows[ type ];
	const siteUrl = rows.site?.value?.url;
	const siteUrlWithScheme = rows.site?.value?.url_with_scheme;
	const siteError = rows.site.error;
	const siteId = rows.site?.value?.blog_id;
	const { link, isExternalLink } = getLinks( type, row.status, siteUrl, siteUrlWithScheme );
	const tooltip = getTooltip( type, row.status );
	const eventName = getRowEventName( type, row.status, isLargeScreen );
	return {
		row,
		link,
		isExternalLink,
		siteError,
		tooltip,
		tooltipId: `${ siteId }-${ type }`,
		siteDown: rows.monitor.error,
		eventName,
	};
};

const formatStatsData = ( site: Site ) => {
	const statsData: StatsNode = {
		status: 'active',
		type: 'stats',
		value: site.site_stats,
	};
	return statsData;
};

const formatBoostData = ( site: Site ) => {
	const boostData: BoostNode = {
<<<<<<< HEAD
		type: 'boost',
		value: site.jetpack_boost_scores,
		status: 'active',
=======
		status: 'active',
		type: 'boost',
		value: site.jetpack_boost_scores,
>>>>>>> fc178020
	};
	return boostData;
};

const formatBackupData = ( site: Site ) => {
	const backup: BackupNode = {
		value: '',
		status: '',
		type: 'backup',
	};
	if ( ! site.has_backup ) {
		backup.status = 'inactive';
		return backup;
	}
	switch ( site.latest_backup_status ) {
		case 'rewind_backup_complete':
		case 'backup_only_complete':
			backup.status = 'success';
			break;
		case 'rewind_backup_error':
		case 'backup_only_error':
			backup.status = isExpandedBlockEnabled ? 'critical' : 'failed';
			backup.value = translate( 'Failed' );
			break;
		case 'rewind_backup_complete_warning':
		case 'backup_only_complete_warning':
		case 'rewind_backup_error_warning':
		case 'backup_only_error_warning':
			backup.status = 'warning';
			backup.value = translate( 'Warning' );
			break;
		default:
			backup.status = 'progress';
			break;
	}
	return backup;
};

const formatScanData = ( site: Site ) => {
	const scan: ScanNode = {
		value: '',
		status: '',
		type: 'scan',
		threats: 0,
	};
	if ( ! site.has_scan ) {
		scan.status = 'inactive';
	} else if ( site.latest_scan_threats_found.length > 0 ) {
		const scanThreats = site.latest_scan_threats_found.length;
		scan.status = 'failed';
		scan.value = translate(
			'%(threats)d Threat',
			'%(threats)d Threats', // plural version of the string
			{
				count: scanThreats,
				args: {
					threats: scanThreats,
				},
			}
		);
		scan.threats = scanThreats;
	} else {
		scan.status = 'success';
	}
	return scan;
};

const formatMonitorData = ( site: Site ) => {
	const monitor: MonitorNode = {
		value: '',
		status: '',
		type: 'monitor',
		error: false,
		settings: site.monitor_settings,
	};
	const monitorStatus = site.monitor_settings.monitor_active;
	if ( ! monitorStatus ) {
		monitor.status = 'disabled';
	} else if (
		! site.monitor_site_status &&
		// This check is needed because monitor_site_status is false by default
		// and we don't want to show the site down status when the site is first connected and the monitor is enabled
		INITIAL_UNIX_EPOCH !== site.monitor_last_status_change
	) {
		monitor.status = 'failed';
		monitor.value = translate( 'Site Down' );
		monitor.error = true;
	} else {
		monitor.status = 'success';
	}
	return monitor;
};

/**
 * Returns formatted sites
 */
export const formatSites = ( sites: Array< Site > = [] ): Array< SiteData > | [] => {
	return sites.map( ( site ) => {
		const pluginUpdates = site.awaiting_plugin_updates;
		return {
			site: {
				value: site,
				error: ! site.is_connection_healthy,
				status: '',
				type: 'site',
			},
			stats: formatStatsData( site ),
			boost: formatBoostData( site ),
			backup: formatBackupData( site ),
			scan: formatScanData( site ),
			monitor: formatMonitorData( site ),
			plugin: {
				value: `${ pluginUpdates?.length } ${ translate( 'Available' ) }`,
				status: pluginUpdates?.length > 0 ? 'warning' : 'success',
				type: 'plugin',
				updates: pluginUpdates?.length,
			},
			isFavorite: site.is_favorite,
			isSelected: site.isSelected,
			onSelect: site.onSelect,
		};
	} );
};

/**
 * Returns the product slug that can be purchased from the dashboard.
 */
export const getProductSlugFromProductType = ( type: string ): string | undefined => {
	const slugs: Record< string, string > = {
		backup: 'jetpack-backup-t2',
		scan: 'jetpack-scan',
	};

	return slugs[ type ];
};

export const availableNotificationDurations = [
	{
		time: 5,
		label: translate( 'After 5 minutes' ),
	},
	{
		time: 15,
		label: translate( 'After 15 minutes' ),
	},
	{
		time: 30,
		label: translate( 'After 30 minutes' ),
	},
	{
		time: 45,
		label: translate( 'After 45 minutes' ),
	},
	{
		time: 60,
		label: translate( 'After 1 hour' ),
	},
];

export const mobileAppLink = 'https://jetpack.com/mobile/';

export const getSiteCountText = ( sites: Array< Site > ) => {
	if ( ! sites?.length ) {
		return null;
	}
	if ( sites.length === 1 ) {
		return sites[ 0 ].url;
	}
	return translate( '%(siteCount)d sites', {
		args: { siteCount: sites.length },
		comment: '%(siteCount) is no of sites selected, e.g. "2 sites"',
	} );
};

type BoostRating = 'A' | 'B' | 'C' | 'D' | 'E' | 'F';

interface BoostThreshold {
	threshold: number;
	rating: BoostRating;
}

const BOOST_THRESHOLDS: BoostThreshold[] = [
	{ threshold: 90, rating: 'A' },
	{ threshold: 75, rating: 'B' },
	{ threshold: 50, rating: 'C' },
	{ threshold: 35, rating: 'D' },
	{ threshold: 25, rating: 'E' },
	{ threshold: 0, rating: 'F' },
];

export const getBoostRating = ( boostScore: number ): BoostRating => {
	for ( const { threshold, rating } of BOOST_THRESHOLDS ) {
		if ( boostScore > threshold ) {
			return rating;
		}
	}
	return 'F';
};

const GOOD_BOOST_SCORE_THRESHOLD = 75;
const OKAY_BOOST_SCORE_THRESHOLD = 35;

export const getBoostRatingClass = ( boostScore: number ): string => {
	switch ( true ) {
		case boostScore > GOOD_BOOST_SCORE_THRESHOLD:
			return 'boost-score-good';
		case boostScore > OKAY_BOOST_SCORE_THRESHOLD:
			return 'boost-score-okay';
		default:
			return 'boost-score-bad';
	}
};<|MERGE_RESOLUTION|>--- conflicted
+++ resolved
@@ -330,15 +330,9 @@
 
 const formatBoostData = ( site: Site ) => {
 	const boostData: BoostNode = {
-<<<<<<< HEAD
-		type: 'boost',
-		value: site.jetpack_boost_scores,
-		status: 'active',
-=======
 		status: 'active',
 		type: 'boost',
 		value: site.jetpack_boost_scores,
->>>>>>> fc178020
 	};
 	return boostData;
 };
