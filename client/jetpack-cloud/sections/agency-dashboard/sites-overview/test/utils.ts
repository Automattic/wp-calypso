/**
 * @jest-environment jsdom
 */

import { translate } from 'i18n-calypso';
import * as utils from '../utils';
import type { SiteData, Site } from '../types';

describe( 'utils', () => {
	describe( '#getActionEventName()', () => {
		test( 'should return the event name for a particular action', () => {
			const { getActionEventName } = utils;

			let isLargeScreen = true;
			expect( getActionEventName( 'issue_license', isLargeScreen ) ).toEqual(
				'calypso_jetpack_agency_dashboard_issue_license_large_screen'
			);

			isLargeScreen = false;
			expect( getActionEventName( 'visit_wp_admin', isLargeScreen ) ).toEqual(
				'calypso_jetpack_agency_dashboard_visit_wp_admin_small_screen'
			);
		} );
	} );

	describe( '#getRowMetaData()', () => {
		const scanThreats = 4;
		const pluginUpdates = [ 'plugin-1', 'plugin-2', 'plugin-3' ];
		const siteUrl = 'test.jurassic.ninja';
		const siteObj: Site = {
			blog_id: 1234,
			url: 'test.jurassic.ninja',
			url_with_scheme: 'https://test.jurassic.ninja/',
			monitor_active: false,
			monitor_site_status: false,
			has_scan: true,
			has_backup: false,
			latest_scan_threats_found: [],
			latest_backup_status: '',
			is_connection_healthy: true,
			awaiting_plugin_updates: [],
			is_favorite: false,
			monitor_last_status_change: '2020-12-01T00:00:00+00:00',
			monitor_settings: {
				monitor_active: true,
				last_down_time: '',
				monitor_deferment_time: 5,
				monitor_user_emails: [],
				monitor_user_email_notifications: true,
				monitor_user_wp_note_notifications: true,
			},
			site_stats: {
				views: {
					total: 0,
					trend: 'up',
					trend_change: 0,
				},
				visitors: {
					total: 0,
					trend: 'up',
					trend_change: 0,
				},
			},
			jetpack_boost_scores: {
<<<<<<< HEAD
				desktop: 100,
				mobile: 100,
				overall: 100,
=======
				overall: 100,
				mobile: 50,
				desktop: 50,
>>>>>>> fc178020
			},
		};
		const rows: SiteData = {
			site: {
				value: siteObj,
				error: false,
				type: 'site',
				status: '',
			},
			boost: {
				type: 'boost',
				status: 'active',
				data: {
					desktop: 100,
					mobile: 100,
					overall: 100,
				},
			},
			backup: {
				type: 'backup',
				value: translate( 'Failed' ),
				status: 'failed',
			},
			monitor: {
				error: false,
				status: 'failed',
				type: 'monitor',
				value: translate( 'Site Down' ),
			},
			scan: {
				threats: 4,
				type: 'scan',
				status: 'failed',
				value: translate( '%(threats)d Threat', '%(threats)d Threats', {
					count: scanThreats,
					args: {
						threats: scanThreats,
					},
				} ),
			},
			plugin: {
				updates: pluginUpdates.length,
				type: 'plugin',
				value: `${ pluginUpdates.length } ${ translate( 'Available' ) }`,
				status: 'warning',
			},
			stats: {
				status: 'active',
				type: 'stats',
				value: siteObj.site_stats,
			},
			boost: {
				status: 'active',
				type: 'boost',
				value: siteObj.jetpack_boost_scores,
			},
		};
		test( 'should return the meta data for the feature type', () => {
			const { getRowMetaData } = utils;
			let isLargeScreen = true;
			expect( getRowMetaData( rows, 'site', isLargeScreen ).row.value.url ).toEqual( siteUrl );

			const expectedBackupValue = {
				eventName: 'calypso_jetpack_agency_dashboard_backup_failed_click_large_screen',
				isExternalLink: false,
				link: `/backup/${ siteUrl }`,
				row: rows.backup,
				siteDown: false,
				siteError: false,
				tooltip: 'Latest backup failed',
				tooltipId: '1234-backup',
			};
			expect( getRowMetaData( rows, 'backup', isLargeScreen ) ).toEqual( expectedBackupValue );

			const expectedScanValue = {
				eventName: 'calypso_jetpack_agency_dashboard_scan_threats_click_large_screen',
				isExternalLink: false,
				link: `/scan/${ siteUrl }`,
				row: rows.scan,
				siteDown: false,
				siteError: false,
				tooltip: 'Potential threats found',
				tooltipId: '1234-scan',
			};
			expect( getRowMetaData( rows, 'scan', isLargeScreen ) ).toEqual( expectedScanValue );

			isLargeScreen = false;
			const expectedMonitorValue = {
				eventName: 'calypso_jetpack_agency_dashboard_monitor_site_down_click_small_screen',
				isExternalLink: true,
				link: `https://jptools.wordpress.com/debug/?url=${ siteUrl }`,
				row: rows.monitor,
				siteDown: false,
				siteError: false,
				tooltip: 'Site appears to be offline',
				tooltipId: '1234-monitor',
			};
			expect( getRowMetaData( rows, 'monitor', isLargeScreen ) ).toEqual( expectedMonitorValue );

			const expectedPluginValue = {
				eventName: 'calypso_jetpack_agency_dashboard_update_plugins_click_small_screen',
				isExternalLink: true,
				link: `https://wordpress.com/plugins/updates/${ siteUrl }`,
				row: rows.plugin,
				siteDown: false,
				siteError: false,
				tooltip: 'Plugin updates are available',
				tooltipId: '1234-plugin',
			};
			expect( getRowMetaData( rows, 'plugin', isLargeScreen ) ).toEqual( expectedPluginValue );
		} );
	} );

	describe( '#formatSites()', () => {
		let sites: any = [];

		test( 'should return any empty array', () => {
			const { formatSites } = utils;
			expect( formatSites( sites ) ).toEqual( [] );
		} );

		test( 'should return an array of formatted sites', () => {
			const { formatSites } = utils;
			sites = [
				{
					awaiting_plugin_updates: [ 'plugin-1' ],
					is_connection_healthy: false,
					has_backup: true,
					latest_backup_status: 'rewind_backup_complete',
					has_scan: true,
					latest_scan_threats_found: [ 'threat-1', 'threat-2' ],
					monitor_active: true,
					monitor_site_status: true,
					monitor_settings: {
						monitor_active: true,
					},
					site_stats: {
						views: {
							total: 0,
							trend: 'up',
							trend_change: 0,
						},
						visitors: {
							total: 0,
							trend: 'up',
							trend_change: 0,
						},
					},
					jetpack_boost_scores: {
<<<<<<< HEAD
						desktop: 100,
						mobile: 100,
						overall: 100,
=======
						overall: 100,
						mobile: 50,
						desktop: 50,
>>>>>>> fc178020
					},
				},
			];
			expect( formatSites( sites ) ).toEqual( [
				{
					site: {
						error: true,
						status: '',
						type: 'site',
						value: sites[ 0 ],
					},
					stats: {
						status: 'active',
						type: 'stats',
						value: sites[ 0 ].site_stats,
					},
					boost: {
<<<<<<< HEAD
						type: 'boost',
						status: 'active',
=======
						status: 'active',
						type: 'boost',
>>>>>>> fc178020
						value: sites[ 0 ].jetpack_boost_scores,
					},
					backup: {
						status: 'success',
						type: 'backup',
						value: '',
					},
					scan: {
						status: 'failed',
						threats: 2,
						type: 'scan',
						value: '2 Threats',
					},
					monitor: {
						error: false,
						status: 'success',
						type: 'monitor',
						value: '',
						settings: {
							monitor_active: true,
						},
					},
					plugin: {
						status: 'warning',
						type: 'plugin',
						updates: 1,
						value: '1 Available',
					},
				},
			] );
		} );
	} );
} );<|MERGE_RESOLUTION|>--- conflicted
+++ resolved
@@ -62,15 +62,9 @@
 				},
 			},
 			jetpack_boost_scores: {
-<<<<<<< HEAD
-				desktop: 100,
-				mobile: 100,
-				overall: 100,
-=======
 				overall: 100,
 				mobile: 50,
 				desktop: 50,
->>>>>>> fc178020
 			},
 		};
 		const rows: SiteData = {
@@ -220,15 +214,9 @@
 						},
 					},
 					jetpack_boost_scores: {
-<<<<<<< HEAD
-						desktop: 100,
-						mobile: 100,
-						overall: 100,
-=======
 						overall: 100,
 						mobile: 50,
 						desktop: 50,
->>>>>>> fc178020
 					},
 				},
 			];
@@ -246,13 +234,8 @@
 						value: sites[ 0 ].site_stats,
 					},
 					boost: {
-<<<<<<< HEAD
-						type: 'boost',
-						status: 'active',
-=======
 						status: 'active',
 						type: 'boost',
->>>>>>> fc178020
 						value: sites[ 0 ].jetpack_boost_scores,
 					},
 					backup: {
