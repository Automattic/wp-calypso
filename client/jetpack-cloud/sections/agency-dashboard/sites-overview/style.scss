--- conflicted
+++ resolved
@@ -416,11 +416,6 @@
 	@extend .sites-overview__column-content;
 	padding: 15px;
 	color: var(--studio-red-50);
-<<<<<<< HEAD
-
-	@include break-xlarge {
-		color: var(--studio-white);
-	}
 }
 
 .boost-score-good {
@@ -436,6 +431,4 @@
 .boost-score-bad {
 	@extend .sites-overview__column-content;
 	color: var(--studio-red-50);
-=======
->>>>>>> fc178020
 }