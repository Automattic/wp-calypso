--- conflicted
+++ resolved
@@ -74,16 +74,11 @@
 					{ value: 6, label: 'Site Down' },
 					{ value: 7, label: 'Plugins Needing Updates' },
 				],
-<<<<<<< HEAD
-				enableHiding: false,
-				enableSorting: false,
-=======
 				filterBy: {
 					operators: [ 'in' ],
 				},
-				enableHiding: true,
-				enableSorting: true,
->>>>>>> 086895f9
+				enableHiding: false,
+				enableSorting: false,
 			},
 			{
 				id: 'site',
