import { Button, Gridicon } from '@automattic/components';
import { DataViews } from '@wordpress/dataviews';
import { Icon, starFilled } from '@wordpress/icons';
import { useTranslate } from 'i18n-calypso';
import { useCallback, useMemo } from 'react';
import SiteActions from 'calypso/jetpack-cloud/sections/agency-dashboard/sites-overview/site-actions';
import useFormattedSites from 'calypso/jetpack-cloud/sections/agency-dashboard/sites-overview/site-content/hooks/use-formatted-sites';
import SiteStatusContent from 'calypso/jetpack-cloud/sections/agency-dashboard/sites-overview/site-status-content';
import SiteDataField from 'calypso/jetpack-cloud/sections/agency-dashboard/sites-overview/sites-dataviews/site-data-field';
import TextPlaceholder from 'calypso/jetpack-cloud/sections/partner-portal/text-placeholder';
import SiteSetFavorite from '../site-set-favorite';
import { AllowedTypes, Site, SiteData } from '../types';
import { SitesDataViewsProps } from './interfaces';
import './style.scss';

const SitesDataViews = ( {
	data,
	isLoading,
	onSitesViewChange,
	sitesViewState,
}: SitesDataViewsProps ) => {
	const translate = useTranslate();

	const sites = useFormattedSites( data?.sites ?? [] );

	const openSitePreviewPane = useCallback(
		( site: Site ) => {
			onSitesViewChange( {
				...sitesViewState,
				selectedSite: site,
				type: 'list',
			} );
		},
		[ onSitesViewChange, sitesViewState ]
	);

	const renderField = useCallback(
		( column: AllowedTypes, item: SiteData ) => {
			if ( isLoading ) {
				return <TextPlaceholder />;
			}

			if ( column ) {
				return (
					<SiteStatusContent
						rows={ item }
						type={ column }
						isLargeScreen
						isFavorite={ item.isFavorite }
						siteError={ item.site.error }
					/>
				);
			}
		},
		[ isLoading ]
	);

<<<<<<< HEAD
	const fields = [
		{
			id: 'status',
			header: translate( 'Status' ),
			getValue: ( { item }: { item: SiteData } ) =>
				item.site.error || item.scan.status === 'critical',
			render: () => {},
			type: 'enumeration',
			elements: [
				{ value: 1, label: 'Needs Attention' },
				{ value: 2, label: 'Favorites' },
				{ value: 3, label: 'Backup Failed' },
				{ value: 4, label: 'Backup Warning' },
				{ value: 5, label: 'Threat Found' },
				{ value: 6, label: 'Site Disconnected' },
				{ value: 7, label: 'Site Down' },
				{ value: 8, label: 'Plugins Needing Updates' },
			],
			filterBy: {
				operators: [ 'in' ],
			},
			enableHiding: true,
			enableSorting: true,
		},
		{
			id: 'site',
			header: translate( 'SITE' ),
			getValue: ( { item }: { item: SiteData } ) => item.site.value.url,
			render: ( { item }: { item: SiteData } ) => {
				if ( isLoading ) {
					return <TextPlaceholder />;
				}
				const site = item.site.value;
				return (
					<div className="sites-dataviews__site">
						<div className="sites-dataviews__site-favicon"></div>
						<div className="sites-dataviews__site-name">
							<div>{ site.blogname }</div>
							<div className="sites-dataviews__site-url">{ site.url }</div>
						</div>
					</div>
				);
=======
	const fields = useMemo(
		() => [
			{
				id: 'status',
				header: '',
				getValue: ( { item }: { item: SiteData } ) =>
					item.site.error || item.scan.status === 'critical',
				render: () => {},
				type: 'enumeration',
				elements: [
					{ value: 1, label: 'Needs attention' },
					{ value: 2, label: 'Favorite' },
				],
				enableHiding: true,
				enableSorting: true,
>>>>>>> 968c8408
			},
			{
				id: 'site',
				header: (
					<span className="sites-dataview__site-header">{ translate( 'Site' ).toUpperCase() }</span>
				),
				getValue: ( { item }: { item: SiteData } ) => item.site.value.url,
				render: ( { item }: { item: SiteData } ) => {
					if ( isLoading ) {
						return <TextPlaceholder />;
					}
					const site = item.site.value;
					return (
						<SiteDataField
							site={ site }
							isLoading={ isLoading }
							onSiteTitleClick={ openSitePreviewPane }
						/>
					);
				},
				enableHiding: false,
				enableSorting: true,
			},
			{
				id: 'stats',
				header: <span className="sites-dataview__stats-header">STATS</span>,
				getValue: () => 'Stats status',
				render: ( { item }: { item: SiteData } ) => renderField( 'stats', item ),
				enableHiding: false,
				enableSorting: false,
			},
			{
				id: 'boost',
				header: <span className="sites-dataview__boost-header">BOOST</span>,
				getValue: ( { item }: { item: SiteData } ) => item.boost.status,
				render: ( { item }: { item: SiteData } ) => renderField( 'boost', item ),
				enableHiding: false,
				enableSorting: false,
			},
			{
				id: 'backup',
				header: <span className="sites-dataview__backup-header">BACKUP</span>,
				getValue: () => 'Backup status',
				render: ( { item }: { item: SiteData } ) => renderField( 'backup', item ),
				enableHiding: false,
				enableSorting: false,
			},
			{
				id: 'monitor',
				header: <span className="sites-dataview__monitor-header">MONITOR</span>,
				getValue: () => 'Monitor status',
				render: ( { item }: { item: SiteData } ) => renderField( 'monitor', item ),
				enableHiding: false,
				enableSorting: false,
			},
			{
				id: 'scan',
				header: <span className="sites-dataview__scan-header">SCAN</span>,
				getValue: () => 'Scan status',
				render: ( { item }: { item: SiteData } ) => renderField( 'scan', item ),
				enableHiding: false,
				enableSorting: false,
			},
			{
				id: 'plugins',
				header: <span className="sites-dataview__plugins-header">PLUGINS</span>,
				getValue: () => 'Plugins status',
				render: ( { item }: { item: SiteData } ) => renderField( 'plugin', item ),
				enableHiding: false,
				enableSorting: false,
			},
			{
				id: 'favorite',
				header: (
					<Icon
						className="site-table__favorite-icon sites-dataview__favorites-header"
						size={ 24 }
						icon={ starFilled }
					/>
				),
				getValue: ( { item }: { item: SiteData } ) => item.isFavorite,
				render: ( { item }: { item: SiteData } ) => {
					if ( isLoading ) {
						return <TextPlaceholder />;
					}
					return (
						<span className="sites-dataviews__favorite-btn-wrapper">
							<SiteSetFavorite
								isFavorite={ item.isFavorite || false }
								siteId={ item.site.value.blog_id }
								siteUrl={ item.site.value.url }
							/>
						</span>
					);
				},
				enableHiding: false,
				enableSorting: false,
			},
			{
				id: 'actions',
				header: <span className="sites-dataview__actions-header">{ translate( 'ACTIONS' ) }</span>,
				getValue: ( { item }: { item: SiteData } ) => item.isFavorite,
				render: ( { item }: { item: SiteData } ) => {
					if ( isLoading ) {
						return <TextPlaceholder />;
					}
					return (
						<div className="sites-dataviews__actions">
							<SiteActions isLargeScreen site={ item.site } siteError={ item.site.error } />
							<Button
								onClick={ () => openSitePreviewPane( item.site.value ) }
								className="site-preview__open"
								borderless
							>
								<Gridicon icon="chevron-right" />
							</Button>
						</div>
					);
				},
				enableHiding: false,
				enableSorting: false,
			},
		],
		[ isLoading, openSitePreviewPane, renderField, translate ]
	);

	return (
		<>
			<DataViews
				data={ sites }
				paginationInfo={ { totalItems: 0, totalPages: 0 } }
				fields={ fields }
				view={ sitesViewState }
				search={ true }
				searchLabel={ translate( 'Search sites' ) }
				getItemId={ ( item: SiteData ) => {
					if ( isLoading ) {
						return '';
					}
					return item.site.value.blog_id;
				} }
				onChangeView={ onSitesViewChange }
				supportedLayouts={ [ 'table' ] }
				actions={ [] }
				isLoading={ isLoading }
			/>
		</>
	);
};

export default SitesDataViews;<|MERGE_RESOLUTION|>--- conflicted
+++ resolved
@@ -55,66 +55,30 @@
 		[ isLoading ]
 	);
 
-<<<<<<< HEAD
-	const fields = [
-		{
-			id: 'status',
-			header: translate( 'Status' ),
-			getValue: ( { item }: { item: SiteData } ) =>
-				item.site.error || item.scan.status === 'critical',
-			render: () => {},
-			type: 'enumeration',
-			elements: [
-				{ value: 1, label: 'Needs Attention' },
-				{ value: 2, label: 'Favorites' },
-				{ value: 3, label: 'Backup Failed' },
-				{ value: 4, label: 'Backup Warning' },
-				{ value: 5, label: 'Threat Found' },
-				{ value: 6, label: 'Site Disconnected' },
-				{ value: 7, label: 'Site Down' },
-				{ value: 8, label: 'Plugins Needing Updates' },
-			],
-			filterBy: {
-				operators: [ 'in' ],
-			},
-			enableHiding: true,
-			enableSorting: true,
-		},
-		{
-			id: 'site',
-			header: translate( 'SITE' ),
-			getValue: ( { item }: { item: SiteData } ) => item.site.value.url,
-			render: ( { item }: { item: SiteData } ) => {
-				if ( isLoading ) {
-					return <TextPlaceholder />;
-				}
-				const site = item.site.value;
-				return (
-					<div className="sites-dataviews__site">
-						<div className="sites-dataviews__site-favicon"></div>
-						<div className="sites-dataviews__site-name">
-							<div>{ site.blogname }</div>
-							<div className="sites-dataviews__site-url">{ site.url }</div>
-						</div>
-					</div>
-				);
-=======
 	const fields = useMemo(
 		() => [
 			{
 				id: 'status',
-				header: '',
+				header: translate( 'Status' ),
 				getValue: ( { item }: { item: SiteData } ) =>
 					item.site.error || item.scan.status === 'critical',
 				render: () => {},
 				type: 'enumeration',
 				elements: [
-					{ value: 1, label: 'Needs attention' },
-					{ value: 2, label: 'Favorite' },
+					{ value: 1, label: 'Needs Attention' },
+					{ value: 2, label: 'Favorites' },
+					{ value: 3, label: 'Backup Failed' },
+					{ value: 4, label: 'Backup Warning' },
+					{ value: 5, label: 'Threat Found' },
+					{ value: 6, label: 'Site Disconnected' },
+					{ value: 7, label: 'Site Down' },
+					{ value: 8, label: 'Plugins Needing Updates' },
 				],
+				filterBy: {
+					operators: [ 'in' ],
+				},
 				enableHiding: true,
 				enableSorting: true,
->>>>>>> 968c8408
 			},
 			{
 				id: 'site',
