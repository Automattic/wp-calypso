import { Button, Gridicon } from '@automattic/components';
import { DataViews } from '@wordpress/dataviews';
import { Icon, starFilled } from '@wordpress/icons';
import { useTranslate } from 'i18n-calypso';
import { useCallback, useMemo } from 'react';
import SiteActions from 'calypso/jetpack-cloud/sections/agency-dashboard/sites-overview/site-actions';
import useFormattedSites from 'calypso/jetpack-cloud/sections/agency-dashboard/sites-overview/site-content/hooks/use-formatted-sites';
import SiteStatusContent from 'calypso/jetpack-cloud/sections/agency-dashboard/sites-overview/site-status-content';
import SiteDataField from 'calypso/jetpack-cloud/sections/agency-dashboard/sites-overview/sites-dataviews/site-data-field';
import { JETPACK_MANAGE_ONBOARDING_TOURS_EXAMPLE_SITE } from 'calypso/jetpack-cloud/sections/onboarding-tours/constants';
import TextPlaceholder from 'calypso/jetpack-cloud/sections/partner-portal/text-placeholder';
import SiteSetFavorite from '../site-set-favorite';
import SiteSort from '../site-sort';
import { AllowedTypes, Site } from '../types';
import { SitesDataViewsProps, SiteInfo } from './interfaces';
import './style.scss';

const SitesDataViews = ( {
	data,
	isLoading,
	isLargeScreen,
	onSitesViewChange,
	sitesViewState,
}: SitesDataViewsProps ) => {
	const translate = useTranslate();

	const totalSites =
		window.location.pathname === '/sites/favorites' ? data?.totalFavorites || 0 : data?.total || 0;

	const sitesPerPage = sitesViewState.perPage > 0 ? sitesViewState.perPage : 20;
	const totalPages = Math.ceil( totalSites / sitesPerPage );
	const sites = useFormattedSites( data?.sites ?? [] );

	const openSitePreviewPane = useCallback(
		( site: Site ) => {
			onSitesViewChange( {
				...sitesViewState,
				selectedSite: site,
				type: 'list',
			} );
		},
		[ onSitesViewChange, sitesViewState ]
	);

	const renderField = useCallback(
		( column: AllowedTypes, item: SiteInfo ) => {
			if ( isLoading ) {
				return <TextPlaceholder />;
			}

			if ( column ) {
				return (
					<SiteStatusContent
						rows={ item }
						type={ column }
						isLargeScreen={ isLargeScreen }
						isFavorite={ item.isFavorite }
						siteError={ item.site.error }
					/>
				);
			}
		},
		[ isLoading, isLargeScreen ]
	);

	// todo - refactor: extract fields, along actions, to the upper component
	const fields = useMemo(
		() => [
			{
				id: 'status',
				header: translate( 'Status' ),
				getValue: ( { item }: { item: SiteInfo } ) =>
					item.site.error || item.scan.status === 'critical',
				render: () => {},
				type: 'enumeration',
				elements: [
					{ value: 1, label: translate( 'Needs Attention' ) },
					{ value: 2, label: translate( 'Backup Failed' ) },
					{ value: 3, label: translate( 'Backup Warning' ) },
					{ value: 4, label: translate( 'Threat Found' ) },
					{ value: 5, label: translate( 'Site Disconnected' ) },
					{ value: 6, label: translate( 'Site Down' ) },
					{ value: 7, label: translate( 'Plugins Needing Updates' ) },
				],
				filterBy: {
					operators: [ 'in' ],
				},
				enableHiding: false,
				enableSorting: false,
			},
			{
				id: 'site',
				header: (
					<>
						<SiteSort isSortable={ true } columnKey="site">
							<span className="sites-dataview__site-header">
								{ translate( 'Site' ).toUpperCase() }
							</span>
						</SiteSort>
					</>
				),
				getValue: ( { item }: { item: SiteInfo } ) => item.site.value.url,
				render: ( { item }: { item: SiteInfo } ) => {
					if ( isLoading ) {
						return <TextPlaceholder />;
					}
					const site = item.site.value;
					return (
						<SiteDataField
							site={ site }
							isLoading={ isLoading }
							onSiteTitleClick={ openSitePreviewPane }
						/>
					);
				},
				enableHiding: false,
				enableSorting: false,
			},
			{
				id: 'stats',
				header: <span className="sites-dataview__stats-header">STATS</span>,
				getValue: () => '-',
				render: ( { item }: { item: SiteInfo } ) => renderField( 'stats', item ),
				enableHiding: false,
				enableSorting: false,
			},
			{
				id: 'boost',
				header: <span className="sites-dataview__boost-header">BOOST</span>,
				getValue: ( { item }: { item: SiteInfo } ) => item.boost.status,
				render: ( { item }: { item: SiteInfo } ) => renderField( 'boost', item ),
				enableHiding: false,
				enableSorting: false,
			},
			{
				id: 'backup',
				header: <span className="sites-dataview__backup-header">BACKUP</span>,
				getValue: () => '-',
				render: ( { item }: { item: SiteInfo } ) => renderField( 'backup', item ),
				enableHiding: false,
				enableSorting: false,
			},
			{
				id: 'monitor',
				header: <span className="sites-dataview__monitor-header">MONITOR</span>,
				getValue: () => '-',
				render: ( { item }: { item: SiteInfo } ) => renderField( 'monitor', item ),
				enableHiding: false,
				enableSorting: false,
			},
			{
				id: 'scan',
				header: <span className="sites-dataview__scan-header">SCAN</span>,
				getValue: () => '-',
				render: ( { item }: { item: SiteInfo } ) => renderField( 'scan', item ),
				enableHiding: false,
				enableSorting: false,
			},
			{
				id: 'plugins',
				header: <span className="sites-dataview__plugins-header">PLUGINS</span>,
				getValue: () => '-',
				render: ( { item }: { item: SiteInfo } ) => renderField( 'plugin', item ),
				enableHiding: false,
				enableSorting: false,
			},
			{
				id: 'favorite',
				header: (
					<Icon
						className="site-table__favorite-icon sites-dataview__favorites-header"
						size={ 24 }
						icon={ starFilled }
					/>
				),
				getValue: ( { item }: { item: SiteInfo } ) => item.isFavorite,
				render: ( { item }: { item: SiteInfo } ) => {
					if ( isLoading ) {
						return <TextPlaceholder />;
					}
					return (
						<span className="sites-dataviews__favorite-btn-wrapper">
							<SiteSetFavorite
								isFavorite={ item.isFavorite || false }
								siteId={ item.site.value.blog_id }
								siteUrl={ item.site.value.url }
							/>
						</span>
					);
				},
				enableHiding: false,
				enableSorting: false,
			},
			{
				id: 'actions',
				getValue: ( { item }: { item: SiteInfo } ) => item.isFavorite,
				render: ( { item }: { item: SiteInfo } ) => {
					if ( isLoading ) {
						return <TextPlaceholder />;
					}
					return (
						<div className="sites-dataviews__actions">
							<SiteActions
								isLargeScreen={ isLargeScreen }
								site={ item.site }
								siteError={ item.site.error }
							/>
							<Button
								onClick={ () => openSitePreviewPane( item.site.value ) }
								className="site-preview__open"
								borderless
							>
								<Gridicon icon="chevron-right" />
							</Button>
						</div>
					);
				},
				enableHiding: false,
				enableSorting: false,
			},
		],
		[ isLoading, isLargeScreen, openSitePreviewPane, renderField, translate ]
	);

<<<<<<< HEAD
	// Actions: Pause Monitor, Resume Monitor, Custom Notification, Reset Notification
	// todo - refactor: extract actions, along fields, to the upper component
	const actions = useMemo(
		() => [
			{
				id: 'pause-monitor',
				label: translate( 'Pause Monitor' ),
				supportsBulk: true,
				isEligible( site: SiteInfo ) {
					return site.monitor.status === 'active';
				},
				callback() {
					// todo: pause monitor. Param: sites: SiteInfo[]
				},
			},
			{
				id: 'resume-monitor',
				label: translate( 'Resume Monitor' ),
				supportsBulk: true,
				isEligible( site: SiteInfo ) {
					return site.monitor.status === 'inactive';
				},
				callback() {
					// todo: resume monitor. Param: sites: SiteInfo[]
				},
			},
			{
				id: 'custom-notification',
				label: translate( 'Custom Notification' ),
				supportsBulk: true,
				isEligible( site: SiteInfo ) {
					return site.monitor.status === 'active';
				},
				callback() {
					// todo: custom notification. Param: sites: SiteInfo[]
				},
			},
			{
				id: 'reset-notification',
				label: translate( 'Reset Notification' ),
				supportsBulk: true,
				isEligible( site: SiteInfo ) {
					return site.monitor.status === 'active';
				},
				callback() {
					// todo: reset notification. Param: sites: SiteInfo[]
				},
			},
		],
		[ translate ]
	);
=======
	const urlParams = new URLSearchParams( window.location.search );
	const isOnboardingTourActive = urlParams.get( 'tour' ) !== null;
	const useExampleDataForTour = isOnboardingTourActive && ( ! sites || sites.length === 0 );
>>>>>>> c8530f5f

	return (
		<>
			<DataViews
				data={ ! useExampleDataForTour ? sites : JETPACK_MANAGE_ONBOARDING_TOURS_EXAMPLE_SITE }
				paginationInfo={ { totalItems: totalSites, totalPages: totalPages } }
				fields={ fields }
				view={ sitesViewState }
				search={ true }
				searchLabel={ translate( 'Search sites' ) }
				getItemId={ ( item: SiteInfo ) => {
					item.id = item.site.value.blog_id; // setting the id because of a issue with the DataViews component
					return item.id;
				} }
				onChangeView={ onSitesViewChange }
				supportedLayouts={ [ 'table' ] }
				actions={ actions }
				isLoading={ isLoading }
			/>
		</>
	);
};

export default SitesDataViews;<|MERGE_RESOLUTION|>--- conflicted
+++ resolved
@@ -222,7 +222,6 @@
 		[ isLoading, isLargeScreen, openSitePreviewPane, renderField, translate ]
 	);
 
-<<<<<<< HEAD
 	// Actions: Pause Monitor, Resume Monitor, Custom Notification, Reset Notification
 	// todo - refactor: extract actions, along fields, to the upper component
 	const actions = useMemo(
@@ -274,11 +273,10 @@
 		],
 		[ translate ]
 	);
-=======
+
 	const urlParams = new URLSearchParams( window.location.search );
 	const isOnboardingTourActive = urlParams.get( 'tour' ) !== null;
 	const useExampleDataForTour = isOnboardingTourActive && ( ! sites || sites.length === 0 );
->>>>>>> c8530f5f
 
 	return (
 		<>
