--- conflicted
+++ resolved
@@ -228,13 +228,8 @@
 	return (
 		<>
 			<DataViews
-<<<<<<< HEAD
 				data={ ! useExampleDataForTour ? sites : JETPACK_MANAGE_ONBOARDING_TOURS_EXAMPLE_SITE }
-				paginationInfo={ { totalItems: 0, totalPages: 0 } }
-=======
-				data={ sites }
 				paginationInfo={ { totalItems: totalSites, totalPages: totalPages } }
->>>>>>> 17a0b57f
 				fields={ fields }
 				view={ sitesViewState }
 				search={ true }
