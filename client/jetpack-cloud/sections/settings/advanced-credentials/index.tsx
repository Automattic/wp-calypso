--- conflicted
+++ resolved
@@ -113,21 +113,10 @@
 	}, [ hasCredentials, isRequestingCredentials ] );
 
 	const currentStep = useMemo( (): Step => {
-<<<<<<< HEAD
-		if ( statusState === StatusState.Connected ) {
-			if ( 'edit' === action ) {
-				if ( 'unsubmitted' !== formSubmissionStatus ) {
-					return Step.Verification;
-				}
-				return Step.ConnectedEdit;
-			}
-			return Step.Connected;
-=======
-		if ( 'pending' === formSubmissionStatus ) {
+		if ( 'unsubmitted' !== formSubmissionStatus ) {
 			return Step.Verification;
 		} else if ( statusState === StatusState.Connected ) {
 			return 'edit' === action ? Step.ConnectedEdit : Step.Connected;
->>>>>>> 9ec9f17e
 		} else if ( undefined === host ) {
 			return Step.HostSelection;
 		}
