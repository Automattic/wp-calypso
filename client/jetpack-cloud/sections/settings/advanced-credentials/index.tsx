/**
 * External dependencies
 */
import { isEmpty } from 'lodash';
import { useSelector, useDispatch } from 'react-redux';
import { useTranslate } from 'i18n-calypso';
import page from 'page';
import React, { FunctionComponent, useMemo, useState, useEffect } from 'react';

/**
 * Internal dependencies
 */
import { Button, Card } from '@automattic/components';
import { ConnectionStatus, StatusState } from './connection-status';
import { FormMode, FormState, INITIAL_FORM_ERRORS, INITIAL_FORM_STATE, validate } from './form';
import Verification from './verification';
import { deleteCredentials, updateCredentials } from 'calypso/state/jetpack/credentials/actions';
import { getSelectedSiteId, getSelectedSiteSlug } from 'calypso/state/ui/selectors';
import { recordTracksEvent } from 'calypso/state/analytics/actions';
import { settingsPath } from 'calypso/lib/jetpack/paths';
import CredentialsForm from './credentials-form';
import DocumentHead from 'calypso/components/data/document-head';
import getJetpackCredentials from 'calypso/state/selectors/get-jetpack-credentials';
import getJetpackCredentialsUpdateError from 'calypso/state/selectors/get-jetpack-credentials-update-error';
import getJetpackCredentialsUpdateStatus from 'calypso/state/selectors/get-jetpack-credentials-update-status';
import isRequestingSiteCredentials from 'calypso/state/selectors/is-requesting-site-credentials';
import Gridicon from 'calypso/components/gridicon';
import HostSelection from './host-selection';
import Main from 'calypso/components/main';
import PageViewTracker from 'calypso/lib/analytics/page-view-tracker';
import QuerySiteCredentials from 'calypso/components/data/query-site-credentials';
import SidebarNavigation from 'calypso/my-sites/sidebar-navigation';
import StepProgress from 'calypso/components/step-progress';

/**
 * Style dependencies
 */
import './style.scss';

enum Step {
	HostSelection = 0,
	Credentials = 1,
	Verification = 2,
	Connected = 3,
	ConnectedEdit = 4,
}

interface Props {
	action?: string;
	host?: string;
	role: string;
}

const AdvancedCredentials: FunctionComponent< Props > = ( { action, host, role } ) => {
	const translate = useTranslate();
	const dispatch = useDispatch();

	const siteId = useSelector( getSelectedSiteId );
	const siteSlug = useSelector( getSelectedSiteSlug );

	const steps = [
		{
			message: translate( 'Host locator' ),
			onClick: () => page( settingsPath( siteSlug as string ) ),
			show: 'onComplete',
		},
		translate( 'Credentials' ),
		translate( 'Saved' ),
		// TODO: moved Verification to future work
		// translate( 'Verification' ),
		translate( 'Connected' ),
	];

	const [ formState, setFormState ] = useState( INITIAL_FORM_STATE );
	const [ formErrors, setFormErrors ] = useState( INITIAL_FORM_ERRORS );
	const [ formMode, setFormMode ] = useState( FormMode.Password );
	const [ startedWithoutConnection, setStartedWithoutConnection ] = useState( false );

	const formSubmissionStatus = useSelector(
		( state ) =>
			getJetpackCredentialsUpdateStatus( state, siteId ) as
				| 'unsubmitted'
				| 'pending'
				| 'success'
				| 'failed'
	);

	const formSubmissionError = useSelector( ( state ) =>
		getJetpackCredentialsUpdateError( state, siteId )
	);

	const isRequestingCredentials = useSelector( ( state ) =>
		isRequestingSiteCredentials( state, siteId as number )
	);

	const credentials = useSelector( ( state ) =>
		getJetpackCredentials( state, siteId, role )
	) as FormState & { abspath: string };

	const hasCredentials = ! isEmpty( credentials );

	const statusState = useMemo( (): StatusState => {
		if ( isRequestingCredentials ) {
			return StatusState.Loading;
		}

		if ( hasCredentials ) {
			return StatusState.Connected;
		}

		return StatusState.Disconnected;
	}, [ hasCredentials, isRequestingCredentials ] );

	const currentStep = useMemo( (): Step => {
		if ( 'pending' === formSubmissionStatus ) {
			return Step.Verification;
		} else if ( statusState === StatusState.Connected ) {
			return 'edit' === action ? Step.ConnectedEdit : Step.Connected;
		} else if ( undefined === host ) {
			return Step.HostSelection;
		}
		return Step.Credentials;
	}, [ action, formSubmissionStatus, host, statusState ] );

	// suppress the step progress until we are disconnected
	useEffect( () => {
		if ( statusState === StatusState.Disconnected ) {
			setStartedWithoutConnection( true );
		}
	}, [ setStartedWithoutConnection, statusState ] );

	// when credentials load, merge w/ the form state
	useEffect( () => {
		if ( hasCredentials ) {
			const { abspath, path, ...otherProperties } = credentials;
			setFormState( { ...otherProperties, path: abspath || path, pass: '', kpri: '' } );
		}
	}, [ credentials, hasCredentials ] );

	// validate changes to the credentials form
	useEffect( () => {
		setFormErrors( validate( formState, formMode ) );
	}, [ formState, formMode ] );

	// handle responses from the form submission
	// if a new error occurs from a form submission add that to the errors
	useEffect( () => {
		if ( null !== formSubmissionError ) {
			switch ( formSubmissionError.code ) {
				case 'invalid_wordpress_path':
					setFormErrors( {
						path: {
							message: translate(
								'WordPress could not be found in this folder, please check the path was entered correctly'
							),
							waitForInteraction: false,
						},
					} );
					break;
				// TODO: more cases that could be added here
			}
		}
	}, [ setFormErrors, formSubmissionError, translate ] );

	// reset form information on siteId change
	useEffect( () => {
		setFormState( INITIAL_FORM_STATE );
		setFormMode( FormMode.Password );
	}, [ siteId, setFormState ] );

	// record tracks events on each new step of process
	useEffect( () => {
		switch ( currentStep ) {
			case Step.HostSelection:
				dispatch(
					recordTracksEvent( 'calypso_jetpack_advanced_credentials_flow_host_selection_step_enter' )
				);
				break;
			case Step.Credentials:
				dispatch(
					recordTracksEvent( 'calypso_jetpack_advanced_credentials_flow_credentials_step_enter', {
						host,
					} )
				);
				break;
			case Step.Verification:
				dispatch(
					recordTracksEvent( 'calypso_jetpack_advanced_credentials_flow_verification_step_enter', {
						host,
					} )
				);
				break;
			case Step.Connected:
				dispatch(
					recordTracksEvent( 'calypso_jetpack_advanced_credentials_flow_connected_step_enter' )
				);
				break;
			case Step.ConnectedEdit:
				dispatch(
					recordTracksEvent( 'calypso_jetpack_advanced_credentials_flow_connected_edit_step_enter' )
				);
				break;
		}
	}, [ currentStep, dispatch, host ] );

	const handleDeleteCredentials = () => {
		dispatch( recordTracksEvent( 'calypso_jetpack_advanced_credentials_flow_credentials_delete' ) );

		dispatch( deleteCredentials( siteId, role ) );
	};

	const handleUpdateCredentials = () => {
		if ( ! isEmpty( formErrors ) ) {
			return;
		}
		dispatch( recordTracksEvent( 'calypso_jetpack_advanced_credentials_flow_credentials_update' ) );
<<<<<<< HEAD
		dispatch( updateCredentials( siteId, { role, ...formState }, false ) );
=======
		dispatch( updateCredentials( siteId, { role, ...formState }, true ) );
>>>>>>> 1f0eb0c0
	};

	const disableForm = 'pending' === formSubmissionStatus;

	const renderUnconnectedButtons = () => (
		<>
			<Button
				compact
				borderless
				disabled={ disableForm }
				href={ settingsPath( siteSlug ?? undefined ) }
				onClick={ () => {
					dispatch(
						recordTracksEvent( 'calypso_jetpack_advanced_credentials_flow_switch_host', { host } )
					);
				} }
			>
				<Gridicon icon="arrow-left" size={ 18 } />
				{ translate( 'Change host' ) }
			</Button>
			<Button
				primary
				onClick={ handleUpdateCredentials }
				disabled={ ! isEmpty( formErrors ) || disableForm }
			>
				{ translate( 'Test and save credentials' ) }
			</Button>
		</>
	);

	const renderConnectedButtons = () => (
		<>
			<Button scary disabled={ disableForm } onClick={ handleDeleteCredentials }>
				{ translate( 'Delete Credentials' ) }
			</Button>
			<Button
				onClick={ handleUpdateCredentials }
				disabled={ ! isEmpty( formErrors ) || disableForm }
			>
				{ translate( 'Update credentials' ) }
			</Button>
		</>
	);

	const renderCredentialsForm = ( connected: boolean ) => (
		<CredentialsForm
			disabled={ disableForm }
			formErrors={ formErrors }
			formMode={ formMode }
			formState={ formState }
			host={ host ?? 'generic' }
			onFormStateChange={ setFormState }
			onModeChange={ setFormMode }
		>
			{ connected ? renderConnectedButtons() : renderUnconnectedButtons() }
		</CredentialsForm>
	);

	const render = () => {
		if ( ! siteSlug || statusState === StatusState.Loading ) {
			// TODO:, placeholder
			return <div></div>;
		}

		switch ( currentStep ) {
			case Step.HostSelection:
				return <HostSelection />;
			case Step.Credentials:
				return renderCredentialsForm( false );
			case Step.Verification:
				return (
					<Verification
						formSubmissionError={ formSubmissionError }
						formSubmissionStatus={ formSubmissionStatus }
						onFinishUp={ () => {
							/* TODO @azabani */
						} }
					/>
				);
			case Step.Connected:
				return (
					<div>
						<Button
							borderless
							className="advanced-credentials__connected"
							href={ `${ settingsPath( siteSlug ) }?action=edit` }
						>
							{ translate(
								'The remote server credentials for %(siteSlug)s are present and correct, allowing Jetpack to perform restores and security fixes when required.',
								{
									args: {
										siteSlug,
									},
								}
							) }
							<Gridicon icon="chevron-right" />
						</Button>
					</div>
				);
			case Step.ConnectedEdit:
				return renderCredentialsForm( true );
		}
	};

	return (
		<Main className="advanced-credentials">
			<QuerySiteCredentials siteId={ siteId } />
			<DocumentHead title={ translate( 'Settings' ) } />
			<SidebarNavigation />
			<PageViewTracker
				path={ settingsPath( ':site' ) }
				title="Advanced Credentials"
				properties={ { step: currentStep } }
			/>
			<Card compact={ true } className="advanced-credentials__server-connection-status">
				<div className="advanced-credentials__server-connection-status-content">
					<h3>{ translate( 'Remote server credentials' ) }</h3>
					<ConnectionStatus state={ statusState } />
				</div>
			</Card>
			<Card>
				{ startedWithoutConnection && <StepProgress currentStep={ currentStep } steps={ steps } /> }
				{ render() }
			</Card>
		</Main>
	);
};

export default AdvancedCredentials;<|MERGE_RESOLUTION|>--- conflicted
+++ resolved
@@ -214,11 +214,7 @@
 			return;
 		}
 		dispatch( recordTracksEvent( 'calypso_jetpack_advanced_credentials_flow_credentials_update' ) );
-<<<<<<< HEAD
-		dispatch( updateCredentials( siteId, { role, ...formState }, false ) );
-=======
-		dispatch( updateCredentials( siteId, { role, ...formState }, true ) );
->>>>>>> 1f0eb0c0
+		dispatch( updateCredentials( siteId, { role, ...formState }, true, false ) );
 	};
 
 	const disableForm = 'pending' === formSubmissionStatus;
