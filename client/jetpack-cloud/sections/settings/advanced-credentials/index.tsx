/**
 * External dependencies
 */
import { isEmpty } from 'lodash';
import { useSelector, useDispatch } from 'react-redux';
import { useTranslate } from 'i18n-calypso';
import page from 'page';
import React, { FunctionComponent, useMemo, useState, useEffect } from 'react';

/**
 * Internal dependencies
 */
import { Button, Card } from '@automattic/components';
import { ConnectionStatus, StatusState } from './connection-status';
import { FormMode, FormState, INITIAL_FORM_ERRORS, INITIAL_FORM_STATE, validate } from './form';
import Verification from './verification';
import { deleteCredentials, updateCredentials } from 'calypso/state/jetpack/credentials/actions';
import { getSelectedSiteId, getSelectedSiteSlug } from 'calypso/state/ui/selectors';
import { recordTracksEvent } from 'calypso/state/analytics/actions';
import { settingsPath } from 'calypso/lib/jetpack/paths';
import CredentialsForm from './credentials-form';
import DocumentHead from 'calypso/components/data/document-head';
import getJetpackCredentials from 'calypso/state/selectors/get-jetpack-credentials';
import getJetpackCredentialsUpdateError from 'calypso/state/selectors/get-jetpack-credentials-update-error';
import getJetpackCredentialsUpdateStatus from 'calypso/state/selectors/get-jetpack-credentials-update-status';
import isRequestingSiteCredentials from 'calypso/state/selectors/is-requesting-site-credentials';
import { JETPACK_CREDENTIALS_UPDATE_RESET } from 'calypso/state/action-types';
import Gridicon from 'calypso/components/gridicon';
import HostSelection from './host-selection';
import Main from 'calypso/components/main';
import PageViewTracker from 'calypso/lib/analytics/page-view-tracker';
import QuerySiteCredentials from 'calypso/components/data/query-site-credentials';
import SidebarNavigation from 'calypso/my-sites/sidebar-navigation';
import StepProgress from 'calypso/components/step-progress';

/**
 * Style dependencies
 */
import './style.scss';

enum Step {
	HostSelection = 0,
	Credentials = 1,
	Verification = 2,
	Connected = 3,
	ConnectedEdit = 4,
}

interface Props {
	action?: string;
	host?: string;
	role: string;
}

const AdvancedCredentials: FunctionComponent< Props > = ( { action, host, role } ) => {
	const translate = useTranslate();
	const dispatch = useDispatch();

	const siteId = useSelector( getSelectedSiteId );
	const siteSlug = useSelector( getSelectedSiteSlug );

	const steps = [
		{
			message: translate( 'Host locator' ),
			onClick: () => page( settingsPath( siteSlug as string ) ),
			show: 'onComplete',
		},
		translate( 'Credentials' ),
		translate( 'Verification' ),
		translate( 'Connected' ),
	];

	const [ formState, setFormState ] = useState( INITIAL_FORM_STATE );
	const [ formErrors, setFormErrors ] = useState( INITIAL_FORM_ERRORS );
	const [ formMode, setFormMode ] = useState( FormMode.Password );
	const [ startedWithoutConnection, setStartedWithoutConnection ] = useState( false );

	const formSubmissionStatus = useSelector(
		( state ) =>
			getJetpackCredentialsUpdateStatus( state, siteId ) as
				| 'unsubmitted'
				| 'pending'
				| 'success'
				| 'failed'
	);

	const formSubmissionError = useSelector( ( state ) =>
		getJetpackCredentialsUpdateError( state, siteId )
	);

	const isRequestingCredentials = useSelector( ( state ) =>
		isRequestingSiteCredentials( state, siteId as number )
	);

	const credentials = useSelector( ( state ) =>
		getJetpackCredentials( state, siteId, role )
	) as FormState & { abspath: string };

	const hasCredentials = ! isEmpty( credentials );

	const statusState = useMemo( (): StatusState => {
		if ( isRequestingCredentials ) {
			return StatusState.Loading;
		}

		if ( hasCredentials ) {
			return StatusState.Connected;
		}

		return StatusState.Disconnected;
	}, [ hasCredentials, isRequestingCredentials ] );

	const currentStep = useMemo( (): Step => {
<<<<<<< HEAD
		if ( 'unsubmitted' !== formSubmissionStatus ) {
=======
		if ( 'pending' === formSubmissionStatus ) {
>>>>>>> 8d40020b
			return Step.Verification;
		} else if ( statusState === StatusState.Connected ) {
			return 'edit' === action ? Step.ConnectedEdit : Step.Connected;
		} else if ( undefined === host ) {
			return Step.HostSelection;
		}
		return Step.Credentials;
	}, [ action, formSubmissionStatus, host, statusState ] );

	// suppress the step progress until we are disconnected
	useEffect( () => {
		if ( statusState === StatusState.Disconnected ) {
			setStartedWithoutConnection( true );
		}
	}, [ setStartedWithoutConnection, statusState ] );

	// when credentials load, merge w/ the form state
	useEffect( () => {
		if ( hasCredentials ) {
			const { abspath, path, ...otherProperties } = credentials;
			setFormState( { ...otherProperties, path: abspath || path, pass: '', kpri: '' } );
		}
	}, [ credentials, hasCredentials ] );

	// validate changes to the credentials form
	useEffect( () => {
		setFormErrors( validate( formState, formMode ) );
	}, [ formState, formMode ] );

	// handle responses from the form submission
	// if a new error occurs from a form submission add that to the errors
	useEffect( () => {
		if ( null !== formSubmissionError ) {
			switch ( formSubmissionError.code ) {
				case 'invalid_wordpress_path':
					setFormErrors( {
						path: {
							message: translate(
								'WordPress could not be found in this folder, please check the path was entered correctly'
							),
							waitForInteraction: false,
						},
					} );
					break;
				// TODO: more cases that could be added here
			}
		}
	}, [ setFormErrors, formSubmissionError, translate ] );

	// on success, move from edit to connected state
	useEffect( () => {
		if ( formSubmissionStatus === 'success' ) {
			page( settingsPath( siteSlug as string ) );
		}
	}, [ formSubmissionStatus, siteSlug ] );

	// reset form information on siteId change
	useEffect( () => {
		setFormState( INITIAL_FORM_STATE );
		setFormMode( FormMode.Password );
	}, [ siteId, setFormState ] );

	// record tracks events on each new step of process
	useEffect( () => {
		switch ( currentStep ) {
			case Step.HostSelection:
				dispatch(
					recordTracksEvent( 'calypso_jetpack_advanced_credentials_flow_host_selection_step_enter' )
				);
				break;
			case Step.Credentials:
				dispatch(
					recordTracksEvent( 'calypso_jetpack_advanced_credentials_flow_credentials_step_enter', {
						host,
					} )
				);
				break;
			case Step.Verification:
				dispatch(
					recordTracksEvent( 'calypso_jetpack_advanced_credentials_flow_verification_step_enter', {
						host,
					} )
				);
				break;
			case Step.Connected:
				dispatch(
					recordTracksEvent( 'calypso_jetpack_advanced_credentials_flow_connected_step_enter' )
				);
				break;
			case Step.ConnectedEdit:
				dispatch(
					recordTracksEvent( 'calypso_jetpack_advanced_credentials_flow_connected_edit_step_enter' )
				);
				break;
		}
	}, [ currentStep, dispatch, host ] );

	const handleDeleteCredentials = () => {
		dispatch( recordTracksEvent( 'calypso_jetpack_advanced_credentials_flow_credentials_delete' ) );

		dispatch( deleteCredentials( siteId, role ) );
	};

	const handleUpdateCredentials = () => {
		if ( ! isEmpty( formErrors ) ) {
			return;
		}
		dispatch( recordTracksEvent( 'calypso_jetpack_advanced_credentials_flow_credentials_update' ) );
		dispatch( updateCredentials( siteId, { role, ...formState }, true, false ) );
	};

	const disableForm = 'pending' === formSubmissionStatus;

	const renderUnconnectedButtons = () => (
		<>
			<Button
				compact
				borderless
				disabled={ disableForm }
				href={ settingsPath( siteSlug || undefined ) }
				onClick={ () => {
					dispatch(
						recordTracksEvent( 'calypso_jetpack_advanced_credentials_flow_switch_host', { host } )
					);
				} }
			>
				<Gridicon icon="arrow-left" size={ 18 } />
				{ translate( 'Change host' ) }
			</Button>
			<Button
				primary
				onClick={ handleUpdateCredentials }
				disabled={ ! isEmpty( formErrors ) || disableForm }
			>
				{ translate( 'Test and save credentials' ) }
			</Button>
		</>
	);

	const renderConnectedButtons = () => (
		<>
			<Button scary disabled={ disableForm } onClick={ handleDeleteCredentials }>
				{ translate( 'Delete credentials' ) }
			</Button>
			<Button
				onClick={ handleUpdateCredentials }
				disabled={ ! isEmpty( formErrors ) || disableForm }
			>
				{ translate( 'Update credentials' ) }
			</Button>
		</>
	);

	const renderCredentialsForm = ( connected: boolean ) => (
		<CredentialsForm
			disabled={ disableForm }
			formErrors={ formErrors }
			formMode={ formMode }
			formState={ formState }
			host={ host ?? 'generic' }
			onFormStateChange={ setFormState }
			onModeChange={ setFormMode }
		>
			{ connected ? renderConnectedButtons() : renderUnconnectedButtons() }
		</CredentialsForm>
	);

	const render = () => {
		if ( ! siteSlug || statusState === StatusState.Loading ) {
			// TODO:, placeholder
			return <div></div>;
		}

		switch ( currentStep ) {
			case Step.HostSelection:
				return <HostSelection />;
			case Step.Credentials:
				return renderCredentialsForm( false );
			case Step.Verification:
				return (
					<Verification
						formSubmissionError={ formSubmissionError }
						formSubmissionStatus={ formSubmissionStatus }
						onFinishUp={ () => {
<<<<<<< HEAD
							dispatch( {
								type: JETPACK_CREDENTIALS_UPDATE_RESET,
								siteId,
							} );
						} }
						onReview={ () => {
							dispatch( {
								type: JETPACK_CREDENTIALS_UPDATE_RESET,
								siteId,
							} );
=======
							/* TODO @azabani */
>>>>>>> 8d40020b
						} }
					/>
				);
			case Step.Connected:
				return (
					<div>
						<Button
							borderless
							className="advanced-credentials__connected"
							href={ `${ settingsPath( siteSlug ) }?action=edit` }
						>
							{ translate(
								'The remote server credentials for %(siteSlug)s are present and correct, allowing Jetpack to perform restores and security fixes when required.',
								{
									args: {
										siteSlug,
									},
								}
							) }
							<Gridicon icon="chevron-right" />
						</Button>
					</div>
				);
			case Step.ConnectedEdit:
				return renderCredentialsForm( true );
		}
	};

	return (
		<Main className="advanced-credentials">
			<QuerySiteCredentials siteId={ siteId } />
			<DocumentHead title={ translate( 'Settings' ) } />
			<SidebarNavigation />
			<PageViewTracker
				path={ settingsPath( ':site' ) }
				title="Advanced Credentials"
				properties={ { step: currentStep } }
			/>
			<Card compact={ true } className="advanced-credentials__server-connection-status">
				<div className="advanced-credentials__server-connection-status-content">
					<h3>{ translate( 'Remote server credentials' ) }</h3>
					<ConnectionStatus state={ statusState } />
				</div>
			</Card>
			<Card>
				{ startedWithoutConnection && <StepProgress currentStep={ currentStep } steps={ steps } /> }
				{ render() }
			</Card>
		</Main>
	);
};

export default AdvancedCredentials;<|MERGE_RESOLUTION|>--- conflicted
+++ resolved
@@ -111,11 +111,7 @@
 	}, [ hasCredentials, isRequestingCredentials ] );
 
 	const currentStep = useMemo( (): Step => {
-<<<<<<< HEAD
 		if ( 'unsubmitted' !== formSubmissionStatus ) {
-=======
-		if ( 'pending' === formSubmissionStatus ) {
->>>>>>> 8d40020b
 			return Step.Verification;
 		} else if ( statusState === StatusState.Connected ) {
 			return 'edit' === action ? Step.ConnectedEdit : Step.Connected;
@@ -300,7 +296,6 @@
 						formSubmissionError={ formSubmissionError }
 						formSubmissionStatus={ formSubmissionStatus }
 						onFinishUp={ () => {
-<<<<<<< HEAD
 							dispatch( {
 								type: JETPACK_CREDENTIALS_UPDATE_RESET,
 								siteId,
@@ -311,9 +306,6 @@
 								type: JETPACK_CREDENTIALS_UPDATE_RESET,
 								siteId,
 							} );
-=======
-							/* TODO @azabani */
->>>>>>> 8d40020b
 						} }
 					/>
 				);
