import config from '@automattic/calypso-config';
import { Button } from '@automattic/components';
import { getQueryArg } from '@wordpress/url';
import { useTranslate } from 'i18n-calypso';
import { useCallback, useEffect, useMemo } from 'react';
import QueryProductsList from 'calypso/components/data/query-products-list';
import LicenseBundleCard from 'calypso/jetpack-cloud/sections/partner-portal/license-bundle-card';
import LicenseProductCard from 'calypso/jetpack-cloud/sections/partner-portal/license-product-card';
import TotalCost from 'calypso/jetpack-cloud/sections/partner-portal/primary/total-cost';
import { isJetpackBundle } from 'calypso/jetpack-cloud/sections/partner-portal/utils';
import { useDispatch, useSelector } from 'calypso/state';
import { recordTracksEvent } from 'calypso/state/analytics/actions';
import useProductsQuery from 'calypso/state/partner-portal/licenses/hooks/use-products-query';
import {
	getAssignedPlanAndProductIDsForSite,
	hasPurchasedProductsOnly,
} from 'calypso/state/partner-portal/licenses/selectors';
import {
	addSelectedProductSlugs,
	clearSelectedProductSlugs,
	removeSelectedProductSlugs,
} from 'calypso/state/partner-portal/products/actions';
import {
	getDisabledProductSlugs,
	getSelectedProductSlugs,
} from 'calypso/state/partner-portal/products/selectors';
import { APIProductFamilyProduct, PartnerPortalStore } from 'calypso/state/partner-portal/types';
import { AssignLicenceProps } from '../types';
import useSubmitForm from './use-submit-form';

import './style.scss';

export default function IssueMultipleLicensesForm( {
	selectedSite,
	suggestedProduct,
}: AssignLicenceProps ) {
	const translate = useTranslate();
	const dispatch = useDispatch();

	const { data, isLoading: isLoadingProducts } = useProductsQuery();

	let allProducts = data;
	const addedPlanAndProducts = useSelector( ( state ) =>
		selectedSite ? getAssignedPlanAndProductIDsForSite( state, selectedSite.ID ) : null
	);

	// Filter products & plan that are already assigned to a site
	if ( selectedSite && addedPlanAndProducts && allProducts ) {
		allProducts = allProducts.filter(
			( product ) => ! addedPlanAndProducts.includes( product.product_id )
		);
	}

	const bundles =
		allProducts?.filter(
			( { family_slug }: { family_slug: string } ) => family_slug === 'jetpack-packs'
		) || [];
	const wooExtensions =
		allProducts?.filter(
			( { family_slug }: { family_slug: string } ) =>
				family_slug.substring( 0, 'woocommerce-'.length ) === 'woocommerce-'
		) || [];
	const products =
		allProducts?.filter(
			( { family_slug }: { family_slug: string } ) =>
				family_slug !== 'jetpack-packs' &&
				family_slug.substring( 0, 'woocommerce-'.length ) !== 'woocommerce-'
		) || [];

	const hasPurchasedProductsWithoutBundle = useSelector( ( state ) =>
		selectedSite ? hasPurchasedProductsOnly( state, selectedSite.ID ) : false
	);

	// If the user comes from the flow for adding a new payment method during an attempt to issue a license
	// after the payment method is added, we will make an attempt to issue the chosen license automatically.
	const defaultProductSlugs = useMemo(
		() => getQueryArg( window.location.href, 'products' )?.toString().split( ',' ),
		[]
	);

	useEffect( () => {
		// Select the slugs included in the URL
		defaultProductSlugs &&
			dispatch(
				addSelectedProductSlugs(
					// Filter the bundles and select only individual products
					defaultProductSlugs.filter( ( slug ) => ! isJetpackBundle( slug ) )
				)
			);

		// Clear all selected slugs when navigating away from the page to avoid persisting the data.
		return () => {
			dispatch( clearSelectedProductSlugs() );
		};
	}, [ dispatch, defaultProductSlugs ] );

	const selectedProductSlugs = useSelector( getSelectedProductSlugs );
	const disabledProductSlugs = useSelector< PartnerPortalStore, string[] >( ( state ) =>
		getDisabledProductSlugs( state, allProducts ?? [] )
	);

	// We need the suggested products (i.e., the products chosen from the dashboard) to properly
	// track if the user purchases a different set of products.
	const suggestedProductSlugs = getQueryArg( window.location.href, 'product_slug' )
		?.toString()
		.split( ',' );

	const onSelectProduct = useCallback(
		( product: APIProductFamilyProduct ) => {
			dispatch(
				recordTracksEvent( 'calypso_partner_portal_issue_license_product_select_multiple', {
					product: product.slug,
				} )
			);

			! selectedProductSlugs.includes( product.slug )
				? dispatch( addSelectedProductSlugs( [ product.slug ] ) )
				: dispatch( removeSelectedProductSlugs( [ product.slug ] ) );
		},
		[ dispatch, selectedProductSlugs ]
	);

	const { submitForm, isReady } = useSubmitForm( selectedSite, suggestedProductSlugs );

	const onSelectBundle = useCallback(
		( product: APIProductFamilyProduct ) => {
			// People aren't allowed to select anything else after selecting a bundle;
			// thus, after someone selects a bundle, we immediately clear any existing
			// selections and issue a license for the bundle
			// (as well as do any necessary page redirects on the front end).

			dispatch( clearSelectedProductSlugs() );

			if ( hasPurchasedProductsWithoutBundle ) {
				// If this person already had an existing standalone product license
				// before purchasing this bundle, let's make a note of it
				dispatch(
					recordTracksEvent(
						'calypso_partner_portal_issue_bundle_license_with_existing_standalone_products'
					)
				);
			}

			submitForm( [ product.slug ] );
		},
		[ dispatch, submitForm, hasPurchasedProductsWithoutBundle ]
	);

	const onClickIssueLicenses = useCallback( () => {
		submitForm( selectedProductSlugs );
	}, [ submitForm, selectedProductSlugs ] );

	if ( isLoadingProducts ) {
		return (
			<div className="issue-multiple-licenses-form">
				<div className="issue-multiple-licenses-form__placeholder" />
			</div>
		);
	}

	const selectedSiteDomain = selectedSite?.domain;
	const selectedLicenseCount = selectedProductSlugs.length;

	return (
		<div className="issue-multiple-licenses-form">
			<QueryProductsList type="jetpack" currency="USD" />
			<div className="issue-multiple-licenses-form__top">
				<p className="issue-multiple-licenses-form__description">
					{ selectedSiteDomain
						? translate(
								'Select the Jetpack products you would like to add to {{strong}}%(selectedSiteDomain)s{{/strong}}:',
								{
									args: { selectedSiteDomain },
									components: { strong: <strong /> },
								}
						  )
						: translate(
								'Select the Jetpack products you would like to issue a new license for:'
						  ) }
				</p>
				<div className="issue-multiple-licenses-form__controls">
					<TotalCost />
					{ selectedLicenseCount > 0 && (
						<Button
							primary
							className="issue-multiple-licenses-form__select-license"
							busy={ ! isReady }
							onClick={ onClickIssueLicenses }
						>
							{ translate( 'Issue %(numLicenses)d license', 'Issue %(numLicenses)d licenses', {
								context: 'button label',
								count: selectedLicenseCount,
								args: {
									numLicenses: selectedLicenseCount,
								},
							} ) }
						</Button>
					) }
				</div>
			</div>
			<div className="issue-multiple-licenses-form__bottom">
				{ products &&
					products.map( ( productOption, i ) => (
						<LicenseProductCard
							isMultiSelect
							key={ productOption.slug }
							product={ productOption }
							onSelectProduct={ onSelectProduct }
							isSelected={ selectedProductSlugs.includes( productOption.slug ) }
							isDisabled={ disabledProductSlugs.includes( productOption.slug ) }
							tabIndex={ 100 + i }
							suggestedProduct={ suggestedProduct }
						/>
					) ) }
			</div>
			{ bundles && (
				<>
					<hr className="issue-multiple-licenses-form__separator" />
					<p className="issue-multiple-licenses-form__description">
						{ translate( 'Or select any of our {{strong}}recommended bundles{{/strong}}:', {
							components: { strong: <strong /> },
						} ) }
					</p>
					<div className="issue-multiple-licenses-form__bottom">
						{ bundles.map( ( productOption, i ) => (
							<LicenseBundleCard
								key={ productOption.slug }
								product={ productOption }
								onSelectProduct={ onSelectBundle }
								tabIndex={ 100 + ( products?.length || 0 ) + i }
							/>
						) ) }
					</div>
				</>
			) }
			{ config.isEnabled( 'jetpack/pro-dashboard-woo-extensions' ) && wooExtensions && (
				<>
					<hr className="issue-multiple-licenses-form__separator" />
					<p className="issue-multiple-licenses-form__description">
						{ translate( 'WooCommerce Extensions:' ) }
					</p>
					<div className="issue-multiple-licenses-form__bottom">
						{ wooExtensions &&
							wooExtensions.map( ( productOption, i ) => (
								<LicenseProductCard
									isMultiSelect
									key={ productOption.slug }
									product={ productOption }
									onSelectProduct={ onSelectProduct }
									isSelected={ selectedProductSlugs.includes( productOption.slug ) }
									isDisabled={ disabledProductSlugs.includes( productOption.slug ) }
									tabIndex={ 100 + i }
									suggestedProduct={ suggestedProduct }
								/>
							) ) }
					</div>
<<<<<<< HEAD
					{ bundles && (
						<>
							<hr className="issue-multiple-licenses-form__separator" />
							<p className="issue-multiple-licenses-form__description">
								{ translate( 'Or select any of our {{strong}}recommended bundles{{/strong}}:', {
									components: { strong: <strong /> },
								} ) }
							</p>
							<div className="issue-multiple-licenses-form__bottom">
								{ bundles.map( ( productOption, i ) => (
									<LicenseBundleCard
										key={ productOption.slug }
										product={ productOption }
										onSelectProduct={ onSelectProduct }
										tabIndex={ 100 + ( products?.length || 0 ) + i }
									/>
								) ) }
							</div>
						</>
					) }
					{ config.isEnabled( 'jetpack/pro-dashboard-woo-extensions' ) && wooExtensions && (
						<>
							<hr className="issue-multiple-licenses-form__separator" />
							<p className="issue-multiple-licenses-form__description">
								{ translate( 'WooCommerce Extensions:' ) }
							</p>
							<div className="issue-multiple-licenses-form__bottom">
								{ wooExtensions &&
									wooExtensions.map( ( productOption, i ) => (
										<LicenseProductCard
											isMultiSelect
											key={ productOption.slug }
											product={ productOption }
											onSelectProduct={ onSelectProduct }
											isSelected={ selectedProductSlugs.includes( productOption.slug ) }
											isDisabled={ disabledProductSlugs.includes( productOption.slug ) }
											tabIndex={ 100 + i }
											suggestedProduct={ suggestedProduct }
										/>
									) ) }
							</div>
						</>
					) }
=======
>>>>>>> a48b1c9d
				</>
			) }
		</div>
	);
}<|MERGE_RESOLUTION|>--- conflicted
+++ resolved
@@ -254,52 +254,6 @@
 								/>
 							) ) }
 					</div>
-<<<<<<< HEAD
-					{ bundles && (
-						<>
-							<hr className="issue-multiple-licenses-form__separator" />
-							<p className="issue-multiple-licenses-form__description">
-								{ translate( 'Or select any of our {{strong}}recommended bundles{{/strong}}:', {
-									components: { strong: <strong /> },
-								} ) }
-							</p>
-							<div className="issue-multiple-licenses-form__bottom">
-								{ bundles.map( ( productOption, i ) => (
-									<LicenseBundleCard
-										key={ productOption.slug }
-										product={ productOption }
-										onSelectProduct={ onSelectProduct }
-										tabIndex={ 100 + ( products?.length || 0 ) + i }
-									/>
-								) ) }
-							</div>
-						</>
-					) }
-					{ config.isEnabled( 'jetpack/pro-dashboard-woo-extensions' ) && wooExtensions && (
-						<>
-							<hr className="issue-multiple-licenses-form__separator" />
-							<p className="issue-multiple-licenses-form__description">
-								{ translate( 'WooCommerce Extensions:' ) }
-							</p>
-							<div className="issue-multiple-licenses-form__bottom">
-								{ wooExtensions &&
-									wooExtensions.map( ( productOption, i ) => (
-										<LicenseProductCard
-											isMultiSelect
-											key={ productOption.slug }
-											product={ productOption }
-											onSelectProduct={ onSelectProduct }
-											isSelected={ selectedProductSlugs.includes( productOption.slug ) }
-											isDisabled={ disabledProductSlugs.includes( productOption.slug ) }
-											tabIndex={ 100 + i }
-											suggestedProduct={ suggestedProduct }
-										/>
-									) ) }
-							</div>
-						</>
-					) }
-=======
->>>>>>> a48b1c9d
 				</>
 			) }
 		</div>
