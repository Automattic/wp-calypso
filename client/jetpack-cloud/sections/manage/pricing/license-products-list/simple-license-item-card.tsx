import page from '@automattic/calypso-router';
import { Button } from '@automattic/components';
import { Icon, plugins } from '@wordpress/icons';
import { useTranslate } from 'i18n-calypso';
<<<<<<< HEAD
import { useCallback, useState } from 'react';
import { useSelector, useDispatch } from 'react-redux';
=======
>>>>>>> bfbc44a6
import 'calypso/my-sites/plans/jetpack-plans/product-store/featured-item-card/style.scss';
import getAPIFamilyProductIcon from 'calypso/jetpack-cloud/sections/manage/pricing/utils/get-api-family-product-icon';
import { useProductDescription } from 'calypso/jetpack-cloud/sections/partner-portal/hooks';
import { useURLQueryParams } from 'calypso/jetpack-cloud/sections/partner-portal/hooks/index';
import { LICENSE_INFO_MODAL_ID } from 'calypso/jetpack-cloud/sections/partner-portal/lib';
import getProductShortTitle from 'calypso/jetpack-cloud/sections/partner-portal/lib/get-product-short-title';
<<<<<<< HEAD
import LicenseLightbox from 'calypso/jetpack-cloud/sections/partner-portal/license-lightbox/index';
import LicenseLightboxLink from 'calypso/jetpack-cloud/sections/partner-portal/license-lightbox-link/index';
import { recordTracksEvent } from 'calypso/state/analytics/actions';
import { isUserLoggedIn } from 'calypso/state/current-user/selectors';
import { isAgencyUser } from 'calypso/state/partner-portal/partner/selectors';
=======
>>>>>>> bfbc44a6
import { APIProductFamilyProduct } from 'calypso/state/partner-portal/types';
import GetIssueLicenseURL from './get-issue-license-url';
import { ItemPrice } from './item-price';

type SimpleLicenseItemCardProps = {
	item: APIProductFamilyProduct;
	bundleSize?: number;
	ctaAsPrimary?: boolean;
	isCondensedVersion?: boolean;
	isCtaDisabled?: boolean;
	isCtaExternal?: boolean;
	onClickCta?: VoidFunction;
};

export const SimpleLicenseItemCard = ( {
	item,
	bundleSize,
	ctaAsPrimary,
	isCtaDisabled,
	isCtaExternal,
	onClickCta,
}: SimpleLicenseItemCardProps ) => {
	const translate = useTranslate();
	const dispatch = useDispatch();
	const { setParams, resetParams, getParamValue } = useURLQueryParams();
	const modalParamValue = getParamValue( LICENSE_INFO_MODAL_ID );
	const [ showLightbox, setShowLightbox ] = useState( modalParamValue === item.slug );
	const title = getProductShortTitle( item, false );

	const ctaLabel = translate( 'Get' );
	const ctaAriaLabel = ctaLabel + ' ' + item.name;
	const productSlug = item.slug;

	let price = <ItemPrice bundleSize={ bundleSize } item={ item } />;
	if (
		item.name.startsWith( 'Jetpack VaultPress Backup Add-on' ) ||
		item.name.startsWith( 'WooCommerce' )
	) {
		price = <ItemPrice bundleSize={ 1 } item={ item } />;
	}
	const { description: productDescription } = useProductDescription( productSlug );

	let icon = null;

	if ( productSlug.startsWith( 'woocommerce' ) ) {
		icon = (
			<Icon
				className="woocommerce-extension-plugin-icon"
				icon={ plugins }
				width={ 24 }
				height={ 24 }
			/>
		);
	} else if ( productSlug.startsWith( 'jetpack-backup' ) ) {
		icon = (
			<img
				alt={ item.name + ' icon' }
				src={ getAPIFamilyProductIcon( { productSlug: 'jetpack-backup' } ) }
			/>
		);
	} else {
		icon = (
			<img
				alt={ item.name + ' icon' }
				src={ getAPIFamilyProductIcon( { productSlug: item.slug } ) }
			/>
		);
	}

	const onShowLightbox = useCallback(
		( e: React.MouseEvent< HTMLElement > ) => {
			e.stopPropagation();
			setParams( [
				{
					key: LICENSE_INFO_MODAL_ID,
					value: item.slug,
				},
			] );
			setShowLightbox( true );
			dispatch(
				recordTracksEvent( 'calypso_jetpack_manage_more_about_product_view', {
					product: item.slug,
				} )
			);
		},
		[ dispatch, item.slug, setParams ]
	);

	const onSelectProduct = useCallback( () => {
		page( getIssueLicenseURL( item, bundleSize ) );
	}, [ bundleSize, getIssueLicenseURL, item ] );

	const onHideLightbox = useCallback( () => {
		resetParams( [ LICENSE_INFO_MODAL_ID ] );
		setShowLightbox( false );
	}, [ resetParams ] );

	const moreInfoLink = ! productSlug.startsWith( 'jetpack-backup' ) ? (
		<LicenseLightboxLink productName={ title } onClick={ onShowLightbox } />
	) : null;

	return (
		<>
			<div className="simple-item-card">
				{ icon ? <div className="simple-item-card__icon">{ icon }</div> : null }
				<div className="simple-item-card__body">
					<div className="simple-item-card__header">
						<div>
							<h3 className="simple-item-card__title">{ title }</h3>
							<div className="simple-item-card__price">{ price }</div>
						</div>
						<Button
							className="simple-item-card__cta"
							onClick={ onClickCta }
							disabled={ isCtaDisabled }
							href={ isCtaDisabled ? '#' : getIssueLicenseURL( item, bundleSize ) }
							target={ isCtaExternal ? '_blank' : undefined }
							primary={ ctaAsPrimary }
							aria-label={ ctaAriaLabel }
						>
							{ ctaLabel }
						</Button>
					</div>
					<div className="simple-item-card__footer">
						{ productDescription }
						{ moreInfoLink }
					</div>
<<<<<<< HEAD
=======
					<Button
						className="simple-item-card__cta"
						onClick={ onClickCta }
						disabled={ isCtaDisabled }
						href={ isCtaDisabled ? '#' : GetIssueLicenseURL( productSlug, bundleSize ) }
						target={ isCtaExternal ? '_blank' : undefined }
						primary={ ctaAsPrimary }
						aria-label={ ctaAriaLabel }
					>
						{ ctaLabel }
					</Button>
				</div>
				<div className="simple-item-card__footer">
					{ productDescription }
					{ moreInfoLink }
>>>>>>> bfbc44a6
				</div>
			</div>
			{ showLightbox && (
				<LicenseLightbox
					product={ item }
					quantity={ bundleSize }
					ctaLabel={ translate( 'Select License' ) }
					isCTAExternalLink={ false }
					isCTAPrimary={ true }
					isDisabled={ false }
					onActivate={ onSelectProduct }
					onClose={ onHideLightbox }
				/>
			) }
		</>
	);
};<|MERGE_RESOLUTION|>--- conflicted
+++ resolved
@@ -2,25 +2,17 @@
 import { Button } from '@automattic/components';
 import { Icon, plugins } from '@wordpress/icons';
 import { useTranslate } from 'i18n-calypso';
-<<<<<<< HEAD
 import { useCallback, useState } from 'react';
-import { useSelector, useDispatch } from 'react-redux';
-=======
->>>>>>> bfbc44a6
+import { useDispatch } from 'react-redux';
 import 'calypso/my-sites/plans/jetpack-plans/product-store/featured-item-card/style.scss';
 import getAPIFamilyProductIcon from 'calypso/jetpack-cloud/sections/manage/pricing/utils/get-api-family-product-icon';
 import { useProductDescription } from 'calypso/jetpack-cloud/sections/partner-portal/hooks';
 import { useURLQueryParams } from 'calypso/jetpack-cloud/sections/partner-portal/hooks/index';
 import { LICENSE_INFO_MODAL_ID } from 'calypso/jetpack-cloud/sections/partner-portal/lib';
 import getProductShortTitle from 'calypso/jetpack-cloud/sections/partner-portal/lib/get-product-short-title';
-<<<<<<< HEAD
 import LicenseLightbox from 'calypso/jetpack-cloud/sections/partner-portal/license-lightbox/index';
 import LicenseLightboxLink from 'calypso/jetpack-cloud/sections/partner-portal/license-lightbox-link/index';
 import { recordTracksEvent } from 'calypso/state/analytics/actions';
-import { isUserLoggedIn } from 'calypso/state/current-user/selectors';
-import { isAgencyUser } from 'calypso/state/partner-portal/partner/selectors';
-=======
->>>>>>> bfbc44a6
 import { APIProductFamilyProduct } from 'calypso/state/partner-portal/types';
 import GetIssueLicenseURL from './get-issue-license-url';
 import { ItemPrice } from './item-price';
@@ -110,8 +102,8 @@
 	);
 
 	const onSelectProduct = useCallback( () => {
-		page( getIssueLicenseURL( item, bundleSize ) );
-	}, [ bundleSize, getIssueLicenseURL, item ] );
+		page( GetIssueLicenseURL( productSlug, bundleSize ) );
+	}, [ bundleSize, productSlug ] );
 
 	const onHideLightbox = useCallback( () => {
 		resetParams( [ LICENSE_INFO_MODAL_ID ] );
@@ -136,7 +128,7 @@
 							className="simple-item-card__cta"
 							onClick={ onClickCta }
 							disabled={ isCtaDisabled }
-							href={ isCtaDisabled ? '#' : getIssueLicenseURL( item, bundleSize ) }
+							href={ isCtaDisabled ? '#' : GetIssueLicenseURL( productSlug, bundleSize ) }
 							target={ isCtaExternal ? '_blank' : undefined }
 							primary={ ctaAsPrimary }
 							aria-label={ ctaAriaLabel }
@@ -148,24 +140,6 @@
 						{ productDescription }
 						{ moreInfoLink }
 					</div>
-<<<<<<< HEAD
-=======
-					<Button
-						className="simple-item-card__cta"
-						onClick={ onClickCta }
-						disabled={ isCtaDisabled }
-						href={ isCtaDisabled ? '#' : GetIssueLicenseURL( productSlug, bundleSize ) }
-						target={ isCtaExternal ? '_blank' : undefined }
-						primary={ ctaAsPrimary }
-						aria-label={ ctaAriaLabel }
-					>
-						{ ctaLabel }
-					</Button>
-				</div>
-				<div className="simple-item-card__footer">
-					{ productDescription }
-					{ moreInfoLink }
->>>>>>> bfbc44a6
 				</div>
 			</div>
 			{ showLightbox && (
