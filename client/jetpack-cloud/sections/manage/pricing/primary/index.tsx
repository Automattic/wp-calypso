import classNames from 'classnames';
import { useTranslate } from 'i18n-calypso';
import { useEffect } from 'react';
import DocumentHead from 'calypso/components/data/document-head';
import Main from 'calypso/components/main';
import JetpackComFooter from 'calypso/jetpack-cloud/sections/pricing/jpcom-footer';
import JetpackComMasterbar, {
	MAIN_CONTENT_ID,
} from 'calypso/jetpack-cloud/sections/pricing/jpcom-masterbar';
import StoreFooter from 'calypso/jetpack-connect/store-footer';
import { Recommendations } from 'calypso/my-sites/plans/jetpack-plans/product-store/recommendations';
import { useDispatch } from 'calypso/state';
import { recordTracksEvent } from 'calypso/state/analytics/actions';
import Header from '../header';
import { LicenseProductsList } from '../license-products-list';
import 'calypso/my-sites/plans/jetpack-plans/product-store/style.scss';
import 'calypso/jetpack-cloud/sections/pricing/style.scss';
import './style.scss';
import PricingNeedMoreInfo from '../pricing-need-more-info';

export default function ManagePricingPage() {
	const translate = useTranslate();
	const dispatch = useDispatch();

	useEffect( () => {
		dispatch( recordTracksEvent( 'calypso_jetpack_manage_pricing_visit' ) );
	}, [ dispatch ] );

	return (
		<>
			<JetpackComMasterbar />
			<Main
				className={ classNames( 'selector__main', 'fs-unmask', 'jetpack-manage-pricing-page' ) }
				id={ MAIN_CONTENT_ID }
				wideLayout
			>
				<DocumentHead
					title={ translate(
						'Jetpack Manage: Bulk discounts and flexible billing to suit your needs'
					) }
				/>
				<div className="jetpack-product-store">
					<Header />
<<<<<<< HEAD
					<LicenseProductsList bundleSize={ 1 } />
=======
					<PricingNeedMoreInfo />
>>>>>>> c92555d7
					<Recommendations />
					<StoreFooter />
				</div>
			</Main>
			<JetpackComFooter />
		</>
	);
}<|MERGE_RESOLUTION|>--- conflicted
+++ resolved
@@ -41,11 +41,8 @@
 				/>
 				<div className="jetpack-product-store">
 					<Header />
-<<<<<<< HEAD
 					<LicenseProductsList bundleSize={ 1 } />
-=======
 					<PricingNeedMoreInfo />
->>>>>>> c92555d7
 					<Recommendations />
 					<StoreFooter />
 				</div>
