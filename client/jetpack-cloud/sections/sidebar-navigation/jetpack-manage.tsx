--- conflicted
+++ resolved
@@ -57,10 +57,7 @@
 		trackEventProps: {
 			menu_item: 'Jetpack Cloud / Dashboard v2',
 		},
-<<<<<<< HEAD
-=======
 		withChevron: true,
->>>>>>> 3c8d9991
 	} );
 
 	const showSitesV2Menu =
