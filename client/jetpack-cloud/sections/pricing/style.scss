--- conflicted
+++ resolved
@@ -16,12 +16,10 @@
 		}
 	}
 
-<<<<<<< HEAD
 	.layout__content {
 		overflow: clip;
-=======
+  }
 	.global-notices {
 		z-index: 100201;
->>>>>>> e583197a
 	}
 }