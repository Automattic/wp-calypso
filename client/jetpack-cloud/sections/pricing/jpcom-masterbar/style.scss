/*
 * WARNING: rules below are directly copied from
 * https://opengrok.a8c.com/source/xref/a8c/jetpackme-new/scss/jetpack-header.css
 *
 * Some overwrites are necessary to make both this and Jetpack.com headers look
 * similar.
 */
.is-group-jetpack-cloud.is-section-jetpack-cloud-pricing .jpcom-masterbar,
.is-group-jetpack-cloud.is-section-jetpack-cloud-features-comparison .jpcom-masterbar {
	// ============================================================================
	// Overwrites
	// ============================================================================

	.header {
		position: fixed !important;
		z-index: z-index("root", ".jpcom-masterbar") !important;
		top: 0;
		left: 0;
		width: 100%;
		padding: 2rem 0;
		color: #101517;
		font-size: 1.125rem; /* stylelint-disable-line scales/font-sizes */
		transition: background 0.1s;
	}
	.header__nav-wrapper {
		text-align: left;
		display: flex;
		justify-content: space-between;
		flex: 1;
		min-width: 0;
	}

	.header__jetpack-masterbar-cart {
		display: inline-flex;
		margin-right: 40px;
	}

	.header__sections-list,
	.header__actions-list,
	.header__submenu-links-list,
	.user-menu__list {
		margin: 0 auto !important;
	}

	.header__sections-list > li.is-active > a {
		cursor: default;

		&::after {
			width: 100%;
		}
	}

	.tooltip {
		left: auto !important;
		right: 0;
		transform: none !important;

		&::after {
			display: none !important;
			content: "";
			position: absolute;
			left: 50%;
			bottom: 100%;
			border-style: solid;
			border-color: transparent;
			border-width: 0 8px 8px 8px;
			border-bottom-color: var(--studio-white);
			transform: translateX(-50%);
		}
		position: absolute;
		top: calc(100% + 16px);
		min-width: 160px;
		padding: 0.5rem 1rem;
		background-color: var(--studio-white);
		border-radius: 3px; /* stylelint-disable-line scales/radii */
		box-shadow: -1px -1px 2px rgba(0, 0, 0, 0.15), 1px 1px 2px rgba(0, 0, 0, 0.15);
		font-size: 0.875rem;
		text-align: center;
	}

	@media ( max-width: 900px ) {
		.user-menu__list {
			margin-left: 0 !important;
		}
	}

	// ============================================================================
	// Jetpack.com styles
	// ============================================================================

	@keyframes submenu-backdrop {
		from {
			opacity: 0;
		}

		to {
			opacity: 1;
		}
	}

	@keyframes submenu-content {
		from {
			transform: scaleY(0);
		}

		to {
			transform: scaleY(1);
		}
	}

	@keyframes submenu-content-mobile {
		from {
			transform: translateX(100%);
		}

		to {
			transform: translateY(0);
		}
	}

	@keyframes submenu-item {
		from {
			transform: translateY(-24px);
			opacity: 0;
		}

		to {
			transform: translateY(0);
			opacity: 1;
		}
	}

	@media ( max-width: 900px ) {
		.header {
			position: relative;
			padding: 1.5rem 0;
			height: auto;
			background-color: var(--studio-white);
		}
	}
	.header.force-opaque,
	.header.is-opaque {
		background-color: var(--studio-white);
	}
	html.with-admin-bar .header {
		top: 32px;
	}
	@media ( max-width: 900px ) {
		html.with-admin-bar .header {
			top: 0;
		}
	}
	.header .gridicon {
		fill: #101517;
	}

	.header__content-wrapper {
		width: 100%;
	}

	.header__content-background-wrapper {
		width: 100%;
		background-color: #fff;
		top: 0;
		max-width: 100%;
		&--sticky {
			position: fixed;
		}

	}

	.header__content {
		width: 85%;
		max-width: 1200px;
		margin: 0 auto;
		display: flex;
		align-items: center;
	}
	@media ( max-width: 1300px ) {
		.header__content {
			width: 90%;
		}
	}
	@media ( max-width: 1100px ) {
		.header__content {
			width: 95%;
		}
	}
	@media ( max-width: 900px ) {
		.header__content {
			justify-content: space-between;
		}

	}
	@media ( max-width: 782px ) {
		.header__content {
			width: 90%;
		}
	}


	@media ( max-width: 900px ) {
		.header__nav-wrapper {
			position: absolute;
			top: 80px;
			left: 0;
			z-index: 2;
			display: none;
			width: 100%;
			height: 100vh;
			padding: 1rem 0 2rem;
			background-color: var(--studio-white);
			box-shadow: 0 12px 12px 0 rgba(0, 0, 0, 0.15);
		}
		.header__content-background-wrapper--sticky {
			.header__nav-wrapper {
				top: 48px;
			}
		}
		.header__nav-wrapper.is-expanded,
		.header__nav-wrapper:target {
			display: block;
		}
		html.no-js .header__nav-wrapper {
			height: auto;
		}
	}

	.header__skip {
		position: absolute;
		left: 0;
		top: 100%;
		overflow: hidden;
		display: block;
		width: 1px;
		height: 1px;
		padding: 1rem;
		background-color: #101517;
		color: var(--color-text-inverted);
		transform: translateX(-1000px);
		transition: transform 0.1s ease-in-out;
	}
	.header__skip:focus {
		color: var(--color-text-inverted);
		transform: translateX(0);
		width: auto;
		height: auto;
	}

	.header__home-link {
		transition: none;
		z-index: 2;
		margin-inline-end: 3rem;
	}
	.header__home-link:focus-visible {
		border-radius: 2px;
		outline: solid 2px currentColor;
		outline-offset: 4px;
	}
	.header__home-link:any-link {
		color: #101517;
	}
	.header__home-link svg {
		display: block;
	}

	.header__sections-list {
		margin-block-start: 0;
		margin-block-end: 0;
		padding-inline-start: 0;
		padding-inline-end: 0;
		font-size: inherit;
		list-style-type: none;
		overflow: hidden;
		display: flex;
		align-items: center;
		width: 100%;
		margin-inline-end: 3rem;
		padding: 0.5rem 0;

		& ~ .header__jetpack-masterbar-cart {
			display: none;
		}
	}
	@media ( max-width: 900px ) {
		.header__sections-list {
			width: 85%;
			max-width: 1200px;
			margin: 0 auto;
			overflow: visible;
			display: block;
			padding: 0;
		}
	}
	@media ( max-width: 900px ) and ( max-width: 1300px ) {
		.header__sections-list {
			width: 90%;
		}
	}
	@media ( max-width: 900px ) and ( max-width: 1100px ) {
		.header__sections-list {
			width: 95%;
		}
	}
	@media ( max-width: 900px ) and ( max-width: 782px ) {
		.header__sections-list {
			padding: 0 2rem;
			width: 100%;
		}
	}
	html.no-js .header__sections-list {
		flex-wrap: wrap;
	}
	.header__sections-list > li {
		margin: 0 1rem;
	}
	@media ( max-width: 900px ) {
		.header__sections-list > li {
			margin: 1rem 0;
		}
	}
	.header__sections-list > li > a,
	.header__sections-list > li > button {
		transition: none;
		position: relative;
		z-index: 2;
		padding: 0;
		color: #101517;
	}
	.header__sections-list > li > a:focus-visible,
	.header__sections-list > li > button:focus-visible {
		border-radius: 2px;
		outline: solid 2px currentColor;
		outline-offset: 4px;
	}
	.header__sections-list > li > a::after,
	.header__sections-list > li > button::after {
		content: "";
		position: absolute;
		top: 100%;
		left: 0;
		display: block;
		width: 0;
		height: 2px;
		background-color: currentColor;
		transition: width 0.2s ease-in-out;
	}
	.header__sections-list > li > a:hover::after,
	.header__sections-list > li > button:hover::after {
		width: 100%;
	}
	.header__sections-list > li > a:hover,
	.header__sections-list > li > button:hover {
		color: #101517;
	}

	.header__actions-list {
		margin-block-start: 0;
		margin-block-end: 0;
		padding-inline-start: 0;
		padding-inline-end: 0;
		font-size: inherit;
		list-style-type: none;
		z-index: 2;
		display: flex;
		align-items: center;
		flex-shrink: 0;
		margin-inline-start: auto;
	}
	@media ( max-width: 900px ) {
		.header__actions-list {
			width: 85%;
			max-width: 1200px;
			margin: 0 auto;
			display: block;
			margin-top: 2rem;
		}
	}
	@media ( max-width: 900px ) and ( max-width: 1300px ) {
		.header__actions-list {
			width: 90%;
		}
	}
	@media ( max-width: 900px ) and ( max-width: 1100px ) {
		.header__actions-list {
			width: 95%;
		}
	}
	@media ( max-width: 900px ) and ( max-width: 782px ) {
		.header__actions-list {
			padding: 0 2rem;
			width: 100%;
		}
	}
	.header__actions-list > li {
		margin: 0 1rem;
	}
	.header__actions-list > li:first-child {
		margin-inline-start: 0;
		margin-inline-end: 0;
	}
	.header__actions-list > li:last-child {
		margin-inline-end: 0;
	}
	@media ( max-width: 900px ) {
		.header__actions-list > li {
			margin: 1rem 0;
		}
	}
	.header__actions-list .header__action-link {
		transition: none;
		position: relative;
		padding: 0;
	}
	.header__actions-list .header__action-link:focus-visible {
		border-radius: 2px;
		outline: solid 2px currentColor;
		outline-offset: 4px;
	}
	.header__actions-list .header__action-link::after {
		content: "";
		position: absolute;
		top: 100%;
		left: 0;
		display: block;
		width: 0;
		height: 2px;
		background-color: currentColor;
		transition: width 0.2s ease-in-out;
	}
	.header__actions-list .header__action-link:hover::after {
		width: 100%;
	}
	.header__actions-list .header__action-link:any-link {
		color: #101517;
	}
	.header__actions-list .header__action-link:any-link:hover {
		color: #101517;
	}
	.header__actions-list .header__user-menu.is-logged-in {
		margin: 0;
	}
	@media ( max-width: 900px ) {
		.header__actions-list .header__user-menu {
			margin: 1rem 0;
		}
	}
	@media ( max-width: 900px ) {
		.header__actions-list .header__cta {
			margin-top: 1.5rem;
		}
	}

	.header__search-btn {
		display: flex;
		justify-content: center;
		align-items: center;
		min-width: 48px;
		min-height: 48px;
		background: none;
		border: none;
		border-radius: 3px; /* stylelint-disable-line scales/radii */
		transition: transform 0.1s, background 0.1s, color 0.1s;
	}
	.header__search-btn:focus-visible {
		border-radius: 2px;
		outline: solid 2px currentColor;
		outline-offset: 0;
	}
	@media ( max-width: 900px ) {
		.header__search-btn {
			width: fit-content;
			margin-inline-start: -0.5rem;
			margin-bottom: -0.5rem;
			padding: 0 0.5rem;
		}
	}
	.header__search-btn:any-link {
		color: #101517;
	}
	.header__search-btn:any-link:hover {
		background-color: #101517;
		color: var(--color-text-inverted);
	}
	.header__search-btn:active {
		transform: scale(0.9);
	}
	.header__search-btn .gridicon {
		width: 1rem;
		height: 1rem;
		fill: currentColor;
		transform: scaleX(-1);
	}

	.header__search-label {
		display: none;
	}
	@media ( max-width: 900px ) {
		.header__search-label {
			display: initial;
			margin-inline-start: 0.5rem;
		}
	}

	.header__menu-btn {
		display: flex;
		align-items: center;
		width: fit-content;
		background: none;
		border: none;
		line-height: normal;
	}
	.header__menu-btn:focus {
		outline: none;
	}
	.header__menu-btn[hidden] {
		display: none;
	}
	.header__menu-btn .gridicon {
		width: 1rem;
		height: 1rem;
		margin-inline-start: 0.25rem;
		transform-origin: center center;
		transition: transform 0.1s;
	}
	@media ( max-width: 900px ) {
		.header__menu-btn .gridicon {
			transform: rotate(-90deg) !important;
		}
	}
	.header__menu-btn[aria-expanded="true"] .gridicon {
		transform: rotate(180deg);
	}

	.header__submenu {
		position: absolute;
		top: 0;
		left: 0;
		display: none;
		width: 100%;
		height: 100vh;
	}
	@media ( max-width: 900px ) {
		.header__submenu {
			top: -80px;
			overflow: scroll;
		}
		html.no-js .header__submenu {
			position: static;
			overflow: visible;
			display: block;
			height: auto;
		}
	}
	.header__submenu:target {
		display: block;
	}
	.header__submenu::before {
		content: "";
		display: block;
		position: absolute;
		top: 6.5rem;
		left: 0;
		z-index: 1;
		width: 100%;
		height: 100%;
		background: rgba(16, 21, 23, 0.85);
		backdrop-filter: blur(8px);
		animation-name: submenu-backdrop;
		animation-duration: 0.3s;
		animation-delay: calc(0.1s / 1.5);
	}
	@media ( max-width: 900px ) {
		.header__submenu::before {
			display: none;
		}
	}
	.header__submenu.js {
		display: block;
	}
	.header__submenu.js[hidden] {
		display: none;
	}
	.header__submenu :any-link {
		color: #101517;
	}
	.header__submenu :any-link:hover {
		color: #101517;
	}

	.header__submenu-content {
		position: relative;
		z-index: 1;
		width: 100%;
		margin-top: 6.5rem;
		background: linear-gradient(90deg, var(--studio-white) 0%, var(--studio-white) 66%, var(--studio-gray-0) 66%, var(--studio-gray-0) 100%);
		transform-origin: 0 0;
		animation-name: submenu-content;
		animation-duration: 0.1s;
		animation-timing-function: ease-out;
	}
	@media ( prefers-reduced-motion ) {
		.header__submenu-content {
			animation-duration: 0;
		}
	}
	@media ( max-width: 900px ) {
		.header__submenu-content {
			z-index: 3;
			padding-top: 1rem;
			margin-top: 5rem;
			background: var(--studio-white);
			animation-duration: 0.1s;
			animation-name: submenu-content-mobile;
		}
	}

	.header__submenu-wrapper {
		display: flex;
		max-width: 1200px;
		margin-left: auto;
		margin-right: auto;
		width: 85%;

		@media ( max-width: 900px ) {
			display: block;
		}
	}

	.header__submenu-categories-list {
		margin-block-start: 0;
		margin-block-end: 0;
		padding-inline-start: 0;
		padding-inline-end: 0;
		padding: 3rem 1rem 3rem 0;
		font-size: inherit;
		list-style-type: none;
		width: 60%;
		max-width: 1200px;
		margin: 0 auto;
		display: flex;
		flex-wrap: wrap;
		justify-content: space-between;
		box-sizing: border-box;
		gap: 1.25rem;
	}

	.header__submenu-bottom-section {
		display: flex;
		justify-content: flex-end;
		gap: 3rem;
		width: 40%;
		margin: 0;
		padding: 3rem 0 9rem 2rem;
		box-sizing: border-box;
		background: var(--studio-gray-0);

		@media ( max-width: 900px ) {
			display: block;
			max-width: 1200px;
		}
	}

	@media ( max-width: 1300px ) {
		.header__submenu-wrapper {
			width: 90%;
		}
		.header__submenu-bottom-section {
			padding-left: 5%;
			padding-right: 0;
		}
	}
	@media ( max-width: 1100px ) {
		.header__submenu-wrapper {
			width: 95%;
		}
		.header__submenu-categories-list {
			max-width: 60%;
		}
		.header__submenu-bottom-section {
			padding-left: 2.5%;
			padding-right: 0;
		}
	}
	@media ( max-width: 900px ) {
		.header__submenu-wrapper {
			padding: 0;
			width: 100%;
		}
		.header__submenu-categories-list,
		.header__submenu-bottom-section {
			display: block;
			max-width: unset;
			margin: 0;
			padding-left: 2.5%;
			padding-right: 2.5%;
			width: 100%;
		}
	}
	@media ( max-width: 782px ) {
		.header__submenu-categories-list {
			padding: 0 2rem;
			width: 100%;
		}
		.header__submenu-bottom-section {
			padding: 3rem 2rem 9rem 2rem;
		}
	}
	.header__submenu-categories-list > li {
		flex: 1;
		min-width: 40%;
		margin-bottom: 2rem;
		animation-fill-mode: backwards;
		animation-name: submenu-item;
		animation-duration: 0.25s;
		animation-timing-function: ease-in-out;
	}
	@media ( prefers-reduced-motion ) {
		.header__submenu-categories-list > li {
			animation-duration: 0;
			animation-delay: 0;
		}
	}
	@media ( max-width: 900px ) {
		.header__submenu-categories-list > li {
			margin-bottom: 2.5rem;
			animation: none;
			min-width: unset;
		}
	}
	.header__submenu-categories-list > li .header__category,
	.header__submenu-categories-list > li .header__submenu-link,
	.header__submenu-links-list > li .header__submenu-link {
		animation-fill-mode: backwards;
		animation-name: submenu-item;
		animation-duration: 0.25s;
		animation-timing-function: ease-in-out;
	}
	@media ( prefers-reduced-motion ) {
		.header__submenu-categories-list > li .header__category,
		.header__submenu-categories-list > li .header__submenu-link,
		.header__submenu-links-list > li .header__submenu-link {
			animation-duration: 0;
			animation-delay: 0;
		}
	}
	@media ( max-width: 900px ) {
		.header__submenu-categories-list > li .header__category,
		.header__submenu-categories-list > li .header__submenu-link,
		.header__submenu-links-list > li .header__submenu-link {
			animation: none;
		}
	}
	.header__submenu-categories-list > li:nth-of-type(1) {
		animation-delay: calc(calc(0.055s * 1) + calc(0.1s / 1.5));
	}
	.header__submenu-categories-list > li:nth-of-type(1)
	.header__submenu-links-list > li:nth-of-type(1) > a {
		animation-delay: calc(calc(0.055s * 3) + calc(0.1s / 1.5));
	}
	.header__submenu-categories-list > li:nth-of-type(1)
	.header__submenu-links-list > li:nth-of-type(2) > a {
		animation-delay: calc(calc(0.055s * 4) + calc(0.1s / 1.5));
	}
	.header__submenu-categories-list > li:nth-of-type(1)
	.header__submenu-links-list > li:nth-of-type(3) > a {
		animation-delay: calc(calc(0.055s * 5) + calc(0.1s / 1.5));
	}
	.header__submenu-categories-list > li:nth-of-type(2) {
		animation-delay: calc(calc(0.055s * 2) + calc(0.1s / 1.5));
	}
	.header__submenu-categories-list > li:nth-of-type(2)
	.header__submenu-links-list > li:nth-of-type(1) > a {
		animation-delay: calc(calc(0.055s * 4) + calc(0.1s / 1.5));
	}
	.header__submenu-categories-list > li:nth-of-type(2)
	.header__submenu-links-list > li:nth-of-type(2) > a {
		animation-delay: calc(calc(0.055s * 5) + calc(0.1s / 1.5));
	}
	.header__submenu-categories-list > li:nth-of-type(2)
	.header__submenu-links-list > li:nth-of-type(3) > a {
		animation-delay: calc(calc(0.055s * 6) + calc(0.1s / 1.5));
	}
	.header__submenu-categories-list > li:nth-of-type(3) {
		animation-delay: calc(calc(0.055s * 3) + calc(0.1s / 1.5));
	}
	.header__submenu-categories-list > li:nth-of-type(3)
	.header__submenu-links-list > li:nth-of-type(1) > a {
		animation-delay: calc(calc(0.055s * 5) + calc(0.1s / 1.5));
	}
	.header__submenu-categories-list > li:nth-of-type(3)
	.header__submenu-links-list > li:nth-of-type(2) > a {
		animation-delay: calc(calc(0.055s * 6) + calc(0.1s / 1.5));
	}
	.header__submenu-categories-list > li:nth-of-type(3)
	.header__submenu-links-list > li:nth-of-type(3) > a {
		animation-delay: calc(calc(0.055s * 7) + calc(0.1s / 1.5));
	}
	.header__submenu-categories-list > li:nth-of-type(3)
	.header__submenu-links-list > li:nth-of-type(4) > a {
		animation-delay: calc(calc(0.055s * 8) + calc(0.1s / 1.5));
	}
	.header__submenu-categories-list > li:nth-of-type(3)
	.header__submenu-links-list > li:nth-of-type(5) > a {
		animation-delay: calc(calc(0.055s * 9) + calc(0.1s / 1.5));
	}
	.header__submenu-categories-list > li:nth-of-type(3)
	.header__submenu-links-list > li:nth-of-type(6) > a {
		animation-delay: calc(calc(0.055s * 10) + calc(0.1s / 1.5));
	}

	.header__submenu-bundles {
		flex: 2;
		max-width: 315px;

		@media ( max-width: 900px ) {
			max-width: unset;
		}
	}

	.header__submenu-category-heading {
		color: var(--studio-gray-100);
		font-size: 2rem;
		font-weight: bold;
		margin-bottom: 2rem;
		line-height: 1.5;
		animation-name: submenu-item;
		animation-fill-mode: backwards;
		animation-duration: 0.25s;
		animation-timing-function: ease-in-out;
		animation-delay: calc(calc(0.055s * 2) + calc(0.1s / 1.5));

		@media ( prefers-reduced-motion ) {
			.header__submenu-content {
				animation-duration: 0;
			}
		}

		@media ( max-width: 900px ) {
			font-size: 2.625rem; /* stylelint-disable-line scales/font-sizes */
			animation-duration: 0.1s;
			animation-name: submenu-content-mobile;
		}
	}

	.header__submenu-bundles .header__submenu-links-list {
		display: flex;
		flex-direction: column;
		justify-content: flex-start;
		gap: 3rem;

		@media ( max-width: 900px ) {
			margin-bottom: 2.5rem;
			gap: 3rem;
		}

		> li {
			margin: 0;

			animation-fill-mode: backwards;
			animation-name: submenu-item;
			animation-duration: 0.25s;
			animation-timing-function: ease-in-out;
			&:nth-of-type(1) {
				animation-delay: calc(calc(0.055s * 4) + calc(0.1s / 1.5));
			}
			&:nth-of-type(2) {
				animation-delay: calc(calc(0.055s * 5) + calc(0.1s / 1.5));
			}

			@media ( prefers-reduced-motion ) {
				animation-duration: 0;
				animation-delay: 0;
			}

			@media ( max-width: 900px ) {
				animation: none;
			}
		}

		.jetpack-bundle-product-background {
			transition: fill 0.2s ease-in-out;
		}

		p.header__submenu-label {
			display: inline-flex;
			margin: 0;

			font-size: 1rem;

			span {
				position: relative;
			}

			@media ( max-width: 900px ) {
				font-size: 1.25rem;
			}
		}

		.header__submenu-link:hover {
			.header__submenu-bundle-icons {
				.jetpack-bundle-product-background {
					fill: var(--studio-jetpack-green-30);
				}
			}
		}
	}

	.header__submenu-bundle-icons {
		display: flex;
		flex-wrap: wrap;
		gap: 1.5rem;
		margin-top: 1.25rem;
		max-width: 315px;
	}

	@media ( max-width: 782px ) {
		.header__submenu-links-list {
			padding: 0 2rem;
			width: 100%;
		}
	}

	.header__submenu-links-list {
		margin-block-start: 0;
		margin-block-end: 0;
		padding-inline-start: 0;
		padding-inline-end: 0;
		font-size: inherit;
		list-style-type: none;
	}
	.header__submenu-links-list > li {
		margin: 1.25rem 0;
	}
	@media ( max-width: 900px ) {
		.header__submenu-links-list > li {
			margin: 1.125rem 0;
		}
	}

	.header__submenu-link {
		transition: none;
		display: flex;
		flex-direction: column;
		width: fit-content;
		font-size: 1rem;
		font-weight: 500;

		@media ( max-width: 900px ) {
			font-size: 1.25rem;
		}
	}
	.header__submenu-category.header__submenu-link {
		font-weight: bold;
	}
	.header__submenu-link:focus-visible {
		border-radius: 2px;
		outline: solid 2px currentColor;
		outline-offset: 4px;
	}

	.header__submenu-label {
		position: relative;
		line-height: 1.25;
	}

	.header__submenu-chevron {
		position: absolute;
		top: 0;
		bottom: 0;
		inset-inline-start: -1.25rem;
		display: flex;
		justify-content: center;
		align-items: center;
	}
	@media ( max-width: 900px ) {
		.header__submenu-chevron {
			display: none;
		}
	}
	.header__submenu-chevron .gridicon {
		width: 10px;
	}

	.header__submenu-category {
		margin-bottom: 1.5rem;
		font-size: 2rem;
	}
	@media ( max-width: 900px ) {
		.header__submenu-category {
			margin-bottom: 2rem;
			font-size: 2.625rem; /* stylelint-disable-line scales/font-sizes */
		}
	}
	.header__submenu-category .header__submenu-label {
		margin-bottom: 0.25rem;
		line-height: 1.2;
	}
	@media ( max-width: 900px ) {
		.header__submenu-category .header__submenu-label {
			margin-bottom: 0;
		}
	}

	.header__more.js {
		display: block !important;
	}
	.header__more.js[hidden] {
		display: none;
	}
	@media ( max-width: 900px ) {
		.header__more {
			display: none;
		}
	}

	.header__more-submenu a {
		transition: none;
		position: relative;
	}
	.header__more-submenu a:focus-visible {
		border-radius: 2px;
		outline: solid 2px currentColor;
		outline-offset: 4px;
	}
	a.header__submenu-link span::after,
	.header__more-submenu a::after {
		content: "";
		position: absolute;
		top: 100%;
		left: 0;
		display: block;
		width: 0;
		height: 2px;
		background-color: currentColor;
		transition: width 0.2s ease-in-out;
	}
	a.header__submenu-link:hover span::after,
	.header__more-submenu a:hover::after {
		width: 100%;
	}

	.header__back-btn {
		position: relative;
		display: none;
		align-items: center;
		margin: 1.5rem 2.5%;
		padding: 0;
		background-color: transparent;
		border: none;
		font-size: 1rem;
		cursor: pointer;
<<<<<<< HEAD

		@media ( max-width: 782px ) {
			margin: 1.5rem 2rem;
		}
=======
>>>>>>> bfb6fae3
	}
	.header__back-btn:focus-visible {
		border-radius: 2px;
		outline: solid 2px currentColor;
		outline-offset: 4px;
	}
	.header__back-btn::after {
		content: "";
		position: absolute;
		top: 100%;
		left: 0;
		display: block;
		width: 0;
		height: 2px;
		background-color: currentColor;
		transition: width 0.2s ease-in-out;
	}
	.header__back-btn:hover::after {
		width: 100%;
	}
	@media ( max-width: 900px ) {
		.header__back-btn {
			display: flex !important;
		}
	}
	.header__back-btn .gridicon {
		width: 1rem;
		height: 1rem;
		margin-inline-end: 0.25rem;
	}

	#superadminbar {
		display: none;
	}

	.mobile-btn {
		position: relative;
		display: none;
		min-width: 48px;
		min-height: 48px;
		margin-inline-end: -0.5rem;
		padding: 0 0.5rem;
		background: transparent;
		border: none;
		border-radius: 3px; /* stylelint-disable-line scales/radii */
		font-size: 0.875rem;
		line-height: 1;
		text-transform: uppercase;
		transition: background 0.1s;
	}
	.mobile-btn:focus-visible {
		border-radius: 2px;
		outline: solid 2px currentColor;
		outline-offset: 4px;
	}
	@media ( max-width: 900px ) {
		.mobile-btn {
			display: flex !important;
			align-items: center;
		}
	}
	.mobile-btn:any-link {
		color: #101517;
	}
	.mobile-btn:any-link:hover {
		background: var(--studio-black);
		color: var(--color-text-inverted);
	}
	.mobile-btn:any-link:hover .mobile-btn__inner,
	.mobile-btn:any-link:hover .mobile-btn__inner::before,
	.mobile-btn:any-link:hover .mobile-btn__inner::after {
		background: var(--studio-white);
	}
	.mobile-btn:any-link:focus {
		background-color: transparent;
		color: #101517;
	}
	.mobile-btn:any-link:focus .mobile-btn__inner,
	.mobile-btn:any-link:focus .mobile-btn__inner::before,
	.mobile-btn:any-link:focus .mobile-btn__inner::after {
		background: #101517;
	}
	.mobile-btn:active {
		transform: scale(0.95);
	}

	.mobile-btn__icon {
		position: relative;
		width: 30px;
		height: 20px;
	}

	.mobile-btn__inner {
		display: block;
		top: 50%;
		margin-top: -2px;
	}
	.mobile-btn__inner,
	.mobile-btn__inner::before,
	.mobile-btn__inner::after {
		position: absolute;
		width: 100%;
		height: 3px;
		background: var(--studio-black);
		border-radius: 3px; /* stylelint-disable-line scales/radii */
	}
	.mobile-btn__inner::before,
	.mobile-btn__inner::after {
		content: "";
		display: block;
		transition: transform 0.2s;
	}
	.mobile-btn__inner::before {
		top: -8px;
	}
	.mobile-btn__inner::after {
		bottom: -8px;
	}
	[aria-expanded="true"] .mobile-btn__inner {
		background: none !important;
	}
	[aria-expanded="true"] .mobile-btn__inner::before {
		top: 0;
		transform: rotate(45deg);
	}
	[aria-expanded="true"] .mobile-btn__inner::after {
		bottom: 0;
		transform: rotate(-45deg);
	}

	.mobile-btn__label {
		margin-inline-start: 0.75rem;
	}
	.tooltip a {
		color: #008710;
		text-decoration: underline;
	}
	.tooltip a:hover {
		color: #005b18;
		text-decoration: none;
	}

	@keyframes user-menu {
		from {
			transform: translateY(-50%);
			opacity: 0;
		}

		to {
			transform: translateY(0);
			opacity: 1;
		}
	}

	.user-menu {
		position: relative;
	}

	.user-menu__btn {
		display: flex !important;
		justify-content: center;
		align-items: center;
		min-width: 48px;
		padding: 0;
		background: transparent;
		border: none;
		border-radius: 50%;
		transition: transform 0.1s ease-in-out;
	}
	@media ( max-width: 900px ) {
		.user-menu__btn {
			display: none !important;
		}
	}
	.user-menu__btn:focus,
	.user-menu__btn:focus-visible {
		outline: none;
	}
	.user-menu__btn:hover .user-menu__avatar,
	.user-menu__btn:focus-visible .user-menu__avatar {
		box-shadow: 0 0 0 2px #101517;
	}
	.user-menu__btn:active {
		transform: scale(0.9);
	}

	.user-menu__avatar {
		border-radius: inherit;
		background-color: #a7aaad;
	}

	.user-menu__tooltip {
		display: none;
		animation-fill-mode: backwards;
		animation-name: user-menu;
		animation-duration: 0.25s;
		animation-timing-function: ease-out;
	}
	@media ( prefers-reduced-motion ) {
		.user-menu__tooltip {
			animation-duration: 0;
			animation-delay: 0;
		}
	}
	@media ( max-width: 900px ) {
		.user-menu__tooltip {
			position: initial;
			display: block !important;
			animation: none;
		}
		.user-menu__tooltip a {
			transition: none;
			position: relative;
			font-size: 1.125rem; /* stylelint-disable-line scales/font-sizes */
		}
		.user-menu__tooltip a:focus-visible {
			border-radius: 2px;
			outline: solid 2px currentColor;
			outline-offset: 4px;
		}
		.user-menu__tooltip a::after {
			content: "";
			position: absolute;
			top: 100%;
			left: 0;
			display: block;
			width: 0;
			height: 2px;
			background-color: currentColor;
			transition: width 0.2s ease-in-out;
		}
		.user-menu__tooltip a:hover::after {
			width: 100%;
		}
		.user-menu__tooltip a:any-link {
			color: #101517;
			text-decoration: none;
		}
	}
	.user-menu__tooltip:target {
		display: block;
	}
	.user-menu__tooltip.js {
		display: block;
	}
	.user-menu__tooltip.js[hidden] {
		display: none;
	}
	@media ( max-width: 900px ) {
		.user-menu__tooltip .tooltip {
			position: inherit;
			display: block;
			width: fit-content;
			min-width: 0;
			padding: 0;
			background: none;
			box-shadow: none;
			transform: none;
		}
		.user-menu__tooltip .tooltip::after {
			display: none;
		}
	}

	.user-menu__greetings {
		display: block;
	}
	@media ( max-width: 900px ) {
		.user-menu__greetings {
			display: none;
		}
	}

	.user-menu__list {
		margin-block-start: 0;
		margin-block-end: 0;
		padding-inline-start: 0;
		padding-inline-end: 0;
		font-size: inherit;
		list-style-type: none;
	}
	.user-menu__list > li {
		margin: 0.5rem 0;
	}
	@media ( max-width: 900px ) {
		.user-menu__list > li {
			margin: 1rem 0;
		}
	}


	@media ( min-width: 900px ) {
		//show desktop cart
		.header__sections-list {
			& ~ .header__jetpack-masterbar-cart {
				display: flex;
			}
		}

		.header {
			&.is-sticky {
				padding: 56px;
			}
		}

		//hide mobile cart
		.header__content {
			& > .header__jetpack-masterbar-cart {
				display: none;
			}
		}
	}

	@media (max-width: 900px) {
		.header__content {
			& > .header__jetpack-masterbar-cart {
				justify-content: flex-end;
				flex: unset;
				margin-right: 16px;
			}
			.header__home-link {
				flex: 1;
			}
		}
	}
	@media (max-width: 480px) {
		.header__content > .masterbar__item.header__jetpack-masterbar-cart {
			flex: unset;
			justify-content: flex-end;
			margin-left: 7px;
			margin-right: 10px;
		}
		.header__home-link {
			margin-right: 6px;
			flex: 1;
		}

	}

}

//open the cart to full width and height of viewport
@media (max-width: 480px) {
	.is-group-jetpack-cloud.is-section-jetpack-cloud-pricing {
		.masterbar-cart-button__popover .mini-cart {
			top: 0;
			bottom: unset;
			box-shadow: rgb(99 99 99 / 20%) 0 2px 8px 0;
			max-height: 100%;
		}
		.masterbar-cart-button__popover {
			//display mobile cart at the top most layer
			z-index: 9999999;
		}
	}
}
<|MERGE_RESOLUTION|>--- conflicted
+++ resolved
@@ -1050,13 +1050,9 @@
 		border: none;
 		font-size: 1rem;
 		cursor: pointer;
-<<<<<<< HEAD
-
 		@media ( max-width: 782px ) {
 			margin: 1.5rem 2rem;
 		}
-=======
->>>>>>> bfb6fae3
 	}
 	.header__back-btn:focus-visible {
 		border-radius: 2px;
