import { useTranslate } from 'i18n-calypso';
import { useMemo } from 'react';
import Checkmark from 'calypso/assets/images/checkbox-icons/checkmark-jetpack.svg';
import DesignIcon from 'calypso/assets/images/jetpack/jetpack-icon-design.svg';
import EarnIcon from 'calypso/assets/images/jetpack/jetpack-icon-earn.svg';
import GrowthIcon from 'calypso/assets/images/jetpack/jetpack-icon-growth.svg';
import LockIcon from 'calypso/assets/images/jetpack/jetpack-icon-lock.svg';
import MobileAppIcon from 'calypso/assets/images/jetpack/jetpack-icon-mobile-app.svg';
import PerformanceIcon from 'calypso/assets/images/jetpack/jetpack-icon-performance.svg';
import SupportIcon from 'calypso/assets/images/jetpack/jetpack-icon-support.svg';
import AntiSpamIcon from 'calypso/assets/images/jetpack/jetpack-product-icon-antispam.svg';
import BackupIcon from 'calypso/assets/images/jetpack/jetpack-product-icon-backup.svg';
import BoostIcon from 'calypso/assets/images/jetpack/jetpack-product-icon-boost.svg';
import CRMIcon from 'calypso/assets/images/jetpack/jetpack-product-icon-crm.svg';
import ScanIcon from 'calypso/assets/images/jetpack/jetpack-product-icon-scan.svg';
import SearchIcon from 'calypso/assets/images/jetpack/jetpack-product-icon-search.svg';
import SocialIcon from 'calypso/assets/images/jetpack/jetpack-product-icon-social.svg';
import StatsIcon from 'calypso/assets/images/jetpack/jetpack-product-icon-stats.svg';
import VideoPressIcon from 'calypso/assets/images/jetpack/jetpack-product-icon-videopress.svg';
import { ComparisonDataItem } from '../types';
import { links } from './links';

const CheckIcon = () => <img className="checkmark-icon" src={ Checkmark } alt="" />;

const allChecked: ComparisonDataItem[ 'features' ][ number ][ 'info' ] = {
	FREE: { content: <CheckIcon /> },
	SECURITY: { content: <CheckIcon /> },
	COMPLETE: { content: <CheckIcon /> },
};

export const useComparisonData = () => {
	const translate = useTranslate();

	return useMemo< Array< ComparisonDataItem > >(
		() => [
			{
				sectionId: 'security',
				sectionName: translate( 'Security', { context: 'Jetpack product name' } ),
				icon: LockIcon,
				features: [
					{
						id: 'backup',
						name: translate( 'VaultPress Backup' ),
						icon: BackupIcon,
						url: links.backup,
						info: {
							SECURITY: {
								highlight: true,
								content: (
									<>
										{ translate( 'Real-time backups' ) }
										<br data-screen="desktop" />
										<span data-screen="mobile"> - </span>
										{ translate( '%(amount)s storage', {
											args: { amount: '10GB' },
											comment: '%s is a storage amount like 1TB or 10GB',
										} ) }
									</>
								),
							},
							COMPLETE: {
								highlight: true,
								content: (
									<>
										{ translate( 'Real-time backups' ) }
										<br data-screen="desktop" />
										<span data-screen="mobile"> - </span>
										{ translate( '%(amount)s storage', {
											args: { amount: '1TB' },
											comment: '%s is a storage amount like 1TB or 10GB',
										} ) }
									</>
								),
							},
						},
					},
					{
						id: 'scan',
						name: translate( 'Scan' ),
						icon: ScanIcon,
						url: links.scan,
						info: {
							SECURITY: {
								highlight: true,
								content: translate( 'Scan Real-time' ),
							},
							COMPLETE: {
								highlight: true,
								content: translate( 'Scan Real-time' ),
							},
						},
					},
					{
						id: 'akismet_antispam',
						name: translate( 'Akismet Anti-spam' ),
						icon: AntiSpamIcon,
						url: links.akismet_antispam,
						info: {
							SECURITY: {
								highlight: true,
								content: translate( '10K API calls/mo' ),
							},
							COMPLETE: {
								highlight: true,
								content: translate( '60K API calls/mo' ),
							},
						},
					},
					{
						id: 'activity_log',
						name: translate( 'Activity log' ),
						url: links.activity_log,
						info: {
							FREE: {
								content: translate( 'Last 20 events' ),
							},
							SECURITY: {
								highlight: true,
								content: translate( '30-day archive' ),
							},
							COMPLETE: {
								highlight: true,
								content: translate( '1-year archive' ),
							},
						},
					},
					{
						id: 'downtime_monitoring',
						name: translate( 'Downtime monitoring' ),
						url: links.downtime_monitoring,
						info: allChecked,
					},
					{
						id: 'brute_force_attack_protection',
						name: translate( 'Brute force attack protection' ),
						url: links.brute_force_attack_protection,
						info: allChecked,
					},
					{
						id: 'secure_authentication',
						name: translate( 'Secure authentication' ),
						url: links.secure_authentication,
						info: allChecked,
					},
					{
						id: 'auto_plugin_updates',
						name: translate( 'Plugin auto-updates' ),
						url: links.auto_plugin_updates,
						info: allChecked,
					},
				],
			},
			{
				sectionId: 'performance',
				sectionName: translate( 'Performance' ),
				icon: PerformanceIcon,
				features: [
					{
						id: 'search',
						name: translate( 'Site Search' ),
						icon: SearchIcon,
						url: links.search,
						info: {
							COMPLETE: {
								highlight: true,
								content: translate( 'Up to 100k records' ),
							},
						},
					},
					{
						id: 'boost',
						name: translate( 'Boost' ),
						icon: BoostIcon,
						url: links.boost,
						info: {
							FREE: {
								content: translate( 'Manual Critical CSS' ),
							},
							SECURITY: {
								content: translate( 'Manual Critical CSS' ),
							},
							COMPLETE: {
								highlight: true,
								content: translate( 'Automated Critical CSS' ),
							},
						},
					},
					{
						id: 'videopress',
						name: translate( 'VideoPress' ),
						icon: VideoPressIcon,
						url: links.videopress,
						info: {
							FREE: {
								content: translate( '1 video (Up to 1GB)' ),
							},
							SECURITY: {
								content: translate( '1 video (Up to 1GB)' ),
							},
							COMPLETE: {
								highlight: true,
								content: translate( 'Unlimited Videos (Up to 1TB)' ),
							},
						},
					},
					{
						id: 'cdn',
						name: translate( '{{abbr}}CDN{{/abbr}} (Content Delivery Network)', {
							components: {
								abbr: <abbr title={ translate( 'Content Delivery Network' ) } />,
							},
						} ),
						url: links.cdn,
						info: allChecked,
					},
					{
						id: 'lazy_image_loading',
						name: translate( 'Lazy loading images' ),
						url: links.lazy_image_loading,
						info: allChecked,
					},
				],
			},
			{
				sectionId: 'growth',
				sectionName: translate( 'Growth' ),
				icon: GrowthIcon,
				features: [
					{
						id: 'crm',
						name: translate( '{{abbr}}CRM{{/abbr}}', {
							components: {
								abbr: <abbr title={ translate( 'Customer Relationship Management' ) } />,
							},
						} ),
						url: links.crm,
						icon: CRMIcon,
						info: {
							FREE: {
								content: translate( 'Free' ),
							},
							SECURITY: {
								content: translate( 'Free' ),
							},
							COMPLETE: {
								highlight: true,
								content: translate( 'Entrepreneur' ),
							},
						},
					},
					{
						id: 'social',
						name: translate( 'Social' ),
						url: links.social,
						icon: SocialIcon,
						info: {
							FREE: {
								content: translate( 'Social Free' ),
							},
							SECURITY: {
								content: translate( 'Social Free' ),
							},
							COMPLETE: {
								highlight: true,
								content: translate( 'Social Basic' ),
							},
						},
					},
					{
						id: 'stats',
						name: translate( 'Stats' ),
						url: links.stats,
<<<<<<< HEAD
						info: allChecked,
					},
					{
						id: 'newsletter',
						name: translate( 'Newsletter' ),
						url: links.newsletter,
						info: allChecked,
=======
						icon: StatsIcon,
						info: {
							FREE: {
								content: translate( 'Basic Stats' ),
							},
							SECURITY: {
								content: translate( 'Basic Stats' ),
							},
							COMPLETE: {
								highlight: true,
								content: translate( 'All Stats' ),
							},
						},
					},
					{
						id: 'payments_block',
						name: translate( 'Collect payments' ),
						url: links.payments_block,
						info: {
							COMPLETE: { content: <CheckIcon /> },
						},
>>>>>>> 40d1940a
					},
					{
						id: 'seo',
						name: translate( '{{abbr}}SEO{{/abbr}} tools', {
							components: {
								abbr: <abbr title={ translate( 'Search Engine Optimization' ) } />,
							},
						} ),
						url: links.seo,
						info: allChecked,
					},
				],
			},
			{
				sectionId: 'earn',
				sectionName: translate( 'Earn' ),
				icon: EarnIcon,
				features: [
					{
						id: 'ad_network',
						name: translate( 'Ad network' ),
						url: links.ad_network,
						info: {
							SECURITY: { content: <CheckIcon /> },
							COMPLETE: { content: <CheckIcon /> },
						},
					},
					{
<<<<<<< HEAD
						id: 'paid_newsletter',
						name: translate( 'Paid Newsletter' ),
						url: links.paid_newsletter,
						info: allChecked,
					},
					{
						id: 'payments_block',
						name: translate( 'Collect payments' ),
						url: links.payments_block,
=======
						id: 'seo',
						name: translate( '{{abbr}}SEO{{/abbr}} tools', {
							components: {
								abbr: <abbr title={ translate( 'Search Engine Optimization' ) } />,
							},
						} ),
						url: links.seo,
>>>>>>> 40d1940a
						info: allChecked,
					},
					{
						id: 'transaction_fees',
						name: translate( 'Transaction fees' ),
						url: links.transaction_fees,
						info: {
							FREE: { content: translate( '10% + Stripe fees' ) },
							SECURITY: { content: translate( '4% + Stripe fees' ) },
							COMPLETE: { content: translate( '2% + Stripe fees' ) },
						},
					},
				],
			},
			{
				sectionId: 'design',
				sectionName: translate( 'Design' ),
				icon: DesignIcon,
				features: [
					{
						id: 'themes',
						name: translate( 'Themes' ),
						url: links.themes,
						info: {
							FREE: { content: translate( 'Starter Themes' ) },
							SECURITY: { content: translate( 'Starter Themes' ) },
							COMPLETE: { content: translate( 'Starter Themes' ) },
						},
					},
					{
						id: 'related_posts',
						name: translate( 'Related posts' ),
						url: links.related_posts,
						info: allChecked,
					},
					{
						id: 'galleries_and_slideshows',
						name: translate( 'Gallery and slideshow tools' ),
						url: links.galleries_and_slideshows,
						info: allChecked,
					},
					{
						id: 'contact_forms',
						name: translate( 'Contact Forms' ),
						url: links.contact_forms,
						info: allChecked,
					},
				],
			},
			{
				sectionId: 'support',
				sectionName: translate( 'Support' ),
				icon: SupportIcon,
				features: [
					{
						id: 'priority_support',
						name: translate( 'Priority support' ),
						url: links.priority_support,
						info: {
							SECURITY: { content: <CheckIcon /> },
							COMPLETE: { content: <CheckIcon /> },
						},
					},
				],
			},
			{
				sectionId: 'mobile-app',
				sectionName: translate( 'Mobile app' ),
				icon: MobileAppIcon,
				features: [
					{
						id: 'mobile_app',
						name: translate( 'Jetpack for Android and iOS' ),
						url: links.mobile_app,
						info: allChecked,
					},
				],
			},
		],
		[ translate ]
	);
};<|MERGE_RESOLUTION|>--- conflicted
+++ resolved
@@ -270,38 +270,26 @@
 						id: 'stats',
 						name: translate( 'Stats' ),
 						url: links.stats,
-<<<<<<< HEAD
-						info: allChecked,
+						icon: StatsIcon,
+						info: {
+							FREE: {
+								content: translate( 'Basic Stats' ),
+							},
+							SECURITY: {
+								content: translate( 'Basic Stats' ),
+							},
+							COMPLETE: {
+								highlight: true,
+								content: translate( 'All Stats' ),
+							},
+						},
 					},
 					{
 						id: 'newsletter',
 						name: translate( 'Newsletter' ),
 						url: links.newsletter,
 						info: allChecked,
-=======
-						icon: StatsIcon,
-						info: {
-							FREE: {
-								content: translate( 'Basic Stats' ),
-							},
-							SECURITY: {
-								content: translate( 'Basic Stats' ),
-							},
-							COMPLETE: {
-								highlight: true,
-								content: translate( 'All Stats' ),
-							},
-						},
-					},
-					{
-						id: 'payments_block',
-						name: translate( 'Collect payments' ),
-						url: links.payments_block,
-						info: {
-							COMPLETE: { content: <CheckIcon /> },
-						},
->>>>>>> 40d1940a
-					},
+          },  
 					{
 						id: 'seo',
 						name: translate( '{{abbr}}SEO{{/abbr}} tools', {
@@ -329,7 +317,6 @@
 						},
 					},
 					{
-<<<<<<< HEAD
 						id: 'paid_newsletter',
 						name: translate( 'Paid Newsletter' ),
 						url: links.paid_newsletter,
@@ -339,15 +326,6 @@
 						id: 'payments_block',
 						name: translate( 'Collect payments' ),
 						url: links.payments_block,
-=======
-						id: 'seo',
-						name: translate( '{{abbr}}SEO{{/abbr}} tools', {
-							components: {
-								abbr: <abbr title={ translate( 'Search Engine Optimization' ) } />,
-							},
-						} ),
-						url: links.seo,
->>>>>>> 40d1940a
 						info: allChecked,
 					},
 					{
