/**
 * External dependencies
 */
import config from 'config';
import page from 'page';

/**
 * Internal dependencies
 */
import { setSection } from 'state/ui/actions';
import { activateNextLayoutFocus } from 'state/ui/layout-focus/actions';
import { bumpStat } from 'state/analytics/actions';
import * as LoadingError from 'layout/error';
import * as controller from './controller/index.web';
import { pathToRegExp } from './utils';
import { receiveSections, load } from './sections-helper';
import isSectionEnabled from './sections-filter';
import { addReducerToStore } from 'state/add-reducer';
<<<<<<< HEAD
import { getSection } from 'state/ui/selectors';
import {
	socketConnect as lasagnaSocketConnect,
	socketDisconnect as lasagnaSocketDisconnect,
} from 'state/lasagna/actions';
import { socket } from 'state/lasagna/socket';
=======
>>>>>>> 4c1564e2

import sections from './sections';
receiveSections( sections );

function activateSection( sectionDefinition, context ) {
	const previousSection = getSection( context.store.getState() );

	context.store.dispatch( setSection( sectionDefinition, { previousSection } ) );
	context.store.dispatch( activateNextLayoutFocus() );
}

async function loadSection( context, sectionDefinition ) {
	context.store.dispatch( { type: 'SECTION_SET', isLoading: true } );

	// If the section chunk is not loaded within 400ms, report it to analytics
	const loadReportTimeout = setTimeout( () => {
		context.store.dispatch( bumpStat( 'calypso_chunk_waiting', sectionDefinition.name ) );
	}, 400 );

	try {
		// load the section module, i.e., its webpack chunk
		const requiredModule = await load( sectionDefinition.name, sectionDefinition.module );
		// call the module initialization function (possibly async, registers page.js handlers etc.)
		await requiredModule.default( controller.clientRouter, addReducerToStore( context.store ) );
	} finally {
		context.store.dispatch( { type: 'SECTION_SET', isLoading: false } );

		// If the load was faster than the timeout, this will cancel the analytics reporting
		clearTimeout( loadReportTimeout );
	}
}

/**
 * Cache of already loaded or loading section modules. Every section module is in one of
 * three states regarding the cache:
 * - no record in the cache: not loaded or not currently loading
 * - record value is `true`: already loaded and initialized
 * - record value is a `Promise`: is currently loading, the promise will fulfill when done.
 *   Don't start a second load with `loadSection` but rather wait for the existing promise.
 */
const _loadedSections = {};

function createPageDefinition( path, sectionDefinition ) {
	// skip this section if it's not enabled in current environment
	const { envId } = sectionDefinition;
	if ( envId && ! envId.includes( config( 'env_id' ) ) ) {
		return;
	}

	const pathRegex = pathToRegExp( path );

	// if the section doesn't support logged-out views, redirect to login if user is not logged in
	if ( ! sectionDefinition.enableLoggedOut ) {
		page( pathRegex, controller.redirectLoggedOut );
	}

	page( pathRegex, async function( context, next ) {
		try {
			const loadedSection = _loadedSections[ sectionDefinition.module ];
			if ( loadedSection ) {
				// wait for the promise if loading, do nothing when already loaded
				if ( loadedSection !== true ) {
					await loadedSection;
				}
			} else {
				// start loading the section and record the `Promise` in a map
				const loadingSection = loadSection( context, sectionDefinition );
				_loadedSections[ sectionDefinition.module ] = loadingSection;

				// wait until the section module is loaded and the set the map record to `true`
				await loadingSection;
				_loadedSections[ sectionDefinition.module ] = true;
			}

			// activate the section after ensuring it's fully loaded
			activateSection( sectionDefinition, context );
			next();
		} catch ( error ) {
			// delete the cache record on failure; next attempt to load will start from scratch
			delete _loadedSections[ sectionDefinition.module ];

			console.error( error ); // eslint-disable-line
			if ( ! LoadingError.isRetry() && process.env.NODE_ENV !== 'development' ) {
				LoadingError.retry( sectionDefinition.name );
			} else {
				LoadingError.show( context, sectionDefinition.name );
			}
		}
	} );
}

export const setupRoutes = () => {
	for ( const section of sections ) {
		if ( ! isSectionEnabled( section ) ) {
			continue;
		}

		for ( const path of section.paths ) {
			createPageDefinition( path, section );
		}
	}
};<|MERGE_RESOLUTION|>--- conflicted
+++ resolved
@@ -16,16 +16,7 @@
 import { receiveSections, load } from './sections-helper';
 import isSectionEnabled from './sections-filter';
 import { addReducerToStore } from 'state/add-reducer';
-<<<<<<< HEAD
 import { getSection } from 'state/ui/selectors';
-import {
-	socketConnect as lasagnaSocketConnect,
-	socketDisconnect as lasagnaSocketDisconnect,
-} from 'state/lasagna/actions';
-import { socket } from 'state/lasagna/socket';
-=======
->>>>>>> 4c1564e2
-
 import sections from './sections';
 receiveSections( sections );
 
