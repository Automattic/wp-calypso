--- conflicted
+++ resolved
@@ -2,11 +2,8 @@
  * Internal dependencies
  */
 import { combineReducers, keyedReducer } from 'state/utils';
-<<<<<<< HEAD
 import locations from './locations/reducer';
-=======
 import orders from './orders/reducer';
->>>>>>> c2857ee3
 import paymentMethods from './payment-methods/reducer';
 import productCategories from './product-categories/reducer';
 import products from './products/reducer';
@@ -17,11 +14,8 @@
 import status from './status/reducer';
 
 const reducer = combineReducers( {
-<<<<<<< HEAD
 	locations,
-=======
 	orders,
->>>>>>> c2857ee3
 	paymentMethods,
 	productCategories,
 	products,
