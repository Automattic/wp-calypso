--- conflicted
+++ resolved
@@ -2,17 +2,10 @@
  * Internal dependencies
  */
 import products from './products/reducer';
-<<<<<<< HEAD
 import shipping from './shipping/reducer';
-import { combineReducersWithPersistence } from 'state/utils';
-
-export default combineReducersWithPersistence( {
-	products,
-	shipping,
-=======
 import { combineReducers } from 'state/utils';
 
 export default combineReducers( {
-	products
->>>>>>> 1a35dab6
+	products,
+	shipping,
 } );