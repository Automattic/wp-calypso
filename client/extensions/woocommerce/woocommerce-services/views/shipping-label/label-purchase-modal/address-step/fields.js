/** @format */

/**
 * External dependencies
 */
import React from 'react';
import PropTypes from 'prop-types';
import { connect } from 'react-redux';
import { bindActionCreators } from 'redux';
import { localize } from 'i18n-calypso';
import { isEqual, isObject, pick, size } from 'lodash';

/**
 * Internal dependencies
 */
import TextField from 'woocommerce/woocommerce-services/components/text-field';
import Notice from 'components/notice';
import StepConfirmationButton from '../step-confirmation-button';
import CountryDropdown from 'woocommerce/woocommerce-services/components/country-dropdown';
import StateDropdown from 'woocommerce/woocommerce-services/components/state-dropdown';
import { hasNonEmptyLeaves } from 'woocommerce/woocommerce-services/lib/utils/tree';
import AddressSuggestion from './suggestion';
import { decodeEntities } from 'lib/formatting';
import {
	selectNormalizedAddress,
	confirmAddressSuggestion,
	editAddress,
	updateAddressValue,
	submitAddressForNormalization,
} from 'woocommerce/woocommerce-services/state/shipping-label/actions';
import {
	getShippingLabel,
	isLoaded,
	getFormErrors,
	USPS_COUNTRIES,
	getCountriesData,
} from 'woocommerce/woocommerce-services/state/shipping-label/selectors';

const AddressFields = props => {
	const {
		siteId,
		orderId,
		values,
		isNormalized,
		normalized,
		selectNormalized,
		normalizationInProgress,
		allowChangeCountry,
		group,
		countriesData,
		errors,
		translate,
	} = props;

	if ( isNormalized && normalized && ! isEqual( normalized, values ) ) {
		const selectNormalizedAddressHandler = select =>
			props.selectNormalizedAddress( orderId, siteId, group, select );
		const confirmAddressSuggestionHandler = () =>
			props.confirmAddressSuggestion( orderId, siteId, group );
		const editAddressHandler = () => props.editAddress( orderId, siteId, group );
		return (
			<AddressSuggestion
				values={ values }
				normalized={ normalized }
				selectNormalized={ selectNormalized }
				selectNormalizedAddress={ selectNormalizedAddressHandler }
				confirmAddressSuggestion={ confirmAddressSuggestionHandler }
				editAddress={ editAddressHandler }
<<<<<<< HEAD
				countriesData={ countriesData } />
=======
				countriesData={ storeOptions.countriesData }
			/>
>>>>>>> 6e4ebbf6
		);
	}

	const fieldErrors = isObject( errors ) ? errors : {};
	const generalErrorOnly = fieldErrors.general && size( fieldErrors ) === 1;
	const getId = fieldName => group + '_' + fieldName;
	const getValue = fieldName =>
		values[ fieldName ] ? decodeEntities( values[ fieldName ] ) : '';
	const updateValue = fieldName => newValue =>
		props.updateAddressValue( orderId, siteId, group, fieldName, newValue );
	const submitAddressForNormalizationHandler = () =>
		props.submitAddressForNormalization( orderId, siteId, group );

	return (
		<div>
			<TextField
				id={ getId( 'name' ) }
				title={ translate( 'Name' ) }
				value={ getValue( 'name' ) }
				updateValue={ updateValue( 'name' ) }
				error={ fieldErrors.name }
			/>
			<div className="address-step__company-phone">
				<TextField
					id={ getId( 'company' ) }
					title={ translate( 'Company' ) }
					value={ getValue( 'company' ) }
					updateValue={ updateValue( 'company' ) }
					className="address-step__company"
					error={ fieldErrors.company }
				/>
				<TextField
					id={ getId( 'phone' ) }
					title={ translate( 'Phone' ) }
					value={ getValue( 'phone' ) }
					updateValue={ updateValue( 'phone' ) }
					className="address-step__phone"
				/>
			</div>
			{ generalErrorOnly && (
				<Notice status="is-error" showDismiss={ false }>
					{ translate( '%(message)s. Please modify the address and try again.', {
						args: { message: fieldErrors.general },
					} ) }
				</Notice>
			) }
			<TextField
				id={ getId( 'address' ) }
				title={ translate( 'Address' ) }
				value={ getValue( 'address' ) }
				updateValue={ updateValue( 'address' ) }
				className="address-step__address-1"
				error={ fieldErrors.address || generalErrorOnly }
			/>
			<TextField
				id={ getId( 'address_2' ) }
				value={ getValue( 'address_2' ) }
				updateValue={ updateValue( 'address_2' ) }
				error={ fieldErrors.address_2 || generalErrorOnly }
			/>
			<div className="address-step__city-state-postal-code">
				<TextField
					id={ getId( 'city' ) }
					title={ translate( 'City' ) }
					value={ getValue( 'city' ) }
					updateValue={ updateValue( 'city' ) }
					className="address-step__city"
					error={ fieldErrors.city || generalErrorOnly }
				/>
				<StateDropdown
					id={ getId( 'state' ) }
					title={ translate( 'State' ) }
					value={ getValue( 'state' ) }
					countryCode={ getValue( 'country' ) }
					countriesData={ countriesData }
					updateValue={ updateValue( 'state' ) }
					className="address-step__state"
					error={ fieldErrors.state || generalErrorOnly }
				/>
				<TextField
					id={ getId( 'postcode' ) }
					title={ translate( 'Postal code' ) }
					value={ getValue( 'postcode' ) }
					updateValue={ updateValue( 'postcode' ) }
					className="address-step__postal-code"
					error={ fieldErrors.postcode || generalErrorOnly }
				/>
			</div>
			<CountryDropdown
				id={ getId( 'country' ) }
				title={ translate( 'Country' ) }
				value={ getValue( 'country' ) }
				disabled={ ! allowChangeCountry }
				countriesData={ countriesData }
				updateValue={ updateValue( 'country' ) }
				error={ fieldErrors.country || generalErrorOnly }
			/>
			<StepConfirmationButton
				disabled={ hasNonEmptyLeaves( errors ) || normalizationInProgress }
				onClick={ submitAddressForNormalizationHandler }
			>
				{ translate( 'Validate address' ) }
			</StepConfirmationButton>
		</div>
	);
};

AddressFields.propTypes = {
	siteId: PropTypes.number.isRequired,
	orderId: PropTypes.number.isRequired,
	values: PropTypes.object.isRequired,
	isNormalized: PropTypes.bool.isRequired,
	normalized: PropTypes.object,
	selectNormalized: PropTypes.bool.isRequired,
	allowChangeCountry: PropTypes.bool.isRequired,
<<<<<<< HEAD
	errors: PropTypes.oneOfType( [
		PropTypes.object,
		PropTypes.bool,
	] ).isRequired,
=======
	storeOptions: PropTypes.object.isRequired,
	errors: PropTypes.oneOfType( [ PropTypes.object, PropTypes.bool ] ).isRequired,
>>>>>>> 6e4ebbf6
	group: PropTypes.string.isRequired,
};

const mapStateToProps = ( state, { group, orderId, siteId } ) => {
	const loaded = isLoaded( state, orderId, siteId );
	const shippingLabel = getShippingLabel( state, orderId, siteId );
	let countriesData = getCountriesData( state, orderId, siteId );
	if ( 'origin' === group ) {
		countriesData = pick( countriesData, USPS_COUNTRIES );
	}
	return {
		...shippingLabel.form[ group ],
		errors: loaded && getFormErrors( state, orderId, siteId )[ group ],
		countriesData,
	};
};

const mapDispatchToProps = dispatch => {
	return bindActionCreators(
		{
			selectNormalizedAddress,
			confirmAddressSuggestion,
			editAddress,
			updateAddressValue,
			submitAddressForNormalization,
		},
		dispatch
	);
};

export default connect( mapStateToProps, mapDispatchToProps )( localize( AddressFields ) );<|MERGE_RESOLUTION|>--- conflicted
+++ resolved
@@ -66,12 +66,8 @@
 				selectNormalizedAddress={ selectNormalizedAddressHandler }
 				confirmAddressSuggestion={ confirmAddressSuggestionHandler }
 				editAddress={ editAddressHandler }
-<<<<<<< HEAD
-				countriesData={ countriesData } />
-=======
-				countriesData={ storeOptions.countriesData }
-			/>
->>>>>>> 6e4ebbf6
+				countriesData={ countriesData }
+			/>
 		);
 	}
 
@@ -187,15 +183,7 @@
 	normalized: PropTypes.object,
 	selectNormalized: PropTypes.bool.isRequired,
 	allowChangeCountry: PropTypes.bool.isRequired,
-<<<<<<< HEAD
-	errors: PropTypes.oneOfType( [
-		PropTypes.object,
-		PropTypes.bool,
-	] ).isRequired,
-=======
-	storeOptions: PropTypes.object.isRequired,
 	errors: PropTypes.oneOfType( [ PropTypes.object, PropTypes.bool ] ).isRequired,
->>>>>>> 6e4ebbf6
 	group: PropTypes.string.isRequired,
 };
 
