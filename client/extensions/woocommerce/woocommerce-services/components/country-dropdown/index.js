/** @format */

/**
 * External dependencies
 */
import React from 'react';
import PropTypes from 'prop-types';

/**
 * Internal dependencies
 */
import Dropdown from '../dropdown';

<<<<<<< HEAD
const CountryDropdown = ( props ) => {
	const valuesMap = { [ props.value ]: props.value };
	Object.keys( props.countriesData ).forEach( ( countryCode ) => {
=======
const CountryDropdown = props => {
	const valuesMap = {};
	Object.keys( props.countriesData ).forEach( countryCode => {
>>>>>>> 6e4ebbf6
		valuesMap[ countryCode ] = props.countriesData[ countryCode ].name;
	} );
	return <Dropdown { ...props } valuesMap={ valuesMap } />;
};

CountryDropdown.propTypes = {
	id: PropTypes.string.isRequired,
	countriesData: PropTypes.object.isRequired,
	title: PropTypes.string,
	description: PropTypes.string,
	value: PropTypes.string.isRequired,
	updateValue: PropTypes.func.isRequired,
	error: PropTypes.oneOfType( [ PropTypes.string, PropTypes.bool ] ),
	className: PropTypes.string,
};

export default CountryDropdown;<|MERGE_RESOLUTION|>--- conflicted
+++ resolved
@@ -11,15 +11,9 @@
  */
 import Dropdown from '../dropdown';
 
-<<<<<<< HEAD
-const CountryDropdown = ( props ) => {
+const CountryDropdown = props => {
 	const valuesMap = { [ props.value ]: props.value };
-	Object.keys( props.countriesData ).forEach( ( countryCode ) => {
-=======
-const CountryDropdown = props => {
-	const valuesMap = {};
 	Object.keys( props.countriesData ).forEach( countryCode => {
->>>>>>> 6e4ebbf6
 		valuesMap[ countryCode ] = props.countriesData[ countryCode ].name;
 	} );
 	return <Dropdown { ...props } valuesMap={ valuesMap } />;
