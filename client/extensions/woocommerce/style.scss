.is-section-woocommerce {
	.layout__primary {
		display: flex;
		justify-content: center;
	}
}

.woocommerce {
	flex-grow: 1;

	@import 'app/products/product-form';
	@import 'app/settings/payments/style';

<<<<<<< HEAD
=======
	@import 'components/action-header/style';
>>>>>>> b293afcc
	@import 'components/address-view/style';
	@import 'components/extended-header/style';
	@import 'components/form-dimensions-input/style';
	@import 'app/settings/shipping/style';
	@import 'components/list/style';

<<<<<<< HEAD
=======
	.components__action-header {
		width: 100%;
	}

	.components__action-header-actions {
		position: absolute;
		top: 16px;
		right: 24px;

		.button {
			margin-left: 8px;
		}
	}
>>>>>>> b293afcc
}

.store-sidebar__sidebar {
	display: block;

	.store-sidebar__ground-control {
		align-items: center;
		border-bottom: 1px solid darken( $sidebar-bg-color, 10% );
		background-color: $white;
		display: flex;
		width: 100%;
	}

	.store-sidebar__ground-control-back {
		flex: 0 0 auto;
		margin-left: 7px;
		margin-right: 7px;
	}

	.store-sidebar__ground-control-site {
		border-left: 1px solid darken( $sidebar-bg-color, 10% );
		display: inline-block;
		flex-grow: 1;
	}
}<|MERGE_RESOLUTION|>--- conflicted
+++ resolved
@@ -10,19 +10,13 @@
 
 	@import 'app/products/product-form';
 	@import 'app/settings/payments/style';
-
-<<<<<<< HEAD
-=======
 	@import 'components/action-header/style';
->>>>>>> b293afcc
 	@import 'components/address-view/style';
 	@import 'components/extended-header/style';
 	@import 'components/form-dimensions-input/style';
 	@import 'app/settings/shipping/style';
 	@import 'components/list/style';
 
-<<<<<<< HEAD
-=======
 	.components__action-header {
 		width: 100%;
 	}
@@ -36,7 +30,6 @@
 			margin-left: 8px;
 		}
 	}
->>>>>>> b293afcc
 }
 
 .store-sidebar__sidebar {
