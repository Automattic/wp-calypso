.dashboard {
	.mailchimp__getting-started-title {
		display: none;
	}

	.mailchimp__getting-started-content {
		@include breakpoint( ">960px" ) {
			padding-top: 48px;
			padding-bottom: 48px;
		}

		img {
			@include breakpoint( ">960px" ) {
				width: 390px;
			}
		}
	}

	.mailchimp__getting-started-list-header {
		font-weight: 400;
		font-size: 24px;
		line-height: 1.2em;
		margin-bottom: 16px;
	}
}

.mailchimp__getting-started-title {
	margin: 0;
}

.mailchimp__getting-started-title-text {
	font-size: 18px;
	font-weight: 500;
	padding-bottom: 4px;
}

.mailchimp__getting-started-subtitle-text {
	color: $gray-text-min;
	font-size: 12px;
	line-height: 18px;
	padding-bottom: 4px;
}

.mailchimp__getting-started-content {
	width: 100%;
	align-items: center;
	display: flex;
	flex-direction: column;

	@include breakpoint( ">960px" ) {
		flex-direction: row;
	}

	img {
		width: 200px;
		margin-bottom: 16px;

		@include breakpoint( ">960px" ) {
			margin-bottom: 0;
			width: 230px;
		}
	}
}

.mailchimp__getting-started-list-header {
	font-weight: 500;
}

.mailchimp__getting-started-list {
	color: $gray-text-min;
	list-style: none;
	margin: 0 0 16px 0;
	font-size: 14px;

	li {
		margin: 6px 0;
		padding-left: 27px;

		.gridicon {
			display: inline;
			margin-right: 8px;
			margin-left: -27px;
			vertical-align: bottom;
			color: $alert-green;
		}
	}
}

&.dialog__content.mailchimp__setup {
	width: 500px;
	text-align: left;
	padding-top: 0;

	.wizard__progress-indicator {
		text-align: left;
		justify-content: left;
		margin-bottom: 0;
		flex-shrink: 0;
		margin-left: 16px;
	}

	.mailchimp__setup-dialog-progress {
		margin: 0 -16px 16px;
		padding: 16px;
		border-bottom: 1px solid lighten( $gray, 30% );
		display: flex;
		align-items: center;
		background: lighten( $gray-light, 1% );
		
		.progress-bar,
		.progress-bar__progress {
			border-radius: 0;
		}

		@include breakpoint( ">480px" ) {
			margin: 0 -24px 16px;
			padding: 16px 24px;
		}
	}
}

.mailchimp__setup-dialog-title {
	font-size: 24px;
}

.setup-steps__login-title {
	font-size: 18px;
	font-weight: 500;
	margin-bottom: 8px;
}

.setup-steps__sync-explanation {
	margin-top: 16px;
}

.setup-steps__campaign-defaults,
.setup-steps__store-info-field,
.setup-steps__mailchimp-key-input {
	.form-text-input {
		text-align: left;
	}
}

.setup-steps__store-info-field .payments__currency-container {
	padding-left: 0;
}

.setup-steps__campaign-defaults-title {
	font-size: 16px;
	font-weight: 500;
	margin-bottom: 8px;
}

.setup-steps__mailchimp-api-intro-notice {
	font-size: 16px;
	font-weight: 500;
	margin-bottom: 16px;
}

.setup-steps__mailchimp-api-directions-bold {
	font-weight: 600;
}

.setup-steps__mailchimp-api-directions {
	margin-bottom: 8px;
}

.setup-steps__mailchimp-login-button .gridicon {
	padding-left: 8px;
}

.mailchimp__getting-started-loading-placeholder {
	@include placeholder();
	pointer-events: none;
	background: $white;

	p {
		height: 14px;
		animation: loading-fade 1.6s ease-in-out infinite;
		background-color: lighten( $gray, 25% );
	}
}

.mailchimp__getting-started-list-header,
.mailchimp__getting-started-list,
.mailchimp__getting-started-button {
	@include breakpoint( ">660px" ) {
		margin-left: 24px;
	}
}

&.is-busy {
	animation: button__busy-animation 3000ms infinite linear;
	background-size: 120px 100%;
	background-image: linear-gradient( -45deg, lighten( $gray, 30% ) 28%, $white 28%, $white 72%, lighten( $gray, 30% ) 72%);
}

.mailchimp__dashboard{
	margin: 0px;
	padding: 0px;
}

.mailchimp__dashboard-first-section {
	display: flex;
	flex-direction: column;

	@include breakpoint( ">960px" ) {
		flex-direction: row;
		align-items: stretch;
	}
}

.mailchimp__dashboard-title {
	flex-grow: 1;
	font-size: 18px;
	font-weight: 400;
}

.mailchimp__dashboard-title-and-slogan {
	box-shadow: 0 0 0 1px transparentize( lighten( $gray, 20% ), .5 ),
		0 1px 2px lighten( $gray, 30% );
	flex-grow: 1;
	padding: 16px;
	display: flex;
	align-items: center;

	@include breakpoint( ">480px" ) {
		padding-left: 24px;
		padding-right: 24px;
	}
}

.mailchimp__dashboard-sync-status {
	box-shadow: 0 0 0 1px transparentize( lighten( $gray, 20% ), .5 ),
		0 1px 2px lighten( $gray, 30% );
	flex-grow: 0;
	width: 255px;
	font-size: 12px;
	background: $white;

	@include breakpoint( "<960px" ) {
		width: auto;
	}

	.notice {
		margin: 2px 8px 4px 16px;

		@include breakpoint( ">480px" ) {
			margin-left: 24px;
		}

		@include breakpoint( ">960px" ) {
			margin-left: 12px;
		}
	}
}

.mailchimp__sync-notice-content {
	display: flex;
<<<<<<< HEAD
	max-width: 140px;
=======
	max-width: 145px;
>>>>>>> b0f3a666

	@include breakpoint( "<960px" ) {
		width: auto;
	}
}

.mailchimp__sync-notice-list {
	margin-right: 4px;
	text-overflow: ellipsis;
	overflow: hidden;
	flex-grow: 0;
	white-space: nowrap;
	flex-shrink: 2;
	font-weight: 600;
}

.mailchimp__sync-notice-info {
	flex-grow: 1;
	white-space: nowrap;
}

.mailchimp__sync-notice-syncing {
	animation: button__busy-animation 3000ms infinite linear;
	background-size: 120px 100%;
	background-image: linear-gradient( -45deg, $blue-medium 28%, darken( $blue-medium, 5% ) 28%, darken( $blue-medium, 5% ) 72%, $blue-medium 72%);
	border-color: darken( $blue-medium, 8% );
}

.mailchimp__header-description {
	color: $gray-text-min;
	font-size: 12px;
	line-height: 18px;
}

.mailchimp__account-data {
	font-weight: 600;
	padding: 4px 16px;
	background: $gray-light;
	border-top: 1px solid lighten( $gray, 30% );

	@include breakpoint( ">480px" ) {
		padding-left: 24px;
		padding-right: 24px;
	}

	@include breakpoint( ">960px" ) {
		padding-left: 12px;
		padding-right: 12px;
	}
}

.mailchimp__account-info,
.mailchimp__account-info-orders {
	color: $gray-text-min;
	font-weight: 400;
}

.mailchimp__account-info-orders {
	padding-left: 8px;
}

.mailchimp__account-info-name {
	margin-bottom: 4px;
	margin: 8px 16px 0 16px;
	font-weight: 600;

	@include breakpoint( ">480px" ) {
		margin-left: 24px;
		margin-right: 24px;
	}

	@include breakpoint( ">960px" ) {
		margin-left: 12px;
		margin-right: 12px;
	}
}

.mailchimp__sync-status {
	display: flex;
	margin-bottom: 4px;
	align-items: center;
}

.mailchimp__resync-link {
	cursor: pointer;
}

.mailchimp__dashboard-settings {
	display: flex;
	padding: 16px;
	flex-direction: column;

	@include breakpoint( ">480px" ) {
		padding: 24px;
	}

	@include breakpoint( ">960px" ) {
		flex-direction: row;
	}
}

.mailchimp__dashboard-settings-form {
	flex-grow: 1;

	.form-fieldset:last-child {
		margin-bottom: 0;
	}

	@include breakpoint( ">960px" ) {
		padding-right: 24px;
	}
}

.mailchimp__dashboard-settings-preview {
	padding: 0;
	width: 250px;
	flex-grow: 0;

	@include breakpoint( "<960px" ) {
		width: 100%;
	}
}

.mailchimp__dashboard-settings-preview-view {
	border: 1px solid lighten( $gray, 20% );
	padding: 12px;
	margin-top: 4px;
	font-size: 13px;
	color: darken( $gray, 10% );

	.form-label {
		margin: 0;
		display: flex;
		align-items: center;

		input[type=checkbox] + span {
			margin: 0;
			margin-left: 6px;
		}
	}
}

.mailchimp__dashboard-settings-preview-heading {
	text-transform: uppercase;
	font-size: 11px;
	color: $gray-text-min;
}

.mailchimp__dashboard-settings-form-checkbox {
	margin-left: 4px;
	margin-right: 16px;
}

.mailchimp__dashboard-settings-form-field {
	font-weight: 400;
}

.mailchimp__dashboard-settings-subscribe-message {
	font-weight: 600;
}<|MERGE_RESOLUTION|>--- conflicted
+++ resolved
@@ -257,11 +257,7 @@
 
 .mailchimp__sync-notice-content {
 	display: flex;
-<<<<<<< HEAD
 	max-width: 140px;
-=======
-	max-width: 145px;
->>>>>>> b0f3a666
 
 	@include breakpoint( "<960px" ) {
 		width: auto;
