/**
 * External dependencies
 */
import { connect } from 'react-redux';
import { localize } from 'i18n-calypso';
import { pick, some, isEmpty } from 'lodash';
import PropTypes from 'prop-types';
import React from 'react';

/**
 * Internal dependencies
 */
import Dialog from 'components/dialog';
import { getSiteTitle } from 'state/sites/selectors';
import { getStoreLocation } from 'woocommerce/state/sites/settings/general/selectors';
import { getCurrencyWithEdits } from 'woocommerce/state/ui/payments/currency/selectors';
import { getCurrentUserEmail } from 'state/current-user/selectors';
import { getSiteTimezoneValue } from 'state/selectors';
import {
	isSubmittingApiKey,
	isApiKeyCorrect,
	isSubmittingNewsletterSetting,
	isSubmittingStoreInfo,
	} from 'woocommerce/state/sites/settings/email/selectors';
import KeyInputStep from './setup-steps/key-input.js';
import LogIntoMailchimp from './setup-steps/log-into-mailchimp.js';
import NewsletterSettings from './setup-steps/newsletter-settings.js';
import ProgressBar from 'components/progress-bar';
import ProgressIndicator from 'components/wizard/progress-indicator';
import RequiredPluginsInstallView from 'woocommerce/app/dashboard/required-plugins-install-view';
import StoreInfoStep from './setup-steps/store-info.js';
import {
	submitMailChimpApiKey,
	submitMailChimpStoreInfo,
	submitMailChimpCampaignDefaults,
	submitMailChimpNewsletterSettings
} from 'woocommerce/state/sites/settings/email/actions.js';

const LOG_INTO_MAILCHIMP_STEP = 'log_into';
const KEY_INPUT_STEP = 'key_input';
const STORE_INFO_STEP = 'store_info';
const CAMPAIGN_DEFAULTS_STEP = 'campaign_defaults';
const NEWSLETTER_SETTINGS_STEP = 'newsletter_settings';
const STORE_SYNC = 'sync';

const steps = {
	[ LOG_INTO_MAILCHIMP_STEP ]: { number: 0, nextStep: KEY_INPUT_STEP },
	[ KEY_INPUT_STEP ]: { number: 1, nextStep: STORE_INFO_STEP },
	[ STORE_INFO_STEP ]: { number: 2, nextStep: CAMPAIGN_DEFAULTS_STEP },
	// CAMPAIGN_DEFAULTS_STEP is also number 2 because it happens silently in the
	// background and the number here is used for UI purposes
	[ CAMPAIGN_DEFAULTS_STEP ]: { number: 2, nextStep: NEWSLETTER_SETTINGS_STEP },
	[ NEWSLETTER_SETTINGS_STEP ]: { number: 3, nextStep: STORE_SYNC },
	[ STORE_SYNC ]: { number: 4, nextStep: null },
};

const uiStepsCount = steps[ STORE_SYNC ].number + 1;

const storeSettingsRequiredFields = [ 'store_name', 'store_street', 'store_city', 'store_state',
	'store_postal_code', 'store_country', 'store_phone', 'store_locale', 'store_timezone',
	'store_currency_code', 'admin_email' ];

const campaignDefaultsRequiredFields = [ 'campaign_from_name', 'campaign_from_email', 'campaign_subject',
		'campaign_language', 'campaign_permission_reminder' ];

class MailChimpSetup extends React.Component {

	constructor( props ) {
		super( props );
		// make this react to the real phase the execution is.
		this.state = {
			step: LOG_INTO_MAILCHIMP_STEP,
			settings: this.prepareDefaultValues( this.props ),
			settings_values_missing: false,
			input_field_has_changed: false,
			api_key_input: this.props.settings.mailchimp_api_key || '',
		};
	}

	componentWillReceiveProps( nextProps ) {
		// No state changes while doing request.
		if ( nextProps.isBusy ) {
			return;
		}

		const { active_tab } = nextProps.settings;
		if ( steps[ this.state.step ].nextStep === active_tab ) {
			const settings = this.prepareDefaultValues( nextProps );
			if ( active_tab === CAMPAIGN_DEFAULTS_STEP ) {
				// quickly to the next step
				// we want CAMPAIGN_DEFAULTS_STEP to happen in the background
				// we already have all the required information
				this.setState( { step: active_tab, settings }, this.next );
			} else {
				this.setState( { step: active_tab, settings } );
			}
			if ( active_tab === STORE_SYNC ) {
				nextProps.onClose( 'wizard-completed' );
			}
		}

		// Update settings if we have received lists
		if ( nextProps.settings.mailchimp_lists && ! this.props.settings.mailchimp_lists ) {
			const settings = this.prepareDefaultValues( nextProps );
			this.setState( { step: active_tab, settings } );
		}
	}

	prepareDefaultValues( nextProps ) {
		const { settings, translate } = nextProps;
		const newSettings = Object.assign( {}, settings );
		newSettings.campaign_from_name = settings.campaign_from_name || settings.store_name || '';
		newSettings.campaign_from_email = settings.campaign_from_email || settings.admin_email || '';
		newSettings.campaign_subject = settings.campaign_subject || settings.store_name || '';
		newSettings.store_locale = settings.store_locale || 'en';
		newSettings.campaign_language = settings.campaign_language || settings.store_locale;
		newSettings.campaign_permission_reminder = settings.campaign_permission_reminder ||
			translate( 'You were subscribed to the newsletter from %(store_name)s', {
				args: { store_name: settings.store_name, }
			} );
		newSettings.admin_email = settings.admin_email || nextProps.currentUserEmail || '';
		newSettings.store_timezone = settings.store_timezone || nextProps.timezone || 'America/New_York';
		newSettings.store_name = settings.store_name || nextProps.siteTitle || '';
		newSettings.mailchimp_lists = settings.mailchimp_lists;
		newSettings.mailchimp_list = settings.mailchimp_list;
		return newSettings;
	}

	getStoreSettings = () => {
		// clear this and pass only what is required.
		const { address, currency } = this.props;

		const settings = pick( this.state.settings, storeSettingsRequiredFields );
		settings.store_city = address.city;
		settings.store_street = address.street + ' ' + address.street2;
		settings.store_state = address.state;
		settings.store_country = address.country;
		settings.store_postal_code = address.postcode;
		settings.store_currency_code = currency;
		return settings;
	}

	getCampaingDefaultsSettings = () => {
		return pick( this.state.settings, campaignDefaultsRequiredFields );
	}

	hasEmptyValues = ( data ) => {
		return some( data, isEmpty );
	}

	areStoreSettingsValid = ( settings ) => {
		const hasAllKeys = storeSettingsRequiredFields.every( key => key in settings );
		if ( ! hasAllKeys ) {
			return false;
		}
		if ( this.hasEmptyValues( settings ) ) {
			return false;
		}
		if ( settings.store_phone.length < 6 ) {
			return false;
		}

		return true;
	}

	areCampaignSettingsValid = ( settings ) => {
		const hasAllKeys = campaignDefaultsRequiredFields.every( key => key in settings );
		if ( ! hasAllKeys ) {
			return false;
		}
		if ( this.hasEmptyValues( settings ) ) {
			return false;
		}

		return true;
	}

	next = () => {
		const { step } = this.state;
		const { siteId } = this.props;

		if ( LOG_INTO_MAILCHIMP_STEP === step ) {
			this.setState( { step: steps[ this.state.step ].nextStep } );
		} else if ( step === KEY_INPUT_STEP ) {
			const validKey = !! this.state.api_key_input;
			this.setState( {
				settings_values_missing: ! validKey,
				input_field_has_changed: false
			} );
			if ( validKey ) {
				this.props.submitMailChimpApiKey( siteId, this.state.api_key_input );
			}
		} else if ( STORE_INFO_STEP === step ) {
			const settings = this.getStoreSettings();
			const validSettings = this.areStoreSettingsValid( settings );
			this.setState( { settings_values_missing: ! validSettings } );
			if ( validSettings ) {
				this.props.submitMailChimpStoreInfo( siteId, settings );
			}
		} else if ( CAMPAIGN_DEFAULTS_STEP === step ) {
			const settings = this.getCampaingDefaultsSettings();
			const validSettings = this.areCampaignSettingsValid( settings );
			this.setState( { settings_values_missing: ! validSettings } );
			if ( validSettings ) {
				this.props.submitMailChimpCampaignDefaults( siteId, settings );
			}
		} else if ( NEWSLETTER_SETTINGS_STEP === step ) {
			const mailchimp_list = this.state.settings.mailchimp_list;
			this.setState( { settings_values_missing: ! mailchimp_list } );
			if ( mailchimp_list ) {
				this.props.submitMailChimpNewsletterSettings( siteId, { mailchimp_list } );
			}
		}
	}

	onKeyInputChange = ( e ) => {
		const value = e.target.value;
		this.setState( {
			api_key_input: value,
			settings_values_missing: false,
			input_field_has_changed: true
		} );
	}

	// Right now Store info is combination of values from SettingsPaymentsLocationCurrency
	// and managed directly - not the greatest option but good for now.
	onStoreInfoChange = ( e ) => {
		this.setState( { settings: Object.assign( {}, this.state.settings, { [ e.target.name ]: e.target.value } ) } );
	}

	renderStep = () => {
		const { step, settings, settings_values_missing, input_field_has_changed } = this.state;
		const { isBusy } = this.props;
		if ( LOG_INTO_MAILCHIMP_STEP === step ) {
			return <LogIntoMailchimp />;
		}
		if ( KEY_INPUT_STEP === step ) {
			const keyCorrect = ( this.props.isKeyCorrect || input_field_has_changed || isBusy ) &&
				! settings_values_missing;
			return <KeyInputStep
				onChange={ this.onKeyInputChange }
				apiKey={ this.state.api_key_input }
				isKeyCorrect={ keyCorrect } />;
		}
		// we show the same UI view for two steps because the
		// CAMPAIGN_DEFAULTS_STEP is executed silently in the background
		if ( STORE_INFO_STEP === step || CAMPAIGN_DEFAULTS_STEP === step ) {
			return <StoreInfoStep
				onChange={ this.onStoreInfoChange }
				storeData={ settings }
				validateFields={ settings_values_missing }
			/>;
		}
		if ( NEWSLETTER_SETTINGS_STEP === step ) {
			return <NewsletterSettings
				onChange={ this.onStoreInfoChange }
				storeData={ settings }
				validateFields={ settings_values_missing }
			/>;
		}
		return null;
	}

	render() {
		const { translate, hasMailChimp, siteId, isBusy } = this.props;
		const { step } = this.state;
		const isButtonBusy = isBusy ? 'is-busy' : '';
		const mainButton = {
			action: 'next',
			label: NEWSLETTER_SETTINGS_STEP === step ? translate( 'Sync' ) : translate( 'Next' ),
			onClick: this.next,
			isPrimary: true,
			additionalClassNames: isButtonBusy
		};
		const buttons = [
			{ action: 'cancel', label: translate( 'Cancel' ) },
			mainButton
		];

		const dialogClass = 'woocommerce mailchimp__setup';
		const stepNum = steps[ step ].number;
		if ( ! hasMailChimp ) {
			return (
				<Dialog
					isVisible
					buttons={ null }
					className={ dialogClass }>
					<div className="mailchimp__setup-dialog-title">MailChimp</div>
					<RequiredPluginsInstallView
						site={ { ID: siteId } }
						skipConfirmation />
				</Dialog>
			);
		}

		if ( STORE_SYNC === step ) {
			return null;
		}

		return (
				<Dialog
					isVisible
					buttons={ buttons }
					onClose={ this.props.onClose }
					className={ dialogClass }>
<<<<<<< HEAD
					<div className="mailchimp__setup-dialog-progress">
						<ProgressBar
							value={ stepNum + 1 }
							total={ Object.keys( steps ).length }
							color={ '#00aadc' }
						/>
						<ProgressIndicator
							stepNumber={ stepNum }
							totalSteps={ Object.keys( steps ).length }
						/>
					</div>
=======
					<div className="mailchimp__setup-dialog-title">MailChimp</div>
					<ProgressBar
						value={ stepNum + 1 }
						total={ uiStepsCount }
						compact
					/>
					<ProgressIndicator
						stepNumber={ stepNum }
						totalSteps={ uiStepsCount }
					/>
>>>>>>> 64dcd9f2
						<div className="mailchimp__setup-dialog-content">
							{ this.renderStep() }
						</div>
				</Dialog>
		);
	}
}

MailChimpSetup.propTypes = {
	address: PropTypes.object,
	currency: PropTypes.string,
	currentUserEmail: PropTypes.string,
	hasMailChimp: PropTypes.bool,
	isBusy: PropTypes.bool,
	isKeyCorrect: PropTypes.bool,
	onClose: PropTypes.func.isRequired,
	settings: PropTypes.object.isRequired,
	siteId: PropTypes.number.isRequired,
	submitMailChimpApiKey: PropTypes.func.isRequired,
	submitMailChimpCampaignDefaults: PropTypes.func.isRequired,
	submitMailChimpNewsletterSettings: PropTypes.func.isRequired,
	submitMailChimpStoreInfo: PropTypes.func.isRequired,
	timezone: PropTypes.string,
	siteTitle: PropTypes.string,
};

export default localize( connect(
	( state, { siteId } ) => {
		const isSavingApiKey = isSubmittingApiKey( state, siteId );
		const isSavingStoreInfo = isSubmittingStoreInfo( state, siteId );
		const isSavingNewsletterSettings = isSubmittingNewsletterSetting( state, siteId );
		const isKeyCorrect = isApiKeyCorrect( state, siteId );
		const address = getStoreLocation( state );
		const currency = getCurrencyWithEdits( state );
		const isBusy = isSavingApiKey || isSavingStoreInfo || isSavingNewsletterSettings;
		return {
			isBusy,
			address,
			currency,
			isKeyCorrect,
			siteTitle: getSiteTitle( state, siteId ),
			currentUserEmail: getCurrentUserEmail( state ),
			timezone: getSiteTimezoneValue( state, siteId )
		};
	},
	{
		submitMailChimpApiKey,
		submitMailChimpStoreInfo,
		submitMailChimpCampaignDefaults,
		submitMailChimpNewsletterSettings
	}
)( MailChimpSetup ) );<|MERGE_RESOLUTION|>--- conflicted
+++ resolved
@@ -303,33 +303,21 @@
 					buttons={ buttons }
 					onClose={ this.props.onClose }
 					className={ dialogClass }>
-<<<<<<< HEAD
+
 					<div className="mailchimp__setup-dialog-progress">
 						<ProgressBar
 							value={ stepNum + 1 }
-							total={ Object.keys( steps ).length }
-							color={ '#00aadc' }
+						  total={ uiStepsCount }
+						  compact
 						/>
 						<ProgressIndicator
 							stepNumber={ stepNum }
-							totalSteps={ Object.keys( steps ).length }
+						  totalSteps={ uiStepsCount }
 						/>
 					</div>
-=======
-					<div className="mailchimp__setup-dialog-title">MailChimp</div>
-					<ProgressBar
-						value={ stepNum + 1 }
-						total={ uiStepsCount }
-						compact
-					/>
-					<ProgressIndicator
-						stepNumber={ stepNum }
-						totalSteps={ uiStepsCount }
-					/>
->>>>>>> 64dcd9f2
-						<div className="mailchimp__setup-dialog-content">
-							{ this.renderStep() }
-						</div>
+					<div className="mailchimp__setup-dialog-content">
+						{ this.renderStep() }
+					</div>
 				</Dialog>
 		);
 	}
