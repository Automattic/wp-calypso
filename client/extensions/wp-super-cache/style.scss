.wp-super-cache__main .form-toggle__label {
	display: flex;
	align-items: center;
	margin-bottom: 5px;
	font-size: 14px;
}

.wp-super-cache__main .form-toggle__switch {
	flex: 1 0 auto;
	margin-top: 3px;
}

.wp-super-cache__main .button {
	margin-right: 8px;
}

.wp-super-cache__main .form-fieldset:last-child {
	margin-bottom: 0;
}

// Easy Tab
.wp-super-cache__notice-hug-card {
	margin-top: -15px;
}

.wp-super-cache__cache-test-results {
	list-style: none;
	margin: 0;
}

.wp-super-cache__cache-test-results-label {
	display: inline-block;
	font-weight: bold;
	margin-top: 1.5em;
}

.wp-super-cache__cache-test-results-item {
	padding: 5px 0;
}

.wp-super-cache__cache-test-results-icon {
	margin-left: 5px;
	vertical-align: bottom;

	&.gridicons-checkmark-circle {
		color: $alert-green;
	}

	&.gridicons-cross-circle {
		color: $alert-red;
	}
}

// Advanced Tab
.wp-super-cache__cache-timeout.form-text-input {
	width: 100px;
	margin-right: 10px;
}

.wp-super-cache__scheduler .form-radio {
	margin-top: 12px;
}

.wp-super-cache__scheduler .form-text-input {
	width: 100px;
	margin-left: 10px;
	margin-right: 10px;
}

.wp-super-cache__clock {
	margin-top: 5px;
}

.wp-super-cache__interval {
	margin: 10px 0 0 24px;
}

.wp-super-cache__nested-page-types {
	margin-left: 36px;
}

.wp-super-cache__directly-cached-files .form-text-input,
.wp-super-cache__directly-cached-files .form-text-input-with-action {
	width: 300px;
}

.wp-super-cache__directly-cached-files-delete {
	margin-left: 8px;
	vertical-align: middle;
}

// Contents Tab
.wp-super-cache__cache-stat {
	margin-bottom: 20px;
}

.wp-super-cache__cache-stat-label {
	display: block;
	font-size: 14px;
	font-weight: 600;
	margin-bottom: 5px;
}

.wp-super-cache__cache-stat-item {
	display: block;
}

.wp-super-cache__foldable-card.is-compact .foldable-card__header {
	padding: 24px;
}

.wp-super-cache__stats {
	border-collapse: collapse;
	margin: 0;
}

.wp-super-cache__stats-header-row {
	color: $gray;
}

.wp-super-cache__stats-header-column {
	padding: 8px 12px;

	&:first-child {
		padding-left: 0;
	}

	&:last-child {
		padding-right: 0;
	}
}

.wp-super-cache__stat {
<<<<<<< HEAD
	border-bottom: 1px solid $gray-lighten-30;
	color: var( --color-neutral-700 );
=======
	border-bottom: 1px solid var( --color-neutral-0 );
	color: $gray-dark;
>>>>>>> 3b010347
	font-size: 14px;
	height: 30px;

	&:last-child {
		border-bottom: none;
	}
}

.wp-super-cache__stat td {
	padding: 16px 12px;
	vertical-align: middle;

	&:first-child {
		padding-left: 0;
	}

	&:last-child {
		padding-right: 0;
	}
}

.wp-super-cache__stat-dir {
	max-width: 140px;
	overflow-wrap: break-word;

	@include breakpoint( ">960px" ) {
		max-width: none;
		overflow-wrap: normal;
	}
}

.wp-super-cache__stat-age {
	@include breakpoint( ">960px" ) {
		width: 100%;
	}
}

.wp-super-cache__stat-action {
	text-align: right;
}

.wp-super-cache__stat-action .button {
	margin-right: 0;
}

// Preload Tab
.wp-super-cache__preload-posts {
	text-transform: capitalize;
}

.wp-super-cache__preload-interval.form-text-input {
	padding: 0;
	width: 50px;
	text-align: center;
	display: inline-block;
}

.wp-super-cache__cache-type-fieldset {
	margin-left: 40px;
	margin-bottom: 0;
	margin-top: -10px;
}

.wp-super-cache__toggle-notice.is-compact {
	margin-left: 36px;
	margin-bottom: 5px;
}

.wp-super-cache__condition-settings-explanation {
	margin-bottom: 20px;
}

.wp-super-cache__lock-down-container,
.wp-super-cache__cdn-fieldsets {
	margin-left: 40px;
}

.wp-super-cache__lock-down-explanation,
.wp-super-cache__lock-down-code-block {
	margin-bottom: 1.5em;
}

.wp-super-cache__lock-down-code-block {
	@extend %form-field;
	overflow: hidden;
}

.wp-super-cache__main  .wp-super-cache__lock-down-code-block-snippet {
	font-family: monospace, serif;
	display: block;
}

.wp-super-cache__main  .wp-super-cache__lock-down-code-block-button {
	margin-right: 0;
	float: right;
}

.wp-super-cache__main  .wp-super-cache__debug-cache-comment-snippet {
	font-family: monospace, serif;
	font-style: normal;
	display: block;
	white-space: pre;
}

// Plugins Tab

.wp-super-cache__plugins-tab .form-setting-explanation {
	margin-left: 36px;
	margin-bottom: 5px;
}

// Debug Tab

.wp-super-cache__debug-fieldsets,
.wp-super-cache__debug-tab .form-fieldset .form-setting-explanation.is-indented {
	margin-left: 36px;
}

.wp-super-cache__debug-log-button {
	margin-top: 12px;
}<|MERGE_RESOLUTION|>--- conflicted
+++ resolved
@@ -131,13 +131,8 @@
 }
 
 .wp-super-cache__stat {
-<<<<<<< HEAD
-	border-bottom: 1px solid $gray-lighten-30;
+	border-bottom: 1px solid var( --color-neutral-0 );
 	color: var( --color-neutral-700 );
-=======
-	border-bottom: 1px solid var( --color-neutral-0 );
-	color: $gray-dark;
->>>>>>> 3b010347
 	font-size: 14px;
 	height: 30px;
 
