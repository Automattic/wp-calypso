--- conflicted
+++ resolved
@@ -144,16 +144,14 @@
 		status,
 	} );
 
-<<<<<<< HEAD
-	const paginatedSites = filteredSites.slice( ( page - 1 ) * perPage, page * perPage );
-=======
 	const [ sitesListSorting, onSitesListSortingChange ] = useSitesListSorting();
 
 	const { sortedSites } = useSitesTableSorting(
 		sitesListSorting === 'none' ? [] : filteredSites,
 		parseSorting( sitesListSorting )
 	);
->>>>>>> 2f163bd3
+
+	const paginatedSites = sortedSites.slice( ( page - 1 ) * perPage, page * perPage );
 
 	const selectedStatus = statuses.find( ( { name } ) => name === status ) || statuses[ 0 ];
 
@@ -197,31 +195,19 @@
 							onSitesListSortingChange={ onSitesListSortingChange }
 						/>
 					) }
-<<<<<<< HEAD
 					{ paginatedSites.length > 0 || isLoading ? (
-=======
-					{ sortedSites.length > 0 || isLoading ? (
->>>>>>> 2f163bd3
 						<>
 							{ displayMode === 'list' && (
 								<SitesTable
 									isLoading={ isLoading }
-<<<<<<< HEAD
 									sites={ paginatedSites }
-=======
-									sites={ sortedSites }
->>>>>>> 2f163bd3
 									className={ sitesMargin }
 								/>
 							) }
 							{ displayMode === 'tile' && (
 								<SitesGrid
 									isLoading={ isLoading }
-<<<<<<< HEAD
 									sites={ paginatedSites }
-=======
-									sites={ sortedSites }
->>>>>>> 2f163bd3
 									className={ sitesMargin }
 								/>
 							) }
