--- conflicted
+++ resolved
@@ -429,9 +429,6 @@
 		{
 			name: 'openPHPLogs',
 			label: __( 'Open PHP logs' ),
-<<<<<<< HEAD
-			callback: setStateCallback( 'openPHPLogs', __( 'Select site PHP logs to open' ) ),
-=======
 			searchLabel: [
 				_x( 'open php logs', 'Keyword for the Open PHP logs command' ),
 				_x( 'error logs', 'Keyword for the Open PHP logs command' ),
@@ -439,8 +436,7 @@
 				_x( 'php errors', 'Keyword for the Open PHP logs command' ),
 				_x( 'php warnings', 'Keyword for the Open PHP logs command' ),
 			].join( ' ' ),
-			callback: setStateCallback( 'openPHPLogs' ),
->>>>>>> 38989ccf
+			callback: setStateCallback( 'openPHPLogs', __( 'Select site PHP logs to open' ) ),
 			siteFunctions: {
 				onClick: ( { site, close }: { site: SiteExcerptData; close: () => void } ) => {
 					close();
@@ -453,12 +449,6 @@
 		{
 			name: 'openWebServerLogs',
 			label: __( 'Open web server logs' ),
-<<<<<<< HEAD
-			callback: setStateCallback(
-				'openWebServerLogs',
-				__( 'Select site web server logs to open' )
-			),
-=======
 			searchLabel: [
 				_x( 'open web server logs', 'Keyword for the Open web server logs command' ),
 				_x( 'access logs', 'Keyword for the Open web server logs command' ),
@@ -466,8 +456,10 @@
 				_x( 'nginx logs', 'Keyword for the Open web server logs command' ),
 				_x( 'request logs', 'Keyword for the Open web server logs command' ),
 			].join( ' ' ),
-			callback: setStateCallback( 'openWebServerLogs' ),
->>>>>>> 38989ccf
+			callback: setStateCallback(
+				'openWebServerLogs',
+				__( 'Select site web server logs to open' )
+			),
 			siteFunctions: {
 				onClick: ( { site, close }: { site: SiteExcerptData; close: () => void } ) => {
 					close();
@@ -480,12 +472,6 @@
 		{
 			name: 'manageStagingSites',
 			label: __( 'Manage staging sites' ),
-<<<<<<< HEAD
-			callback: setStateCallback(
-				'manageStagingSites',
-				__( 'Select site staging sites to manage' )
-			),
-=======
 			searchLabel: [
 				_x( 'manage staging sites', 'Keyword for the Manage staging sites command' ),
 				_x( 'add staging site', 'Keyword for the Manage staging sites command' ),
@@ -493,8 +479,10 @@
 				_x( 'delete staging site', 'Keyword for the Manage staging sites command' ),
 				_x( 'sync staging site', 'Keyword for the Manage staging sites command' ),
 			].join( ' ' ),
-			callback: setStateCallback( 'manageStagingSites' ),
->>>>>>> 38989ccf
+			callback: setStateCallback(
+				'manageStagingSites',
+				__( 'Select site staging sites to manage' )
+			),
 			siteFunctions: {
 				onClick: ( { site, close }: { site: SiteExcerptData; close: () => void } ) => {
 					close();
@@ -520,12 +508,6 @@
 		{
 			name: 'manageCacheSettings',
 			label: __( 'Manage cache settings' ),
-<<<<<<< HEAD
-			callback: setStateCallback(
-				'manageCacheSettings',
-				__( 'Select site cache settings to manage' )
-			),
-=======
 			searchLabel: [
 				_x( 'manage cache settings', 'Keyword for the Manage cache settings command' ),
 				_x( 'clear cache', 'Keyword for the Manage cache settings command' ),
@@ -534,8 +516,10 @@
 				_x( 'global edge cache', 'Keyword for the Manage cache settings command' ),
 				_x( 'purge cache', 'Keyword for the Manage cache settings command' ),
 			].join( ' ' ),
-			callback: setStateCallback( 'manageCacheSettings' ),
->>>>>>> 38989ccf
+			callback: setStateCallback(
+				'manageCacheSettings',
+				__( 'Select site cache settings to manage' )
+			),
 			siteFunctions: {
 				onClick: ( { site, close }: { site: SiteExcerptData; close: () => void } ) => {
 					close();
@@ -548,12 +532,6 @@
 		{
 			name: 'changeAdminInterfaceStyle',
 			label: __( 'Change admin interface style' ),
-<<<<<<< HEAD
-			callback: setStateCallback(
-				'changeAdminInterfaceStyle',
-				__( 'Select site admin interface style to change' )
-			),
-=======
 			searchLabel: [
 				_x(
 					'change admin interface style',
@@ -561,8 +539,10 @@
 				),
 				_x( 'wp-admin', 'Keyword for the Change admin interface style command' ),
 			].join( ' ' ),
-			callback: setStateCallback( 'changeAdminInterfaceStyle' ),
->>>>>>> 38989ccf
+			callback: setStateCallback(
+				'changeAdminInterfaceStyle',
+				__( 'Select site admin interface style to change' )
+			),
 			siteFunctions: {
 				onClick: ( { site, close }: { site: SiteExcerptData; close: () => void } ) => {
 					close();
@@ -612,15 +592,11 @@
 		{
 			name: 'managePosts',
 			label: __( 'Manage posts' ),
-<<<<<<< HEAD
-			callback: setStateCallback( 'managePosts', __( 'Select site to manage posts' ) ),
-=======
 			searchLabel: [
 				_x( 'manage posts', 'Keyword for the Manage posts command' ),
 				_x( 'edit posts', 'Keyword for the Manage posts command' ),
 			].join( ' ' ),
-			callback: setStateCallback( 'managePosts' ),
->>>>>>> 38989ccf
+			callback: setStateCallback( 'managePosts', __( 'Select site to manage posts' ) ),
 			siteFunctions: {
 				onClick: ( { site, close }: { site: SiteExcerptData; close: () => void } ) => {
 					close();
@@ -637,15 +613,11 @@
 		{
 			name: 'viewMediaUploads',
 			label: __( 'View media uploads' ),
-<<<<<<< HEAD
-			callback: setStateCallback( 'viewMediaUploads', __( 'Select site to view media uploads' ) ),
-=======
 			searchLabel: [
 				_x( 'view media uploads', 'Keyword for the View media uploads command' ),
 				_x( 'manage uploads', 'Keyword for the View media uploads command' ),
 			].join( ' ' ),
-			callback: setStateCallback( 'viewMediaUploads' ),
->>>>>>> 38989ccf
+			callback: setStateCallback( 'viewMediaUploads', __( 'Select site to view media uploads' ) ),
 			siteFunctions: {
 				onClick: ( { site, close }: { site: SiteExcerptData; close: () => void } ) => {
 					close();
@@ -679,16 +651,12 @@
 		{
 			name: 'managePages',
 			label: __( 'Manage pages' ),
-<<<<<<< HEAD
-			callback: setStateCallback( 'managePages', __( 'Select site to manage pages' ) ),
-=======
 			searchLabel: [
 				_x( 'manage pages', 'Keyword for the Manage pages command' ),
 				_x( 'edit pages', 'Keyword for the Manage pages command' ),
 				_x( 'delete pages', 'Keyword for the Manage pages command' ),
 			].join( ' ' ),
-			callback: setStateCallback( 'managePages' ),
->>>>>>> 38989ccf
+			callback: setStateCallback( 'managePages', __( 'Select site to manage pages' ) ),
 			siteFunctions: {
 				onClick: ( { site, close }: { site: SiteExcerptData; close: () => void } ) => {
 					close();
@@ -728,16 +696,12 @@
 		{
 			name: 'manageComments',
 			label: __( 'Manage comments' ),
-<<<<<<< HEAD
-			callback: setStateCallback( 'manageComments', __( 'Select site to manage comments' ) ),
-=======
 			searchLabel: [
 				_x( 'manage comments', 'Keyword for the Manage comments command' ),
 				_x( 'edit comments', 'Keyword for the Manage comments command' ),
 				_x( 'delete comments', 'Keyword for the Manage comments command' ),
 			].join( ' ' ),
-			callback: setStateCallback( 'manageComments' ),
->>>>>>> 38989ccf
+			callback: setStateCallback( 'manageComments', __( 'Select site to manage comments' ) ),
 			siteFunctions: {
 				onClick: ( { site, close }: { site: SiteExcerptData; close: () => void } ) => {
 					close();
@@ -754,17 +718,13 @@
 		{
 			name: 'manageThemes',
 			label: __( 'Manage themes' ),
-<<<<<<< HEAD
-			callback: setStateCallback( 'manageThemes', __( 'Select site to manage themes' ) ),
-=======
 			searchLabel: [
 				_x( 'manage themes', 'Keyword for the Manage themes command' ),
 				_x( 'activate theme', 'Keyword for the Manage themes command' ),
 				_x( 'install theme', 'Keyword for the Manage themes command' ),
 				_x( 'delete theme', 'Keyword for the Manage themes command' ),
 			].join( ' ' ),
-			callback: setStateCallback( 'manageThemes' ),
->>>>>>> 38989ccf
+			callback: setStateCallback( 'manageThemes', __( 'Select site to manage themes' ) ),
 			siteFunctions: {
 				onClick: ( { site, close }: { site: SiteExcerptData; close: () => void } ) => {
 					close();
@@ -782,9 +742,6 @@
 		{
 			name: 'managePlugins',
 			label: __( 'Manage plugins' ),
-<<<<<<< HEAD
-			callback: setStateCallback( 'managePlugins', __( 'Select site to manage plugins' ) ),
-=======
 			searchLabel: [
 				_x( 'manage plugins', 'Keyword for the Manage plugins command' ),
 				_x( 'activate plugin', 'Keyword for the Manage plugins command' ),
@@ -793,8 +750,7 @@
 				_x( 'delete plugin', 'Keyword for the Manage plugins command' ),
 				_x( 'update plugin', 'Keyword for the Manage plugins command' ),
 			].join( ' ' ),
-			callback: setStateCallback( 'managePlugins' ),
->>>>>>> 38989ccf
+			callback: setStateCallback( 'managePlugins', __( 'Select site to manage plugins' ) ),
 			siteFunctions: {
 				onClick: ( { site, close }: { site: SiteExcerptData; close: () => void } ) => {
 					close();
@@ -812,9 +768,6 @@
 		{
 			name: 'manageUsers',
 			label: __( 'Manage users' ),
-<<<<<<< HEAD
-			callback: setStateCallback( 'manageUsers', __( 'Select site to manage users' ) ),
-=======
 			searchLabel: [
 				_x( 'manage users', 'Keyword for the Manage users command' ),
 				_x( 'add user', 'Keyword for the Manage users command' ),
@@ -823,8 +776,7 @@
 				_x( 'remove user', 'Keyword for the Manage users command' ),
 				_x( 'update user', 'Keyword for the Manage users command' ),
 			].join( ' ' ),
-			callback: setStateCallback( 'manageUsers' ),
->>>>>>> 38989ccf
+			callback: setStateCallback( 'manageUsers', __( 'Select site to manage users' ) ),
 			siteFunctions: {
 				onClick: ( { site, close }: { site: SiteExcerptData; close: () => void } ) => {
 					close();
@@ -841,16 +793,12 @@
 		{
 			name: 'addNewUser',
 			label: __( 'Add new user' ),
-<<<<<<< HEAD
-			callback: setStateCallback( 'addNewUser', __( 'Select site to add new user' ) ),
-=======
 			searchLabel: [
 				_x( 'add new user', 'Keyword for the Add new user command' ),
 				_x( 'create user', 'Keyword for the Add new user command' ),
 				_x( 'invite user', 'Keyword for the Add new user command' ),
 			].join( ' ' ),
-			callback: setStateCallback( 'addNewUser' ),
->>>>>>> 38989ccf
+			callback: setStateCallback( 'addNewUser', __( 'Select site to add new user' ) ),
 			siteFunctions: {
 				onClick: ( { site, close }: { site: SiteExcerptData; close: () => void } ) => {
 					close();
