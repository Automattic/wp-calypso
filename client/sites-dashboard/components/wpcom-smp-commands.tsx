import { Gridicon, JetpackLogo } from '@automattic/components';
import {
	alignJustify as acitvityLogIcon,
	arrowDown as arrowDownIcon,
	backup as backupIcon,
	brush as brushIcon,
	chartBar as statsIcon,
	cog as settingsIcon,
	commentAuthorAvatar as profileIcon,
	commentAuthorName as subscriberIcon,
	download as downloadIcon,
	edit as editIcon,
	globe as domainsIcon,
	home as dashboardIcon,
	key as keyIcon,
	media as mediaIcon,
	page as pageIcon,
	payment as creditCardIcon,
	people as peopleIcon,
	plugins as pluginsIcon,
	plus as plusIcon,
	postComments as postCommentsIcon,
	settings as accountSettingsIcon,
	tool as toolIcon,
	upload as uploadIcon,
	wordpress as wordpressIcon,
} from '@wordpress/icons';
import { useI18n } from '@wordpress/react-i18n';
import { CommandCallBackParams } from 'calypso/components/command-palette/use-command-palette';
import { SiteExcerptData } from 'calypso/data/sites/site-excerpt-types';
import { navigate } from 'calypso/lib/navigate';
import { useAddNewSiteUrl } from 'calypso/lib/paths/use-add-new-site-url';
import wpcom from 'calypso/lib/wp';
import { useOpenPhpMyAdmin } from 'calypso/my-sites/hosting/phpmyadmin-card';
import { useDispatch } from 'calypso/state';
import { createNotice, removeNotice } from 'calypso/state/notices/actions';
import { NoticeStatus } from 'calypso/state/notices/types';
import { isCustomDomain, isNotAtomicJetpack, isP2Site } from '../utils';

interface useCommandsArrayWpcomOptions {
	setSelectedCommandName: ( name: string ) => void;
}

export const useCommandsArrayWpcom = ( {
	setSelectedCommandName,
}: useCommandsArrayWpcomOptions ) => {
	const { __, _x } = useI18n();
	const setStateCallback =
		( actionName: string, placeholder: string = __( 'Select a site' ) ) =>
		( { setSearch, setPlaceholderOverride }: CommandCallBackParams ) => {
			setSearch( '' );
			setSelectedCommandName( actionName );
			setPlaceholderOverride( placeholder );
		};

	const dispatch = useDispatch();
	const displayNotice = (
		message: string,
		noticeType: NoticeStatus = 'is-success',
		duration = 5000
	) => {
		const { notice } = dispatch( createNotice( noticeType, message, { duration } ) );
		return {
			removeNotice: () => dispatch( removeNotice( notice.noticeId ) ),
		};
	};
	const createSiteUrl = useAddNewSiteUrl( {
		source: 'sites-dashboard-command-palette',
		ref: 'topbar',
	} );

	const fetchSshUser = async ( siteId: number ) => {
		const response = await wpcom.req.get( {
			path: `/sites/${ siteId }/hosting/ssh-users`,
			apiNamespace: 'wpcom/v2',
		} );

		const sshUserResponse = response?.users;

		if ( ! sshUserResponse?.length ) {
			return null;
		}

		return sshUserResponse[ 0 ];
	};

	const copySshSftpDetails = async (
		siteId: number,
		copyType: 'username' | 'connectionString',
		siteSlug: string
	) => {
		const loadingMessage =
			copyType === 'username' ? __( 'Copying username…' ) : __( 'Copying SSH connection string…' );
		const { removeNotice: removeLoadingNotice } = displayNotice( loadingMessage, 'is-plain', 5000 );
		const sshUser = await fetchSshUser( siteId );

		if ( ! sshUser ) {
			removeLoadingNotice();
			return navigate( `/hosting-config/${ siteSlug }` );
		}

		const textToCopy = copyType === 'username' ? sshUser : `ssh ${ sshUser }@sftp.wp.com`;
		navigator.clipboard.writeText( textToCopy );
		removeLoadingNotice();
		const successMessage =
			copyType === 'username' ? __( 'Copied username.' ) : __( 'Copied SSH connection string.' );
		displayNotice( successMessage );
	};

	const resetSshSftpPassword = async ( siteId: number, siteSlug: string ) => {
		const { removeNotice: removeLoadingNotice } = displayNotice(
			__( 'Resetting SSH/SFTP password…' ),
			'is-plain',
			5000
		);
		const sshUser = await fetchSshUser( siteId );

		if ( ! sshUser ) {
			return navigate( `/hosting-config/${ siteSlug }` );
		}

		const response = await wpcom.req.post( {
			path: `/sites/${ siteId }/hosting/ssh-user/${ sshUser }/reset-password`,
			apiNamespace: 'wpcom/v2',
			body: {},
		} );
		const sshPassword = response?.password;

		if ( ! sshPassword ) {
			removeLoadingNotice();
			return navigate( `/hosting-config/${ siteSlug }` );
		}

		navigator.clipboard.writeText( sshPassword );
		removeLoadingNotice();
		displayNotice( __( 'SSH/SFTP password reset and copied to clipboard.' ) );
	};

	const { openPhpMyAdmin } = useOpenPhpMyAdmin();

	const commands = [
		{
			name: 'viewMySites',
			label: __( 'View my sites' ),
			searchLabel: [
				_x( 'view my sites', 'Keyword for the View my sites command' ),
				_x( 'manage sites', 'Keyword for the View my sites command' ),
				_x( 'sites dashboard', 'Keyword for the View my sites command' ),
			].join( ' ' ),
			callback: ( { close }: { close: () => void } ) => {
				close();
				navigate( `/sites` );
			},
			icon: wordpressIcon,
		},
		{
			name: 'addJetpack',
			label: __( 'Add Jetpack to a self-hosted site' ),
			searchLabel: [
				_x(
					'Add Jetpack to a self-hosted site',
					'Keyword for Add Jetpack to a self-hosted site command'
				),
				_x( 'connect jetpack', 'Keyword for Add Jetpack to a self-hosted site command' ),
			].join( ' ' ),
			callback: ( { close }: { close: () => void } ) => {
				close();
				navigate( `/jetpack/connect?cta_from=command-palette` );
			},
			icon: <JetpackLogo className="gridicon" size={ 18 } />,
		},
		{
			name: 'importSite',
			label: __( 'Import site to WordPress.com' ),
			searchLabel: [
				_x( 'Import site to WordPress.com', 'Keyword for Import site to WordPress.com command' ),
				_x( 'migrate site', 'Keyword for Import site to WordPress.com command' ),
			].join( ' ' ),
			callback: ( { close }: { close: () => void } ) => {
				close();
				navigate( `/start/import?source=command-palette` );
			},
			icon: arrowDownIcon,
		},
		{
			name: 'openReader',
			label: __( 'Open reader' ),
			callback: ( { close }: { close: () => void } ) => {
				close();
				navigate( `/read` );
			},
			icon: <Gridicon icon="reader" />,
		},
		{
			name: 'openSiteDashboard',
			label: __( 'Open site dashboard' ),
			searchLabel: [
				_x( 'open site dashboard', 'Keyword for the Open site dashboard command' ),
				_x( 'admin', 'Keyword for the Open site dashboard command' ),
				_x( 'wp-admin', 'Keyword for the Open site dashboard command' ),
			].join( ' ' ),
			context: [ '/sites' ],
			callback: setStateCallback( 'openSiteDashboard', __( 'Select site to open dashboard' ) ),
			siteFunctions: {
				onClick: ( { site, close }: { site: SiteExcerptData; close: () => void } ) => {
					close();
					navigate( `/home/${ site.slug }` );
				},
			},
			icon: dashboardIcon,
		},
		{
			name: 'manageHostingConfiguration',
			label: __( 'Manage hosting configuration' ),
			searchLabel: [
				_x(
					'manage hosting configuration',
					'Keyword for the Manage hosting configuration command'
				),
				_x( 'admin interface style', 'Keyword for the Manage hosting configuration command' ),
				_x( 'cache', 'Keyword for the Manage hosting configuration command' ),
				_x( 'database', 'Keyword for the Manage hosting configuration command' ),
				_x( 'global edge cache', 'Keyword for the Manage hosting configuration command' ),
				_x( 'hosting', 'Keyword for the Manage hosting configuration command' ),
				_x( 'mysql', 'Keyword for the Manage hosting configuration command' ),
				_x( 'phpmyadmin', 'Keyword for the Manage hosting configuration command' ),
				_x( 'php version', 'Keyword for the Manage hosting configuration command' ),
				_x( 'sftp/ssh credentials', 'Keyword for the Manage hosting configuration command' ),
				_x( 'wp-cli', 'Keyword for the Manage hosting configuration command' ),
			].join( ' ' ),
			context: [ '/sites' ],
			callback: setStateCallback(
				'manageHostingConfiguration',
				__( 'Select site to open hosting configuration' )
			),
			siteFunctions: {
				onClick: ( { site, close }: { site: SiteExcerptData; close: () => void } ) => {
					close();
					navigate( `/hosting-config/${ site.slug }#sftp-credentials` );
				},
				filter: ( site: SiteExcerptData ) => ! isP2Site( site ) && ! isNotAtomicJetpack( site ),
			},
			icon: settingsIcon,
		},
		{
			name: 'openPHPmyAdmin',
			label: __( 'Open database in phpMyAdmin' ),
			searchLabel: [
				_x( 'open database in phpmyadmin', 'Keyword for the Open database in phpMyAdmin command' ),
				_x( 'database', 'Keyword for the Open database in phpMyAdmin command' ),
				_x( 'mysql', 'Keyword for the Open database in phpMyAdmin command' ),
				_x( 'phpmyadmin', 'Keyword for the Open database in phpMyAdmin command' ),
			].join( ' ' ),
			context: [ '/sites' ],
			callback: setStateCallback( 'openPHPmyAdmin', __( 'Select site to open phpMyAdmin' ) ),
			siteFunctions: {
				onClick: async ( { site, close }: { site: SiteExcerptData; close: () => void } ) => {
					close();
					await openPhpMyAdmin( site.ID );
				},
				filter: ( site: SiteExcerptData ) => site?.is_wpcom_atomic,
			},
			icon: pageIcon,
		},
		{
			name: 'openProfile',
			label: __( 'Open my profile' ),
			searchLabel: [
				_x( 'open my profile', 'Keyword for the Open my profile command' ),
				_x( 'account', 'Keyword for the Open my profile command' ),
				_x( 'display name', 'Keyword for the Open my profile command' ),
				_x( 'gravatar', 'Keyword for the Open my profile command' ),
			].join( ' ' ),
			context: [ '/sites' ],
			callback: ( { close }: { close: () => void } ) => {
				close();
				navigate( `/me` );
			},
			icon: profileIcon,
		},
		{
			name: 'openAccountSettings',
			label: __( 'Open account settings' ),
			searchLabel: [
				_x( 'open account settings', 'Keyword for the Open account settings command' ),
				_x( 'profile', 'Keyword for the Open account settings command' ),
				_x( 'email', 'Keyword for the Open account settings command' ),
				_x( 'language', 'Keyword for the Open account settings command' ),
			].join( ' ' ),
			callback: ( { close }: { close: () => void } ) => {
				close();
				navigate( `/me/account` );
			},
			icon: accountSettingsIcon,
		},
		{
			name: 'accessPurchases',
			label: __( 'View my purchases' ),
			searchLabel: [
				_x( 'view my purchases', 'Keyword for the View my purchases command' ),
				_x( 'manage purchases', 'Keyword for the View my purchases command' ),
				_x( 'billing history', 'Keyword for the View my purchases command' ),
				_x( 'credit card', 'Keyword for the View my purchases command' ),
				_x( 'payment methods', 'Keyword for the View my purchases command' ),
				_x( 'subscriptions', 'Keyword for the View my purchases command' ),
				_x( 'upgrades', 'Keyword for the View my purchases command' ),
			].join( ' ' ),
			context: [ '/sites' ],
			callback: ( { close }: { close: () => void } ) => {
				close();
				navigate( `me/purchases` );
			},
			icon: creditCardIcon,
		},
		{
			name: 'manageDomains',
			label: __( 'Manage domains' ),
			searchLabel: [
				_x( 'manage domains', 'Keyword for the Manage domains command' ),
				_x( 'dns', 'Keyword for the Manage domains command' ),
				_x( 'domain mapping', 'Keyword for the Manage domains command' ),
				_x( 'domain registration', 'Keyword for the Manage domains command' ),
				_x( 'domain transfer', 'Keyword for the Manage domains command' ),
				_x( 'email forwarding', 'Keyword for the Manage domains command' ),
				_x( 'nameservers', 'Keyword for the Manage domains command' ),
				_x( 'subdomains', 'Keyword for the Manage domains command' ),
				_x( 'whois', 'Keyword for the Manage domains command' ),
			].join( ' ' ),
			context: [ '/sites' ],
			callback: ( { close }: { close: () => void } ) => {
				close();
				navigate( `domains/manage` );
			},
			icon: domainsIcon,
		},
		{
			name: 'manageDns',
			label: __( 'Manage DNS records' ),
			searchLabel: [
				_x( 'manage dns records', 'Keyword for the Manage DNS records command' ),
				_x( 'cname', 'Keyword for the Manage DNS records command' ),
				_x( 'mx', 'Keyword for the Manage DNS records command' ),
				_x( 'txt', 'Keyword for the Manage DNS records command' ),
			].join( ' ' ),
			context: [ '/sites' ],
			callback: setStateCallback( 'manageDns', __( 'Select site to open DNS records' ) ),
			siteFunctions: {
				onClick: ( { site, close }: { site: SiteExcerptData; close: () => void } ) => {
					close();
					navigate( `/domains/manage/${ site.slug }/dns/${ site.slug }` );
				},
				filter: ( site: SiteExcerptData ) =>
					isCustomDomain( site.slug ) && ! isNotAtomicJetpack( site ),
			},
			icon: domainsIcon,
		},
		{
			name: 'copySshConnectionString',
			label: __( 'Copy SSH connection string' ),
			callback: setStateCallback(
				'copySshConnectionString',
				__( 'Select site to copy SSH connection string' )
			),
			siteFunctions: {
				onClick: async ( { site, close }: { site: SiteExcerptData; close: () => void } ) => {
					close();
					await copySshSftpDetails( site.ID, 'connectionString', site.slug );
				},
				filter: ( site: SiteExcerptData ) => site?.is_wpcom_atomic,
			},
			icon: keyIcon,
		},
		{
			name: 'openSshCredentials',
			label: __( 'Open SFTP/SSH credentials' ),
			callback: setStateCallback(
				'openSshCredentials',
				__( 'Select site to open SFTP/SSH credentials' )
			),
			siteFunctions: {
				onClick: ( { site, close }: { site: SiteExcerptData; close: () => void } ) => {
					close();
					navigate( `/hosting-config/${ site.slug }` );
				},
				filter: ( site: SiteExcerptData ) => site?.is_wpcom_atomic,
			},
			icon: keyIcon,
		},
		{
			name: 'resetSshSftpPassword',
			label: __( 'Reset SFTP/SSH password' ),
			callback: setStateCallback(
				'resetSshSftpPassword',
				__( 'Select site to reset SFTP/SSH password' )
			),
			siteFunctions: {
				onClick: async ( { site, close }: { site: SiteExcerptData; close: () => void } ) => {
					close();
					resetSshSftpPassword( site.ID, site.slug );
				},
				filter: ( site: SiteExcerptData ) => site?.is_wpcom_atomic,
			},
			icon: keyIcon,
		},
		{
			name: 'openJetpackStats',
			label: __( 'Open Jetpack Stats' ),
			callback: setStateCallback( 'openJetpackStats', __( 'Select site to open Jetpack Stats' ) ),
			siteFunctions: {
				onClick: ( { site, close }: { site: SiteExcerptData; close: () => void } ) => {
					close();
					navigate( `/stats/${ site.slug }` );
				},
			},
			icon: statsIcon,
		},
		{
			name: 'registerDomain',
			label: __( 'Register domain' ),
			context: [ '/sites' ],
			callback: ( { close }: { close: () => void } ) => {
				close();
				navigate( `/start/domain/domain-only` );
			},
			icon: domainsIcon,
		},
		{
			name: 'openActivityLog',
			label: __( 'Open activity log' ),
			callback: setStateCallback( 'openActivityLog', __( 'Select site to open activity log' ) ),
			siteFunctions: {
				onClick: ( { site, close }: { site: SiteExcerptData; close: () => void } ) => {
					close();
					navigate( `/activity-log/${ site.slug }` );
				},
				filter: ( site: SiteExcerptData ) => ! isP2Site( site ) && ! isNotAtomicJetpack( site ),
			},
			icon: acitvityLogIcon,
		},
		{
			name: 'openJetpackBackup',
			label: __( 'Open Jetpack Backup' ),
			callback: setStateCallback( 'openJetpackBackup', __( 'Select site to open Jetpack Backup' ) ),
			siteFunctions: {
				onClick: ( { site, close }: { site: SiteExcerptData; close: () => void } ) => {
					close();
					navigate( `/backup/${ site.slug }` );
				},
				filter: ( site: SiteExcerptData ) => ! isP2Site( site ) && ! isNotAtomicJetpack( site ),
			},
			icon: backupIcon,
		},
		{
			name: 'viewSiteMonitoringMetrics',
			label: __( 'View site monitoring metrics' ),
			callback: setStateCallback(
				'viewSiteMonitoringMetrics',
				__( 'Select site to view monitoring metrics' )
			),
			siteFunctions: {
				onClick: ( { site, close }: { site: SiteExcerptData; close: () => void } ) => {
					close();
					navigate( `/site-monitoring/${ site.slug }` );
				},
				filter: ( site: SiteExcerptData ) => site?.is_wpcom_atomic,
			},
			icon: statsIcon,
		},
		{
			name: 'openPHPLogs',
			label: __( 'Open PHP logs' ),
			searchLabel: [
				_x( 'open php logs', 'Keyword for the Open PHP logs command' ),
				_x( 'error logs', 'Keyword for the Open PHP logs command' ),
				_x( 'fatal errors', 'Keyword for the Open PHP logs command' ),
				_x( 'php errors', 'Keyword for the Open PHP logs command' ),
				_x( 'php warnings', 'Keyword for the Open PHP logs command' ),
			].join( ' ' ),
			callback: setStateCallback( 'openPHPLogs', __( 'Select site to open PHP logs' ) ),
			siteFunctions: {
				onClick: ( { site, close }: { site: SiteExcerptData; close: () => void } ) => {
					close();
					navigate( `/site-monitoring/${ site.slug }/php` );
				},
				filter: ( site: SiteExcerptData ) => site?.is_wpcom_atomic,
			},
			icon: acitvityLogIcon,
		},
		{
			name: 'openWebServerLogs',
			label: __( 'Open web server logs' ),
			searchLabel: [
				_x( 'open web server logs', 'Keyword for the Open web server logs command' ),
				_x( 'access logs', 'Keyword for the Open web server logs command' ),
				_x( 'apache logs', 'Keyword for the Open web server logs command' ),
				_x( 'nginx logs', 'Keyword for the Open web server logs command' ),
				_x( 'request logs', 'Keyword for the Open web server logs command' ),
			].join( ' ' ),
			callback: setStateCallback(
				'openWebServerLogs',
				__( 'Select site to open web server logs' )
			),
			siteFunctions: {
				onClick: ( { site, close }: { site: SiteExcerptData; close: () => void } ) => {
					close();
					navigate( `/site-monitoring/${ site.slug }/web` );
				},
				filter: ( site: SiteExcerptData ) => site?.is_wpcom_atomic,
			},
			icon: acitvityLogIcon,
		},
		{
			name: 'manageStagingSites',
			label: __( 'Manage staging sites' ),
<<<<<<< HEAD
			context: [ '/hosting-config' ],
			callback: setStateCallback( 'manageStagingSites' ),
=======
			searchLabel: [
				_x( 'manage staging sites', 'Keyword for the Manage staging sites command' ),
				_x( 'add staging site', 'Keyword for the Manage staging sites command' ),
				_x( 'create staging site', 'Keyword for the Manage staging sites command' ),
				_x( 'delete staging site', 'Keyword for the Manage staging sites command' ),
				_x( 'sync staging site', 'Keyword for the Manage staging sites command' ),
			].join( ' ' ),
			callback: setStateCallback(
				'manageStagingSites',
				__( 'Select site to manage staging sites' )
			),
>>>>>>> c0d6cb29
			siteFunctions: {
				onClick: ( { site, close }: { site: SiteExcerptData; close: () => void } ) => {
					close();
					navigate( `/hosting-config/${ site.slug }#staging-site` );
				},
				filter: ( site: SiteExcerptData ) => site?.is_wpcom_atomic,
			},
			icon: toolIcon,
		},
		{
			name: 'changePHPVersion',
			label: __( 'Change PHP version' ),
			callback: setStateCallback( 'changePHPVersion', __( 'Select site to change PHP version' ) ),
			siteFunctions: {
				onClick: ( { site, close }: { site: SiteExcerptData; close: () => void } ) => {
					close();
					navigate( `/hosting-config/${ site.slug }#web-server-settings` );
				},
				filter: ( site: SiteExcerptData ) => site?.is_wpcom_atomic,
			},
			icon: toolIcon,
		},
		{
			name: 'manageCacheSettings',
			label: __( 'Manage cache settings' ),
			searchLabel: [
				_x( 'manage cache settings', 'Keyword for the Manage cache settings command' ),
				_x( 'clear cache', 'Keyword for the Manage cache settings command' ),
				_x( 'disable cache', 'Keyword for the Manage cache settings command' ),
				_x( 'enable cache', 'Keyword for the Manage cache settings command' ),
				_x( 'global edge cache', 'Keyword for the Manage cache settings command' ),
				_x( 'purge cache', 'Keyword for the Manage cache settings command' ),
			].join( ' ' ),
			callback: setStateCallback(
				'manageCacheSettings',
				__( 'Select site to manage cache settings' )
			),
			siteFunctions: {
				onClick: ( { site, close }: { site: SiteExcerptData; close: () => void } ) => {
					close();
					navigate( `/hosting-config/${ site.slug }#cache` );
				},
				filter: ( site: SiteExcerptData ) => site?.is_wpcom_atomic,
			},
			icon: toolIcon,
		},
		{
			name: 'changeAdminInterfaceStyle',
			label: __( 'Change admin interface style' ),
			searchLabel: [
				_x(
					'change admin interface style',
					'Keyword for the Change admin interface style command'
				),
				_x( 'wp-admin', 'Keyword for the Change admin interface style command' ),
			].join( ' ' ),
			callback: setStateCallback(
				'changeAdminInterfaceStyle',
				__( 'Select site to change admin interface style' )
			),
			siteFunctions: {
				onClick: ( { site, close }: { site: SiteExcerptData; close: () => void } ) => {
					close();
					navigate( `/hosting-config/${ site.slug }#admin-interface-style` );
				},
				filter: ( site: SiteExcerptData ) => site?.is_wpcom_atomic,
			},
			icon: pageIcon,
		},
		{
			name: 'addNewSite',
			label: __( 'Add new site' ),
			searchLabel: [
				_x( 'add new site', 'Keyword for the Add new site command' ),
				_x( 'create site', 'Keyword for the Add new site command' ),
			].join( ' ' ),
			context: [ '/sites' ],
			callback: ( { close }: { close: () => void } ) => {
				close();
				navigate( createSiteUrl );
			},
			icon: plusIcon,
		},
		{
			name: 'addNewPost',
			label: __( 'Add new post' ),
			searchLabel: [
				_x( 'add new post', 'Keyword for the Add new post command' ),
				_x( 'create post', 'Keyword for the Add new post command' ),
				_x( 'write post', 'Keyword for the Add new post command' ),
			].join( ' ' ),
			context: [ '/posts' ],
			callback: setStateCallback( 'addNewPost', __( 'Select site to add new post' ) ),
			siteFunctions: {
				onClick: ( { site, close }: { site: SiteExcerptData; close: () => void } ) => {
					close();
					const link =
						( site.jetpack && ! site.is_wpcom_atomic ) ||
						'wp-admin' === site.options?.wpcom_admin_interface
							? `${ site.URL }/wp-admin/post-new.php`
							: `/post/${ site.slug }`;
					navigate( link );
				},
			},
			icon: plusIcon,
		},
		{
			name: 'managePosts',
			label: __( 'Manage posts' ),
			searchLabel: [
				_x( 'manage posts', 'Keyword for the Manage posts command' ),
				_x( 'edit posts', 'Keyword for the Manage posts command' ),
			].join( ' ' ),
			callback: setStateCallback( 'managePosts', __( 'Select site to manage posts' ) ),
			siteFunctions: {
				onClick: ( { site, close }: { site: SiteExcerptData; close: () => void } ) => {
					close();
					const link =
						( site.jetpack && ! site.is_wpcom_atomic ) ||
						'wp-admin' === site.options?.wpcom_admin_interface
							? `${ site.URL }/wp-admin/edit.php`
							: `/posts/${ site.slug }`;
					navigate( link );
				},
			},
			icon: editIcon,
		},
		{
			name: 'viewMediaUploads',
			label: __( 'View media uploads' ),
			searchLabel: [
				_x( 'view media uploads', 'Keyword for the View media uploads command' ),
				_x( 'manage uploads', 'Keyword for the View media uploads command' ),
			].join( ' ' ),
			callback: setStateCallback( 'viewMediaUploads', __( 'Select site to view media uploads' ) ),
			siteFunctions: {
				onClick: ( { site, close }: { site: SiteExcerptData; close: () => void } ) => {
					close();
					const link =
						( site.jetpack && ! site.is_wpcom_atomic ) ||
						'wp-admin' === site.options?.wpcom_admin_interface
							? `${ site.URL }/wp-admin/upload.php`
							: `/media/${ site.slug }`;
					navigate( link );
				},
			},
			icon: mediaIcon,
		},
		{
			name: 'uploadMedia',
			label: __( 'Upload media' ),
			callback: setStateCallback( 'uploadMedia', __( 'Select site to upload media' ) ),
			siteFunctions: {
				onClick: ( { site, close }: { site: SiteExcerptData; close: () => void } ) => {
					close();
					const link =
						( site.jetpack && ! site.is_wpcom_atomic ) ||
						'wp-admin' === site.options?.wpcom_admin_interface
							? `${ site.URL }/wp-admin/media-new.php`
							: `/media/${ site.slug }`;
					navigate( link );
				},
			},
			icon: mediaIcon,
		},
		{
			name: 'managePages',
			label: __( 'Manage pages' ),
			searchLabel: [
				_x( 'manage pages', 'Keyword for the Manage pages command' ),
				_x( 'edit pages', 'Keyword for the Manage pages command' ),
				_x( 'delete pages', 'Keyword for the Manage pages command' ),
			].join( ' ' ),
			callback: setStateCallback( 'managePages', __( 'Select site to manage pages' ) ),
			siteFunctions: {
				onClick: ( { site, close }: { site: SiteExcerptData; close: () => void } ) => {
					close();
					const link =
						( site.jetpack && ! site.is_wpcom_atomic ) ||
						'wp-admin' === site.options?.wpcom_admin_interface
							? `${ site.URL }/wp-admin/edit.php?post_type=page`
							: `/pages/${ site.slug }`;
					navigate( link );
				},
			},
			icon: editIcon,
		},
		{
			name: 'addNewPage',
			label: __( 'Add new page' ),
			searchLabel: [
				_x( 'add new page', 'Keyword for the Add new page command' ),
				_x( 'create page', 'Keyword for the Add new page command' ),
				_x( 'write page', 'Keyword for the Add new page command' ),
			].join( ' ' ),
			context: [ '/pages' ],
			callback: setStateCallback( 'addNewPage', __( 'Select site to add new page' ) ),
			siteFunctions: {
				onClick: ( { site, close }: { site: SiteExcerptData; close: () => void } ) => {
					close();
					const link =
						( site.jetpack && ! site.is_wpcom_atomic ) ||
						'wp-admin' === site.options?.wpcom_admin_interface
							? `${ site.URL }/wp-admin/post-new.php?post_type=page`
							: `/page/${ site.slug }`;
					navigate( link );
				},
			},
			icon: plusIcon,
		},
		{
			name: 'manageComments',
			label: __( 'Manage comments' ),
			searchLabel: [
				_x( 'manage comments', 'Keyword for the Manage comments command' ),
				_x( 'edit comments', 'Keyword for the Manage comments command' ),
				_x( 'delete comments', 'Keyword for the Manage comments command' ),
			].join( ' ' ),
			callback: setStateCallback( 'manageComments', __( 'Select site to manage comments' ) ),
			siteFunctions: {
				onClick: ( { site, close }: { site: SiteExcerptData; close: () => void } ) => {
					close();
					const link =
						( site.jetpack && ! site.is_wpcom_atomic ) ||
						'wp-admin' === site.options?.wpcom_admin_interface
							? `${ site.URL }/wp-admin/edit-comments.php`
							: `/comments/${ site.slug }`;
					navigate( link );
				},
			},
			icon: postCommentsIcon,
		},
		{
			name: 'manageThemes',
			label: __( 'Manage themes' ),
			searchLabel: [
				_x( 'manage themes', 'Keyword for the Manage themes command' ),
				_x( 'activate theme', 'Keyword for the Manage themes command' ),
				_x( 'install theme', 'Keyword for the Manage themes command' ),
				_x( 'delete theme', 'Keyword for the Manage themes command' ),
			].join( ' ' ),
			callback: setStateCallback( 'manageThemes', __( 'Select site to manage themes' ) ),
			siteFunctions: {
				onClick: ( { site, close }: { site: SiteExcerptData; close: () => void } ) => {
					close();
					const link =
						( site.jetpack && ! site.is_wpcom_atomic ) ||
						'wp-admin' === site.options?.wpcom_admin_interface
							? `${ site.URL }/wp-admin/themes.php`
							: `/themes/${ site.slug }`;
					navigate( link );
				},
				filter: ( site: SiteExcerptData ) => ! isP2Site( site ),
			},
			icon: brushIcon,
		},
		{
			name: 'installTheme',
			label: __( 'Install theme' ),
			searchLabel: [
				_x( 'install theme', 'Keyword for the Install theme command' ),
				_x( 'add theme', 'Keyword for the Install theme command' ),
				_x( 'upload theme', 'Keyword for the Install theme command' ),
			].join( ' ' ),
			callback: setStateCallback( 'installTheme', __( 'Select site to install theme' ) ),
			siteFunctions: {
				onClick: ( { site, close }: { site: SiteExcerptData; close: () => void } ) => {
					close();
					const link =
						( site.jetpack && ! site.is_wpcom_atomic ) ||
						'wp-admin' === site.options?.wpcom_admin_interface
							? `${ site.URL }/wp-admin/theme-install.php`
							: `/themes/${ site.slug }`;
					navigate( link );
				},
				filter: ( site: SiteExcerptData ) => site?.jetpack,
			},
			icon: brushIcon,
		},
		{
			name: 'managePlugins',
			label: __( 'Manage plugins' ),
			searchLabel: [
				_x( 'manage plugins', 'Keyword for the Manage plugins command' ),
				_x( 'activate plugin', 'Keyword for the Manage plugins command' ),
				_x( 'deactivate plugin', 'Keyword for the Manage plugins command' ),
				_x( 'install plugin', 'Keyword for the Manage plugins command' ),
				_x( 'delete plugin', 'Keyword for the Manage plugins command' ),
				_x( 'update plugin', 'Keyword for the Manage plugins command' ),
			].join( ' ' ),
			callback: setStateCallback( 'managePlugins', __( 'Select site to manage plugins' ) ),
			siteFunctions: {
				onClick: ( { site, close }: { site: SiteExcerptData; close: () => void } ) => {
					close();
					const link =
						( site.jetpack && ! site.is_wpcom_atomic ) ||
						'wp-admin' === site.options?.wpcom_admin_interface
							? `${ site.URL }/wp-admin/plugins.php`
							: `/plugins/${ site.slug }`;
					navigate( link );
				},
				filter: ( site: SiteExcerptData ) => ! isP2Site( site ),
			},
			icon: pluginsIcon,
		},
		{
			name: 'installPlugin',
			label: __( 'Install plugin' ),
			searchLabel: [
				_x( 'install plugin', 'Keyword for the Install plugin command' ),
				_x( 'add plugin', 'Keyword for the Install plugin command' ),
				_x( 'upload plugin', 'Keyword for the Install plugin command' ),
			].join( ' ' ),
			callback: setStateCallback( 'installPlugin', __( 'Select site to install plugin' ) ),
			siteFunctions: {
				onClick: ( { site, close }: { site: SiteExcerptData; close: () => void } ) => {
					close();
					const link =
						( site.jetpack && ! site.is_wpcom_atomic ) ||
						'wp-admin' === site.options?.wpcom_admin_interface
							? `${ site.URL }/wp-admin/plugin-install.php`
							: `/plugins/${ site.slug }`;
					navigate( link );
				},
				filter: ( site: SiteExcerptData ) => site?.jetpack,
			},
			icon: pluginsIcon,
		},
		{
			name: 'manageUsers',
			label: __( 'Manage users' ),
			searchLabel: [
				_x( 'manage users', 'Keyword for the Manage users command' ),
				_x( 'add user', 'Keyword for the Manage users command' ),
				_x( 'delete user', 'Keyword for the Manage users command' ),
				_x( 'edit user', 'Keyword for the Manage users command' ),
				_x( 'remove user', 'Keyword for the Manage users command' ),
				_x( 'update user', 'Keyword for the Manage users command' ),
			].join( ' ' ),
			callback: setStateCallback( 'manageUsers', __( 'Select site to manage users' ) ),
			siteFunctions: {
				onClick: ( { site, close }: { site: SiteExcerptData; close: () => void } ) => {
					close();
					const link =
						( site.jetpack && ! site.is_wpcom_atomic ) ||
						'wp-admin' === site.options?.wpcom_admin_interface
							? `${ site.URL }/wp-admin/users.php`
							: `/people/team/${ site.slug }`;
					navigate( link );
				},
			},
			icon: peopleIcon,
		},
		{
			name: 'addNewUser',
			label: __( 'Add new user' ),
			searchLabel: [
				_x( 'add new user', 'Keyword for the Add new user command' ),
				_x( 'create user', 'Keyword for the Add new user command' ),
				_x( 'invite user', 'Keyword for the Add new user command' ),
			].join( ' ' ),
			callback: setStateCallback( 'addNewUser', __( 'Select site to add new user' ) ),
			siteFunctions: {
				onClick: ( { site, close }: { site: SiteExcerptData; close: () => void } ) => {
					close();
					const link =
						( site.jetpack && ! site.is_wpcom_atomic ) ||
						'wp-admin' === site.options?.wpcom_admin_interface
							? `${ site.URL }/wp-admin/user-new.php`
							: `/people/new/${ site.slug }`;
					navigate( link );
				},
			},
			icon: peopleIcon,
		},
		{
			name: 'addSubscribers',
			label: __( 'Add subscribers' ),
			searchLabel: [
				_x( 'add subscribers', 'Keyword for the Add subscribers command' ),
				_x( 'import subscribers', 'Keyword for the Add subscribers command' ),
				_x( 'upload subscribers', 'Keyword for the Add subscribers command' ),
			].join( ' ' ),
			context: [ '/subscribers' ],
			callback: setStateCallback( 'addSubscribers', __( 'Select site to add subscribers' ) ),
			siteFunctions: {
				onClick: ( { site, close }: { site: SiteExcerptData; close: () => void } ) => {
					close();
					navigate( `/subscribers/${ site.slug }#add-subscribers` );
				},
			},
			icon: subscriberIcon,
		},
		{
			name: 'manageSubscribers',
			label: __( 'Manage subscribers' ),
			callback: setStateCallback( 'manageSubscribers', __( 'Select site to manage subscribers' ) ),
			siteFunctions: {
				onClick: ( { site, close }: { site: SiteExcerptData; close: () => void } ) => {
					close();
					navigate( `/subscribers/${ site.slug }` );
				},
			},
			icon: subscriberIcon,
		},
		{
			name: 'downloadSubscribers',
			label: __( 'Download subscribers as CSV' ),
			context: [ '/subscribers' ],
			callback: setStateCallback(
				'downloadSubscribers',
				__( 'Select site to download subscribers' )
			),
			siteFunctions: {
				onClick: ( { site, close }: { site: SiteExcerptData; close: () => void } ) => {
					close();
					window.location.assign(
						`https://dashboard.wordpress.com/wp-admin/index.php?page=subscribers&blog=${ site.ID }&blog_subscribers=csv&type=all`
					);
				},
			},
			icon: downloadIcon,
		},
		{
			name: 'import',
			label: __( 'Import content to the site' ),
			context: [ '/posts' ],
			callback: setStateCallback( 'import', __( 'Select site to import content' ) ),
			siteFunctions: {
				onClick: ( { site, close }: { site: SiteExcerptData; close: () => void } ) => {
					close();
					navigate( `/import/${ site.slug }` );
				},
			},
			icon: uploadIcon,
		},
		{
			name: 'manageSettingsGeneral',
			label: __( 'Manage general settings' ),
			context: [ '/settings' ],
			callback: setStateCallback(
				'manageSettingsGeneral',
				__( 'Select site to manage general settings' )
			),
			siteFunctions: {
				onClick: ( { site, close }: { site: SiteExcerptData; close: () => void } ) => {
					close();
					const link =
						( site.jetpack && ! site.is_wpcom_atomic ) ||
						'wp-admin' === site.options?.wpcom_admin_interface
							? `${ site.URL }/wp-admin/options-general.php`
							: `/settings/general/${ site.slug }`;
					navigate( link );
				},
			},
			icon: settingsIcon,
		},
		{
			name: 'manageSettingsWriting',
			label: __( 'Manage writing settings' ),
			context: [ '/settings' ],
			callback: setStateCallback(
				'manageSettingsWriting',
				__( 'Select site to manage writing settings' )
			),
			siteFunctions: {
				onClick: ( { site, close }: { site: SiteExcerptData; close: () => void } ) => {
					close();
					const link =
						( site.jetpack && ! site.is_wpcom_atomic ) ||
						'wp-admin' === site.options?.wpcom_admin_interface
							? `${ site.URL }/wp-admin/options-writing.php`
							: `/settings/writing/${ site.slug }`;
					navigate( link );
				},
			},
			icon: settingsIcon,
		},
		{
			name: 'manageSettingsReading',
			label: __( 'Manage reading settings' ),
			context: [ '/settings' ],
			callback: setStateCallback(
				'manageSettingsReading',
				__( 'Select site to manage reading settings' )
			),
			siteFunctions: {
				onClick: ( { site, close }: { site: SiteExcerptData; close: () => void } ) => {
					close();
					const link =
						( site.jetpack && ! site.is_wpcom_atomic ) ||
						'wp-admin' === site.options?.wpcom_admin_interface
							? `${ site.URL }/wp-admin/options-reading.php`
							: `/settings/reading/${ site.slug }`;
					navigate( link );
				},
			},
			icon: settingsIcon,
		},
		{
			name: 'manageSettingsDiscussion',
			label: __( 'Manage discussion settings' ),
			context: [ '/settings' ],
			callback: setStateCallback(
				'manageSettingsDiscussion',
				__( 'Select site to manage discussion settings' )
			),
			siteFunctions: {
				onClick: ( { site, close }: { site: SiteExcerptData; close: () => void } ) => {
					close();
					const link =
						( site.jetpack && ! site.is_wpcom_atomic ) ||
						'wp-admin' === site.options?.wpcom_admin_interface
							? `${ site.URL }/wp-admin/options-discussion.php`
							: `/settings/discussion/${ site.slug }`;
					navigate( link );
				},
			},
			icon: settingsIcon,
		},
		{
			name: 'manageSettingsNewsletter',
			label: __( 'Manage newsletter settings' ),
			context: [ '/settings' ],
			callback: setStateCallback(
				'manageSettingsNewsletter',
				__( 'Select site to manage newsletter settings' )
			),
			siteFunctions: {
				onClick: ( { site, close }: { site: SiteExcerptData; close: () => void } ) => {
					close();
					navigate( `/settings/newsletter/${ site.slug }` );
				},
			},
			icon: settingsIcon,
		},
		{
			name: 'manageSettingsPodcast',
			label: __( 'Manage podcast settings' ),
			context: [ '/settings' ],
			callback: setStateCallback(
				'manageSettingsPodcast',
				__( 'Select site to manage podcast settings' )
			),
			siteFunctions: {
				onClick: ( { site, close }: { site: SiteExcerptData; close: () => void } ) => {
					close();
					navigate( `/settings/podcasting/${ site.slug }` );
				},
			},
			icon: settingsIcon,
		},
	];

	return commands;
};<|MERGE_RESOLUTION|>--- conflicted
+++ resolved
@@ -512,10 +512,7 @@
 		{
 			name: 'manageStagingSites',
 			label: __( 'Manage staging sites' ),
-<<<<<<< HEAD
 			context: [ '/hosting-config' ],
-			callback: setStateCallback( 'manageStagingSites' ),
-=======
 			searchLabel: [
 				_x( 'manage staging sites', 'Keyword for the Manage staging sites command' ),
 				_x( 'add staging site', 'Keyword for the Manage staging sites command' ),
@@ -527,7 +524,6 @@
 				'manageStagingSites',
 				__( 'Select site to manage staging sites' )
 			),
->>>>>>> c0d6cb29
 			siteFunctions: {
 				onClick: ( { site, close }: { site: SiteExcerptData; close: () => void } ) => {
 					close();
