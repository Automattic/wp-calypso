--- conflicted
+++ resolved
@@ -54,7 +54,6 @@
 import { createNotice, removeNotice } from 'calypso/state/notices/actions';
 import { NoticeStatus } from 'calypso/state/notices/types';
 import getCurrentRoutePattern from 'calypso/state/selectors/get-current-route-pattern';
-import getCurrentSite from 'calypso/state/selectors/get-current-site';
 import { generateSiteInterfaceLink, isCustomDomain, isNotAtomicJetpack, isP2Site } from '../utils';
 
 interface useCommandsArrayWpcomOptions {
@@ -78,16 +77,7 @@
 				);
 
 				close();
-<<<<<<< HEAD
-
-				if ( openInNewTab ) {
-					window.open( url, '_blank' );
-				} else {
-					navigate( url );
-				}
-=======
 				navigate( url, openInNewTab );
->>>>>>> 09b4dc0a
 			},
 		[ currentRoute, dispatch ]
 	);
@@ -128,8 +118,6 @@
 		ref: 'command-palette',
 	} );
 
-	const currentSite = useSelector( getCurrentSite );
-
 	const siteFilters = {
 		hostingEnabled: {
 			capabilityFilter: SiteCapabilities.MANAGE_OPTIONS,
@@ -378,35 +366,18 @@
 		},
 		{
 			name: 'visitSite',
-<<<<<<< HEAD
-			label: __( 'Visit site' ),
-			searchLabel: [
-=======
 			label: __( 'Visit site homepage' ),
 			searchLabel: [
 				_x( 'visit site homepage', 'Keyword for the Visit site dashboard command' ),
->>>>>>> 09b4dc0a
 				_x( 'visit site', 'Keyword for the Visit site dashboard command' ),
 				_x( 'see site', 'Keyword for the Visit site dashboard command' ),
 				_x( 'browse site', 'Keyword for the Visit site dashboard command' ),
 			].join( ' ' ),
 			context: [ '/:site' ],
-<<<<<<< HEAD
-			callback: currentSite
-				? commandNavigation( currentSite.URL, { openInNewTab: true } )
-				: setStateCallback( 'visitSite', __( 'Select site to visit' ) ),
-			siteFunctions: currentSite
-				? undefined
-				: {
-						onClick: ( param ) =>
-							commandNavigation( param.site.URL, { openInNewTab: true } )( param ),
-				  },
-=======
 			callback: setStateCallback( 'visitSite', __( 'Select site to visit the homepage' ) ),
 			siteFunctions: {
 				onClick: ( param ) => commandNavigation( param.site.URL, { openInNewTab: true } )( param ),
 			},
->>>>>>> 09b4dc0a
 			icon: seenIcon,
 		},
 		{
