--- conflicted
+++ resolved
@@ -41,11 +41,7 @@
 		( { setSearch, setPlaceholderOverride }: CommandCallBackParams ) => {
 			setSearch( '' );
 			setSelectedCommandName( actionName );
-<<<<<<< HEAD
 			setPlaceholderOverride( placeholder );
-=======
-			setPlaceholderOverride( translate( 'Select a site' ) );
->>>>>>> 329def4f
 		};
 
 	const dispatch = useDispatch();
