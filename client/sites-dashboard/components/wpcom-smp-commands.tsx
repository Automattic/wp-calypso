--- conflicted
+++ resolved
@@ -27,16 +27,12 @@
 	help as helpIcon,
 } from '@wordpress/icons';
 import { useI18n } from '@wordpress/react-i18n';
-<<<<<<< HEAD
 import { useCallback } from 'react';
 import {
 	Command,
 	CommandCallBackParams,
 } from 'calypso/components/command-palette/use-command-palette';
-=======
-import { CommandCallBackParams } from 'calypso/components/command-palette/use-command-palette';
 import WooCommerceLogo from 'calypso/components/woocommerce-logo';
->>>>>>> 18ac5613
 import { SiteExcerptData } from 'calypso/data/sites/site-excerpt-types';
 import { navigate } from 'calypso/lib/navigate';
 import { useAddNewSiteUrl } from 'calypso/lib/paths/use-add-new-site-url';
@@ -1129,12 +1125,11 @@
 				__( 'Select site to open WooCommerce settings' )
 			),
 			siteFunctions: {
-				onClick: ( { site, close }: { site: SiteExcerptData; close: () => void } ) => {
-					close();
-					if ( site.options?.is_wpcom_store ) {
-						navigate( `${ site.URL }/wp-admin/admin.php?page=wc-admin` );
+				onClick: ( param ) => {
+					if ( param.site.options?.is_wpcom_store ) {
+						commandNavigation( `${ param.site.URL }/wp-admin/admin.php?page=wc-admin` )( param );
 					} else {
-						navigate( `/woocommerce-installation/${ site.slug }` );
+						commandNavigation( `/woocommerce-installation/${ param.site.slug }` )( param );
 					}
 				},
 				filter: ( site: SiteExcerptData ) => ! isP2Site( site ) && ! isNotAtomicJetpack( site ),
