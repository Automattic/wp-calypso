import { Gridicon, JetpackLogo } from '@automattic/components';
import { HELP_CENTER_STORE } from '@automattic/help-center/src/stores';
import { useDispatch as useDataStoreDispatch } from '@wordpress/data';
import {
	alignJustify as acitvityLogIcon,
	backup as backupIcon,
	brush as brushIcon,
	chartBar as statsIcon,
	commentAuthorAvatar as profileIcon,
	commentAuthorName as subscriberIcon,
	download as downloadIcon,
	edit as editIcon,
	globe as domainsIcon,
	home as dashboardIcon,
	key as keyIcon,
	media as mediaIcon,
	page as pageIcon,
	payment as creditCardIcon,
	people as peopleIcon,
	plugins as pluginsIcon,
	plus as plusIcon,
	postComments as postCommentsIcon,
	settings as settingsIcon,
	tool as toolIcon,
	wordpress as wordpressIcon,
	reusableBlock as cacheIcon,
	help as helpIcon,
} from '@wordpress/icons';
import { useI18n } from '@wordpress/react-i18n';
import { CommandCallBackParams } from 'calypso/components/command-palette/use-command-palette';
import { SiteExcerptData } from 'calypso/data/sites/site-excerpt-types';
import { navigate } from 'calypso/lib/navigate';
import { useAddNewSiteUrl } from 'calypso/lib/paths/use-add-new-site-url';
import wpcom from 'calypso/lib/wp';
import { useOpenPhpMyAdmin } from 'calypso/my-sites/hosting/phpmyadmin-card';
import { useDispatch } from 'calypso/state';
import { clearWordPressCache } from 'calypso/state/hosting/actions';
import { createNotice, removeNotice } from 'calypso/state/notices/actions';
import { NoticeStatus } from 'calypso/state/notices/types';
import { generateSiteInterfaceLink, isCustomDomain, isNotAtomicJetpack, isP2Site } from '../utils';

interface useCommandsArrayWpcomOptions {
	setSelectedCommandName: ( name: string ) => void;
}

export const useCommandsArrayWpcom = ( {
	setSelectedCommandName,
}: useCommandsArrayWpcomOptions ) => {
	const { __, _x } = useI18n();
	const setStateCallback =
		( actionName: string, placeholder: string = __( 'Select a site' ) ) =>
		( { setSearch, setPlaceholderOverride }: CommandCallBackParams ) => {
			setSearch( '' );
			setSelectedCommandName( actionName );
			setPlaceholderOverride( placeholder );
		};

	const dispatch = useDispatch();
	const displayNotice = (
		message: string,
		noticeType: NoticeStatus = 'is-success',
		duration: undefined | number | null = 5000,
		additionalOptions: { button?: string; onClick?: () => void } = {}
	) => {
		const { notice } = dispatch(
			createNotice( noticeType, message, { duration, ...additionalOptions } )
		);
		return {
			removeNotice: () => dispatch( removeNotice( notice.noticeId ) ),
		};
	};
	const createSiteUrl = useAddNewSiteUrl( {
		ref: 'command-palette',
	} );

	const siteFilters = {
		hostingEnabled: {
			filter: ( site: SiteExcerptData ) => site?.is_wpcom_atomic,
			filterNotice: __( 'Only listing sites with hosting features enabled.' ),
		},
		hostingEnabledAndPublic: {
			filter: ( site: SiteExcerptData ) =>
				site?.is_wpcom_atomic && ! site?.is_coming_soon && ! site?.is_private,
			filterNotice: __( 'Only listing public sites with hosting features enabled.' ),
		},
	};

	const fetchSshUser = async ( siteId: number ) => {
		const response = await wpcom.req.get( {
			path: `/sites/${ siteId }/hosting/ssh-users`,
			apiNamespace: 'wpcom/v2',
		} );

		const sshUserResponse = response?.users;

		if ( ! sshUserResponse?.length ) {
			return null;
		}

		return sshUserResponse[ 0 ];
	};

	const copySshSftpDetails = async (
		siteId: number,
		copyType: 'username' | 'connectionString',
		siteSlug: string
	) => {
		const loadingMessage =
			copyType === 'username' ? __( 'Copying username…' ) : __( 'Copying SSH connection string…' );
		const { removeNotice: removeLoadingNotice } = displayNotice( loadingMessage, 'is-plain', 5000 );
		const sshUser = await fetchSshUser( siteId );

		if ( ! sshUser ) {
			removeLoadingNotice();
			displayNotice(
				__( 'SFTP/SSH credentials must be created before SSH connection string can be copied.' ),
				'is-error',
				null,
				{
					button: __( 'Manage Hosting Configuration' ),
					onClick: () => navigate( `/hosting-config/${ siteSlug }#sftp-credentials` ),
				}
			);
			return;
		}

		const textToCopy = copyType === 'username' ? sshUser : `ssh ${ sshUser }@sftp.wp.com`;
		navigator.clipboard.writeText( textToCopy );
		removeLoadingNotice();
		const successMessage =
			copyType === 'username' ? __( 'Copied username.' ) : __( 'Copied SSH connection string.' );
		displayNotice( successMessage );
	};

	const resetSshSftpPassword = async ( siteId: number, siteSlug: string ) => {
		const { removeNotice: removeLoadingNotice } = displayNotice(
			__( 'Resetting SFTP/SSH password…' ),
			'is-plain',
			5000
		);
		const sshUser = await fetchSshUser( siteId );

		if ( ! sshUser ) {
			removeLoadingNotice();
			displayNotice(
				__( 'SFTP/SSH credentials must be created before SFTP/SSH password can be reset.' ),
				'is-error',
				null,
				{
					button: __( 'Manage Hosting Configuration' ),
					onClick: () => navigate( `/hosting-config/${ siteSlug }#sftp-credentials` ),
				}
			);
			return;
		}

		const response = await wpcom.req.post( {
			path: `/sites/${ siteId }/hosting/ssh-user/${ sshUser }/reset-password`,
			apiNamespace: 'wpcom/v2',
			body: {},
		} );
		const sshPassword = response?.password;

		if ( ! sshPassword ) {
			removeLoadingNotice();
			displayNotice( __( 'Unexpected error resetting SFTP/SSH password.' ), 'is-error', 5000 );
			return;
		}

		navigator.clipboard.writeText( sshPassword );
		removeLoadingNotice();
		displayNotice( __( 'SFTP/SSH password reset and copied to clipboard.' ) );
	};

	const getEdgeCacheStatus = async ( siteId: number ) => {
		const response = await wpcom.req.get( {
			path: `/sites/${ siteId }/hosting/edge-cache/active`,
			apiNamespace: 'wpcom/v2',
		} );

		return response;
	};

	const clearEdgeCache = async ( siteId: number ) => {
		try {
			const response = await getEdgeCacheStatus( siteId );

			if ( response ) {
				// If global cache is active, purge the cache
				await wpcom.req.post( {
					path: `/sites/${ siteId }/hosting/edge-cache/purge`,
					apiNamespace: 'wpcom/v2',
				} );
				displayNotice( __( 'Successfully cleared cache.' ) );
			} else {
				// If global edge cache is not active, clear WordPress cache
				dispatch( clearWordPressCache( siteId, 'Cache not active' ) );
			}
		} catch ( error ) {
			displayNotice( __( 'Failed to clear cache.' ), 'is-error' );
		}
	};

	// Toggle cache function
	const setEdgeCache = async ( siteId: number, newStatus: boolean ) => {
		const response = await wpcom.req.post( {
			path: `/sites/${ siteId }/hosting/edge-cache/active`,
			apiNamespace: 'wpcom/v2',
			body: {
				active: newStatus,
			},
		} );
		return response;
	};

	const enableEdgeCache = async ( siteId: number ) => {
		const currentStatus = await getEdgeCacheStatus( siteId );

		// Check if the cache is already active
		if ( currentStatus ) {
			// Display a different notice if the cache is already active
			displayNotice( __( 'Edge cache is already enabled.' ), 'is-success' );
			return;
		}

		const { removeNotice: removeLoadingNotice } = displayNotice(
			__( 'Enabling edge cache…' ),
			'is-plain',
			5000
		);
		try {
			await setEdgeCache( siteId, true );
			removeLoadingNotice();
			displayNotice( __( 'Edge cache enabled.' ) );
		} catch ( error ) {
			removeLoadingNotice();
			displayNotice( __( 'Failed to enable edge cache.' ), 'is-error' );
		}
	};

	const disableEdgeCache = async ( siteId: number ) => {
		const currentStatus = await getEdgeCacheStatus( siteId );

		if ( ! currentStatus ) {
			displayNotice( __( 'Edge cache is already disabled.' ), 'is-success' );
			return;
		}

		const { removeNotice: removeLoadingNotice } = displayNotice(
			__( 'Disabling edge cache…' ),
			'is-plain',
			5000
		);
		try {
			await setEdgeCache( siteId, false );
			removeLoadingNotice();
			displayNotice( __( 'Edge cache disabled.' ) );
		} catch ( error ) {
			removeLoadingNotice();
			displayNotice( __( 'Failed to disable edge cache.' ), 'is-error' );
		}
	};

	const { openPhpMyAdmin } = useOpenPhpMyAdmin();

	const { setShowHelpCenter } = useDataStoreDispatch( HELP_CENTER_STORE );

	const commands = [
		{
			name: 'viewMySites',
			label: __( 'View my sites' ),
			searchLabel: [
				_x( 'view my sites', 'Keyword for the View my sites command' ),
				_x( 'manage sites', 'Keyword for the View my sites command' ),
				_x( 'sites dashboard', 'Keyword for the View my sites command' ),
			].join( ' ' ),
			callback: ( { close }: { close: () => void } ) => {
				close();
				navigate( `/sites` );
			},
			icon: wordpressIcon,
		},
		{
			name: 'getHelp',
			label: __( 'Get help' ),
			searchLabel: [
				_x( 'get help', 'Keyword for the Get help command' ),
				_x( 'contact support', 'Keyword for the Get help command' ),
				_x( 'help center', 'Keyword for the Get help command' ),
			].join( ' ' ),
			callback: ( { close }: { close: () => void } ) => {
				close();
				setShowHelpCenter( true );
			},
			icon: helpIcon,
		},
		{
			name: 'clearCache',
			label: __( 'Clear cache' ),
			callback: setStateCallback( 'clearCache', __( 'Select a site to clear cache' ) ),
			siteFunctions: {
				onClick: ( { site, close }: { site: SiteExcerptData; close: () => void } ) => {
					close();
					clearEdgeCache( site.ID );
				},
				...siteFilters.hostingEnabled,
			},
			icon: cacheIcon,
		},
		{
			name: 'enableEdgeCache',
			label: __( 'Enable edge cache' ),
			callback: setStateCallback( 'enableEdgeCache', __( 'Select a site to enable edge cache' ) ),
			siteFunctions: {
				onClick: ( { site, close }: { site: SiteExcerptData; close: () => void } ) => {
					close();
					enableEdgeCache( site.ID );
				},
				...siteFilters.hostingEnabledAndPublic,
			},
			icon: cacheIcon,
		},
		{
			name: 'disableEdgeCache',
			label: __( 'Disable edge cache' ),
			callback: setStateCallback( 'disableEdgeCache', __( 'Select a site to disable edge cache' ) ),
			siteFunctions: {
				onClick: ( { site, close }: { site: SiteExcerptData; close: () => void } ) => {
					close();
					disableEdgeCache( site.ID );
				},
				...siteFilters.hostingEnabledAndPublic,
			},
			icon: cacheIcon,
		},
		{
			name: 'manageCacheSettings',
			label: __( 'Manage cache settings' ),
			searchLabel: [
				_x( 'manage cache settings', 'Keyword for the Manage cache settings command' ),
				_x( 'clear cache', 'Keyword for the Manage cache settings command' ),
				_x( 'disable cache', 'Keyword for the Manage cache settings command' ),
				_x( 'enable cache', 'Keyword for the Manage cache settings command' ),
				_x( 'global edge cache', 'Keyword for the Manage cache settings command' ),
				_x( 'purge cache', 'Keyword for the Manage cache settings command' ),
			].join( ' ' ),
			callback: setStateCallback(
				'manageCacheSettings',
				__( 'Select site to manage cache settings' )
			),
			siteFunctions: {
				onClick: ( { site, close }: { site: SiteExcerptData; close: () => void } ) => {
					close();
					navigate( `/hosting-config/${ site.slug }#cache` );
				},
				filter: ( site: SiteExcerptData ) => site?.is_wpcom_atomic,
			},
			icon: cacheIcon,
		},
		{
			name: 'openSiteDashboard',
			label: __( 'Open site dashboard' ),
			searchLabel: [
				_x( 'open site dashboard', 'Keyword for the Open site dashboard command' ),
				_x( 'admin', 'Keyword for the Open site dashboard command' ),
				_x( 'wp-admin', 'Keyword for the Open site dashboard command' ),
			].join( ' ' ),
			context: [ '/sites' ],
			callback: setStateCallback( 'openSiteDashboard', __( 'Select site to open dashboard' ) ),
			siteFunctions: {
				onClick: ( { site, close }: { site: SiteExcerptData; close: () => void } ) => {
					close();
					navigate( `/home/${ site.slug }` );
				},
			},
			icon: dashboardIcon,
		},
		{
			name: 'openHostingConfiguration',
			label: __( 'Open hosting configuration' ),
			searchLabel: [
				_x( 'open hosting configuration', 'Keyword for the Open hosting configuration command' ),
				_x( 'manage hosting configuration', 'Keyword for the Open hosting configuration command' ),
				_x( 'admin interface style', 'Keyword for the Open hosting configuration command' ),
				_x( 'cache', 'Keyword for the Open hosting configuration command' ),
				_x( 'database', 'Keyword for the Open hosting configuration command' ),
				_x( 'global edge cache', 'Keyword for the Open hosting configuration command' ),
				_x( 'hosting', 'Keyword for the Open hosting configuration command' ),
				_x( 'mysql', 'Keyword for the Open hosting configuration command' ),
				_x( 'phpmyadmin', 'Keyword for the Open hosting configuration command' ),
				_x( 'php version', 'Keyword for the Open hosting configuration command' ),
				_x( 'sftp/ssh credentials', 'Keyword for the Open hosting configuration command' ),
				_x( 'wp-cli', 'Keyword for the Open hosting configuration command' ),
			].join( ' ' ),
			context: [ '/sites' ],
			callback: setStateCallback(
				'openHostingConfiguration',
				__( 'Select site to open hosting configuration' )
			),
			siteFunctions: {
				onClick: ( { site, close }: { site: SiteExcerptData; close: () => void } ) => {
					close();
					navigate( `/hosting-config/${ site.slug }` );
				},
				filter: ( site: SiteExcerptData ) => ! isP2Site( site ) && ! isNotAtomicJetpack( site ),
				filterNotice: __( 'Only listing sites hosted on WordPress.com.' ),
			},
			icon: settingsIcon,
		},
		{
			name: 'openPHPmyAdmin',
			label: __( 'Open database in phpMyAdmin' ),
			searchLabel: [
				_x( 'open database in phpmyadmin', 'Keyword for the Open database in phpMyAdmin command' ),
				_x( 'database', 'Keyword for the Open database in phpMyAdmin command' ),
				_x( 'mysql', 'Keyword for the Open database in phpMyAdmin command' ),
				_x( 'phpmyadmin', 'Keyword for the Open database in phpMyAdmin command' ),
			].join( ' ' ),
			context: [ '/sites' ],
			callback: setStateCallback( 'openPHPmyAdmin', __( 'Select site to open phpMyAdmin' ) ),
			siteFunctions: {
				onClick: async ( { site, close }: { site: SiteExcerptData; close: () => void } ) => {
					close();
					await openPhpMyAdmin( site.ID );
				},
				...siteFilters.hostingEnabled,
			},
			icon: pageIcon,
		},
		{
			name: 'openProfile',
			label: __( 'Open my profile' ),
			searchLabel: [
				_x( 'open my profile', 'Keyword for the Open my profile command' ),
				_x( 'account', 'Keyword for the Open my profile command' ),
				_x( 'display name', 'Keyword for the Open my profile command' ),
				_x( 'gravatar', 'Keyword for the Open my profile command' ),
			].join( ' ' ),
			context: [ '/sites' ],
			callback: ( { close }: { close: () => void } ) => {
				close();
				navigate( `/me` );
			},
			icon: profileIcon,
		},
		{
			name: 'openReader',
			label: __( 'Open reader' ),
			callback: ( { close }: { close: () => void } ) => {
				close();
				navigate( `/read` );
			},
			icon: <Gridicon icon="reader" />,
		},
		{
			name: 'addJetpack',
			label: __( 'Add Jetpack to a self-hosted site' ),
			searchLabel: [
				_x(
					'Add Jetpack to a self-hosted site',
					'Keyword for Add Jetpack to a self-hosted site command'
				),
				_x( 'connect jetpack', 'Keyword for Add Jetpack to a self-hosted site command' ),
			].join( ' ' ),
			callback: ( { close }: { close: () => void } ) => {
				close();
				navigate( `/jetpack/connect?cta_from=command-palette` );
			},
			icon: <JetpackLogo className="gridicon" size={ 18 } />,
		},
		{
			name: 'importSite',
			label: __( 'Import site to WordPress.com' ),
			searchLabel: [
				_x( 'Import site to WordPress.com', 'Keyword for Import site to WordPress.com command' ),
				_x( 'migrate site', 'Keyword for Import site to WordPress.com command' ),
			].join( ' ' ),
			callback: ( { close }: { close: () => void } ) => {
				close();
				navigate( `/start/import?ref=command-palette` );
			},
			icon: downloadIcon,
		},
		{
			name: 'addNewSite',
			label: __( 'Add new site' ),
			searchLabel: [
				_x( 'add new site', 'Keyword for the Add new site command' ),
				_x( 'create site', 'Keyword for the Add new site command' ),
			].join( ' ' ),
			context: [ '/sites' ],
			callback: ( { close }: { close: () => void } ) => {
				close();
				navigate( createSiteUrl );
			},
			icon: plusIcon,
		},
		{
			name: 'openAccountSettings',
			label: __( 'Open account settings' ),
			searchLabel: [
				_x( 'open account settings', 'Keyword for the Open account settings command' ),
				_x( 'profile', 'Keyword for the Open account settings command' ),
				_x( 'email', 'Keyword for the Open account settings command' ),
				_x( 'language', 'Keyword for the Open account settings command' ),
			].join( ' ' ),
			callback: ( { close }: { close: () => void } ) => {
				close();
				navigate( `/me/account` );
			},
			icon: profileIcon,
		},
		{
			name: 'accessPurchases',
			label: __( 'View my purchases' ),
			searchLabel: [
				_x( 'view my purchases', 'Keyword for the View my purchases command' ),
				_x( 'manage purchases', 'Keyword for the View my purchases command' ),
				_x( 'billing history', 'Keyword for the View my purchases command' ),
				_x( 'credit card', 'Keyword for the View my purchases command' ),
				_x( 'payment methods', 'Keyword for the View my purchases command' ),
				_x( 'subscriptions', 'Keyword for the View my purchases command' ),
				_x( 'upgrades', 'Keyword for the View my purchases command' ),
			].join( ' ' ),
			context: [ '/sites' ],
			callback: ( { close }: { close: () => void } ) => {
				close();
				navigate( `/me/purchases` );
			},
			icon: creditCardIcon,
		},
		{
			name: 'registerDomain',
			label: __( 'Register new domain' ),
			context: [ '/sites' ],
			callback: ( { close }: { close: () => void } ) => {
				close();
				navigate( `/start/domain/domain-only?ref=command-palette` );
			},
			icon: domainsIcon,
		},
		{
			name: 'manageDomains',
			label: __( 'Manage domains' ),
			searchLabel: [
				_x( 'manage domains', 'Keyword for the Manage domains command' ),
				_x( 'dns', 'Keyword for the Manage domains command' ),
				_x( 'domain mapping', 'Keyword for the Manage domains command' ),
				_x( 'domain registration', 'Keyword for the Manage domains command' ),
				_x( 'domain transfer', 'Keyword for the Manage domains command' ),
				_x( 'email forwarding', 'Keyword for the Manage domains command' ),
				_x( 'nameservers', 'Keyword for the Manage domains command' ),
				_x( 'subdomains', 'Keyword for the Manage domains command' ),
				_x( 'whois', 'Keyword for the Manage domains command' ),
			].join( ' ' ),
			context: [ '/sites' ],
			callback: ( { close }: { close: () => void } ) => {
				close();
				navigate( `/domains/manage` );
			},
			icon: domainsIcon,
		},
		{
			name: 'manageDns',
			label: __( 'Manage DNS records' ),
			searchLabel: [
				_x( 'manage dns records', 'Keyword for the Manage DNS records command' ),
				_x( 'cname', 'Keyword for the Manage DNS records command' ),
				_x( 'mx', 'Keyword for the Manage DNS records command' ),
				_x( 'txt', 'Keyword for the Manage DNS records command' ),
			].join( ' ' ),
			context: [ '/sites' ],
			callback: setStateCallback( 'manageDns', __( 'Select site to open DNS records' ) ),
			siteFunctions: {
				onClick: ( { site, close }: { site: SiteExcerptData; close: () => void } ) => {
					close();
					navigate( `/domains/manage/${ site.slug }/dns/${ site.slug }` );
				},
				filter: ( site: SiteExcerptData ) =>
					isCustomDomain( site.slug ) && ! isNotAtomicJetpack( site ),
				filterNotice: __( 'Only listing sites with DNS management available.' ),
			},
			icon: domainsIcon,
		},
		{
			name: 'copySshConnectionString',
			label: __( 'Copy SSH connection string' ),
			callback: setStateCallback(
				'copySshConnectionString',
				__( 'Select site to copy SSH connection string' )
			),
			siteFunctions: {
				onClick: async ( { site, close }: { site: SiteExcerptData; close: () => void } ) => {
					close();
					await copySshSftpDetails( site.ID, 'connectionString', site.slug );
				},
				...siteFilters.hostingEnabled,
			},
			icon: keyIcon,
		},
		{
			name: 'openSshCredentials',
			label: __( 'Open SFTP/SSH credentials' ),
			callback: setStateCallback(
				'openSshCredentials',
				__( 'Select site to open SFTP/SSH credentials' )
			),
			siteFunctions: {
				onClick: ( { site, close }: { site: SiteExcerptData; close: () => void } ) => {
					close();
					navigate( `/hosting-config/${ site.slug }` );
				},
				...siteFilters.hostingEnabled,
			},
			icon: keyIcon,
		},
		{
			name: 'resetSshSftpPassword',
			label: __( 'Reset SFTP/SSH password' ),
			callback: setStateCallback(
				'resetSshSftpPassword',
				__( 'Select site to reset SFTP/SSH password' )
			),
			siteFunctions: {
				onClick: async ( { site, close }: { site: SiteExcerptData; close: () => void } ) => {
					close();
					resetSshSftpPassword( site.ID, site.slug );
				},
				...siteFilters.hostingEnabled,
			},
			icon: keyIcon,
		},
		{
			name: 'openJetpackStats',
			label: __( 'Open Jetpack Stats' ),
			callback: setStateCallback( 'openJetpackStats', __( 'Select site to open Jetpack Stats' ) ),
			siteFunctions: {
				onClick: ( { site, close }: { site: SiteExcerptData; close: () => void } ) => {
					close();
					navigate( `/stats/${ site.slug }` );
				},
			},
			icon: statsIcon,
		},
		{
			name: 'openActivityLog',
			label: __( 'Open activity log' ),
			searchLabel: [
				_x( 'open activity log', 'Keyword for the Open activity log command' ),
				_x( 'jetpack activity log', 'Keyword for the Open activity log command' ),
				_x( 'audit log', 'Keyword for the Open activity log command' ),
			].join( ' ' ),
			callback: setStateCallback( 'openActivityLog', __( 'Select site to open activity log' ) ),
			siteFunctions: {
				onClick: ( { site, close }: { site: SiteExcerptData; close: () => void } ) => {
					close();
					navigate( `/activity-log/${ site.slug }` );
				},
				filter: ( site: SiteExcerptData ) => ! isP2Site( site ) && ! isNotAtomicJetpack( site ),
				filterNotice: __( 'Only listing sites hosted on WordPress.com.' ),
			},
			icon: acitvityLogIcon,
		},
		{
			name: 'openJetpackBackup',
			label: __( 'Open Jetpack Backup' ),
			callback: setStateCallback( 'openJetpackBackup', __( 'Select site to open Jetpack Backup' ) ),
			siteFunctions: {
				onClick: ( { site, close }: { site: SiteExcerptData; close: () => void } ) => {
					close();
					navigate( `/backup/${ site.slug }` );
				},
				filter: ( site: SiteExcerptData ) => ! isP2Site( site ) && ! isNotAtomicJetpack( site ),
				filterNotice: __( 'Only listing sites with Jetpack Backup enabled.' ),
			},
			icon: backupIcon,
		},
		{
			name: 'viewSiteMonitoringMetrics',
			label: __( 'View site monitoring metrics' ),
			callback: setStateCallback(
				'viewSiteMonitoringMetrics',
				__( 'Select site to view monitoring metrics' )
			),
			siteFunctions: {
				onClick: ( { site, close }: { site: SiteExcerptData; close: () => void } ) => {
					close();
					navigate( `/site-monitoring/${ site.slug }` );
				},
				...siteFilters.hostingEnabled,
			},
			icon: statsIcon,
		},
		{
			name: 'openPHPLogs',
			label: __( 'Open PHP logs' ),
			searchLabel: [
				_x( 'open php logs', 'Keyword for the Open PHP logs command' ),
				_x( 'error logs', 'Keyword for the Open PHP logs command' ),
				_x( 'fatal errors', 'Keyword for the Open PHP logs command' ),
				_x( 'php errors', 'Keyword for the Open PHP logs command' ),
				_x( 'php warnings', 'Keyword for the Open PHP logs command' ),
			].join( ' ' ),
			callback: setStateCallback( 'openPHPLogs', __( 'Select site to open PHP logs' ) ),
			siteFunctions: {
				onClick: ( { site, close }: { site: SiteExcerptData; close: () => void } ) => {
					close();
					navigate( `/site-monitoring/${ site.slug }/php` );
				},
				...siteFilters.hostingEnabled,
			},
			icon: acitvityLogIcon,
		},
		{
			name: 'openWebServerLogs',
			label: __( 'Open web server logs' ),
			searchLabel: [
				_x( 'open web server logs', 'Keyword for the Open web server logs command' ),
				_x( 'access logs', 'Keyword for the Open web server logs command' ),
				_x( 'apache logs', 'Keyword for the Open web server logs command' ),
				_x( 'nginx logs', 'Keyword for the Open web server logs command' ),
				_x( 'request logs', 'Keyword for the Open web server logs command' ),
			].join( ' ' ),
			callback: setStateCallback(
				'openWebServerLogs',
				__( 'Select site to open web server logs' )
			),
			siteFunctions: {
				onClick: ( { site, close }: { site: SiteExcerptData; close: () => void } ) => {
					close();
					navigate( `/site-monitoring/${ site.slug }/web` );
				},
				...siteFilters.hostingEnabled,
			},
			icon: acitvityLogIcon,
		},
		{
			name: 'manageStagingSites',
			label: __( 'Manage staging sites' ),
			context: [ '/hosting-config' ],
			searchLabel: [
				_x( 'manage staging sites', 'Keyword for the Manage staging sites command' ),
				_x( 'add staging site', 'Keyword for the Manage staging sites command' ),
				_x( 'create staging site', 'Keyword for the Manage staging sites command' ),
				_x( 'delete staging site', 'Keyword for the Manage staging sites command' ),
				_x( 'sync staging site', 'Keyword for the Manage staging sites command' ),
			].join( ' ' ),
			callback: setStateCallback(
				'manageStagingSites',
				__( 'Select site to manage staging sites' )
			),
			siteFunctions: {
				onClick: ( { site, close }: { site: SiteExcerptData; close: () => void } ) => {
					close();
					navigate( `/hosting-config/${ site.slug }#staging-site` );
				},
				...siteFilters.hostingEnabled,
			},
			icon: toolIcon,
		},
		{
			name: 'changePHPVersion',
			label: __( 'Change PHP version' ),
			callback: setStateCallback( 'changePHPVersion', __( 'Select site to change PHP version' ) ),
			siteFunctions: {
				onClick: ( { site, close }: { site: SiteExcerptData; close: () => void } ) => {
					close();
					navigate( `/hosting-config/${ site.slug }#web-server-settings` );
				},
				...siteFilters.hostingEnabled,
			},
			icon: toolIcon,
		},
		{
<<<<<<< HEAD
=======
			name: 'manageCacheSettings',
			label: __( 'Manage cache settings' ),
			searchLabel: [
				_x( 'manage cache settings', 'Keyword for the Manage cache settings command' ),
				_x( 'clear cache', 'Keyword for the Manage cache settings command' ),
				_x( 'disable cache', 'Keyword for the Manage cache settings command' ),
				_x( 'enable cache', 'Keyword for the Manage cache settings command' ),
				_x( 'global edge cache', 'Keyword for the Manage cache settings command' ),
				_x( 'purge cache', 'Keyword for the Manage cache settings command' ),
			].join( ' ' ),
			callback: setStateCallback(
				'manageCacheSettings',
				__( 'Select site to manage cache settings' )
			),
			siteFunctions: {
				onClick: ( { site, close }: { site: SiteExcerptData; close: () => void } ) => {
					close();
					navigate( `/hosting-config/${ site.slug }#cache` );
				},
				...siteFilters.hostingEnabled,
			},
			icon: cacheIcon,
		},
		{
>>>>>>> d34f1b72
			name: 'changeAdminInterfaceStyle',
			label: __( 'Change admin interface style' ),
			searchLabel: [
				_x(
					'change admin interface style',
					'Keyword for the Change admin interface style command'
				),
				_x( 'wp-admin', 'Keyword for the Change admin interface style command' ),
			].join( ' ' ),
			callback: setStateCallback(
				'changeAdminInterfaceStyle',
				__( 'Select site to change admin interface style' )
			),
			siteFunctions: {
				onClick: ( { site, close }: { site: SiteExcerptData; close: () => void } ) => {
					close();
					navigate( `/hosting-config/${ site.slug }#admin-interface-style` );
				},
				...siteFilters.hostingEnabled,
			},
			icon: pageIcon,
		},
		{
			name: 'addNewPost',
			label: __( 'Add new post' ),
			searchLabel: [
				_x( 'add new post', 'Keyword for the Add new post command' ),
				_x( 'create post', 'Keyword for the Add new post command' ),
				_x( 'write post', 'Keyword for the Add new post command' ),
			].join( ' ' ),
			context: [ '/posts' ],
			callback: setStateCallback( 'addNewPost', __( 'Select site to add new post' ) ),
			siteFunctions: {
				onClick: ( { site, close }: { site: SiteExcerptData; close: () => void } ) => {
					close();
					const link = generateSiteInterfaceLink( site, {
						calypso: '/post',
						wpAdmin: '/post-new.php',
					} );
					navigate( link );
				},
			},
			icon: plusIcon,
		},
		{
			name: 'managePosts',
			label: __( 'Manage posts' ),
			searchLabel: [
				_x( 'manage posts', 'Keyword for the Manage posts command' ),
				_x( 'edit posts', 'Keyword for the Manage posts command' ),
			].join( ' ' ),
			callback: setStateCallback( 'managePosts', __( 'Select site to manage posts' ) ),
			siteFunctions: {
				onClick: ( { site, close }: { site: SiteExcerptData; close: () => void } ) => {
					close();
					const link = generateSiteInterfaceLink( site, {
						calypso: '/posts',
						wpAdmin: '/edit.php',
					} );
					navigate( link );
				},
			},
			icon: editIcon,
		},
		{
			name: 'viewMediaUploads',
			label: __( 'View media uploads' ),
			searchLabel: [
				_x( 'view media uploads', 'Keyword for the View media uploads command' ),
				_x( 'manage uploads', 'Keyword for the View media uploads command' ),
			].join( ' ' ),
			callback: setStateCallback( 'viewMediaUploads', __( 'Select site to view media uploads' ) ),
			siteFunctions: {
				onClick: ( { site, close }: { site: SiteExcerptData; close: () => void } ) => {
					close();
					const link = generateSiteInterfaceLink( site, {
						calypso: '/media',
						wpAdmin: '/upload.php',
					} );
					navigate( link );
				},
			},
			icon: mediaIcon,
		},
		{
			name: 'uploadMedia',
			label: __( 'Upload media' ),
			callback: setStateCallback( 'uploadMedia', __( 'Select site to upload media' ) ),
			siteFunctions: {
				onClick: ( { site, close }: { site: SiteExcerptData; close: () => void } ) => {
					close();
					const link = generateSiteInterfaceLink( site, {
						calypso: '/media',
						wpAdmin: '/media-new.php',
					} );
					navigate( link );
				},
			},
			icon: mediaIcon,
		},
		{
			name: 'managePages',
			label: __( 'Manage pages' ),
			searchLabel: [
				_x( 'manage pages', 'Keyword for the Manage pages command' ),
				_x( 'edit pages', 'Keyword for the Manage pages command' ),
				_x( 'delete pages', 'Keyword for the Manage pages command' ),
			].join( ' ' ),
			callback: setStateCallback( 'managePages', __( 'Select site to manage pages' ) ),
			siteFunctions: {
				onClick: ( { site, close }: { site: SiteExcerptData; close: () => void } ) => {
					close();
					const link = generateSiteInterfaceLink( site, {
						calypso: '/pages',
						wpAdmin: '/edit.php?post_type=page',
					} );
					navigate( link );
				},
			},
			icon: editIcon,
		},
		{
			name: 'addNewPage',
			label: __( 'Add new page' ),
			searchLabel: [
				_x( 'add new page', 'Keyword for the Add new page command' ),
				_x( 'create page', 'Keyword for the Add new page command' ),
				_x( 'write page', 'Keyword for the Add new page command' ),
			].join( ' ' ),
			context: [ '/pages' ],
			callback: setStateCallback( 'addNewPage', __( 'Select site to add new page' ) ),
			siteFunctions: {
				onClick: ( { site, close }: { site: SiteExcerptData; close: () => void } ) => {
					close();
					const link = generateSiteInterfaceLink( site, {
						calypso: '/page',
						wpAdmin: '/post-new.php?post_type=page',
					} );
					navigate( link );
				},
			},
			icon: plusIcon,
		},
		{
			name: 'manageComments',
			label: __( 'Manage comments' ),
			searchLabel: [
				_x( 'manage comments', 'Keyword for the Manage comments command' ),
				_x( 'edit comments', 'Keyword for the Manage comments command' ),
				_x( 'delete comments', 'Keyword for the Manage comments command' ),
			].join( ' ' ),
			callback: setStateCallback( 'manageComments', __( 'Select site to manage comments' ) ),
			siteFunctions: {
				onClick: ( { site, close }: { site: SiteExcerptData; close: () => void } ) => {
					close();
					const link = generateSiteInterfaceLink( site, {
						calypso: '/comments',
						wpAdmin: '/edit-comments.php',
					} );
					navigate( link );
				},
			},
			icon: postCommentsIcon,
		},
		{
			name: 'manageThemes',
			label: __( 'Manage themes' ),
			searchLabel: [
				_x( 'manage themes', 'Keyword for the Manage themes command' ),
				_x( 'activate theme', 'Keyword for the Manage themes command' ),
				_x( 'install theme', 'Keyword for the Manage themes command' ),
				_x( 'delete theme', 'Keyword for the Manage themes command' ),
			].join( ' ' ),
			callback: setStateCallback( 'manageThemes', __( 'Select site to manage themes' ) ),
			siteFunctions: {
				onClick: ( { site, close }: { site: SiteExcerptData; close: () => void } ) => {
					close();
					const link = generateSiteInterfaceLink( site, {
						calypso: '/themes',
						wpAdmin: '/themes.php',
					} );
					navigate( link );
				},
				filter: ( site: SiteExcerptData ) => ! isP2Site( site ),
			},
			icon: brushIcon,
		},
		{
			name: 'installTheme',
			label: __( 'Install theme' ),
			searchLabel: [
				_x( 'install theme', 'Keyword for the Install theme command' ),
				_x( 'add theme', 'Keyword for the Install theme command' ),
				_x( 'upload theme', 'Keyword for the Install theme command' ),
			].join( ' ' ),
			callback: setStateCallback( 'installTheme', __( 'Select site to install theme' ) ),
			siteFunctions: {
				onClick: ( { site, close }: { site: SiteExcerptData; close: () => void } ) => {
					close();
					const link = generateSiteInterfaceLink( site, {
						calypso: '/themes',
						wpAdmin: '/theme-install.php',
					} );
					navigate( link );
				},
				filter: ( site: SiteExcerptData ) => site?.jetpack,
			},
			icon: brushIcon,
		},
		{
			name: 'managePlugins',
			label: __( 'Manage plugins' ),
			searchLabel: [
				_x( 'manage plugins', 'Keyword for the Manage plugins command' ),
				_x( 'activate plugin', 'Keyword for the Manage plugins command' ),
				_x( 'deactivate plugin', 'Keyword for the Manage plugins command' ),
				_x( 'install plugin', 'Keyword for the Manage plugins command' ),
				_x( 'delete plugin', 'Keyword for the Manage plugins command' ),
				_x( 'update plugin', 'Keyword for the Manage plugins command' ),
			].join( ' ' ),
			callback: setStateCallback( 'managePlugins', __( 'Select site to manage plugins' ) ),
			siteFunctions: {
				onClick: ( { site, close }: { site: SiteExcerptData; close: () => void } ) => {
					close();
					const link = generateSiteInterfaceLink( site, {
						calypso: '/plugins',
						wpAdmin: '/plugins.php',
					} );
					navigate( link );
				},
				filter: ( site: SiteExcerptData ) => ! isP2Site( site ),
			},
			icon: pluginsIcon,
		},
		{
			name: 'installPlugin',
			label: __( 'Install plugin' ),
			searchLabel: [
				_x( 'install plugin', 'Keyword for the Install plugin command' ),
				_x( 'add plugin', 'Keyword for the Install plugin command' ),
				_x( 'upload plugin', 'Keyword for the Install plugin command' ),
			].join( ' ' ),
			callback: setStateCallback( 'installPlugin', __( 'Select site to install plugin' ) ),
			siteFunctions: {
				onClick: ( { site, close }: { site: SiteExcerptData; close: () => void } ) => {
					close();
					const link = generateSiteInterfaceLink( site, {
						calypso: '/plugins',
						wpAdmin: '/plugin-install.php',
					} );
					navigate( link );
				},
				filter: ( site: SiteExcerptData ) => site?.jetpack,
			},
			icon: pluginsIcon,
		},
		{
			name: 'changePlan',
			label: __( 'Change site plan' ),
			searchLabel: [
				_x( 'upgrade plan', 'Keyword for the Change site plan command' ),
				_x( 'change plan', 'Keyword for the Change site plan command' ),
				_x( 'add plan', 'Keyword for the Change site plan command' ),
			].join( ' ' ),
			context: [ '/sites' ],
			callback: setStateCallback( 'changePlan', __( 'Select site to change plan' ) ),
			siteFunctions: {
				onClick: ( { site, close }: { site: SiteExcerptData; close: () => void } ) => {
					close();
					navigate( `/plans/${ site.slug }` );
				},
				filter: ( site: SiteExcerptData ) => ! isP2Site( site ) && ! site?.is_wpcom_staging_site,
			},
			icon: creditCardIcon,
		},
		{
			name: 'manageMyPlan',
			label: __( 'Manage site plan' ),
			searchLabel: [
				_x( 'upgrade plan', 'Keyword for the Manage site plan command' ),
				_x( 'manage plan', 'Keyword for the Manage site plan command' ),
				_x( 'plan features', 'Keyword for the Manage site plan command' ),
			].join( ' ' ),
			callback: setStateCallback( 'manageMyPlan', __( 'Select site to manage your plan' ) ),
			siteFunctions: {
				onClick: ( { site, close }: { site: SiteExcerptData; close: () => void } ) => {
					close();
					navigate( `/plans/my-plan/${ site.slug }` );
				},
				filter: ( site: SiteExcerptData ) => ! isP2Site( site ) && ! site?.is_wpcom_staging_site,
			},
			icon: creditCardIcon,
		},
		{
			name: 'manageUsers',
			label: __( 'Manage users' ),
			searchLabel: [
				_x( 'manage users', 'Keyword for the Manage users command' ),
				_x( 'add user', 'Keyword for the Manage users command' ),
				_x( 'delete user', 'Keyword for the Manage users command' ),
				_x( 'edit user', 'Keyword for the Manage users command' ),
				_x( 'remove user', 'Keyword for the Manage users command' ),
				_x( 'update user', 'Keyword for the Manage users command' ),
			].join( ' ' ),
			callback: setStateCallback( 'manageUsers', __( 'Select site to manage users' ) ),
			siteFunctions: {
				onClick: ( { site, close }: { site: SiteExcerptData; close: () => void } ) => {
					close();
					const link = generateSiteInterfaceLink( site, {
						calypso: '/people/team',
						wpAdmin: '/users.php',
					} );
					navigate( link );
				},
			},
			icon: peopleIcon,
		},
		{
			name: 'addNewUser',
			label: __( 'Add new user' ),
			searchLabel: [
				_x( 'add new user', 'Keyword for the Add new user command' ),
				_x( 'create user', 'Keyword for the Add new user command' ),
				_x( 'invite user', 'Keyword for the Add new user command' ),
			].join( ' ' ),
			callback: setStateCallback( 'addNewUser', __( 'Select site to add new user' ) ),
			siteFunctions: {
				onClick: ( { site, close }: { site: SiteExcerptData; close: () => void } ) => {
					close();
					const link = generateSiteInterfaceLink( site, {
						calypso: '/people/new',
						wpAdmin: '/user-new.php',
					} );
					navigate( link );
				},
			},
			icon: peopleIcon,
		},
		{
			name: 'addSubscribers',
			label: __( 'Add subscribers' ),
			searchLabel: [
				_x( 'add subscribers', 'Keyword for the Add subscribers command' ),
				_x( 'import subscribers', 'Keyword for the Add subscribers command' ),
				_x( 'upload subscribers', 'Keyword for the Add subscribers command' ),
			].join( ' ' ),
			context: [ '/subscribers' ],
			callback: setStateCallback( 'addSubscribers', __( 'Select site to add subscribers' ) ),
			siteFunctions: {
				onClick: ( { site, close }: { site: SiteExcerptData; close: () => void } ) => {
					close();
					navigate( `/subscribers/${ site.slug }#add-subscribers` );
				},
			},
			icon: subscriberIcon,
		},
		{
			name: 'manageSubscribers',
			label: __( 'Manage subscribers' ),
			callback: setStateCallback( 'manageSubscribers', __( 'Select site to manage subscribers' ) ),
			siteFunctions: {
				onClick: ( { site, close }: { site: SiteExcerptData; close: () => void } ) => {
					close();
					navigate( `/subscribers/${ site.slug }` );
				},
			},
			icon: subscriberIcon,
		},
		{
			name: 'downloadSubscribers',
			label: __( 'Download subscribers as CSV' ),
			context: [ '/subscribers' ],
			callback: setStateCallback(
				'downloadSubscribers',
				__( 'Select site to download subscribers' )
			),
			siteFunctions: {
				onClick: ( { site, close }: { site: SiteExcerptData; close: () => void } ) => {
					close();
					window.location.assign(
						`https://dashboard.wordpress.com/wp-admin/index.php?page=subscribers&blog=${ site.ID }&blog_subscribers=csv&type=all`
					);
				},
			},
			icon: downloadIcon,
		},
		{
			name: 'import',
			label: __( 'Import content to the site' ),
			context: [ '/posts' ],
			callback: setStateCallback( 'import', __( 'Select site to import content' ) ),
			siteFunctions: {
				onClick: ( { site, close }: { site: SiteExcerptData; close: () => void } ) => {
					close();
					navigate( `/import/${ site.slug }` );
				},
			},
			icon: downloadIcon,
		},
		{
			name: 'manageSettingsGeneral',
			label: __( 'Manage general settings' ),
			context: [ '/settings' ],
			callback: setStateCallback(
				'manageSettingsGeneral',
				__( 'Select site to manage general settings' )
			),
			siteFunctions: {
				onClick: ( { site, close }: { site: SiteExcerptData; close: () => void } ) => {
					close();
					const link = generateSiteInterfaceLink( site, {
						calypso: '/settings/general',
						wpAdmin: '/options-general.php',
					} );
					navigate( link );
				},
			},
			icon: settingsIcon,
		},
		{
			name: 'manageSettingsWriting',
			label: __( 'Manage writing settings' ),
			context: [ '/settings' ],
			callback: setStateCallback(
				'manageSettingsWriting',
				__( 'Select site to manage writing settings' )
			),
			siteFunctions: {
				onClick: ( { site, close }: { site: SiteExcerptData; close: () => void } ) => {
					close();
					const link = generateSiteInterfaceLink( site, {
						calypso: '/settings/writing',
						wpAdmin: '/options-writing.php',
					} );
					navigate( link );
				},
			},
			icon: settingsIcon,
		},
		{
			name: 'manageSettingsReading',
			label: __( 'Manage reading settings' ),
			context: [ '/settings' ],
			callback: setStateCallback(
				'manageSettingsReading',
				__( 'Select site to manage reading settings' )
			),
			siteFunctions: {
				onClick: ( { site, close }: { site: SiteExcerptData; close: () => void } ) => {
					close();
					const link = generateSiteInterfaceLink( site, {
						calypso: '/settings/reading',
						wpAdmin: '/options-reading.php',
					} );
					navigate( link );
				},
			},
			icon: settingsIcon,
		},
		{
			name: 'manageSettingsDiscussion',
			label: __( 'Manage discussion settings' ),
			context: [ '/settings' ],
			callback: setStateCallback(
				'manageSettingsDiscussion',
				__( 'Select site to manage discussion settings' )
			),
			siteFunctions: {
				onClick: ( { site, close }: { site: SiteExcerptData; close: () => void } ) => {
					close();
					const link = generateSiteInterfaceLink( site, {
						calypso: '/settings/discussion',
						wpAdmin: '/options-discussion.php',
					} );
					navigate( link );
				},
			},
			icon: settingsIcon,
		},
		{
			name: 'manageSettingsNewsletter',
			label: __( 'Manage newsletter settings' ),
			context: [ '/settings' ],
			callback: setStateCallback(
				'manageSettingsNewsletter',
				__( 'Select site to manage newsletter settings' )
			),
			siteFunctions: {
				onClick: ( { site, close }: { site: SiteExcerptData; close: () => void } ) => {
					close();
					navigate( `/settings/newsletter/${ site.slug }` );
				},
			},
			icon: settingsIcon,
		},
		{
			name: 'manageSettingsPodcast',
			label: __( 'Manage podcast settings' ),
			context: [ '/settings' ],
			callback: setStateCallback(
				'manageSettingsPodcast',
				__( 'Select site to manage podcast settings' )
			),
			siteFunctions: {
				onClick: ( { site, close }: { site: SiteExcerptData; close: () => void } ) => {
					close();
					navigate( `/settings/podcasting/${ site.slug }` );
				},
			},
			icon: settingsIcon,
		},
	];

	return commands;
};<|MERGE_RESOLUTION|>--- conflicted
+++ resolved
@@ -353,7 +353,7 @@
 					close();
 					navigate( `/hosting-config/${ site.slug }#cache` );
 				},
-				filter: ( site: SiteExcerptData ) => site?.is_wpcom_atomic,
+				...siteFilters.hostingEnabled,
 			},
 			icon: cacheIcon,
 		},
@@ -772,33 +772,6 @@
 			icon: toolIcon,
 		},
 		{
-<<<<<<< HEAD
-=======
-			name: 'manageCacheSettings',
-			label: __( 'Manage cache settings' ),
-			searchLabel: [
-				_x( 'manage cache settings', 'Keyword for the Manage cache settings command' ),
-				_x( 'clear cache', 'Keyword for the Manage cache settings command' ),
-				_x( 'disable cache', 'Keyword for the Manage cache settings command' ),
-				_x( 'enable cache', 'Keyword for the Manage cache settings command' ),
-				_x( 'global edge cache', 'Keyword for the Manage cache settings command' ),
-				_x( 'purge cache', 'Keyword for the Manage cache settings command' ),
-			].join( ' ' ),
-			callback: setStateCallback(
-				'manageCacheSettings',
-				__( 'Select site to manage cache settings' )
-			),
-			siteFunctions: {
-				onClick: ( { site, close }: { site: SiteExcerptData; close: () => void } ) => {
-					close();
-					navigate( `/hosting-config/${ site.slug }#cache` );
-				},
-				...siteFilters.hostingEnabled,
-			},
-			icon: cacheIcon,
-		},
-		{
->>>>>>> d34f1b72
 			name: 'changeAdminInterfaceStyle',
 			label: __( 'Change admin interface style' ),
 			searchLabel: [
