--- conflicted
+++ resolved
@@ -4,7 +4,6 @@
 import { connect } from 'react-redux';
 import React, { PropTypes } from 'react';
 
-<<<<<<< HEAD
 /**
  * Internal dependencies
  */
@@ -19,7 +18,7 @@
 	return (
 		<div className="profile__sites">
 			{ sites.map( site => (
-				<div key={ `site-${ site.ID }` }>
+				<div className="profile__site-card card" key={ `site-${ site.ID }` }>
 					<h3>{ site.title }</h3>
 					<p>{ site.description }</p>
 					<SiteIcon site={ site } />
@@ -28,17 +27,6 @@
 		</div>
 	);
 };
-=======
-const ProfileSites = ( { sites } ) => (
-	<div className="profile__sites">
-		{ sites.map( ( { id } ) => (
-			<div className="profile__site-card card" key={ `site-${ id }` }>
-				<h3>Site { id }</h3>
-			</div>
-		) ) }
-	</div>
-);
->>>>>>> a1d9dc1a
 
 ProfileSites.propTypes = {
 	sites: PropTypes.array.isRequired
