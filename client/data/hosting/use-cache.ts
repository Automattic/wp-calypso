--- conflicted
+++ resolved
@@ -3,10 +3,6 @@
 	useMutation,
 	UseMutationOptions,
 	useQueryClient,
-<<<<<<< HEAD
-	useIsMutating,
-=======
->>>>>>> 785fb8ac
 	DefaultError,
 } from '@tanstack/react-query';
 import { useI18n } from '@wordpress/react-i18n';
@@ -21,13 +17,6 @@
 export const TOGGLE_EDGE_CACHE_MUTATION_KEY = 'set-edge-site-mutation-key';
 export const CLEAR_EDGE_CACHE_MUTATION_KEY = 'clear-edge-site-mutation-key';
 export const EDGE_CACHE_DEFENSIVE_MODE_QUERY_KEY = 'edge-cache-defensive-mode-key';
-<<<<<<< HEAD
-
-interface ClearEdgeCacheMutationVariables {
-	name: string;
-}
-=======
->>>>>>> 785fb8ac
 
 interface SetEdgeCacheMutationVariables {
 	siteId: number | null;
@@ -191,6 +180,7 @@
 type EdgeCacheDefensiveModeQueryData = {
 	enabled: boolean;
 	enabled_until: number;
+	enabled_by_a11n: boolean;
 };
 
 export function useEdgeCacheDefensiveModeQuery( siteId: number | null ) {
@@ -207,37 +197,6 @@
 
 type EdgeCacheDefensiveModeMutationVariables = { active: true; ttl: number } | { active: false };
 
-<<<<<<< HEAD
-	return { clearEdgeCache, isLoading };
-};
-
-function getEdgeCacheDefensiveModeQueryKey( siteId: number | null ) {
-	return [ EDGE_CACHE_DEFENSIVE_MODE_QUERY_KEY, siteId ];
-}
-
-type EdgeCacheDefensiveModeQueryData = {
-	enabled: boolean;
-	enabled_until: number;
-	enabled_by_a11n: boolean;
-};
-
-export function useEdgeCacheDefensiveModeQuery( siteId: number | null ) {
-	return useQuery< EdgeCacheDefensiveModeQueryData >( {
-		queryKey: getEdgeCacheDefensiveModeQueryKey( siteId ),
-		queryFn: () =>
-			wp.req.get( {
-				path: `/sites/${ siteId }/hosting/edge-cache/defensive-mode`,
-				apiNamespace: 'wpcom/v2',
-			} ),
-		enabled: siteId !== null,
-		staleTime: 5 * 60 * 1000,
-	} );
-}
-
-type EdgeCacheDefensiveModeMutationVariables = { active: true; ttl: number } | { active: false };
-
-=======
->>>>>>> 785fb8ac
 export function useEdgeCacheDefensiveModeMutation( siteId: number | null ) {
 	const queryClient = useQueryClient();
 	const queryKey = getEdgeCacheDefensiveModeQueryKey( siteId );
