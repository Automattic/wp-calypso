--- conflicted
+++ resolved
@@ -1,25 +1,16 @@
-<<<<<<< HEAD
-import { useQuery, useMutation, UseMutationOptions, useQueryClient } from '@tanstack/react-query';
-=======
 import {
 	useQuery,
 	useMutation,
 	UseMutationOptions,
 	useQueryClient,
-	useIsMutating,
 	DefaultError,
 } from '@tanstack/react-query';
->>>>>>> ff99cd1e
 import { useI18n } from '@wordpress/react-i18n';
 import { useTranslate } from 'i18n-calypso';
 import { useCallback } from 'react';
 import wp from 'calypso/lib/wp';
 import { useDispatch } from 'calypso/state';
-<<<<<<< HEAD
-import { createNotice, successNotice, errorNotice } from 'calypso/state/notices/actions';
-=======
 import { successNotice, errorNotice, plainNotice } from 'calypso/state/notices/actions';
->>>>>>> ff99cd1e
 
 export const EDGE_CACHE_ENABLE_DISABLE_NOTICE_ID = 'edge-cache-enable-disable-notice';
 export const USE_EDGE_CACHE_QUERY_KEY = 'edge-cache-key';
@@ -56,11 +47,7 @@
 };
 
 export const useEdgeCacheQuery = ( siteId: number | null ) => {
-<<<<<<< HEAD
-	return useQuery< boolean, unknown, boolean >( {
-=======
 	return useQuery< boolean >( {
->>>>>>> ff99cd1e
 		queryKey: [ USE_EDGE_CACHE_QUERY_KEY, siteId ],
 		queryFn: () => getEdgeCacheStatus( siteId as number ),
 		enabled: !! siteId,
@@ -184,19 +171,6 @@
 			options?.onError?.( error, variables, context );
 		},
 	} );
-<<<<<<< HEAD
-};
-=======
-
-	const { mutate } = mutation;
-	// isMutating is returning a number. Greater than 0 means we have some pending mutations for
-	// the provided key. This is preserved across different pages, while isLoading it's not.
-	// TODO: Remove that when react-query v5 is out. They seem to have added isPending variable for this.
-	const isLoading = useIsMutating( { mutationKey: [ CLEAR_EDGE_CACHE_MUTATION_KEY, siteId ] } ) > 0;
-
-	const clearEdgeCache = useCallback( mutate, [ mutate ] );
-
-	return { clearEdgeCache, isLoading };
 };
 
 function getEdgeCacheDefensiveModeQueryKey( siteId: number | null ) {
@@ -255,5 +229,4 @@
 			dispatch( errorNotice( toastMessage, { duration: 5000 } ) );
 		},
 	} );
-}
->>>>>>> ff99cd1e
+}