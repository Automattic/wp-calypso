--- conflicted
+++ resolved
@@ -10,7 +10,6 @@
 	} );
 };
 
-<<<<<<< HEAD
 type LaunchpadUpdateSettings = {
 	checklist_statuses?: Record< string, boolean >;
 };
@@ -32,10 +31,7 @@
 		.catch();
 };
 
-export const useLaunchpad = ( siteSlug: string | null, cache = true ) => {
-=======
 export const useLaunchpad = ( siteSlug: string | null ) => {
->>>>>>> 1bdf56f3
 	const key = [ 'launchpad', siteSlug ];
 	return useQuery( key, () => fetchLaunchpad( siteSlug ), {
 		refetchOnMount: true,
