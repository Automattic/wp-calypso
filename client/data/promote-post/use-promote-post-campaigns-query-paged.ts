--- conflicted
+++ resolved
@@ -104,11 +104,7 @@
 		async ( { pageParam = 1 } ) => {
 			const resultQuery = await requestDSP< CampaignQueryResult >(
 				siteId,
-<<<<<<< HEAD
-				`/search/campaigns/site/${ siteId }?order=asc&order_by=post_date&page=${ pageParam }&site_id=${ siteId }&${ searchQueryParams }`
-=======
 				`/search/campaigns/site/${ siteId }?order=asc&order_by=post_date&page=${ pageParam }&${ searchQueryParams }`
->>>>>>> f576023d
 			);
 
 			const { campaigns, page, total_items, total_pages } = resultQuery;
