import { keepPreviousData, useInfiniteQuery } from '@tanstack/react-query';
<<<<<<< HEAD
import { requestDSP } from 'calypso/lib/promote-post';
=======
import { requestDSPHandleErrors } from 'calypso/lib/promote-post';
>>>>>>> bab4adca
import { SearchOptions } from 'calypso/my-sites/promote-post-i2/components/search-bar';
import { CampaignQueryResult } from './types';

type CampaignQueryOptions = {
	page?: number;
};

const getSearchOptionsQueryParams = ( searchOptions: SearchOptions ) => {
	let searchQueryParams = '';

	if ( searchOptions.search ) {
		searchQueryParams += `&title=${ searchOptions.search }`;
	}
	if ( searchOptions.filter ) {
		if ( searchOptions.filter.status && searchOptions.filter.status !== 'all' ) {
			searchQueryParams += `&status=${ searchOptions.filter.status }`;
		}
	}

	if ( searchOptions.order ) {
		searchQueryParams += `&order=${ searchOptions.order.order }&order_by=${ searchOptions.order.orderBy }`;
	}

	return searchQueryParams;
};

const useCampaignsQueryPaged = (
	siteId: number,
	searchOptions: SearchOptions,
	queryOptions: CampaignQueryOptions = {}
) => {
	const searchQueryParams = getSearchOptionsQueryParams( searchOptions );

	return useInfiniteQuery( {
		queryKey: [ 'promote-post-campaigns', siteId, searchQueryParams ],
<<<<<<< HEAD
		queryFn: async ( { pageParam = 1 } ) => {
			const searchCampaignsUrl = `/search/campaigns/site/${ siteId }?page=${ pageParam }${ searchQueryParams }`;
			const resultQuery = await requestDSP< CampaignQueryResult >( siteId, searchCampaignsUrl );
=======
		queryFn: async ( { pageParam } ) => {
			const searchCampaignsUrl = `/search/campaigns/site/${ siteId }?page=${ pageParam }${ searchQueryParams }`;
			const resultQuery = await requestDSPHandleErrors< CampaignQueryResult >(
				siteId,
				searchCampaignsUrl
			);

>>>>>>> bab4adca
			const { campaigns, page, total_items, total_pages } = resultQuery;
			const has_more_pages = page < total_pages;

			return {
				campaigns,
				has_more_pages,
				total_items,
				total_pages,
				page,
			};
		},
		...queryOptions,
		enabled: !! siteId,
		retryDelay: 3000,
<<<<<<< HEAD
=======
		placeholderData: keepPreviousData,
>>>>>>> bab4adca
		refetchOnWindowFocus: false,
		placeholderData: keepPreviousData,
		meta: {
			persist: false,
		},
		initialPageParam: 1,
		getNextPageParam: ( lastPage ) => {
			if ( lastPage.has_more_pages ) {
				return lastPage.page + 1;
			}
			return undefined;
		},
	} );
};

export default useCampaignsQueryPaged;<|MERGE_RESOLUTION|>--- conflicted
+++ resolved
@@ -1,9 +1,5 @@
 import { keepPreviousData, useInfiniteQuery } from '@tanstack/react-query';
-<<<<<<< HEAD
-import { requestDSP } from 'calypso/lib/promote-post';
-=======
 import { requestDSPHandleErrors } from 'calypso/lib/promote-post';
->>>>>>> bab4adca
 import { SearchOptions } from 'calypso/my-sites/promote-post-i2/components/search-bar';
 import { CampaignQueryResult } from './types';
 
@@ -39,19 +35,9 @@
 
 	return useInfiniteQuery( {
 		queryKey: [ 'promote-post-campaigns', siteId, searchQueryParams ],
-<<<<<<< HEAD
 		queryFn: async ( { pageParam = 1 } ) => {
 			const searchCampaignsUrl = `/search/campaigns/site/${ siteId }?page=${ pageParam }${ searchQueryParams }`;
 			const resultQuery = await requestDSP< CampaignQueryResult >( siteId, searchCampaignsUrl );
-=======
-		queryFn: async ( { pageParam } ) => {
-			const searchCampaignsUrl = `/search/campaigns/site/${ siteId }?page=${ pageParam }${ searchQueryParams }`;
-			const resultQuery = await requestDSPHandleErrors< CampaignQueryResult >(
-				siteId,
-				searchCampaignsUrl
-			);
-
->>>>>>> bab4adca
 			const { campaigns, page, total_items, total_pages } = resultQuery;
 			const has_more_pages = page < total_pages;
 
@@ -66,10 +52,6 @@
 		...queryOptions,
 		enabled: !! siteId,
 		retryDelay: 3000,
-<<<<<<< HEAD
-=======
-		placeholderData: keepPreviousData,
->>>>>>> bab4adca
 		refetchOnWindowFocus: false,
 		placeholderData: keepPreviousData,
 		meta: {
