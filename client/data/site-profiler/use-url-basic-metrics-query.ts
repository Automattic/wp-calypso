import { useQuery } from '@tanstack/react-query';
import {
	BasicMetricsList,
	BasicMetricsScored,
	Metrics,
	UrlBasicMetricsQueryResponse,
} from 'calypso/data/site-profiler/types';
import wp from 'calypso/lib/wp';
import { getScore } from './metrics-dictionaries';

function mapScores( response: UrlBasicMetricsQueryResponse ) {
	const { basic } = response;

	let basicMetricsScored = {} as BasicMetricsScored;
	if ( basic.success ) {
		basicMetricsScored = ( Object.entries( basic.data ) as BasicMetricsList ).reduce(
			( acc, [ key, value ] ) => {
				acc[ key ] = { value: value, score: getScore( key as Metrics, value ) };
				return acc;
			},
			{} as BasicMetricsScored
		);
	}

	return { ...response, success: basic.success, basic: basicMetricsScored };
}

<<<<<<< HEAD
export const useUrlBasicMetricsQuery = ( url?: string, hash?: string ) => {
=======
export const useUrlBasicMetricsQuery = ( url?: string, advance = false ) => {
>>>>>>> f62db990
	return useQuery( {
		queryKey: [ 'url-', url ],
		queryFn: (): Promise< UrlBasicMetricsQueryResponse > =>
			wp.req.get(
				{
					path: '/site-profiler/metrics/basic',
					apiNamespace: 'wpcom/v2',
				},
				{ url, ...( advance ? { advance: '1' } : {} ) }
			),
		select: mapScores,
		meta: {
			persist: false,
		},
		enabled: !! url && ! hash, // Disable if hash is present
		retry: false,
		refetchOnWindowFocus: false,
	} );
};<|MERGE_RESOLUTION|>--- conflicted
+++ resolved
@@ -25,13 +25,9 @@
 	return { ...response, success: basic.success, basic: basicMetricsScored };
 }
 
-<<<<<<< HEAD
-export const useUrlBasicMetricsQuery = ( url?: string, hash?: string ) => {
-=======
-export const useUrlBasicMetricsQuery = ( url?: string, advance = false ) => {
->>>>>>> f62db990
+export const useUrlBasicMetricsQuery = ( url?: string, hash?: string, advance = false ) => {
 	return useQuery( {
-		queryKey: [ 'url-', url ],
+		queryKey: [ 'url', 'basic-metrics', url, hash, advance ],
 		queryFn: (): Promise< UrlBasicMetricsQueryResponse > =>
 			wp.req.get(
 				{
