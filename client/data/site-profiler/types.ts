--- conflicted
+++ resolved
@@ -127,17 +127,11 @@
 	};
 }
 
-<<<<<<< HEAD
 export type ScreenShotsTimeLine = {
 	data: string;
 	timing: number;
 };
 
-export type PerformanceReport = {
-	audits: {
-		health: PerformanceMetricsDataQueryResponse;
-		performance: PerformanceMetricsDataQueryResponse;
-=======
 export type PerformanceMetricsHistory = {
 	collection_period: string[];
 	metrics: {
@@ -146,7 +140,6 @@
 		lcp?: number[];
 		cls?: number[];
 		inp?: number[];
->>>>>>> db574dc2
 	};
 };
 
@@ -156,11 +149,8 @@
 	overall_score: number;
 	is_wpcom: boolean;
 	is_wordpress: boolean;
-<<<<<<< HEAD
 	screenshots?: ScreenShotsTimeLine[];
-=======
 	history: PerformanceMetricsHistory;
->>>>>>> db574dc2
 } & BasicMetrics;
 
 export interface UrlPerformanceMetricsQueryResponse {
