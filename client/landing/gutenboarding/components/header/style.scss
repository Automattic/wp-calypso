--- conflicted
+++ resolved
@@ -80,21 +80,12 @@
 	max-width: 0;
 	opacity: 0;
 
-<<<<<<< HEAD
 	&.has-content {
 		animation-duration: 5s;
-		animation-name: slideIn;
-=======
-	&.has-content:not( .is-modal-open ):not( .is-open ):not( .has-picked-domain ) {
-		animation-duration: 5s;
 		animation-name: gutenboarding_domain-slide-in;
-		@include reduce-motion( 'animation' );
-	}
-
-	&.has-content {
->>>>>>> f6438f1b
 		max-width: 1500px;
 		opacity: 1;
+		@include reduce-motion( 'animation' );
 	}
 
 	&.has-placeholder .gutenboarding__header-domain-picker-button-domain {
