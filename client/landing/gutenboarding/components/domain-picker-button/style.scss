--- conflicted
+++ resolved
@@ -67,16 +67,6 @@
 	&.is-modal-open {
 		display: none; // Hide domain picker button when modal is open
 	}
-<<<<<<< HEAD
-=======
-
-	&.has-picked-domain .domain-picker-button__label {
-		animation-duration: 0.3s;
-		animation-name: gutenboarding_wriggle;
-		animation-delay: 0.3s;
-		@include reduce-motion( 'animation' );
-	}
->>>>>>> f6438f1b
 }
 
 // Remove focus styling from clicking a button
