/**
 * External dependencies
 */
import * as React from 'react';
import { useDispatch, useSelect } from '@wordpress/data';
import { useLocale } from '@automattic/i18n-utils';

/**
 * Internal dependencies
 */
import { STORE_KEY as ONBOARD_STORE } from '../stores/onboard';
import { USER_STORE } from '../stores/user';
import { SITE_STORE } from '../stores/site';
import { useNewSiteVisibility } from './use-selected-plan';
import { useNewQueryParam, useIsAnchorFm } from '../path';

/**
 * After signup a site is automatically created using the username and bearerToken
 **/

export default function useOnLogin(): void {
	const locale = useLocale();
	const { createSite } = useDispatch( ONBOARD_STORE );
	const currentUser = useSelect( ( select ) => select( USER_STORE ).getCurrentUser() );
	const isCreatingSite = useSelect( ( select ) => select( SITE_STORE ).isFetchingSite() );
	const newSite = useSelect( ( select ) => select( SITE_STORE ).getNewSite() );

	const shouldTriggerCreate = useNewQueryParam();
	const visibility = useNewSiteVisibility();
	const isAnchorFmSignup = useIsAnchorFm();

	React.useEffect( () => {
<<<<<<< HEAD
		if (
			! isCreatingSite &&
			! newSite &&
			currentUser &&
			shouldTriggerCreate &&
			! isAnchorFmSignup
		) {
			createSite( currentUser.username, locale, undefined, visibility );
=======
		if ( ! isCreatingSite && ! newSite && currentUser && shouldTriggerCreate ) {
			createSite( {
				username: currentUser.username,
				languageSlug: locale,
				bearerToken: undefined,
				visibility,
			} );
>>>>>>> dd94bad1
		}
	}, [
		createSite,
		currentUser,
		isCreatingSite,
		newSite,
		locale,
		shouldTriggerCreate,
		visibility,
		isAnchorFmSignup,
	] );
}<|MERGE_RESOLUTION|>--- conflicted
+++ resolved
@@ -30,7 +30,6 @@
 	const isAnchorFmSignup = useIsAnchorFm();
 
 	React.useEffect( () => {
-<<<<<<< HEAD
 		if (
 			! isCreatingSite &&
 			! newSite &&
@@ -38,16 +37,12 @@
 			shouldTriggerCreate &&
 			! isAnchorFmSignup
 		) {
-			createSite( currentUser.username, locale, undefined, visibility );
-=======
-		if ( ! isCreatingSite && ! newSite && currentUser && shouldTriggerCreate ) {
 			createSite( {
 				username: currentUser.username,
 				languageSlug: locale,
 				bearerToken: undefined,
 				visibility,
 			} );
->>>>>>> dd94bad1
 		}
 	}, [
 		createSite,
