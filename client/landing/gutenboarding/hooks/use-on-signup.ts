--- conflicted
+++ resolved
@@ -40,13 +40,8 @@
 	);
 
 	React.useEffect( () => {
-<<<<<<< HEAD
 		if ( newUser && newUser.bearerToken && newUser.username && ! newSite && ! isAnchorFmSignup ) {
-			handleCreateSite( newUser.username, newUser.bearerToken, visibility );
-=======
-		if ( newUser && newUser.bearerToken && newUser.username && ! newSite ) {
 			handleCreateSite( newUser.username, visibility, newUser.bearerToken );
->>>>>>> dd94bad1
 		}
 	}, [ newSite, newUser, locale, handleCreateSite, visibility, isAnchorFmSignup ] );
 }