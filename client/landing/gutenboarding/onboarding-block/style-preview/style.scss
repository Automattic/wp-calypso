.style-preview__header {
	display: grid;
	grid-template-areas: 'title viewport-select actions';
	column-gap: 1em;
	margin-top: 53px;
}

.style-preview__content {
	display: grid;
	margin-top: 55px;
	grid-template-areas: 'fonts preview';
	grid-template-columns: 163px auto;
	column-gap: 100px;
}

.style-preview__titles {
	grid-area: title;
}

.style-preview__viewport-select {
	grid-area: viewport-select;
}

.style-preview__actions {
	grid-area: actions;
}

.style-preview__font-options {
	grid-area: fonts;
	display: grid;
	grid-template-columns: 100%;
	row-gap: 1em;
	align-self: start;
}

// Extra specificity to override core component border
.style-preview__font-option.components-button {
	border: 1px solid var( --studio-gray-10 );
	justify-content: center;
	height: 3.2em;

	&.is-selected {
		border-color: var( --highlightColor );
		color: var( --highlightColor );
	}
}

.style-preview__preview {
	grid-area: preview;
	margin: 0 auto;
	background: var( --studio-white );
	box-shadow: 0 0 0 1px var( --studio-gray-5 ), 0 4px 14px rgba( 0, 0, 0, 0.25 );
	border-radius: 4px;
	overflow: hidden;
	width: 100%;

	&.is-viewport-mobile,
	&.is-viewport-tablet {
		width: 375px;
		height: 812px;
		box-sizing: border-box;
		border: 13px solid var( --studio-white );

		box-shadow: 0 0 0 1px var( --studio-gray-5 ), 0 4px 14px rgba( 0, 0, 0, 0.14 ),
			inset 0 0 0 1px var( --studio-gray-5 );
		border-radius: 31px;
	}

	&.is-viewport-tablet {
		width: 1024px;
		height: 768px;
	}

	&.is-viewport-mobile {
		width: 351px;
		height: 690px;
	}
}

<<<<<<< HEAD
=======
// This and the following dot class render the browser chrome
>>>>>>> 4cfac822
.style-preview__preview-bar {
	width: 100%;
	height: 30px;
	background: var( --studio-white );
	border-bottom: 1px solid var( --studio-gray-5 );
	display: flex;
	flex-direction: row;
	align-items: center;
	padding: 10px;
}

.style-preview__preview-bar-dot {
	background: var( --studio-gray-5 );
	width: 6px;
	height: 6px;
	border-radius: 50%;
	margin: 0 2px;
}

.style-preview__viewport-select {
	display: flex;
	justify-content: center;

	.components-button {
		height: auto;

		svg {
			fill: none;
		}

		color: var( --studio-gray-10 );
		&.is-selected {
			color: var( --studio-black );
		}
	}
}<|MERGE_RESOLUTION|>--- conflicted
+++ resolved
@@ -77,10 +77,7 @@
 	}
 }
 
-<<<<<<< HEAD
-=======
 // This and the following dot class render the browser chrome
->>>>>>> 4cfac822
 .style-preview__preview-bar {
 	width: 100%;
 	height: 30px;
