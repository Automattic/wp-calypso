--- conflicted
+++ resolved
@@ -1,7 +1,4 @@
 import config from '@automattic/calypso-config';
-<<<<<<< HEAD
-import { Onboard, Site, User, ProductsList } from '@automattic/data-stores';
-=======
 import {
 	Onboard,
 	Site,
@@ -9,7 +6,6 @@
 	User,
 	AutomatedTransferEligibility,
 } from '@automattic/data-stores';
->>>>>>> 26d6d5d2
 
 export const ONBOARD_STORE = Onboard.register();
 
@@ -17,19 +13,12 @@
 	client_id: config( 'wpcom_signup_id' ),
 	client_secret: config( 'wpcom_signup_key' ),
 } );
-<<<<<<< HEAD
 
-=======
->>>>>>> 26d6d5d2
 export const PRODUCTS_LIST_STORE = ProductsList.register();
 
 export const USER_STORE = User.register( {
 	client_id: config( 'wpcom_signup_id' ),
 	client_secret: config( 'wpcom_signup_key' ),
-<<<<<<< HEAD
-} );
-=======
 } );
 
-export const WOOCOMMERCE_ELIGIBILITY_STORE = AutomatedTransferEligibility.register();
->>>>>>> 26d6d5d2
+export const WOOCOMMERCE_ELIGIBILITY_STORE = AutomatedTransferEligibility.register();