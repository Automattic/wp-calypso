import config from '@automattic/calypso-config';
<<<<<<< HEAD
import { Onboard, Site, User, ProductsList } from '@automattic/data-stores';
=======
import {
	Onboard,
	Site,
	ProductsList,
	User,
	AutomatedTransferEligibility,
} from '@automattic/data-stores';
>>>>>>> c7136fb9

export const ONBOARD_STORE = Onboard.register();

export const SITE_STORE = Site.register( {
	client_id: config( 'wpcom_signup_id' ),
	client_secret: config( 'wpcom_signup_key' ),
} );

export const PRODUCTS_LIST_STORE = ProductsList.register();

export const USER_STORE = User.register( {
	client_id: config( 'wpcom_signup_id' ),
	client_secret: config( 'wpcom_signup_key' ),
<<<<<<< HEAD
} );
=======
} );

export const WOOCOMMERCE_ELIGIBILITY_STORE = AutomatedTransferEligibility.register();
>>>>>>> c7136fb9
<|MERGE_RESOLUTION|>--- conflicted
+++ resolved
@@ -1,7 +1,4 @@
 import config from '@automattic/calypso-config';
-<<<<<<< HEAD
-import { Onboard, Site, User, ProductsList } from '@automattic/data-stores';
-=======
 import {
 	Onboard,
 	Site,
@@ -9,7 +6,6 @@
 	User,
 	AutomatedTransferEligibility,
 } from '@automattic/data-stores';
->>>>>>> c7136fb9
 
 export const ONBOARD_STORE = Onboard.register();
 
@@ -23,10 +19,6 @@
 export const USER_STORE = User.register( {
 	client_id: config( 'wpcom_signup_id' ),
 	client_secret: config( 'wpcom_signup_key' ),
-<<<<<<< HEAD
-} );
-=======
 } );
 
-export const WOOCOMMERCE_ELIGIBILITY_STORE = AutomatedTransferEligibility.register();
->>>>>>> c7136fb9
+export const WOOCOMMERCE_ELIGIBILITY_STORE = AutomatedTransferEligibility.register();