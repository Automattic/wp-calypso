import config from '@automattic/calypso-config';
<<<<<<< HEAD
import { Onboard, Site, User } from '@automattic/data-stores';
=======
import { Onboard, Site, ProductsList } from '@automattic/data-stores';
>>>>>>> 0e467341

export const ONBOARD_STORE = Onboard.register();
export const SITE_STORE = Site.register( {
	client_id: config( 'wpcom_signup_id' ),
	client_secret: config( 'wpcom_signup_key' ),
} );
<<<<<<< HEAD
export const USER_STORE = User.register( {
	client_id: config( 'wpcom_signup_id' ),
	client_secret: config( 'wpcom_signup_key' ),
} );
=======
export const PRODUCTS_LIST_STORE = ProductsList.register();
>>>>>>> 0e467341
<|MERGE_RESOLUTION|>--- conflicted
+++ resolved
@@ -1,20 +1,16 @@
 import config from '@automattic/calypso-config';
-<<<<<<< HEAD
-import { Onboard, Site, User } from '@automattic/data-stores';
-=======
-import { Onboard, Site, ProductsList } from '@automattic/data-stores';
->>>>>>> 0e467341
+import { Onboard, Site, User, ProductsList } from '@automattic/data-stores';
 
 export const ONBOARD_STORE = Onboard.register();
+
 export const SITE_STORE = Site.register( {
 	client_id: config( 'wpcom_signup_id' ),
 	client_secret: config( 'wpcom_signup_key' ),
 } );
-<<<<<<< HEAD
+
+export const PRODUCTS_LIST_STORE = ProductsList.register();
+
 export const USER_STORE = User.register( {
 	client_id: config( 'wpcom_signup_id' ),
 	client_secret: config( 'wpcom_signup_key' ),
-} );
-=======
-export const PRODUCTS_LIST_STORE = ProductsList.register();
->>>>>>> 0e467341
+} );