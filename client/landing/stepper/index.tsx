--- conflicted
+++ resolved
@@ -122,18 +122,15 @@
 	initializeAnalytics( user, getSuperProps( reduxStore ) );
 
 	setupErrorLogger( reduxStore );
-
-	const flowLoader = determineFlow();
-<<<<<<< HEAD
-	const { default: flow } = await flowLoader();
+    
+  const flowLoader = determineFlow();
+	const { default: rawFlow } = await flowLoader();
+	const flow = rawFlow.__experimentalUseBuiltinAuth ? enhanceFlowWithAuth( rawFlow ) : rawFlow;
+  
 	// When re-using steps from /start, we need to set the current flow name in the redux store, since some depend on it.
 	reduxStore.dispatch( setCurrentFlowName( flow.name ) );
 	// Reset the selected site ID when the stepper is loaded.
 	reduxStore.dispatch( setSelectedSiteId( null ) as unknown as AnyAction );
-=======
-	const { default: rawFlow } = await flowLoader();
-	const flow = rawFlow.__experimentalUseBuiltinAuth ? enhanceFlowWithAuth( rawFlow ) : rawFlow;
->>>>>>> 244d9425
 
 	const root = createRoot( document.getElementById( 'wpcom' ) as HTMLElement );
 
