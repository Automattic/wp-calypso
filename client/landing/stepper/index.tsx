import '@automattic/calypso-polyfills';
import accessibleFocus from '@automattic/accessible-focus';
import { initializeAnalytics } from '@automattic/calypso-analytics';
import { CurrentUser } from '@automattic/calypso-analytics/dist/types/utils/current-user';
import config from '@automattic/calypso-config';
import { User as UserStore } from '@automattic/data-stores';
import { ECOMMERCE_FLOW, ecommerceFlowRecurTypes } from '@automattic/onboarding';
import { useDispatch } from '@wordpress/data';
import defaultCalypsoI18n from 'i18n-calypso';
import ReactDom from 'react-dom';
import { QueryClientProvider } from 'react-query';
import { Provider } from 'react-redux';
import { BrowserRouter } from 'react-router-dom';
import { requestAllBlogsAccess } from 'wpcom-proxy-request';
import { SENSEI_FLOW } from 'calypso/../packages/onboarding/src';
import { setupErrorLogger } from 'calypso/boot/common';
import { setupLocale } from 'calypso/boot/locale';
import AsyncLoad from 'calypso/components/async-load';
import CalypsoI18nProvider from 'calypso/components/calypso-i18n-provider';
import { retargetFullStory } from 'calypso/lib/analytics/fullstory';
import { addHotJarScript } from 'calypso/lib/analytics/hotjar';
import { initializeCurrentUser } from 'calypso/lib/user/shared-utils';
import { createReduxStore } from 'calypso/state';
import { setCurrentUser } from 'calypso/state/current-user/actions';
import { requestHappychatEligibility } from 'calypso/state/happychat/user/actions';
import { getInitialState, getStateFromCache } from 'calypso/state/initial-state';
import { loadPersistedState } from 'calypso/state/persisted-state';
import { createQueryClient, hydrateBrowserState } from 'calypso/state/query-client';
import initialReducer from 'calypso/state/reducer';
import { setStore } from 'calypso/state/redux-store';
import { requestSites } from 'calypso/state/sites/actions';
import { WindowLocaleEffectManager } from '../gutenboarding/components/window-locale-effect-manager';
import { setupWpDataDebug } from '../gutenboarding/devtools';
import { isAnchorFmFlow } from './declarative-flow/anchor-fm-flow';
import { FlowRenderer } from './declarative-flow/internals';
<<<<<<< HEAD
import { linkInBio } from './declarative-flow/link-in-bio';
import { linkInBioPostSetup } from './declarative-flow/link-in-bio-post-setup';
import { newsletter } from './declarative-flow/newsletter';
import { newsletterPostSetup } from './declarative-flow/newsletter-post-setup';
import { pluginBundleFlow } from './declarative-flow/plugin-bundle-flow';
import { podcasts } from './declarative-flow/podcasts';
import { sensei } from './declarative-flow/sensei';
import { siteSetupFlow } from './declarative-flow/site-setup-flow';
import { ecommerceFlow, ecommerceFlowRecurTypes } from './declarative-flow/tailored-ecommerce-flow';
import { videopress } from './declarative-flow/videopress';
=======
>>>>>>> bd839acd
import 'calypso/components/environment-badge/style.scss';
import availableFlows from './declarative-flow/registered-flows';
import { useQuery } from './hooks/use-query';
import { ONBOARD_STORE, USER_STORE } from './stores';
import type { Flow } from './declarative-flow/internals/types';

declare const window: AppWindow;

function generateGetSuperProps() {
	return () => ( {
		environment: process.env.NODE_ENV,
		environment_id: config( 'env_id' ),
		site_id_label: 'wpcom',
		client: config( 'client_slug' ),
	} );
}

// eslint-disable-next-line @typescript-eslint/no-explicit-any
function initializeCalypsoUserStore( reduxStore: any, user: CurrentUser ) {
	config.isEnabled( 'signup/inline-help' ) && reduxStore.dispatch( requestHappychatEligibility() );
	reduxStore.dispatch( setCurrentUser( user ) );
	reduxStore.dispatch( requestSites() );
}

function determineFlow() {
	if ( isAnchorFmFlow() ) {
		return availableFlows[ 'anchor-fm-flow' ];
	}

	const flowNameFromPathName = window.location.pathname.split( '/' )[ 2 ];

	return availableFlows[ flowNameFromPathName ] || availableFlows[ 'site-setup' ];
}

<<<<<<< HEAD
const availableFlows: Array< configurableFlows > = [
	{ flowName: 'newsletter', pathToFlow: newsletter },
	{ flowName: SENSEI_FLOW, pathToFlow: sensei },
	{ flowName: 'import-focused', pathToFlow: importFlow },
	{ flowName: 'videopress', pathToFlow: videopress },
	{ flowName: 'link-in-bio', pathToFlow: linkInBio },
	{ flowName: 'podcasts', pathToFlow: podcasts },
	{ flowName: 'link-in-bio-post-setup', pathToFlow: linkInBioPostSetup },
	{ flowName: 'newsletter-post-setup', pathToFlow: newsletterPostSetup },
	{ flowName: 'free', pathToFlow: free },
	config.isEnabled( 'themes/plugin-bundling' )
		? { flowName: 'plugin-bundle', pathToFlow: pluginBundleFlow }
		: null,
	config.isEnabled( 'signup/tailored-ecommerce' )
		? { flowName: 'ecommerce', pathToFlow: ecommerceFlow }
		: null,
].filter( ( item ) => item !== null ) as Array< configurableFlows >;

const FlowSwitch: React.FC< { user: UserStore.CurrentUser | undefined } > = ( { user } ) => {
=======
/**
 * TODO: this is no longer a switch and should be removed
 */
const FlowSwitch: React.FC< { user: UserStore.CurrentUser | undefined; flow: Flow } > = ( {
	user,
	flow,
} ) => {
>>>>>>> bd839acd
	const { receiveCurrentUser } = useDispatch( USER_STORE );
	const { setEcommerceFlowRecurType } = useDispatch( ONBOARD_STORE );

	const recurType = useQuery().get( 'recur' );

	if ( flow.name === ECOMMERCE_FLOW ) {
		const isValidRecurType =
			recurType && Object.values( ecommerceFlowRecurTypes ).includes( recurType );
		if ( isValidRecurType ) {
			setEcommerceFlowRecurType( recurType );
		} else {
			setEcommerceFlowRecurType( ecommerceFlowRecurTypes.YEARLY );
		}
	}

	user && receiveCurrentUser( user as UserStore.CurrentUser );

	return <FlowRenderer flow={ flow } />;
};
interface AppWindow extends Window {
	BUILD_TARGET?: string;
}

window.AppBoot = async () => {
	// backward support the old Stepper URL structure (?flow=something)
	const flowNameFromQueryParam = new URLSearchParams( window.location.search ).get( 'flow' );
	if ( flowNameFromQueryParam && availableFlows[ flowNameFromQueryParam ] ) {
		window.location.href = `/setup/${ flowNameFromQueryParam }`;
	}

	// put the proxy iframe in "all blog access" mode
	// see https://github.com/Automattic/wp-calypso/pull/60773#discussion_r799208216
	requestAllBlogsAccess();

	setupWpDataDebug();
	addHotJarScript();
	retargetFullStory();

	// Add accessible-focus listener.
	accessibleFocus();

	await loadPersistedState();
	const user = ( await initializeCurrentUser() ) as unknown;
	const userId = ( user as CurrentUser ).ID;

	const queryClient = createQueryClient();
	await hydrateBrowserState( queryClient, userId );

	initializeAnalytics( user, generateGetSuperProps() );

	const initialState = getInitialState( initialReducer, userId );
	const reduxStore = createReduxStore( initialState, initialReducer );
	setStore( reduxStore, getStateFromCache( userId ) );
	setupLocale( user, reduxStore );

	user && initializeCalypsoUserStore( reduxStore, user as CurrentUser );

	setupErrorLogger( reduxStore );

	const flowLoader = determineFlow();
	const { default: flow } = await flowLoader();

	ReactDom.render(
		<CalypsoI18nProvider i18n={ defaultCalypsoI18n }>
			<Provider store={ reduxStore }>
				<QueryClientProvider client={ queryClient }>
					<WindowLocaleEffectManager />
					<BrowserRouter basename="setup">
						<FlowSwitch user={ user as UserStore.CurrentUser } flow={ flow } />
						{ config.isEnabled( 'cookie-banner' ) && (
							<AsyncLoad require="calypso/blocks/cookie-banner" placeholder={ null } />
						) }
						<AsyncLoad
							require="calypso/components/global-notices"
							placeholder={ null }
							id="notices"
						/>
					</BrowserRouter>
					{ config.isEnabled( 'signup/inline-help' ) && (
						<AsyncLoad require="calypso/blocks/inline-help" placeholder={ null } />
					) }
				</QueryClientProvider>
			</Provider>
		</CalypsoI18nProvider>,
		document.getElementById( 'wpcom' )
	);
};<|MERGE_RESOLUTION|>--- conflicted
+++ resolved
@@ -12,7 +12,6 @@
 import { Provider } from 'react-redux';
 import { BrowserRouter } from 'react-router-dom';
 import { requestAllBlogsAccess } from 'wpcom-proxy-request';
-import { SENSEI_FLOW } from 'calypso/../packages/onboarding/src';
 import { setupErrorLogger } from 'calypso/boot/common';
 import { setupLocale } from 'calypso/boot/locale';
 import AsyncLoad from 'calypso/components/async-load';
@@ -33,19 +32,6 @@
 import { setupWpDataDebug } from '../gutenboarding/devtools';
 import { isAnchorFmFlow } from './declarative-flow/anchor-fm-flow';
 import { FlowRenderer } from './declarative-flow/internals';
-<<<<<<< HEAD
-import { linkInBio } from './declarative-flow/link-in-bio';
-import { linkInBioPostSetup } from './declarative-flow/link-in-bio-post-setup';
-import { newsletter } from './declarative-flow/newsletter';
-import { newsletterPostSetup } from './declarative-flow/newsletter-post-setup';
-import { pluginBundleFlow } from './declarative-flow/plugin-bundle-flow';
-import { podcasts } from './declarative-flow/podcasts';
-import { sensei } from './declarative-flow/sensei';
-import { siteSetupFlow } from './declarative-flow/site-setup-flow';
-import { ecommerceFlow, ecommerceFlowRecurTypes } from './declarative-flow/tailored-ecommerce-flow';
-import { videopress } from './declarative-flow/videopress';
-=======
->>>>>>> bd839acd
 import 'calypso/components/environment-badge/style.scss';
 import availableFlows from './declarative-flow/registered-flows';
 import { useQuery } from './hooks/use-query';
@@ -80,27 +66,6 @@
 	return availableFlows[ flowNameFromPathName ] || availableFlows[ 'site-setup' ];
 }
 
-<<<<<<< HEAD
-const availableFlows: Array< configurableFlows > = [
-	{ flowName: 'newsletter', pathToFlow: newsletter },
-	{ flowName: SENSEI_FLOW, pathToFlow: sensei },
-	{ flowName: 'import-focused', pathToFlow: importFlow },
-	{ flowName: 'videopress', pathToFlow: videopress },
-	{ flowName: 'link-in-bio', pathToFlow: linkInBio },
-	{ flowName: 'podcasts', pathToFlow: podcasts },
-	{ flowName: 'link-in-bio-post-setup', pathToFlow: linkInBioPostSetup },
-	{ flowName: 'newsletter-post-setup', pathToFlow: newsletterPostSetup },
-	{ flowName: 'free', pathToFlow: free },
-	config.isEnabled( 'themes/plugin-bundling' )
-		? { flowName: 'plugin-bundle', pathToFlow: pluginBundleFlow }
-		: null,
-	config.isEnabled( 'signup/tailored-ecommerce' )
-		? { flowName: 'ecommerce', pathToFlow: ecommerceFlow }
-		: null,
-].filter( ( item ) => item !== null ) as Array< configurableFlows >;
-
-const FlowSwitch: React.FC< { user: UserStore.CurrentUser | undefined } > = ( { user } ) => {
-=======
 /**
  * TODO: this is no longer a switch and should be removed
  */
@@ -108,7 +73,6 @@
 	user,
 	flow,
 } ) => {
->>>>>>> bd839acd
 	const { receiveCurrentUser } = useDispatch( USER_STORE );
 	const { setEcommerceFlowRecurType } = useDispatch( ONBOARD_STORE );
 
