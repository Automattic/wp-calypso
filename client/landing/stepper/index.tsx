--- conflicted
+++ resolved
@@ -67,11 +67,8 @@
 
 const availableFlows: Array< configurableFlows > = [
 	{ flowName: 'newsletter', pathToFlow: newsletter },
-<<<<<<< HEAD
 	{ flowName: 'videopress', pathToFlow: videopress },
-=======
 	{ flowName: 'import-focused', pathToFlow: importFlow },
->>>>>>> f8c3364b
 	{ flowName: 'link-in-bio', pathToFlow: linkInBio },
 	{ flowName: 'podcasts', pathToFlow: podcasts },
 	{ flowName: 'link-in-bio-post-setup', pathToFlow: linkInBioPostSetup },
