--- conflicted
+++ resolved
@@ -127,16 +127,10 @@
 		},
 		[ SITE_CREATION_STEP.slug ]: {
 			submit: ( props?: ProvidedDependencies ) => {
-<<<<<<< HEAD
 				const platform = getFromPropsOrUrl( 'platform', props );
-
-				return navigate( addQueryArgs( { platform }, PROCESSING.slug ), {}, true );
-=======
-				const importer = getFromPropsOrUrl( 'importer', props );
 				const plan = getFromPropsOrUrl( 'plan', props );
 
-				return navigate( addQueryArgs( { importer, plan }, PROCESSING.slug ) );
->>>>>>> f9f990d1
+				return navigate( addQueryArgs( { platform, plan }, PROCESSING.slug ), {}, true );
 			},
 		},
 		[ PROCESSING.slug ]: {
@@ -155,27 +149,23 @@
 					} );
 				}
 
-<<<<<<< HEAD
+				// If plan is already selected and it exists.
+				// Entry point example: /setup/migration/create-site?platform=wordpress&plan=business
+				if ( plans[ plan ] ) {
+					return navigateToCheckout( {
+						siteId,
+						siteSlug,
+						plan: plans[ plan ],
+						props,
+						forceRedirection: true,
+					} );
+				}
+
 				return navigate(
 					addQueryArgs( { siteId, siteSlug }, MIGRATION_UPGRADE_PLAN.slug ),
 					{},
 					true
 				);
-=======
-				// If plan is already selected and it exists.
-				// Entry point example: /setup/migration/create-site?platform=wordpress&plan=business
-				if ( plans[ plan ] ) {
-					return navigateToCheckout( {
-						siteId,
-						siteSlug,
-						plan: plans[ plan ],
-						props,
-						forceRedirection: true,
-					} );
-				}
-
-				return navigate( addQueryArgs( { siteId, siteSlug }, MIGRATION_UPGRADE_PLAN.slug ) );
->>>>>>> f9f990d1
 			},
 		},
 		[ MIGRATION_UPGRADE_PLAN.slug ]: {
