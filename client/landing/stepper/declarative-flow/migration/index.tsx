--- conflicted
+++ resolved
@@ -21,13 +21,8 @@
 	PLATFORM_IDENTIFICATION,
 	PROCESSING,
 	SITE_CREATION_STEP,
-<<<<<<< HEAD
 	MIGRATION_UPGRADE_PLAN,
-	SITE_MIGRATION_HOW_TO_MIGRATE,
-=======
-	SITE_MIGRATION_UPGRADE_PLAN,
 	MIGRATION_HOW_TO_MIGRATE,
->>>>>>> 3a3a62c5
 	MIGRATION_SOURCE_URL,
 	SITE_MIGRATION_INSTRUCTIONS,
 	SITE_MIGRATION_STARTED,
@@ -166,13 +161,8 @@
 			PLATFORM_IDENTIFICATION,
 			SITE_CREATION_STEP,
 			PROCESSING,
-<<<<<<< HEAD
 			MIGRATION_UPGRADE_PLAN,
-			SITE_MIGRATION_HOW_TO_MIGRATE,
-=======
-			SITE_MIGRATION_UPGRADE_PLAN,
 			MIGRATION_HOW_TO_MIGRATE,
->>>>>>> 3a3a62c5
 			MIGRATION_SOURCE_URL,
 			SITE_MIGRATION_INSTRUCTIONS,
 			SITE_MIGRATION_STARTED,
