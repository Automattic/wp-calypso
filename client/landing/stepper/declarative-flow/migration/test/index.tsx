/**
 * @jest-environment jsdom
 */
import { URLSearchParams } from 'url';
import { isCurrentUserLoggedIn } from '@automattic/data-stores/src/user/selectors';
import { addQueryArgs } from '@wordpress/url';
import { useIsSiteOwner } from 'calypso/landing/stepper/hooks/use-is-site-owner';
import { goToCheckout } from 'calypso/landing/stepper/utils/checkout';
import flow from '../';
import { HOW_TO_MIGRATE_OPTIONS } from '../../../constants';
import { STEPS } from '../../internals/steps';
import { MigrationUpgradePlanActions } from '../../internals/steps-repository/migration-upgrade-plan/actions';
import { getFlowLocation, renderFlow } from '../../test/helpers';

// we need to save the original object for later to not affect tests from other files
const originalLocation = window.location;

jest.mock( '@automattic/data-stores/src/user/selectors' );
jest.mock( 'calypso/landing/stepper/hooks/use-is-site-owner' );
jest.mock( 'calypso/landing/stepper/utils/checkout' );

describe( `${ flow.name }`, () => {
	beforeEach( () => {
		Object.defineProperty( window, 'location', {
			value: { ...originalLocation, assign: jest.fn(), replace: jest.fn() },
		} );
	} );

	afterAll( () => {
		Object.defineProperty( window, 'location', originalLocation );
	} );

	beforeEach( () => {
		( window.location.assign as jest.Mock ).mockClear();
		( isCurrentUserLoggedIn as jest.Mock ).mockReturnValue( true );
		( useIsSiteOwner as jest.Mock ).mockReturnValue( {
			isOwner: true,
		} );

		window.location.search = '';
	} );

	const runNavigation = ( { from, dependencies = {}, query = {} } ) => {
		const { runUseStepNavigationSubmit } = renderFlow( flow );

		runUseStepNavigationSubmit( {
			currentStep: from.slug,
			dependencies: dependencies,
			currentURL: addQueryArgs( `/setup/${ from.slug }`, query ),
		} );

		const destination = getFlowLocation();
		const [ pathname, searchParams ] = destination?.path?.split( '?' ) ?? [ '', '' ];

		return {
			step: pathname.replace( /^\/+/, '' ),
			query: new URLSearchParams( searchParams ),
		};
	};

	describe( 'useStepNavigation', () => {
		describe( 'PLATFORM IDENTIFICATION STEP', () => {
			it( 'redirects the user from PLATFORM IDENTIFICATION to CREATE SITE', () => {
				const destination = runNavigation( {
					from: STEPS.PLATFORM_IDENTIFICATION,
					dependencies: { platform: 'any-platform', url: 'importerBlogger' },
				} );

				expect( destination ).toMatchDestination( {
					step: STEPS.SITE_CREATION_STEP,
					query: { importer: 'importerBlogger' },
				} );
			} );

			it( 'redirects the user from PLATFORM IDENTIFICATION to CREATE SITE without passing the importer param when the user select WordPress', () => {
				const destination = runNavigation( {
					from: STEPS.PLATFORM_IDENTIFICATION,
					dependencies: { platform: 'wordpress', url: 'next-url' },
				} );

				expect( destination ).toMatchDestination( {
					step: STEPS.SITE_CREATION_STEP,
					query: {},
				} );
			} );

			it( 'redirects the user from PLATFORM IDENTIFICATION to UPGRADE PLAN when the user already have a site and selects WordPress', () => {
				const destination = runNavigation( {
					from: STEPS.PLATFORM_IDENTIFICATION,
					dependencies: { siteId: 123, siteSlug: 'example.wordpress.com', platform: 'wordpress' },
				} );

				expect( destination ).toMatchDestination( {
					step: STEPS.MIGRATION_UPGRADE_PLAN,
					query: { siteId: 123, siteSlug: 'example.wordpress.com' },
				} );
			} );

			it( 'redirects the user from PLATFORM IDENTIFICATION to IMPORT when siteSlug/siteId is available', async () => {
				runNavigation( {
					from: STEPS.PLATFORM_IDENTIFICATION,
					dependencies: {
						siteId: 123,
						siteSlug: 'example.wordpress.com',
						platform: 'blogger',
						url: 'importBlogger',
					},
				} );

				expect( window.location.replace ).toHaveBeenCalledWith(
					addQueryArgs( '/setup/site-setup/importBlogger', {
						siteId: 123,
						siteSlug: 'example.wordpress.com',
					} )
				);
			} );
		} );

		describe( 'SITE_CREATION', () => {
			it( 'redirects user from SITE_CREATION to PROCESSING', () => {
				const destination = runNavigation( {
					from: STEPS.SITE_CREATION_STEP,
					query: {},
				} );

				expect( destination ).toMatchDestination( {
					step: STEPS.PROCESSING,
					query: {},
				} );
			} );

			it( 'redirects user from SITE_CREATION to PROCESSING passing the importer param', () => {
				const destination = runNavigation( {
					from: STEPS.SITE_CREATION_STEP,
					query: { importer: 'any-importer' },
				} );

				expect( destination ).toMatchDestination( {
					step: STEPS.PROCESSING,
					query: { importer: 'any-importer' },
				} );
			} );
		} );

		describe( 'PROCESSING', () => {
			it( 'redirect user from PROCESSING to IMPORTER when an importer is available', () => {
				runNavigation( {
					from: STEPS.PROCESSING,
					query: {
						importer: 'importBlogger',
						siteId: 123,
						siteSlug: 'example.wordpress.com',
					},
				} );

				expect( window.location.replace ).toHaveBeenCalledWith(
					addQueryArgs( '/setup/site-setup/importBlogger', {
						siteId: 123,
						siteSlug: 'example.wordpress.com',
					} )
				);
			} );

<<<<<<< HEAD
			it( 'redirect user from PROCESSING to UPGRADE PLAN when no importer is available', () => {
				const destination = runNavigation( {
					from: STEPS.PROCESSING,
					query: {},
					dependencies: { siteSlug: 'example.wordpress.com', siteId: 123 },
				} );

				expect( destination ).toMatchDestination( {
					step: STEPS.MIGRATION_UPGRADE_PLAN,
					query: { siteId: 123, siteSlug: 'example.wordpress.com' },
				} );
			} );
		} );

		describe( 'MIGRATION_UPGRADE_PLAN', () => {
			it( 'redirects user from MIGRATION_UPGRADE_PLAN to Checkout page', () => {
				runNavigation( {
					from: STEPS.MIGRATION_UPGRADE_PLAN,
					query: { siteId: 123, siteSlug: 'example.wordpress.com' },
					dependencies: { goToCheckout: true, plan: 'business', userAcceptedDeal: false },
				} );

				expect( goToCheckout ).toHaveBeenCalledWith( {
					destination: `/setup/migration/migration-how-to-migrate?siteId=123&siteSlug=example.wordpress.com`,
					extraQueryParams: undefined,
					flowName: 'migration',
					siteSlug: 'example.wordpress.com',
					stepName: STEPS.MIGRATION_UPGRADE_PLAN.slug,
					cancelDestination: `/setup/migration/migration-upgrade-plan?siteId=123&siteSlug=example.wordpress.com`,
					plan: 'business',
				} );
			} );

			it( 'redirects user from MIGRATION_UPGRADE_PLAN to Import when user they decide do it', () => {
				runNavigation( {
					from: STEPS.MIGRATION_UPGRADE_PLAN,
					query: { siteId: 123, siteSlug: 'example.wordpress.com' },
					dependencies: {
						goToCheckout: false,
						action: MigrationUpgradePlanActions.IMPORT_CONTENT_ONLY,
					},
				} );

				expect( window.location.replace ).toHaveBeenCalledWith(
					addQueryArgs( '/setup/site-setup/importerWordpress', {
						siteId: 123,
						siteSlug: 'example.wordpress.com',
						backToFlow: 'migration/migration-upgrade-plan',
						option: 'content',
					} )
				);
			} );
		} );

		it( 'redirects user from How To Migrate to Instructions when they select the option "do it myself"', () => {
=======
			expect( destination ).toMatchDestination( {
				step: STEPS.MIGRATION_UPGRADE_PLAN,
				query: { siteId: 123, siteSlug: 'example.wordpress.com' },
			} );
		} );

		it( 'redirects user from Upgrade plan > Checkout page', () => {
			runNavigation( {
				from: STEPS.MIGRATION_UPGRADE_PLAN,
				query: { siteId: 123, siteSlug: 'example.wordpress.com' },
				dependencies: { goToCheckout: true, plan: 'business', userAcceptedDeal: false },
			} );

			expect( goToCheckout ).toHaveBeenCalledWith( {
				destination: `/setup/migration/migration-how-to-migrate?siteId=123&siteSlug=example.wordpress.com`,
				extraQueryParams: undefined,
				flowName: 'migration',
				siteSlug: 'example.wordpress.com',
				stepName: STEPS.MIGRATION_UPGRADE_PLAN.slug,
				cancelDestination: `/setup/migration/migration-upgrade-plan?siteId=123&siteSlug=example.wordpress.com`,
				plan: 'business',
			} );
		} );

		it( 'redirects user from Upgrade plan > Import when user they decide do it', () => {
			runNavigation( {
				from: STEPS.MIGRATION_UPGRADE_PLAN,
				query: { siteId: 123, siteSlug: 'example.wordpress.com' },
				dependencies: {
					goToCheckout: false,
					action: MigrationUpgradePlanActions.IMPORT_CONTENT_ONLY,
				},
			} );

			expect( window.location.assign ).toHaveBeenCalledWith(
				addQueryArgs( '/setup/site-setup/importerWordpress', {
					siteId: 123,
					siteSlug: 'example.wordpress.com',
					backToFlow: 'migration/migration-upgrade-plan',
					option: 'content',
				} )
			);
		} );

		it( 'redirects user from How To Migrate > Instructions when they select the option "do it myself"', () => {
>>>>>>> db574dc2
			const destination = runNavigation( {
				from: STEPS.MIGRATION_HOW_TO_MIGRATE,
				query: { siteId: 123, siteSlug: 'example.wordpress.com' },
				dependencies: { how: HOW_TO_MIGRATE_OPTIONS.DO_IT_MYSELF },
			} );

			expect( destination ).toMatchDestination( {
				step: STEPS.SITE_MIGRATION_INSTRUCTIONS,
				query: { siteId: 123, siteSlug: 'example.wordpress.com' },
			} );
		} );

		it( 'redirects user from How To Migrate to Capture Source URL when they selects the option "do it for me"', () => {
			const destination = runNavigation( {
				from: STEPS.MIGRATION_HOW_TO_MIGRATE,
				query: { siteId: 123, siteSlug: 'example.wordpress.com' },
				dependencies: { how: HOW_TO_MIGRATE_OPTIONS.DO_IT_FOR_ME },
			} );

			expect( destination ).toMatchDestination( {
				step: STEPS.MIGRATION_SOURCE_URL,
				query: { siteId: 123, siteSlug: 'example.wordpress.com' },
			} );
		} );

		it( 'redirects users from Instructions to Migration started', () => {
			const destination = runNavigation( {
				from: STEPS.SITE_MIGRATION_INSTRUCTIONS,
				query: { siteId: 123, siteSlug: 'example.wordpress.com' },
			} );

			expect( destination ).toMatchDestination( {
				step: STEPS.SITE_MIGRATION_STARTED,
				query: { siteId: 123, siteSlug: 'example.wordpress.com' },
			} );
		} );

		it( 'redirects users from Capture Source URL to Migration assisted', () => {
			const destination = runNavigation( {
				from: STEPS.MIGRATION_SOURCE_URL,
				query: { siteId: 123, siteSlug: 'example.wordpress.com' },
				dependencies: { from: 'http://oldsite.example.com' },
			} );

			expect( destination ).toMatchDestination( {
				step: STEPS.SITE_MIGRATION_ASSISTED_MIGRATION,
				query: {
					siteId: 123,
					siteSlug: 'example.wordpress.com',
					from: 'http://oldsite.example.com',
				},
			} );
		} );
	} );
} );<|MERGE_RESOLUTION|>--- conflicted
+++ resolved
@@ -116,7 +116,7 @@
 			} );
 		} );
 
-		describe( 'SITE_CREATION', () => {
+		describe( 'SITE_CREATION STEP', () => {
 			it( 'redirects user from SITE_CREATION to PROCESSING', () => {
 				const destination = runNavigation( {
 					from: STEPS.SITE_CREATION_STEP,
@@ -142,7 +142,7 @@
 			} );
 		} );
 
-		describe( 'PROCESSING', () => {
+		describe( 'PROCESSING STEP', () => {
 			it( 'redirect user from PROCESSING to IMPORTER when an importer is available', () => {
 				runNavigation( {
 					from: STEPS.PROCESSING,
@@ -161,7 +161,6 @@
 				);
 			} );
 
-<<<<<<< HEAD
 			it( 'redirect user from PROCESSING to UPGRADE PLAN when no importer is available', () => {
 				const destination = runNavigation( {
 					from: STEPS.PROCESSING,
@@ -176,7 +175,7 @@
 			} );
 		} );
 
-		describe( 'MIGRATION_UPGRADE_PLAN', () => {
+		describe( 'MIGRATION_UPGRADE_PLAN STEP', () => {
 			it( 'redirects user from MIGRATION_UPGRADE_PLAN to Checkout page', () => {
 				runNavigation( {
 					from: STEPS.MIGRATION_UPGRADE_PLAN,
@@ -216,105 +215,64 @@
 			} );
 		} );
 
-		it( 'redirects user from How To Migrate to Instructions when they select the option "do it myself"', () => {
-=======
-			expect( destination ).toMatchDestination( {
-				step: STEPS.MIGRATION_UPGRADE_PLAN,
-				query: { siteId: 123, siteSlug: 'example.wordpress.com' },
-			} );
-		} );
-
-		it( 'redirects user from Upgrade plan > Checkout page', () => {
-			runNavigation( {
-				from: STEPS.MIGRATION_UPGRADE_PLAN,
-				query: { siteId: 123, siteSlug: 'example.wordpress.com' },
-				dependencies: { goToCheckout: true, plan: 'business', userAcceptedDeal: false },
-			} );
-
-			expect( goToCheckout ).toHaveBeenCalledWith( {
-				destination: `/setup/migration/migration-how-to-migrate?siteId=123&siteSlug=example.wordpress.com`,
-				extraQueryParams: undefined,
-				flowName: 'migration',
-				siteSlug: 'example.wordpress.com',
-				stepName: STEPS.MIGRATION_UPGRADE_PLAN.slug,
-				cancelDestination: `/setup/migration/migration-upgrade-plan?siteId=123&siteSlug=example.wordpress.com`,
-				plan: 'business',
-			} );
-		} );
-
-		it( 'redirects user from Upgrade plan > Import when user they decide do it', () => {
-			runNavigation( {
-				from: STEPS.MIGRATION_UPGRADE_PLAN,
-				query: { siteId: 123, siteSlug: 'example.wordpress.com' },
-				dependencies: {
-					goToCheckout: false,
-					action: MigrationUpgradePlanActions.IMPORT_CONTENT_ONLY,
-				},
-			} );
-
-			expect( window.location.assign ).toHaveBeenCalledWith(
-				addQueryArgs( '/setup/site-setup/importerWordpress', {
-					siteId: 123,
-					siteSlug: 'example.wordpress.com',
-					backToFlow: 'migration/migration-upgrade-plan',
-					option: 'content',
-				} )
-			);
-		} );
-
-		it( 'redirects user from How To Migrate > Instructions when they select the option "do it myself"', () => {
->>>>>>> db574dc2
-			const destination = runNavigation( {
-				from: STEPS.MIGRATION_HOW_TO_MIGRATE,
-				query: { siteId: 123, siteSlug: 'example.wordpress.com' },
-				dependencies: { how: HOW_TO_MIGRATE_OPTIONS.DO_IT_MYSELF },
-			} );
-
-			expect( destination ).toMatchDestination( {
-				step: STEPS.SITE_MIGRATION_INSTRUCTIONS,
-				query: { siteId: 123, siteSlug: 'example.wordpress.com' },
-			} );
-		} );
-
-		it( 'redirects user from How To Migrate to Capture Source URL when they selects the option "do it for me"', () => {
-			const destination = runNavigation( {
-				from: STEPS.MIGRATION_HOW_TO_MIGRATE,
-				query: { siteId: 123, siteSlug: 'example.wordpress.com' },
-				dependencies: { how: HOW_TO_MIGRATE_OPTIONS.DO_IT_FOR_ME },
-			} );
-
-			expect( destination ).toMatchDestination( {
-				step: STEPS.MIGRATION_SOURCE_URL,
-				query: { siteId: 123, siteSlug: 'example.wordpress.com' },
-			} );
-		} );
-
-		it( 'redirects users from Instructions to Migration started', () => {
-			const destination = runNavigation( {
-				from: STEPS.SITE_MIGRATION_INSTRUCTIONS,
-				query: { siteId: 123, siteSlug: 'example.wordpress.com' },
-			} );
-
-			expect( destination ).toMatchDestination( {
-				step: STEPS.SITE_MIGRATION_STARTED,
-				query: { siteId: 123, siteSlug: 'example.wordpress.com' },
-			} );
-		} );
-
-		it( 'redirects users from Capture Source URL to Migration assisted', () => {
-			const destination = runNavigation( {
-				from: STEPS.MIGRATION_SOURCE_URL,
-				query: { siteId: 123, siteSlug: 'example.wordpress.com' },
-				dependencies: { from: 'http://oldsite.example.com' },
-			} );
-
-			expect( destination ).toMatchDestination( {
-				step: STEPS.SITE_MIGRATION_ASSISTED_MIGRATION,
-				query: {
-					siteId: 123,
-					siteSlug: 'example.wordpress.com',
-					from: 'http://oldsite.example.com',
-				},
+		describe( 'MIGRATION_HOW_TO_MIGRATE STEP', () => {
+			it( 'redirects user from How To Migrate to Site Instructions when they select the option "do it myself"', () => {
+				const destination = runNavigation( {
+					from: STEPS.MIGRATION_HOW_TO_MIGRATE,
+					query: { siteId: 123, siteSlug: 'example.wordpress.com' },
+					dependencies: { how: HOW_TO_MIGRATE_OPTIONS.DO_IT_MYSELF },
+				} );
+
+				expect( destination ).toMatchDestination( {
+					step: STEPS.SITE_MIGRATION_INSTRUCTIONS,
+					query: { siteId: 123, siteSlug: 'example.wordpress.com' },
+				} );
+			} );
+
+			it( 'redirects user from How To Migrate to Capture Source URL when they selects the option "do it for me"', () => {
+				const destination = runNavigation( {
+					from: STEPS.MIGRATION_HOW_TO_MIGRATE,
+					query: { siteId: 123, siteSlug: 'example.wordpress.com' },
+					dependencies: { how: HOW_TO_MIGRATE_OPTIONS.DO_IT_FOR_ME },
+				} );
+
+				expect( destination ).toMatchDestination( {
+					step: STEPS.MIGRATION_SOURCE_URL,
+					query: { siteId: 123, siteSlug: 'example.wordpress.com' },
+				} );
+			} );
+		} );
+
+		describe( 'SITE_MIGRATION_INSTRUCTIONS STEP', () => {
+			it( 'redirects users from Instructions to Migration started', () => {
+				const destination = runNavigation( {
+					from: STEPS.SITE_MIGRATION_INSTRUCTIONS,
+					query: { siteId: 123, siteSlug: 'example.wordpress.com' },
+				} );
+
+				expect( destination ).toMatchDestination( {
+					step: STEPS.SITE_MIGRATION_STARTED,
+					query: { siteId: 123, siteSlug: 'example.wordpress.com' },
+				} );
+			} );
+		} );
+
+		describe( 'MIGRATION_SOURCE_URL', () => {
+			it( 'redirects users from Capture Source URL to Migration assisted', () => {
+				const destination = runNavigation( {
+					from: STEPS.MIGRATION_SOURCE_URL,
+					query: { siteId: 123, siteSlug: 'example.wordpress.com' },
+					dependencies: { from: 'http://oldsite.example.com' },
+				} );
+
+				expect( destination ).toMatchDestination( {
+					step: STEPS.SITE_MIGRATION_ASSISTED_MIGRATION,
+					query: {
+						siteId: 123,
+						siteSlug: 'example.wordpress.com',
+						from: 'http://oldsite.example.com',
+					},
+				} );
 			} );
 		} );
 	} );
