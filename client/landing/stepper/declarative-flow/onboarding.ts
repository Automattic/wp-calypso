import { OnboardSelect } from '@automattic/data-stores';
import { ONBOARDING_FLOW } from '@automattic/onboarding';
import { useDispatch, useSelect } from '@wordpress/data';
import { addQueryArgs } from '@wordpress/url';
import { useEffect } from 'react';
import {
	clearSignupDestinationCookie,
	persistSignupDestination,
} from 'calypso/signup/storageUtils';
import { ONBOARD_STORE } from '../stores';
import { stepsWithRequiredLogin } from '../utils/steps-with-required-login';
import { Flow, ProvidedDependencies } from './internals/types';

const onboarding: Flow = {
	name: ONBOARDING_FLOW,
	isSignupFlow: true,
	useSteps() {
		return stepsWithRequiredLogin( [
			{
				slug: 'domains',
				asyncComponent: () => import( './internals/steps-repository/unified-domains' ),
			},
			{
				slug: 'plans',
				asyncComponent: () => import( './internals/steps-repository/unified-plans' ),
			},
			{
				slug: 'create-site',
				asyncComponent: () => import( './internals/steps-repository/create-site' ),
			},
			{
				slug: 'processing',
				asyncComponent: () => import( './internals/steps-repository/processing-step' ),
			},
		] );
	},

	useSideEffect() {
		useEffect( () => {
			clearSignupDestinationCookie();
		}, [] );
	},

	useStepNavigation( currentStepSlug, navigate ) {
		const { setDomain, setDomainCartItem, setDomainCartItems, setPlanCartItem } =
			useDispatch( ONBOARD_STORE );

		const { planCartItem } = useSelect(
			( select: ( key: string ) => OnboardSelect ) => ( {
				domainCartItem: select( ONBOARD_STORE ).getDomainCartItem(),
				planCartItem: select( ONBOARD_STORE ).getPlanCartItem(),
			} ),
			[]
		);

<<<<<<< HEAD
=======
		const { resetOnboardStore } = useDispatch( ONBOARD_STORE );

>>>>>>> 34ec3ee8
		const submit = async ( providedDependencies: ProvidedDependencies = {} ) => {
			switch ( currentStepSlug ) {
				case 'domains':
					setDomain( providedDependencies.suggestion );
					setDomainCartItem( providedDependencies.domainItem );
					setDomainCartItems( providedDependencies.domainCart );
					return navigate( 'plans' );
				case 'plans': {
					const cartItems = providedDependencies.cartItems as Array< typeof planCartItem >;
					setPlanCartItem( cartItems?.[ 0 ] ?? null );
					return navigate( 'create-site', undefined, true );
				}
				case 'create-site':
					return navigate( 'processing', undefined, true );
				case 'processing': {
					const destination = addQueryArgs( '/setup/site-setup/goals', {
						siteSlug: providedDependencies.siteSlug,
					} );
					persistSignupDestination( destination );
					if ( providedDependencies.goToCheckout ) {
						const siteSlug = providedDependencies.siteSlug as string;

<<<<<<< HEAD
=======
						if ( planCartItem && siteSlug && flowName ) {
							await addPlanToCart( siteSlug, flowName, true, '', planCartItem );
						}

						if ( domainCartItem && siteSlug && flowName ) {
							await addProductsToCart( siteSlug, flowName, [ domainCartItem ] );
						}

						resetOnboardStore();

>>>>>>> 34ec3ee8
						// replace the location to delete processing step from history.
						window.location.replace(
							addQueryArgs( `/checkout/${ encodeURIComponent( siteSlug ) }`, {
								redirect_to: destination,
								signup: 1,
							} )
						);
					} else {
						// replace the location to delete processing step from history.
						window.location.replace( destination );
					}
				}
				default:
					return;
			}
		};

		const goBack = () => {
			switch ( currentStepSlug ) {
				case 'plans':
					return navigate( 'domains' );
				default:
					return;
			}
		};

		return { goBack, submit };
	},
};

export default onboarding;<|MERGE_RESOLUTION|>--- conflicted
+++ resolved
@@ -53,11 +53,8 @@
 			[]
 		);
 
-<<<<<<< HEAD
-=======
 		const { resetOnboardStore } = useDispatch( ONBOARD_STORE );
 
->>>>>>> 34ec3ee8
 		const submit = async ( providedDependencies: ProvidedDependencies = {} ) => {
 			switch ( currentStepSlug ) {
 				case 'domains':
@@ -80,19 +77,6 @@
 					if ( providedDependencies.goToCheckout ) {
 						const siteSlug = providedDependencies.siteSlug as string;
 
-<<<<<<< HEAD
-=======
-						if ( planCartItem && siteSlug && flowName ) {
-							await addPlanToCart( siteSlug, flowName, true, '', planCartItem );
-						}
-
-						if ( domainCartItem && siteSlug && flowName ) {
-							await addProductsToCart( siteSlug, flowName, [ domainCartItem ] );
-						}
-
-						resetOnboardStore();
-
->>>>>>> 34ec3ee8
 						// replace the location to delete processing step from history.
 						window.location.replace(
 							addQueryArgs( `/checkout/${ encodeURIComponent( siteSlug ) }`, {
