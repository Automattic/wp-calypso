--- conflicted
+++ resolved
@@ -54,11 +54,8 @@
 			[]
 		);
 
-<<<<<<< HEAD
-=======
 		const { resetOnboardStore } = useDispatch( ONBOARD_STORE );
 
->>>>>>> 99333d0b
 		const submit = async ( providedDependencies: ProvidedDependencies = {} ) => {
 			switch ( currentStepSlug ) {
 				case 'domains':
@@ -85,11 +82,8 @@
 							await addProductsToCart( siteSlug, flowName, [ domainCartItem ] );
 						}
 
-<<<<<<< HEAD
-=======
 						resetOnboardStore();
 
->>>>>>> 99333d0b
 						// replace the location to delete processing step from history.
 						window.location.replace(
 							addQueryArgs( `/checkout/${ encodeURIComponent( siteSlug ) }`, {
