import { OnboardSelect } from '@automattic/data-stores';
import { ONBOARDING_FLOW } from '@automattic/onboarding';
import { useDispatch, useSelect } from '@wordpress/data';
import { addQueryArgs } from '@wordpress/url';
import { useEffect } from 'react';
import {
	clearSignupDestinationCookie,
	persistSignupDestination,
} from 'calypso/signup/storageUtils';
import { ONBOARD_STORE } from '../stores';
import { stepsWithRequiredLogin } from '../utils/steps-with-required-login';
import { Flow, ProvidedDependencies } from './internals/types';

const onboarding: Flow = {
	name: ONBOARDING_FLOW,
	isSignupFlow: true,
	__experimentalUseBuiltinAuth: true,
	useSteps() {
		return stepsWithRequiredLogin( [
			{
				slug: 'domains',
				asyncComponent: () => import( './internals/steps-repository/unified-domains' ),
<<<<<<< HEAD
=======
			},
			{
				slug: 'use-my-domain',
				asyncComponent: () => import( './internals/steps-repository/use-my-domain' ),
>>>>>>> fecf1740
			},
			{
				slug: 'plans',
				asyncComponent: () => import( './internals/steps-repository/unified-plans' ),
			},
			{
				slug: 'create-site',
				asyncComponent: () => import( './internals/steps-repository/create-site' ),
			},
			{
				slug: 'processing',
				asyncComponent: () => import( './internals/steps-repository/processing-step' ),
			},
		] );
	},

	useSideEffect() {
		useEffect( () => {
			clearSignupDestinationCookie();
		}, [] );
	},

	useStepNavigation( currentStepSlug, navigate ) {
		const { setDomain, setDomainCartItem, setDomainCartItems, setPlanCartItem } =
			useDispatch( ONBOARD_STORE );

<<<<<<< HEAD
		const { planCartItem } = useSelect(
=======
		const { setDomain, setDomainCartItems } = useDispatch( ONBOARD_STORE );

		const { domainCartItem, planCartItem } = useSelect(
>>>>>>> fecf1740
			( select: ( key: string ) => OnboardSelect ) => ( {
				domainCartItem: select( ONBOARD_STORE ).getDomainCartItem(),
				planCartItem: select( ONBOARD_STORE ).getPlanCartItem(),
			} ),
			[]
		);

		const submit = async ( providedDependencies: ProvidedDependencies = {} ) => {
			switch ( currentStepSlug ) {
				case 'domains':
					setDomain( providedDependencies.suggestion );
<<<<<<< HEAD
					setDomainCartItem( providedDependencies.domainItem );
					setDomainCartItems( providedDependencies.domainCart );
=======
					setDomainCartItems( providedDependencies.domainCart );
					if ( providedDependencies.navigateToUseMyDomain ) {
						return navigate( 'use-my-domain' );
					}
					return navigate( 'plans' );
				case 'use-my-domain':
>>>>>>> fecf1740
					return navigate( 'plans' );
				case 'plans': {
					const cartItems = providedDependencies.cartItems as Array< typeof planCartItem >;
					setPlanCartItem( cartItems?.[ 0 ] ?? null );
					return navigate( 'create-site', undefined, true );
				}
				case 'create-site':
					return navigate( 'processing', undefined, true );
				case 'processing': {
					const destination = addQueryArgs( '/setup/site-setup/goals', {
						siteSlug: providedDependencies.siteSlug,
					} );
					persistSignupDestination( destination );
					if ( providedDependencies.goToCheckout ) {
						const siteSlug = providedDependencies.siteSlug as string;
<<<<<<< HEAD
=======

						if ( planCartItem && siteSlug && flowName ) {
							await addPlanToCart( siteSlug, flowName, true, '', planCartItem );
						}

						if ( domainCartItem && siteSlug && flowName ) {
							await addProductsToCart( siteSlug, flowName, [ domainCartItem ] );
						}

						resetOnboardStore();
>>>>>>> fecf1740

						// replace the location to delete processing step from history.
						window.location.replace(
							addQueryArgs( `/checkout/${ encodeURIComponent( siteSlug ) }`, {
								redirect_to: destination,
								signup: 1,
							} )
						);
					} else {
						// replace the location to delete processing step from history.
						window.location.replace( destination );
					}
				}
				default:
					return;
			}
		};

		const goBack = () => {
			switch ( currentStepSlug ) {
				case 'use-my-domain':
					return navigate( 'domains' );
				case 'plans':
					return navigate( 'domains' );
				default:
					return;
			}
		};

		return { goBack, submit };
	},
};

export default onboarding;<|MERGE_RESOLUTION|>--- conflicted
+++ resolved
@@ -20,13 +20,10 @@
 			{
 				slug: 'domains',
 				asyncComponent: () => import( './internals/steps-repository/unified-domains' ),
-<<<<<<< HEAD
-=======
 			},
 			{
 				slug: 'use-my-domain',
 				asyncComponent: () => import( './internals/steps-repository/use-my-domain' ),
->>>>>>> fecf1740
 			},
 			{
 				slug: 'plans',
@@ -50,16 +47,9 @@
 	},
 
 	useStepNavigation( currentStepSlug, navigate ) {
-		const { setDomain, setDomainCartItem, setDomainCartItems, setPlanCartItem } =
-			useDispatch( ONBOARD_STORE );
+		const { setDomain, setDomainCartItems, setPlanCartItem } = useDispatch( ONBOARD_STORE );
 
-<<<<<<< HEAD
 		const { planCartItem } = useSelect(
-=======
-		const { setDomain, setDomainCartItems } = useDispatch( ONBOARD_STORE );
-
-		const { domainCartItem, planCartItem } = useSelect(
->>>>>>> fecf1740
 			( select: ( key: string ) => OnboardSelect ) => ( {
 				domainCartItem: select( ONBOARD_STORE ).getDomainCartItem(),
 				planCartItem: select( ONBOARD_STORE ).getPlanCartItem(),
@@ -71,17 +61,12 @@
 			switch ( currentStepSlug ) {
 				case 'domains':
 					setDomain( providedDependencies.suggestion );
-<<<<<<< HEAD
-					setDomainCartItem( providedDependencies.domainItem );
-					setDomainCartItems( providedDependencies.domainCart );
-=======
 					setDomainCartItems( providedDependencies.domainCart );
 					if ( providedDependencies.navigateToUseMyDomain ) {
 						return navigate( 'use-my-domain' );
 					}
 					return navigate( 'plans' );
 				case 'use-my-domain':
->>>>>>> fecf1740
 					return navigate( 'plans' );
 				case 'plans': {
 					const cartItems = providedDependencies.cartItems as Array< typeof planCartItem >;
@@ -97,19 +82,6 @@
 					persistSignupDestination( destination );
 					if ( providedDependencies.goToCheckout ) {
 						const siteSlug = providedDependencies.siteSlug as string;
-<<<<<<< HEAD
-=======
-
-						if ( planCartItem && siteSlug && flowName ) {
-							await addPlanToCart( siteSlug, flowName, true, '', planCartItem );
-						}
-
-						if ( domainCartItem && siteSlug && flowName ) {
-							await addProductsToCart( siteSlug, flowName, [ domainCartItem ] );
-						}
-
-						resetOnboardStore();
->>>>>>> fecf1740
 
 						// replace the location to delete processing step from history.
 						window.location.replace(
