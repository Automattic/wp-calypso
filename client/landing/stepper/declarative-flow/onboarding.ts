--- conflicted
+++ resolved
@@ -75,29 +75,16 @@
 			[]
 		);
 
-<<<<<<< HEAD
-		clearUseMyDomainsQueryParams( currentStepSlug );
-=======
-		const clearUseMyDomainsQueryParams = () => {
-			if (
-				currentStepSlug === 'domains' ||
-				( currentStepSlug === 'plans' && getQueryArg( window.location.href, 'step' ) )
-			) {
-				window.history.replaceState( {}, document.title, window.location.pathname );
-			}
-		};
-
 		const { signupDomainOrigin } = useSelect( ( select ) => {
 			return {
 				signupDomainOrigin: ( select( ONBOARD_STORE ) as OnboardSelect ).getSignupDomainOrigin(),
 			};
 		}, [] );
 
-		clearUseMyDomainsQueryParams();
->>>>>>> 6a032bee
-
 		const [ redirectedToUseMyDomain, setRedirectedToUseMyDomain ] = useState( false );
 		const [ useMyDomainQueryParams, setUseMyDomainQueryParams ] = useState( {} );
+    
+    clearUseMyDomainsQueryParams( currentStepSlug );
 
 		const submit = async ( providedDependencies: ProvidedDependencies = {} ) => {
 			switch ( currentStepSlug ) {
