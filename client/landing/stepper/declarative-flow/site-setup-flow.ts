--- conflicted
+++ resolved
@@ -23,13 +23,9 @@
 			'bloggerStartingPoint',
 			'courses',
 			'storeFeatures',
-<<<<<<< HEAD
 			'businessInfo',
-		];
-=======
 			'storeAddress',
 		] as StepPath[];
->>>>>>> 29f69f7b
 	},
 
 	useStepNavigation( currentStep, navigate ) {
@@ -111,9 +107,6 @@
 				case 'storeFeatures': {
 					const storeType = params[ 0 ];
 					if ( storeType === 'power' ) {
-<<<<<<< HEAD
-						return navigate( 'businessInfo' );
-=======
 						if ( isEnabled( 'stepper-woocommerce-poc' ) ) {
 							return navigate( 'storeAddress' );
 						}
@@ -122,12 +115,14 @@
 						args.append( 'back_to', `/start/setup-site/store-features?siteSlug=${ siteSlug }` );
 						args.append( 'siteSlug', siteSlug as string );
 						return redirect( `/start/woocommerce-install?${ args.toString() }` );
->>>>>>> 29f69f7b
 					} else if ( storeType === 'simple' ) {
 						return navigate( 'designSetup' );
 					}
 					return navigate( 'bloggerStartingPoint' );
 				}
+
+        case 'storeAddress':
+						return navigate( 'businessInfo' );
 
 				case 'businessInfo':
 					return navigate( 'storeFeatures' );
