--- conflicted
+++ resolved
@@ -33,14 +33,11 @@
 			'importReadyNot',
 			'importReadyWpcom',
 			'importReadyPreview',
-<<<<<<< HEAD
 			'importerWix',
 			'importerBlogger',
 			'importerMedium',
 			'importerSquarespace',
 			'importerWordpress',
-=======
->>>>>>> c7136fb9
 			'businessInfo',
 			'storeAddress',
 			'processing',
@@ -208,11 +205,7 @@
 
 				case 'importReady':
 				case 'importReadyPreview': {
-<<<<<<< HEAD
 					return navigate( providedDependencies?.url as StepPath );
-=======
-					return exitFlow( providedDependencies?.url as string );
->>>>>>> c7136fb9
 				}
 			}
 		}
@@ -254,7 +247,6 @@
 				case 'importReadyPreview':
 					return navigate( 'import' );
 
-<<<<<<< HEAD
 				case 'importerWix':
 				case 'importerBlogger':
 				case 'importerMedium':
@@ -262,8 +254,6 @@
 				case 'importerWordpress':
 					return navigate( 'import' );
 
-=======
->>>>>>> c7136fb9
 				default:
 					return navigate( 'intent' );
 			}
