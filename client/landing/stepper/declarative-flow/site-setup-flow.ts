import { isEnabled } from '@automattic/calypso-config';
import { Onboard } from '@automattic/data-stores';
import { Design, isBlankCanvasDesign } from '@automattic/design-picker';
import { useSelect, useDispatch } from '@wordpress/data';
import { useEffect } from 'react';
import { useDispatch as reduxDispatch, useSelector } from 'react-redux';
import { ImporterMainPlatform } from 'calypso/blocks/import/types';
import { useQuery } from 'calypso/landing/stepper/hooks/use-query';
import { addQueryArgs } from 'calypso/lib/route';
import { recordTracksEvent } from 'calypso/state/analytics/actions';
import { getCurrentUser } from 'calypso/state/current-user/selectors';
import { getActiveTheme, getCanonicalTheme } from 'calypso/state/themes/selectors';
import { useIsPluginBundleEligible } from '../hooks/use-is-plugin-bundle-eligible';
import { useSite } from '../hooks/use-site';
import { useSiteIdParam } from '../hooks/use-site-id-param';
import { useSiteSetupFlowProgress } from '../hooks/use-site-setup-flow-progress';
import { useSiteSlugParam } from '../hooks/use-site-slug-param';
import { useCanUserManageOptions } from '../hooks/use-user-can-manage-options';
import { ONBOARD_STORE, SITE_STORE, USER_STORE } from '../stores';
import { recordSubmitStep } from './internals/analytics/record-submit-step';
import StartingPointStep from './internals/steps-repository/blogger-starting-point';
import BusinessInfo from './internals/steps-repository/business-info';
import CoursesStep from './internals/steps-repository/courses';
import DesignSetup from './internals/steps-repository/design-setup';
import DIFMStartingPoint from './internals/steps-repository/difm-starting-point';
import EditEmail from './internals/steps-repository/edit-email';
import ErrorStep from './internals/steps-repository/error-step';
import GoalsStep from './internals/steps-repository/goals';
import ImportStep from './internals/steps-repository/import';
import { redirect } from './internals/steps-repository/import/util';
import ImportLight from './internals/steps-repository/import-light';
import ImportList from './internals/steps-repository/import-list';
import ImportReady from './internals/steps-repository/import-ready';
import ImportReadyNot from './internals/steps-repository/import-ready-not';
import ImportReadyPreview from './internals/steps-repository/import-ready-preview';
import ImportReadyWpcom from './internals/steps-repository/import-ready-wpcom';
import ImporterBlogger from './internals/steps-repository/importer-blogger';
import ImporterMedium from './internals/steps-repository/importer-medium';
import ImporterSquarespace from './internals/steps-repository/importer-squarespace';
import ImporterWix from './internals/steps-repository/importer-wix';
import ImporterWordpress from './internals/steps-repository/importer-wordpress';
import IntentStep from './internals/steps-repository/intent-step';
import PatternAssembler from './internals/steps-repository/pattern-assembler';
import ProcessingStep, { ProcessingResult } from './internals/steps-repository/processing-step';
import SiteOptions from './internals/steps-repository/site-options';
import SiteVertical from './internals/steps-repository/site-vertical';
import StoreAddress from './internals/steps-repository/store-address';
import WooConfirm from './internals/steps-repository/woo-confirm';
import WooInstallPlugins from './internals/steps-repository/woo-install-plugins';
import WooTransfer from './internals/steps-repository/woo-transfer';
import WooVerifyEmail from './internals/steps-repository/woo-verify-email';
import {
	AssertConditionResult,
	AssertConditionState,
	Flow,
	ProvidedDependencies,
} from './internals/types';

const WRITE_INTENT_DEFAULT_THEME = 'livro';
const WRITE_INTENT_DEFAULT_THEME_STYLE_VARIATION = 'white';
const SiteIntent = Onboard.SiteIntent;
const SiteGoal = Onboard.SiteGoal;

function isLaunchpadIntent( intent: string ) {
	return intent === SiteIntent.Write || intent === SiteIntent.Build;
}

const siteSetupFlow: Flow = {
	name: 'site-setup',

	useSideEffect( currentStep, navigate ) {
		const selectedDesign = useSelect( ( select ) => select( ONBOARD_STORE ).getSelectedDesign() );

		useEffect( () => {
			// Require to start the flow from the first step
			if ( currentStep === 'patternAssembler' && ! selectedDesign ) {
				navigate( 'goals' );
			}
		}, [] );
	},

	useSteps() {
		return [
			{ slug: 'goals', component: GoalsStep },
			{ slug: 'vertical', component: SiteVertical },
			{ slug: 'intent', component: IntentStep },
			{ slug: 'options', component: SiteOptions },
			{ slug: 'designSetup', component: DesignSetup },
			{ slug: 'patternAssembler', component: PatternAssembler },
			{ slug: 'bloggerStartingPoint', component: StartingPointStep },
			{ slug: 'courses', component: CoursesStep },
			{ slug: 'import', component: ImportStep },
			...( isEnabled( 'onboarding/import-light' )
				? [ { slug: 'importLight', component: ImportLight } ]
				: [] ),
			{ slug: 'importList', component: ImportList },
			{ slug: 'importReady', component: ImportReady },
			{ slug: 'importReadyNot', component: ImportReadyNot },
			{ slug: 'importReadyWpcom', component: ImportReadyWpcom },
			{ slug: 'importReadyPreview', component: ImportReadyPreview },
			{ slug: 'importerWix', component: ImporterWix },
			{ slug: 'importerBlogger', component: ImporterBlogger },
			{ slug: 'importerMedium', component: ImporterMedium },
			{ slug: 'importerSquarespace', component: ImporterSquarespace },
			{ slug: 'importerWordpress', component: ImporterWordpress },
			{ slug: 'businessInfo', component: BusinessInfo },
			{ slug: 'storeAddress', component: StoreAddress },
			{ slug: 'processing', component: ProcessingStep },
			{ slug: 'error', component: ErrorStep },
			{ slug: 'wooTransfer', component: WooTransfer },
			{ slug: 'wooInstallPlugins', component: WooInstallPlugins },
			...( isEnabled( 'signup/woo-verify-email' )
				? [ { slug: 'wooVerifyEmail', component: WooVerifyEmail } ]
				: [] ),
			{ slug: 'wooConfirm', component: WooConfirm },
			{ slug: 'editEmail', component: EditEmail },
			...( isEnabled( 'signup/woo-verify-email' )
				? [ { slug: 'editEmail', component: EditEmail } ]
				: [] ),
			{ slug: 'difmStartingPoint', component: DIFMStartingPoint },
		];
	},
	useStepNavigation( currentStep, navigate ) {
		const flowName = this.name;
		const intent = useSelect( ( select ) => select( ONBOARD_STORE ).getIntent() );
		const { getIntent } = useSelect( ( select ) => select( ONBOARD_STORE ) );
		const goals = useSelect( ( select ) => select( ONBOARD_STORE ).getGoals() );
		const selectedDesign = useSelect( ( select ) => select( ONBOARD_STORE ).getSelectedDesign() );
		const startingPoint = useSelect( ( select ) => select( ONBOARD_STORE ).getStartingPoint() );
		const siteSlugParam = useSiteSlugParam();
		const site = useSite();
		const currentUser = useSelector( getCurrentUser );
		const currentThemeId = useSelector( ( state ) => getActiveTheme( state, site?.ID || -1 ) );
		const currentTheme = useSelector( ( state ) =>
			getCanonicalTheme( state, site?.ID || -1, currentThemeId )
		);

		const urlQueryParams = useQuery();
		const isPluginBundleEligible = useIsPluginBundleEligible();

		let siteSlug: string | null = null;
		if ( siteSlugParam ) {
			siteSlug = siteSlugParam;
		} else if ( site ) {
			siteSlug = new URL( site.URL ).host;
		}

		const adminUrl = useSelect(
			( select ) => site && select( SITE_STORE ).getSiteOption( site.ID, 'admin_url' )
		);
		const isAtomic = useSelect(
			( select ) => site && select( SITE_STORE ).isSiteAtomic( site.ID )
		);
		const storeType = useSelect( ( select ) => select( ONBOARD_STORE ).getStoreType() );
		const { setPendingAction, setStepProgress, resetOnboardStoreWithSkipFlags, setIntent } =
			useDispatch( ONBOARD_STORE );
		const { setIntentOnSite, setGoalsOnSite, setThemeOnSite, saveSiteSettings } =
			useDispatch( SITE_STORE );
		const dispatch = reduxDispatch();

		const flowProgress = useSiteSetupFlowProgress( currentStep, intent );

		if ( flowProgress ) {
			setStepProgress( flowProgress );
		}

		const exitFlow = ( to: string ) => {
			setPendingAction( () => {
				/**
				 * This implementation seems very hacky.
				 * The new Promise returned is never resolved or rejected.
				 *
				 * If we were to resolve the promise when all pending actions complete,
				 * I found out this results in setIntentOnSite and setGoalsOnSite being called multiple times
				 * because the exitFlow itself is called more than once on actual flow exits.
				 */
				return new Promise( () => {
					if ( ! siteSlug ) {
						return;
					}

					const siteIntent = getIntent();
					const siteId = site?.ID;
					const pendingActions = [
						setIntentOnSite( siteSlug, siteIntent ),
						setGoalsOnSite( siteSlug, goals ),
					];
					if ( siteIntent === SiteIntent.Write && ! selectedDesign && ! isAtomic ) {
						pendingActions.push(
							setThemeOnSite(
								siteSlug,
								WRITE_INTENT_DEFAULT_THEME,
								WRITE_INTENT_DEFAULT_THEME_STYLE_VARIATION
							)
						);
					}

<<<<<<< HEAD
					// Add Launchpad to selected intents in General Onboarding
					if ( isLaunchpadIntent( siteIntent ) && typeof siteId === 'number' ) {
						pendingActions.push( saveSiteSettings( siteId, { launchpad_screen: 'full' } ) );
=======
					// Update Launchpad option based on site intent
					if ( typeof siteId === 'number' ) {
						pendingActions.push(
							saveSiteSettings( siteId, {
								launchpad_screen: isLaunchpadIntent( intent ) ? 'full' : 'off',
							} )
						);
					}

					let redirectionUrl = to;

					// Forcing cache invalidation to retrieve latest launchpad_screen option value
					if ( isLaunchpadIntent( intent ) ) {
						redirectionUrl = addQueryArgs( { showLaunchpad: true }, to );
>>>>>>> 9f140a77
					}

					Promise.all( pendingActions ).then( () => window.location.assign( redirectionUrl ) );
				} );
			} );

			navigate( 'processing' );

			// Clean-up the store so that if onboard for new site will be launched it will be launched with no preselected values
			resetOnboardStoreWithSkipFlags( [ 'skipPendingAction', 'skipIntent' ] );
		};

		function submit( providedDependencies: ProvidedDependencies = {}, ...params: string[] ) {
			recordSubmitStep( providedDependencies, intent, flowName, currentStep );

			switch ( currentStep ) {
				case 'options': {
					if ( intent === 'sell' ) {
						/**
						 * Part of the theme/plugin bundling is simplyfing the seller flow.
						 *
						 * Instead of having the user manually choose between "Start simple" and "More power", we let them select a theme and use the theme choice to determine which path to take.
						 */
						return navigate( 'designSetup' );
					}
					return navigate( 'bloggerStartingPoint' );
				}

				case 'designSetup': {
					const _selectedDesign = providedDependencies?.selectedDesign as Design;
					if ( _selectedDesign?.design_type === 'assembler' ) {
						return navigate( 'patternAssembler' );
					}

					return navigate( 'processing' );
				}
				case 'patternAssembler':
					return navigate( 'processing' );

				case 'processing': {
					const processingResult = params[ 0 ] as ProcessingResult;

					if ( processingResult === ProcessingResult.FAILURE ) {
						return navigate( 'error' );
					}

					// End of Pattern Assembler flow
					if ( isBlankCanvasDesign( selectedDesign ) ) {
						window.sessionStorage.setItem( 'wpcom_signup_completed_flow', 'pattern_assembler' );
						return exitFlow( `/site-editor/${ siteSlug }` );
					}

					// If the user skips starting point, redirect them to the post editor
					if ( intent === 'write' && startingPoint !== 'skip-to-my-home' ) {
						if ( startingPoint !== 'write' ) {
							window.sessionStorage.setItem( 'wpcom_signup_complete_show_draft_post_modal', '1' );
						}

						return exitFlow( `/post/${ siteSlug }` );
					}

					// End of woo flow
					if ( intent === 'sell' && storeType === 'power' ) {
						dispatch( recordTracksEvent( 'calypso_woocommerce_dashboard_redirect' ) );

						if (
							isEnabled( 'signup/woo-verify-email' ) &&
							currentUser &&
							! currentUser.email_verified
						) {
							return navigate( 'wooVerifyEmail' );
						}
						return exitFlow( `${ adminUrl }admin.php?page=wc-admin` );
					}

					// Check current theme: Does it have a plugin bundled?
					// If so, send them to the plugin-bundle flow.
					const theme_software_set = currentTheme?.taxonomies?.theme_software_set;
					if (
						theme_software_set &&
						theme_software_set.length > 0 &&
						isPluginBundleEligible &&
						siteSlug
					) {
						return exitFlow( `/setup/plugin-bundle/?siteSlug=${ siteSlug }` );
					}

					if ( isLaunchpadIntent( intent ) ) {
						return exitFlow( `/setup/${ intent }/launchpad?siteSlug=${ siteSlug }` );
					}
					return exitFlow( `/home/${ siteSlug }` );
				}

				case 'bloggerStartingPoint': {
					const intent = params[ 0 ];
					switch ( intent ) {
						case 'firstPost': {
							return exitFlow( `https://wordpress.com/post/${ siteSlug }` );
						}
						case 'courses': {
							return navigate( 'courses' );
						}
						case 'skip-to-my-home': {
							return exitFlow( `/home/${ siteSlug }` );
						}
						default: {
							return navigate( intent );
						}
					}
				}

				case 'goals': {
					const { intent } = providedDependencies;

					if ( intent === SiteIntent.Import ) {
						return navigate( 'import' );
					}

					if ( intent === SiteIntent.DIFM ) {
						return navigate( 'difmStartingPoint' );
					}

					return navigate( 'vertical' );
				}

				case 'intent': {
					const submittedIntent = params[ 0 ];
					switch ( submittedIntent ) {
						case 'wpadmin': {
							return exitFlow( `https://wordpress.com/home/${ siteSlug }` );
						}
						case 'build': {
							return navigate( 'designSetup' );
						}
						case 'sell': {
							return navigate( 'options' );
						}
						case 'import': {
							return navigate( 'import' );
						}
						case 'write': {
							return navigate( 'options' );
						}
						case 'difm': {
							return navigate( 'difmStartingPoint' );
						}
						default: {
							return navigate( submittedIntent );
						}
					}
				}

				case 'storeAddress':
					return navigate( 'businessInfo' );

				case 'businessInfo': {
					if ( isAtomic ) {
						return navigate( 'wooInstallPlugins' );
					}
					return navigate( 'wooConfirm' );
				}

				case 'wooConfirm': {
					const [ checkoutUrl ] = params;

					if ( checkoutUrl ) {
						window.location.replace( checkoutUrl.toString() );
					}

					return navigate( 'wooTransfer' );
				}

				case 'wooTransfer':
					return navigate( 'processing' );

				case 'wooInstallPlugins':
					return navigate( 'processing' );

				case 'editEmail':
					return navigate( 'wooVerifyEmail' );

				case 'wooVerifyEmail': {
					if ( params[ 0 ] === 'edit-email' ) {
						return navigate( 'editEmail' );
					}

					return navigate( 'wooVerifyEmail' );
				}

				case 'courses': {
					return exitFlow( `/post/${ siteSlug }` );
				}

				case 'vertical': {
					if ( goals.includes( SiteGoal.Import ) ) {
						return navigate( 'import' );
					}

					switch ( intent ) {
						case SiteIntent.Write:
						case SiteIntent.Sell:
							return navigate( 'options' );
						default:
							return navigate( 'designSetup' );
					}
				}

				case 'importReady': {
					const depUrl = ( providedDependencies?.url as string ) || '';

					if (
						depUrl.startsWith( 'http' ) ||
						[ 'blogroll', 'ghost', 'tumblr', 'livejournal', 'movabletype', 'xanga' ].indexOf(
							providedDependencies?.platform as ImporterMainPlatform
						) !== -1
					) {
						return exitFlow( providedDependencies?.url as string );
					}

					return navigate( providedDependencies?.url as string );
				}
				case 'importReadyPreview': {
					return navigate( providedDependencies?.url as string );
				}

				case 'importerWix':
				case 'importerBlogger':
				case 'importerMedium':
				case 'importerSquarespace':
				case 'importerWordpress': {
					if ( providedDependencies?.type === 'redirect' ) {
						return exitFlow( providedDependencies?.url as string );
					}

					return navigate( providedDependencies?.url as string );
				}

				case 'difmStartingPoint': {
					return exitFlow( `/start/website-design-services/?siteSlug=${ siteSlug }` );
				}
			}
		}

		const goBack = () => {
			switch ( currentStep ) {
				case 'bloggerStartingPoint':
					return navigate( 'options' );

				case 'intent':
					return navigate( 'vertical' );

				case 'storeAddress':
					return navigate( 'options' );

				case 'businessInfo':
					return navigate( 'storeAddress' );

				case 'wooConfirm':
					return navigate( 'businessInfo' );

				case 'courses':
					return navigate( 'bloggerStartingPoint' );

				case 'designSetup':
					if ( intent === 'sell' ) {
						return navigate( 'options' );
					} else if ( intent === 'write' ) {
						// this means we came from write => blogger staring point => choose a design
						return navigate( 'bloggerStartingPoint' );
					} else if ( intent === 'import' ) {
						// this means we came from non-WP transfers => complete screen => click Pick a design button, we go back to goals
						return navigate( 'goals' );
					}

					return navigate( 'vertical' );

				case 'patternAssembler':
					return navigate( 'designSetup' );

				case 'editEmail':
					return navigate( 'wooVerifyEmail' );

				case 'importList':
					// eslint-disable-next-line no-case-declarations
					const backToStep = urlQueryParams.get( 'backToStep' );

					if ( backToStep ) {
						return navigate( `${ backToStep }?siteSlug=${ siteSlug }` );
					}

					return navigate( 'import' );

				case 'importReady':
				case 'importReadyNot':
				case 'importReadyWpcom':
				case 'importReadyPreview':
					return navigate( 'import' );

				case 'importerWix':
				case 'importerBlogger':
				case 'importerMedium':
				case 'importerSquarespace':
				case 'importerWordpress':
					return navigate( 'import' );

				case 'vertical':
					if ( intent === 'difm' ) {
						return navigate( 'difmStartingPoint' );
					}
					return navigate( 'goals' );

				case 'options':
					return navigate( 'vertical' );

				case 'import':
					return navigate( 'goals' );

				case 'difmStartingPoint':
					return navigate( 'goals' );

				default:
					return navigate( 'intent' );
			}
		};

		const goNext = () => {
			switch ( currentStep ) {
				case 'options':
					if ( intent === 'sell' ) {
						return navigate( 'designSetup' );
					}
					return navigate( 'bloggerStartingPoint' );

				case 'intent':
					return exitFlow( `/home/${ siteSlug }` );

				case 'goals':
					// Skip to dashboard must have been pressed
					setIntent( SiteIntent.Build );
					return exitFlow( `/home/${ siteSlug }` );

				case 'vertical':
					return exitFlow( `/home/${ siteSlug }` );

				case 'import':
					return navigate( 'importList' );

				case 'difmStartingPoint': {
					return navigate( 'vertical' );
				}

				default:
					return navigate( 'intent' );
			}
		};

		const goToStep = ( step: string ) => {
			navigate( step );
		};

		return { goNext, goBack, goToStep, submit, exitFlow };
	},

	useAssertConditions(): AssertConditionResult {
		const siteSlug = useSiteSlugParam();
		const siteId = useSiteIdParam();
		const userIsLoggedIn = useSelect( ( select ) => select( USER_STORE ).isCurrentUserLoggedIn() );
		const fetchingSiteError = useSelect( ( select ) =>
			select( SITE_STORE ).getFetchingSiteError()
		);
		let result: AssertConditionResult = { state: AssertConditionState.SUCCESS };

		if ( ! userIsLoggedIn ) {
			redirect( '/start' );
			result = {
				state: AssertConditionState.FAILURE,
				message: 'site-setup requires a logged in user',
			};
		}

		if ( ! siteSlug && ! siteId ) {
			redirect( '/' );
			result = {
				state: AssertConditionState.FAILURE,
				message: 'site-setup did not provide the site slug or site id it is configured to.',
			};
		}

		if ( fetchingSiteError ) {
			redirect( '/' );
			result = {
				state: AssertConditionState.FAILURE,
				message: fetchingSiteError.message,
			};
		}

		const canManageOptions = useCanUserManageOptions();
		if ( canManageOptions === 'requesting' ) {
			result = {
				state: AssertConditionState.CHECKING,
			};
		} else if ( canManageOptions === false ) {
			redirect( '/start' );
			result = {
				state: AssertConditionState.FAILURE,
				message:
					'site-setup the user needs to have the manage_options capability to go through the flow.',
			};
		}

		return result;
	},
};

export default siteSetupFlow;<|MERGE_RESOLUTION|>--- conflicted
+++ resolved
@@ -195,16 +195,11 @@
 						);
 					}
 
-<<<<<<< HEAD
-					// Add Launchpad to selected intents in General Onboarding
-					if ( isLaunchpadIntent( siteIntent ) && typeof siteId === 'number' ) {
-						pendingActions.push( saveSiteSettings( siteId, { launchpad_screen: 'full' } ) );
-=======
 					// Update Launchpad option based on site intent
 					if ( typeof siteId === 'number' ) {
 						pendingActions.push(
 							saveSiteSettings( siteId, {
-								launchpad_screen: isLaunchpadIntent( intent ) ? 'full' : 'off',
+								launchpad_screen: isLaunchpadIntent( siteIntent ) ? 'full' : 'off',
 							} )
 						);
 					}
@@ -212,9 +207,8 @@
 					let redirectionUrl = to;
 
 					// Forcing cache invalidation to retrieve latest launchpad_screen option value
-					if ( isLaunchpadIntent( intent ) ) {
+					if ( isLaunchpadIntent( siteIntent ) ) {
 						redirectionUrl = addQueryArgs( { showLaunchpad: true }, to );
->>>>>>> 9f140a77
 					}
 
 					Promise.all( pendingActions ).then( () => window.location.assign( redirectionUrl ) );
