--- conflicted
+++ resolved
@@ -10,10 +10,7 @@
 import { recordTracksEvent } from 'calypso/state/analytics/actions';
 import { getCurrentUser } from 'calypso/state/current-user/selectors';
 import { getActiveTheme, getCanonicalTheme } from 'calypso/state/themes/selectors';
-<<<<<<< HEAD
-=======
 import { useIsPluginBundleEligible } from '../hooks/use-is-plugin-bundle-eligible';
->>>>>>> b6ae48c8
 import { useSite } from '../hooks/use-site';
 import { useSiteIdParam } from '../hooks/use-site-id-param';
 import { useSiteSetupFlowProgress } from '../hooks/use-site-setup-flow-progress';
@@ -236,10 +233,6 @@
 
 					// Check current theme: Does it have a plugin bundled?
 					// If so, send them to the plugin-bundle flow.
-<<<<<<< HEAD
-					const theme_plugin = currentTheme?.taxonomies?.theme_plugin;
-					if ( isEnabled( 'themes/plugin-bundling' ) && theme_plugin && theme_plugin.length > 0 ) {
-=======
 					const theme_software_set = currentTheme?.taxonomies?.theme_software_set;
 					if (
 						isEnabled( 'themes/plugin-bundling' ) &&
@@ -248,7 +241,6 @@
 						isPluginBundleEligible &&
 						siteSlug
 					) {
->>>>>>> b6ae48c8
 						return exitFlow( `/setup/?siteSlug=${ siteSlug }&flow=plugin-bundle` );
 					}
 
