import { useFlowProgress, VIDEOPRESS_FLOW } from '@automattic/onboarding';
import { useSelect, useDispatch } from '@wordpress/data';
import { useEffect } from 'react';
import { recordTracksEvent } from 'calypso/lib/analytics/tracks';
import { useSiteSlug } from '../hooks/use-site-slug';
import { USER_STORE, ONBOARD_STORE } from '../stores';
import { redirect } from './internals/steps-repository/import/util';
import type { StepPath } from './internals/steps-repository';
import type { Flow, ProvidedDependencies } from './internals/types';
import './internals/videopress.scss';

export const videopress: Flow = {
	name: VIDEOPRESS_FLOW,
	title: 'Video',
	useSteps() {
		useEffect( () => {
			recordTracksEvent( 'calypso_signup_start', { flow: this.name } );
		}, [] );

		return [
			'intro',
			'options',
			'chooseADomain',
			'chooseAPlan',
			'completingPurchase',
			'processing',
			'launchpad',
		] as StepPath[];
	},

	useStepNavigation( _currentStep, navigate ) {
		// Make sure we only target videopress stepper for body css
		if ( document.body && ! document.body.classList.contains( 'is-videopress-stepper' ) ) {
			document.body.classList.add( 'is-videopress-stepper' );
		}

		const name = this.name;
		const { setDomain, setSiteDescription, setSiteTitle, setStepProgress } =
			useDispatch( ONBOARD_STORE );
		const flowProgress = useFlowProgress( { stepName: _currentStep, flowName: name } );
		setStepProgress( flowProgress );
		const _siteSlug = useSiteSlug();
		const userIsLoggedIn = useSelect( ( select ) => select( USER_STORE ).isCurrentUserLoggedIn() );
		const clearOnboardingSiteOptions = () => {
			setSiteTitle( '' );
			setSiteDescription( '' );
			setDomain( undefined );
		};

		async function submit( providedDependencies: ProvidedDependencies = {} ) {
			switch ( _currentStep ) {
				case 'intro':
					clearOnboardingSiteOptions();
					if ( userIsLoggedIn ) {
						return navigate( 'options' );
					}
					return window.location.replace(
						`/start/account/user?variationName=${ name }&pageTitle=Video%20Portfolio&redirect_to=/setup/options?flow=${ name }`
					);

				case 'options': {
					const { siteTitle, tagline } = providedDependencies;
					setSiteTitle( siteTitle as string );
					setSiteDescription( tagline as string );
					return navigate( 'chooseADomain' );
				}

				case 'chooseADomain':
					return navigate( 'chooseAPlan' );

				case 'chooseAPlan': {
					const { planSlug, siteSlug } = providedDependencies;

					return window.location.replace(
						`/checkout/${ siteSlug }/${ planSlug }?signup=1&redirect_to=/setup/completing-purchase?flow=videopress`
					);
				}

				case 'completingPurchase':
					return navigate( 'processing' );

				case 'processing': {
					return navigate( providedDependencies?.destination as StepPath );
				}

				case 'launchpad': {
<<<<<<< HEAD
					return redirect( `/page/${ _siteSlug }/home` );
=======
					clearOnboardingSiteOptions();
					return redirect( `/page/${ siteSlug }/home` );
>>>>>>> 68e72e5a
				}
			}
			return providedDependencies;
		}

		const goBack = () => {
			switch ( _currentStep ) {
				case 'chooseADomain':
					return navigate( 'options' );
			}
			return;
		};

		const goNext = () => {
			switch ( _currentStep ) {
				case 'launchpad':
					return window.location.replace( `/view/${ _siteSlug }` );

				default:
					return navigate( 'intro' );
			}
		};

		const goToStep = ( step: StepPath | `${ StepPath }?${ string }` ) => {
			return navigate( step );
		};

		return { goNext, goBack, goToStep, submit };
	},
};<|MERGE_RESOLUTION|>--- conflicted
+++ resolved
@@ -84,12 +84,8 @@
 				}
 
 				case 'launchpad': {
-<<<<<<< HEAD
+					clearOnboardingSiteOptions();
 					return redirect( `/page/${ _siteSlug }/home` );
-=======
-					clearOnboardingSiteOptions();
-					return redirect( `/page/${ siteSlug }/home` );
->>>>>>> 68e72e5a
 				}
 			}
 			return providedDependencies;
