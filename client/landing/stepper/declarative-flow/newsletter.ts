--- conflicted
+++ resolved
@@ -45,19 +45,14 @@
 					);
 
 				case 'newsletterSetup':
-<<<<<<< HEAD
-					window.location.replace(
-						'/start/newsletter/domains' +
+          return window.location.replace(
+						'/start/newsletter/domains?new=${ encodeURIComponent(
+							providedDependencies.siteTitle as string
+						) }&search=yes&hide_initial_query=yes' +
 							( typeof providedDependencies.siteAccentColor === 'string' &&
 							providedDependencies.siteAccentColor !== ''
-								? `?siteAccentColor=${ encodeURIComponent( providedDependencies.siteAccentColor ) }`
-								: '' )
-=======
-					return window.location.replace(
-						`/start/newsletter/domains?new=${ encodeURIComponent(
-							providedDependencies.siteTitle as string
-						) }&search=yes&hide_initial_query=yes`
->>>>>>> ccd96ee5
+								? `&siteAccentColor=${ encodeURIComponent( providedDependencies.siteAccentColor ) }`
+								: '' );
 					);
 
 				case 'completingPurchase':
