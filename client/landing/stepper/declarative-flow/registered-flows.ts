import config from '@automattic/calypso-config';
import type { Flow } from '../declarative-flow/internals/types';

const availableFlows: Record< string, () => Promise< { default: Flow } > > = {
	'site-setup': () =>
		import( /* webpackChunkName: "site-setup-flow" */ '../declarative-flow/site-setup-flow' ),

	'anchor-fm-flow': () =>
		import( /* webpackChunkName: "anchor-fm-flow" */ '../declarative-flow/anchor-fm-flow' ),

	newsletter: () =>
		import( /* webpackChunkName: "newsletter-flow" */ '../declarative-flow/newsletter' ),

	'import-focused': () =>
		import( /* webpackChunkName: "import-flow" */ '../declarative-flow/import-flow' ),

	videopress: () =>
		import( /* webpackChunkName: "videopress-flow" */ '../declarative-flow/videopress' ),

	'link-in-bio': () =>
		import( /* webpackChunkName: "link-in-bio-flow" */ '../declarative-flow/link-in-bio' ),

	'link-in-bio-tld': () =>
		import( /* webpackChunkName: "link-in-bio-tld-flow" */ '../declarative-flow/link-in-bio-tld' ),

	podcasts: () => import( /* webpackChunkName: "podcasts-flow" */ '../declarative-flow/podcasts' ),

	'link-in-bio-post-setup': () =>
		import(
			/* webpackChunkName: "link-in-bio-post-setup-flow" */ '../declarative-flow/link-in-bio-post-setup'
		),

	'newsletter-post-setup': () =>
		import(
			/* webpackChunkName: "newsletter-post-setup-flow" */ '../declarative-flow/newsletter-post-setup'
		),

	ecommerce: () =>
		import(
			/* webpackChunkName: "tailored-ecommerce-flow" */ '../declarative-flow/tailored-ecommerce-flow'
		),

	wooexpress: () =>
		import(
			/* webpackChunkName: "trial-wooexpress-flow" */ '../declarative-flow/trial-wooexpress-flow'
		),

	free: () => import( /* webpackChunkName: "free-flow" */ '../declarative-flow/free' ),

	'free-post-setup': () =>
		import( /* webpackChunkName: "free-post-setup-flow" */ '../declarative-flow/free-post-setup' ),
};

<<<<<<< HEAD
if ( config.isEnabled( 'sensei/onboarding' ) ) {
	availableFlows[ 'sensei' ] = () =>
		import( /* webpackChunkName: "sensei-flow" */ '../declarative-flow/sensei' );
}

if ( config.isEnabled( 'themes/plugin-bundling' ) ) {
	availableFlows[ 'plugin-bundle' ] = () =>
		import( /* webpackChunkName: "plugin-bundle-flow" */ '../declarative-flow/plugin-bundle-flow' );
}
=======
availableFlows[ 'plugin-bundle' ] = () =>
	import( /* webpackChunkName: "plugin-bundle-flow" */ '../declarative-flow/plugin-bundle-flow' );
>>>>>>> 4d5badbb

if ( config.isEnabled( 'sites/copy-site' ) ) {
	availableFlows[ 'copy-site' ] = () =>
		import( /* webpackChunkName: "copy-site" */ '../declarative-flow/copy-site' );
}

export default availableFlows;<|MERGE_RESOLUTION|>--- conflicted
+++ resolved
@@ -51,20 +51,13 @@
 		import( /* webpackChunkName: "free-post-setup-flow" */ '../declarative-flow/free-post-setup' ),
 };
 
-<<<<<<< HEAD
+availableFlows[ 'plugin-bundle' ] = () =>
+	import( /* webpackChunkName: "plugin-bundle-flow" */ '../declarative-flow/plugin-bundle-flow' );
+
 if ( config.isEnabled( 'sensei/onboarding' ) ) {
 	availableFlows[ 'sensei' ] = () =>
 		import( /* webpackChunkName: "sensei-flow" */ '../declarative-flow/sensei' );
 }
-
-if ( config.isEnabled( 'themes/plugin-bundling' ) ) {
-	availableFlows[ 'plugin-bundle' ] = () =>
-		import( /* webpackChunkName: "plugin-bundle-flow" */ '../declarative-flow/plugin-bundle-flow' );
-}
-=======
-availableFlows[ 'plugin-bundle' ] = () =>
-	import( /* webpackChunkName: "plugin-bundle-flow" */ '../declarative-flow/plugin-bundle-flow' );
->>>>>>> 4d5badbb
 
 if ( config.isEnabled( 'sites/copy-site' ) ) {
 	availableFlows[ 'copy-site' ] = () =>
