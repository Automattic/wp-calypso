import { useDispatch, useSelect } from '@wordpress/data';
import { translate } from 'i18n-calypso';
import { OnboardSelect, updateLaunchpadSettings } from 'calypso/../packages/data-stores/src';
import {
	addPlanToCart,
	addProductsToCart,
	DOMAIN_UPSELL_FLOW,
} from 'calypso/../packages/onboarding/src';
import { useQuery } from '../hooks/use-query';
import { useSiteSlug } from '../hooks/use-site-slug';
import { ONBOARD_STORE } from '../stores';
import DomainsStep from './internals/steps-repository/domains';
import PlansStep from './internals/steps-repository/plans';
import { ProvidedDependencies } from './internals/types';
import type { Flow } from './internals/types';

const domainUpsell: Flow = {
	name: DOMAIN_UPSELL_FLOW,
	get title() {
		return translate( 'Domain Upsell' );
	},

	useSteps() {
		return [
			{ slug: 'domains', component: DomainsStep },
			{ slug: 'plans', component: PlansStep },
		];
	},

	useStepNavigation( currentStep, navigate ) {
		const flowName = useQuery().get( 'flowToReturnTo' );
		const siteSlug = useSiteSlug();
		const { getDomainCartItem, getPlanCartItem } = useSelect(
			( select ) => ( {
				getDomainCartItem: ( select( ONBOARD_STORE ) as OnboardSelect ).getDomainCartItem,
				getPlanCartItem: ( select( ONBOARD_STORE ) as OnboardSelect ).getPlanCartItem,
			} ),
			[]
		);
		const { setHideFreePlan } = useDispatch( ONBOARD_STORE );

		const returnUrl = `/setup/${ flowName ?? 'free' }/launchpad?siteSlug=${ siteSlug }`;
		const encodedReturnUrl = encodeURIComponent( returnUrl );

<<<<<<< HEAD
=======
		const exitFlow = ( location = '/sites' ) => {
			window.location.assign( location );
		};

		function goBack() {
			if ( currentStep === 'plans' ) {
				navigate( 'domains' );
			}
		}

>>>>>>> 39d68c44
		async function submit( providedDependencies: ProvidedDependencies = {} ) {
			switch ( currentStep ) {
				case 'domains':
					if (
						providedDependencies?.exitFlowTo &&
						typeof providedDependencies?.exitFlowTo === 'string'
					) {
						return window.location.assign( providedDependencies.exitFlowTo );
					}
					if ( providedDependencies?.deferDomainSelection ) {
						try {
							await updateLaunchpadSettings( siteSlug, {
								checklist_statuses: { domain_upsell_deferred: true },
							} );
						} catch ( error ) {}

						return window.location.assign( returnUrl );
					}
					setHideFreePlan( true );
					navigate( 'plans' );

				case 'plans':
					if ( providedDependencies?.goToCheckout ) {
						const planCartItem = getPlanCartItem();
						const domainCartItem = getDomainCartItem();
						if ( planCartItem && siteSlug && flowName ) {
							await addPlanToCart( siteSlug, flowName, true, '', planCartItem );
						}

						if ( domainCartItem && siteSlug && flowName ) {
							await addProductsToCart( siteSlug, flowName, [ domainCartItem ] );
						}

						return window.location.assign(
							`/checkout/${ encodeURIComponent(
								siteSlug ?? ''
							) }?redirect_to=${ encodedReturnUrl }`
						);
					}
			}
		}

<<<<<<< HEAD
		return { submit };
=======
		return { submit, exitFlow, goBack };
>>>>>>> 39d68c44
	},
};

export default domainUpsell;<|MERGE_RESOLUTION|>--- conflicted
+++ resolved
@@ -42,8 +42,6 @@
 		const returnUrl = `/setup/${ flowName ?? 'free' }/launchpad?siteSlug=${ siteSlug }`;
 		const encodedReturnUrl = encodeURIComponent( returnUrl );
 
-<<<<<<< HEAD
-=======
 		const exitFlow = ( location = '/sites' ) => {
 			window.location.assign( location );
 		};
@@ -54,7 +52,6 @@
 			}
 		}
 
->>>>>>> 39d68c44
 		async function submit( providedDependencies: ProvidedDependencies = {} ) {
 			switch ( currentStep ) {
 				case 'domains':
@@ -97,11 +94,7 @@
 			}
 		}
 
-<<<<<<< HEAD
-		return { submit };
-=======
 		return { submit, exitFlow, goBack };
->>>>>>> 39d68c44
 	},
 };
 
