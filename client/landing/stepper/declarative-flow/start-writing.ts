--- conflicted
+++ resolved
@@ -1,15 +1,9 @@
 import { OnboardSelect } from '@automattic/data-stores';
 import { useLocale } from '@automattic/i18n-utils';
-<<<<<<< HEAD
-import { START_WRITING_FLOW } from '@automattic/onboarding';
-=======
 import { START_WRITING_FLOW, addPlanToCart } from '@automattic/onboarding';
->>>>>>> 76fcf5e7
 import { useSelect } from '@wordpress/data';
 import { addQueryArgs } from '@wordpress/url';
 import { useSelector } from 'react-redux';
-import { OnboardSelect } from 'calypso/../packages/data-stores/src';
-import { addPlanToCart } from 'calypso/../packages/onboarding/src';
 import { updateLaunchpadSettings } from 'calypso/data/sites/use-launchpad';
 import { recordSubmitStep } from 'calypso/landing/stepper/declarative-flow/internals/analytics/record-submit-step';
 import { redirect } from 'calypso/landing/stepper/declarative-flow/internals/steps-repository/import/util';
@@ -100,7 +94,6 @@
 					}
 					return navigate( 'launchpad' );
 				}
-<<<<<<< HEAD
 				case 'domains':
 					if ( siteSlug ) {
 						// await updateLaunchpadSettings( siteSlug, {
@@ -114,8 +107,6 @@
 						// }
 					}
 					return navigate( 'launchpad' );
-=======
->>>>>>> 76fcf5e7
 				case 'plans':
 					if ( siteSlug ) {
 						await updateLaunchpadSettings( siteSlug, {
