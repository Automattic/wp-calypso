--- conflicted
+++ resolved
@@ -10,11 +10,7 @@
 			recordTracksEvent( 'calypso_signup_start', { flow: this.name } );
 		}, [] );
 
-<<<<<<< HEAD
-		return [ 'intro' ] as StepPath[];
-=======
 		return [ 'intro', 'linkInBioSetup' ] as StepPath[];
->>>>>>> 27a0fcc0
 	},
 
 	useStepNavigation( _currentStep, navigate ) {
