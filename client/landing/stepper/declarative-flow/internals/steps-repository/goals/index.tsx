import { Onboard } from '@automattic/data-stores';
import { StepContainer } from '@automattic/onboarding';
import { useSelect, useDispatch } from '@wordpress/data';
import { useTranslate } from 'i18n-calypso';
import { useEffect } from 'react';
import FormattedHeader from 'calypso/components/formatted-header';
import { ONBOARD_STORE } from 'calypso/landing/stepper/stores';
import { recordTracksEvent } from 'calypso/lib/analytics/tracks';
import { getQueryArgs } from 'calypso/lib/query-args';
import SelectGoals from './select-goals';
import type { Step } from '../../types';
import './style.scss';

type TracksGoalsSelectEventProperties = {
	goals: string;
	write?: number;
	promote?: number;
	sell?: number;
	difm?: number;
	import?: number;
	other?: number;
	ref?: string;
	intent: string;
};

const SiteGoal = Onboard.SiteGoal;
const { serializeGoals, goalsToIntent } = Onboard.utils;

/**
 * The goals capture step
 */
const GoalsStep: Step = ( { navigation } ) => {
	const { goNext } = navigation;
	const translate = useTranslate();
	const headerText = translate( 'Welcome! What are your goals?' );
	const subHeaderText = translate( 'Tell us what would you like to accomplish with your website.' );

	const goals = useSelect( ( select ) => select( ONBOARD_STORE ).getGoals() );
<<<<<<< HEAD
	const { setGoals, setIntent, clearImportGoal } = useDispatch( ONBOARD_STORE );
=======
	const intent = useSelect( ( select ) => select( ONBOARD_STORE ).getIntent() );
	const { setGoals } = useDispatch( ONBOARD_STORE );
	const refParameter = getQueryArgs()?.ref;
>>>>>>> 768172d2

	useEffect( () => {
		clearImportGoal();
	}, [ clearImportGoal ] );

	const handleChange = ( goals: Onboard.SiteGoal[] ) => {
		const intent = goalsToIntent( goals );
		setIntent( intent );
		setGoals( goals );
		return intent;
	};

	const recordGoalsSelectTracksEvent = (
		goals: Onboard.SiteGoal[],
		intent: Onboard.SiteIntent
	) => {
		const eventProperties: TracksGoalsSelectEventProperties = {
			goals: serializeGoals( goals ),
			intent,
		};

		goals.forEach( ( goal, i ) => {
			eventProperties[ goal ] = i + 1;
		} );

		if ( refParameter ) {
			eventProperties.ref = refParameter as string;
		}

		recordTracksEvent( 'calypso_signup_goals_select', eventProperties );
	};

	const recordIntentSelectTracksEvent = (
		submittedGoals: Onboard.SiteGoal[],
		intent: Onboard.SiteIntent
	) => {
		const hasImportGoal = submittedGoals.includes( SiteGoal.Import );

		const eventProperties = {
			intent,
			import: hasImportGoal,
		};

		recordTracksEvent( 'calypso_signup_intent_select', eventProperties );
	};

	const handleSubmit = ( submittedGoals: Onboard.SiteGoal[] ) => {
		const intent = handleChange( submittedGoals );
		recordGoalsSelectTracksEvent( submittedGoals, intent );
		recordIntentSelectTracksEvent( submittedGoals, intent );
		navigation.submit?.( { intent } );
	};

	const stepContent = (
		<SelectGoals selectedGoals={ goals } onChange={ handleChange } onSubmit={ handleSubmit } />
	);

	return (
		<StepContainer
			stepName={ 'goals-step' }
			goNext={ goNext }
			skipLabelText={ translate( 'Skip to Dashboard' ) }
			skipButtonAlign={ 'top' }
			hideBack={ true }
			isHorizontalLayout={ false }
			className={ 'goals__container' }
			formattedHeader={
				<FormattedHeader
					id={ 'goals-header' }
					headerText={ headerText }
					subHeaderText={ subHeaderText }
				/>
			}
			stepContent={ stepContent }
			recordTracksEvent={ recordTracksEvent }
		/>
	);
};

export default GoalsStep;<|MERGE_RESOLUTION|>--- conflicted
+++ resolved
@@ -36,13 +36,8 @@
 	const subHeaderText = translate( 'Tell us what would you like to accomplish with your website.' );
 
 	const goals = useSelect( ( select ) => select( ONBOARD_STORE ).getGoals() );
-<<<<<<< HEAD
 	const { setGoals, setIntent, clearImportGoal } = useDispatch( ONBOARD_STORE );
-=======
-	const intent = useSelect( ( select ) => select( ONBOARD_STORE ).getIntent() );
-	const { setGoals } = useDispatch( ONBOARD_STORE );
 	const refParameter = getQueryArgs()?.ref;
->>>>>>> 768172d2
 
 	useEffect( () => {
 		clearImportGoal();
