--- conflicted
+++ resolved
@@ -37,12 +37,9 @@
 export { default as completingPurchase } from './completing-purchase';
 export { default as chooseADomain } from './choose-a-domain';
 export { default as launchpad } from './launchpad';
-<<<<<<< HEAD
+export { default as linkInBioProcessingStep } from './link-in-bio-processing-step';
 export { default as processingFake } from './processing-fake';
 export { default as subscribers } from './subscribers';
-=======
-export { default as linkInBioProcessingStep } from './link-in-bio-processing-step';
->>>>>>> 6686d967
 
 export type StepPath =
 	| 'courses'
@@ -83,11 +80,4 @@
 	| 'newsletterSetup'
 	| 'completingPurchase'
 	| 'intro'
-<<<<<<< HEAD
-	| 'launchpad'
-	| 'processingFake'
-	| 'subscribers';
-=======
-	| 'linkInBioProcessingStep'
-	| 'launchpad';
->>>>>>> 6686d967
+	| 'launchpad';