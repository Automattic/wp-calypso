export { default as courses } from './courses';
export { default as intent } from './intent-step';
export { default as goals } from './goals';
export { default as podcastTitle } from './podcast-title';
export { default as login } from './login';
export { default as options } from './site-options';
export { default as bloggerStartingPoint } from './blogger-starting-point';
export { default as storeFeatures } from './store-features';
export { default as designSetup } from './design-setup';
export { default as patternAssembler } from './pattern-assembler';
export { default as import } from './import';
export { default as importLight } from './import-light';
export { default as importList } from './import-list';
export { default as importReady } from './import-ready';
export { default as importReadyNot } from './import-ready-not';
export { default as importReadyWpcom } from './import-ready-wpcom';
export { default as importReadyPreview } from './import-ready-preview';
export { default as importerWix } from './importer-wix';
export { default as importerBlogger } from './importer-blogger';
export { default as importerMedium } from './importer-medium';
export { default as importerSquarespace } from './importer-squarespace';
export { default as importerWordpress } from './importer-wordpress';
export { default as businessInfo } from './business-info';
export { default as storeAddress } from './store-address';
export { default as vertical } from './site-vertical';
export { default as wooTransfer } from './woo-transfer';
export { default as wooInstallPlugins } from './woo-install-plugins';
export { default as processing } from './processing-step';
export { default as error } from './error-step';
export { default as wooConfirm } from './woo-confirm';
export { default as wooVerifyEmail } from './woo-verify-email';
export { default as editEmail } from './edit-email';
export { default as newsletterSetup } from './newsletter-setup';
export { default as newsletterPostSetup } from './newsletter-post-setup';
export { default as difmStartingPoint } from './difm-starting-point';
export { default as letsGetStarted } from './lets-get-started';
export { default as intro } from './intro';
export { default as linkInBioSetup } from './link-in-bio-setup';
export { default as siteCreationStep } from './site-creation-step';
export { default as linkInBioPostSetup } from './link-in-bio-post-setup';
export { default as chooseADomain } from './choose-a-domain';
export { default as launchpad } from './launchpad';
export { default as subscribers } from './subscribers';
export { default as patterns } from './patterns';
export { default as plans } from './plans';
export { default as getCurrentThemeSoftwareSets } from './get-current-theme-software-sets';
<<<<<<< HEAD
export { default as domains } from './domains';
=======
export { default as storeProfiler } from './store-profiler';
>>>>>>> 80d62212

export type StepPath =
	| 'courses'
	| 'intent'
	| 'goals'
	| 'podcastTitle'
	| 'options'
	| 'bloggerStartingPoint'
	| 'storeFeatures'
	| 'designSetup'
	| 'patternAssembler'
	| 'import'
	| 'importList'
	| 'importLight'
	| 'importReady'
	| 'importReadyNot'
	| 'importReadyWpcom'
	| 'importReadyPreview'
	| 'importerWix'
	| 'importerBlogger'
	| 'importerMedium'
	| 'importerSquarespace'
	| 'importerWordpress'
	| 'businessInfo'
	| 'storeAddress'
	| 'patterns'
	| 'processing'
	| 'login'
	| 'vertical'
	| 'wooTransfer'
	| 'wooInstallPlugins'
	| 'error'
	| 'wooConfirm'
	| 'wooVerifyEmail'
	| 'editEmail'
	| 'difmStartingPoint'
	| 'letsGetStarted'
	| 'chooseADomain'
	| 'linkInBioSetup'
	| 'siteCreationStep'
	| 'linkInBioPostSetup'
	| 'newsletterSetup'
	| 'newsletterPostSetup'
	| 'intro'
	| 'launchpad'
	| 'subscribers'
<<<<<<< HEAD
	| 'plans'
	| 'getCurrentThemeSoftwareSets'
	| 'domains';
=======
	| 'getCurrentThemeSoftwareSets'
	| 'storeProfiler';
>>>>>>> 80d62212
<|MERGE_RESOLUTION|>--- conflicted
+++ resolved
@@ -44,11 +44,8 @@
 export { default as patterns } from './patterns';
 export { default as plans } from './plans';
 export { default as getCurrentThemeSoftwareSets } from './get-current-theme-software-sets';
-<<<<<<< HEAD
 export { default as domains } from './domains';
-=======
 export { default as storeProfiler } from './store-profiler';
->>>>>>> 80d62212
 
 export type StepPath =
 	| 'courses'
@@ -95,11 +92,8 @@
 	| 'intro'
 	| 'launchpad'
 	| 'subscribers'
-<<<<<<< HEAD
 	| 'plans'
 	| 'getCurrentThemeSoftwareSets'
-	| 'domains';
-=======
+	| 'domains'
 	| 'getCurrentThemeSoftwareSets'
-	| 'storeProfiler';
->>>>>>> 80d62212
+	| 'storeProfiler';