--- conflicted
+++ resolved
@@ -71,10 +71,6 @@
 	| 'difmStartingPoint'
 	| 'letsGetStarted'
 	| 'chooseADomain'
-<<<<<<< HEAD
-	| 'intro'
-	| 'linkInBioSetup';
-=======
+	| 'linkInBioSetup'
 	| 'newsletterSetup'
-	| 'intro';
->>>>>>> 9860aee1
+	| 'intro';