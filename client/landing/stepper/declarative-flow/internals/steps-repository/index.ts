export { default as courses } from './courses';
export { default as intent } from './intent-step';
export { default as goals } from './goals';
export { default as podcastTitle } from './podcast-title';
export { default as login } from './login';
export { default as options } from './site-options';
export { default as bloggerStartingPoint } from './blogger-starting-point';
export { default as storeFeatures } from './store-features';
export { default as designSetup } from './design-setup';
export { default as patternAssembler } from './pattern-assembler';
export { default as import } from './import';
export { default as importLight } from './import-light';
export { default as importList } from './import-list';
export { default as importReady } from './import-ready';
export { default as importReadyNot } from './import-ready-not';
export { default as importReadyWpcom } from './import-ready-wpcom';
export { default as importReadyPreview } from './import-ready-preview';
export { default as importerWix } from './importer-wix';
export { default as importerBlogger } from './importer-blogger';
export { default as importerMedium } from './importer-medium';
export { default as importerSquarespace } from './importer-squarespace';
export { default as importerWordpress } from './importer-wordpress';
export { default as businessInfo } from './business-info';
export { default as storeAddress } from './store-address';
export { default as vertical } from './site-vertical';
export { default as wooTransfer } from './woo-transfer';
export { default as wooInstallPlugins } from './woo-install-plugins';
export { default as processing } from './processing-step';
export { default as error } from './error-step';
export { default as wooConfirm } from './woo-confirm';
export { default as wooVerifyEmail } from './woo-verify-email';
export { default as editEmail } from './edit-email';
export { default as newsletterSetup } from './newsletter-setup';
export { default as newsletterPostSetup } from './newsletter-post-setup';
export { default as difmStartingPoint } from './difm-starting-point';
export { default as letsGetStarted } from './lets-get-started';
export { default as intro } from './intro';
export { default as linkInBioSetup } from './link-in-bio-setup';
export { default as linkInBioPostSetup } from './link-in-bio-post-setup';
export { default as videomakerSetup } from './videomaker-setup';
export { default as chooseADomain } from './choose-a-domain';
export { default as chooseAPlan } from './choose-a-plan';
export { default as launchpad } from './launchpad';
export { default as subscribers } from './subscribers';
export { default as patterns } from './patterns';
export { default as getCurrentThemeSoftwareSets } from './get-current-theme-software-sets';
<<<<<<< HEAD
export { default as senseiSetup } from './sensei-setup';
export { default as senseiDomain } from './sensei-domain';
export { default as senseiPlan } from './sensei-plan';
export { default as senseiLaunch } from './sensei-launch';
=======
export { default as storeProfiler } from './store-profiler';
export { default as designCarousel } from './design-carousel';
>>>>>>> 46e61ce3

export type StepPath =
	| 'courses'
	| 'intent'
	| 'goals'
	| 'podcastTitle'
	| 'options'
	| 'bloggerStartingPoint'
	| 'storeFeatures'
	| 'designSetup'
	| 'patternAssembler'
	| 'import'
	| 'importList'
	| 'importLight'
	| 'importReady'
	| 'importReadyNot'
	| 'importReadyWpcom'
	| 'importReadyPreview'
	| 'importerWix'
	| 'importerBlogger'
	| 'importerMedium'
	| 'importerSquarespace'
	| 'importerWordpress'
	| 'businessInfo'
	| 'storeAddress'
	| 'patterns'
	| 'processing'
	| 'login'
	| 'vertical'
	| 'wooTransfer'
	| 'wooInstallPlugins'
	| 'error'
	| 'wooConfirm'
	| 'wooVerifyEmail'
	| 'editEmail'
	| 'difmStartingPoint'
	| 'letsGetStarted'
	| 'chooseADomain'
	| 'linkInBioSetup'
	| 'linkInBioPostSetup'
	| 'newsletterSetup'
	| 'newsletterPostSetup'
	| 'intro'
	| 'launchpad'
	| 'subscribers'
<<<<<<< HEAD
	| 'senseiSetup'
	| 'senseiDomain'
	| 'senseiPlan'
	| 'senseiLaunch'
	| 'getCurrentThemeSoftwareSets'
=======
	| 'getCurrentThemeSoftwareSets'
	| 'designCarousel'
	| 'storeProfiler'
>>>>>>> 46e61ce3
	| 'chooseAPlan'
	| 'videomakerSetup';<|MERGE_RESOLUTION|>--- conflicted
+++ resolved
@@ -44,15 +44,12 @@
 export { default as subscribers } from './subscribers';
 export { default as patterns } from './patterns';
 export { default as getCurrentThemeSoftwareSets } from './get-current-theme-software-sets';
-<<<<<<< HEAD
 export { default as senseiSetup } from './sensei-setup';
 export { default as senseiDomain } from './sensei-domain';
 export { default as senseiPlan } from './sensei-plan';
 export { default as senseiLaunch } from './sensei-launch';
-=======
 export { default as storeProfiler } from './store-profiler';
 export { default as designCarousel } from './design-carousel';
->>>>>>> 46e61ce3
 
 export type StepPath =
 	| 'courses'
@@ -98,16 +95,12 @@
 	| 'intro'
 	| 'launchpad'
 	| 'subscribers'
-<<<<<<< HEAD
 	| 'senseiSetup'
 	| 'senseiDomain'
 	| 'senseiPlan'
 	| 'senseiLaunch'
 	| 'getCurrentThemeSoftwareSets'
-=======
-	| 'getCurrentThemeSoftwareSets'
 	| 'designCarousel'
 	| 'storeProfiler'
->>>>>>> 46e61ce3
 	| 'chooseAPlan'
 	| 'videomakerSetup';