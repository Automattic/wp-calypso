--- conflicted
+++ resolved
@@ -104,14 +104,11 @@
 	| 'intro'
 	| 'launchpad'
 	| 'subscribers'
-<<<<<<< HEAD
 	| 'senseiSetup'
 	| 'senseiDomain'
 	| 'senseiPlan'
 	| 'senseiLaunch'
-=======
 	| 'plans'
->>>>>>> 2c8172b7
 	| 'getCurrentThemeSoftwareSets'
 	| 'designCarousel'
 	| 'setThemeStep'
