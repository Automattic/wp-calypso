--- conflicted
+++ resolved
@@ -32,10 +32,7 @@
 export { default as difmStartingPoint } from './difm-starting-point';
 export { default as letsGetStarted } from './lets-get-started';
 export { default as intro } from './intro';
-<<<<<<< HEAD
-=======
 export { default as linkInBioSetup } from './link-in-bio-setup';
->>>>>>> 27a0fcc0
 export { default as chooseADomain } from './choose-a-domain';
 
 export type StepPath =
@@ -73,9 +70,5 @@
 	| 'difmStartingPoint'
 	| 'letsGetStarted'
 	| 'chooseADomain'
-<<<<<<< HEAD
-	| 'intro';
-=======
 	| 'intro'
-	| 'linkInBioSetup';
->>>>>>> 27a0fcc0
+	| 'linkInBioSetup';