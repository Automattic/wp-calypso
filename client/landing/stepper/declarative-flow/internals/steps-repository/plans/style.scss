--- conflicted
+++ resolved
@@ -1,22 +1,9 @@
 @import "@wordpress/base-styles/breakpoints";
 @import "@automattic/onboarding/styles/mixins";
 
-<<<<<<< HEAD
-// Domain upsell flow
-
-.domain-upsell.plans {
-	.signup-header h1 {
-		display: none;
-	}
-}
-
-.step-container.plans {
-	padding: 0;
-=======
 .plans {
 	.step-container {
 		padding: 0;
->>>>>>> 89789910
 
 		.step-wrapper__header {
 			margin: 14px 20px;
@@ -25,21 +12,6 @@
 				margin: 8px 20px;
 			}
 
-<<<<<<< HEAD
-		.formatted-header {
-			h1.formatted-header__title {
-				font-family: Recoleta, "Noto Serif", Georgia, "Times New Roman", Times, serif;
-				font-size: 2.25rem;
-				font-weight: 500;
-				/* stylelint-disable-next-line declaration-property-unit-allowed-list */
-				line-height: 2.5rem;
-				padding: 0 20px;
-				text-align: center;
-				letter-spacing: 0.2px;
-
-				@include break-mobile {
-					font-size: 2.75rem;
-=======
 			.formatted-header {
 				margin-top: 8px;
 				@include break-small {
@@ -47,9 +19,9 @@
 				}
 
 				h1.formatted-header__title {
+          font-family: Recoleta, "Noto Serif", Georgia, "Times New Roman", Times, serif;
 					font-size: 2.25rem;
 					font-weight: 500;
->>>>>>> 89789910
 					/* stylelint-disable-next-line declaration-property-unit-allowed-list */
 					line-height: 2.5rem;
 					padding: 0 20px;
@@ -209,3 +181,11 @@
 		}
 	}
 }
+
+// Domain upsell flow
+
+.domain-upsell.plans {
+	.signup-header h1 {
+		display: none;
+	}
+}
