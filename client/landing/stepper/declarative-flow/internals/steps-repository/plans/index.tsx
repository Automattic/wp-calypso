import { is2023PricingGridActivePage } from '@automattic/calypso-products';
import {
<<<<<<< HEAD
	isDesignFirstFlow,
	isDomainUpsellFlow,
	isHostingSiteCreationFlow,
	isStartWritingFlow,
=======
	isBlogOnboardingFlow,
	isDomainUpsellFlow,
	isHostingSiteCreationFlow,
>>>>>>> 55be137d
	StepContainer,
} from '@automattic/onboarding';
import { recordTracksEvent } from 'calypso/lib/analytics/tracks';
import PlansWrapper from './plans-wrapper';
import type { ProvidedDependencies, Step } from '../../types';
import type { MinimalRequestCartProduct } from '@automattic/shopping-cart';

const plans: Step = function Plans( { navigation, flow } ) {
	const { goBack, submit } = navigation;

	const handleSubmit = ( plan: MinimalRequestCartProduct | null ) => {
		const providedDependencies: ProvidedDependencies = {
			plan,
		};

<<<<<<< HEAD
		if ( isDomainUpsellFlow( flow ) || isStartWritingFlow( flow ) || isDesignFirstFlow( flow ) ) {
=======
		if ( isDomainUpsellFlow( flow ) || isBlogOnboardingFlow( flow ) ) {
>>>>>>> 55be137d
			providedDependencies.goToCheckout = true;
		}

		submit?.( providedDependencies );
	};
	const is2023PricingGridVisible = is2023PricingGridActivePage( window );

	const isAllowedToGoBack = isDomainUpsellFlow( flow ) || isHostingSiteCreationFlow( flow );

	return (
		<StepContainer
			stepName="plans"
			goBack={ goBack }
			isHorizontalLayout={ false }
			isWideLayout={ ! is2023PricingGridVisible }
			isFullLayout={ is2023PricingGridVisible }
			hideFormattedHeader={ true }
			isLargeSkipLayout={ false }
			hideBack={ ! isAllowedToGoBack }
			stepContent={
				<PlansWrapper
					flowName={ flow }
					onSubmit={ handleSubmit }
					is2023PricingGridVisible={ is2023PricingGridVisible }
				/>
			}
			recordTracksEvent={ recordTracksEvent }
		/>
	);
};

export default plans;<|MERGE_RESOLUTION|>--- conflicted
+++ resolved
@@ -1,15 +1,8 @@
 import { is2023PricingGridActivePage } from '@automattic/calypso-products';
 import {
-<<<<<<< HEAD
-	isDesignFirstFlow,
-	isDomainUpsellFlow,
-	isHostingSiteCreationFlow,
-	isStartWritingFlow,
-=======
 	isBlogOnboardingFlow,
 	isDomainUpsellFlow,
 	isHostingSiteCreationFlow,
->>>>>>> 55be137d
 	StepContainer,
 } from '@automattic/onboarding';
 import { recordTracksEvent } from 'calypso/lib/analytics/tracks';
@@ -25,11 +18,7 @@
 			plan,
 		};
 
-<<<<<<< HEAD
-		if ( isDomainUpsellFlow( flow ) || isStartWritingFlow( flow ) || isDesignFirstFlow( flow ) ) {
-=======
 		if ( isDomainUpsellFlow( flow ) || isBlogOnboardingFlow( flow ) ) {
->>>>>>> 55be137d
 			providedDependencies.goToCheckout = true;
 		}
 
