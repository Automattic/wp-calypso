--- conflicted
+++ resolved
@@ -39,24 +39,13 @@
 	};
 
 	useEffect( () => {
-<<<<<<< HEAD
-		// Being able to 'await' makes it simpler
 		( async () => {
 			if ( typeof action === 'function' ) {
 				await action();
 			}
 			submit?.();
 		} )();
-=======
-		action?.promise.then( () => {
-			if ( action?.redirect ) {
-				window.location.href = action.redirect;
-			} else {
-				submit?.();
-			}
-		} );
 		// eslint-disable-next-line react-hooks/exhaustive-deps
->>>>>>> 74b943f8
 	}, [ action ] );
 
 	// Progress smoothing, works out to be around 40seconds unless step polling dictates otherwise
