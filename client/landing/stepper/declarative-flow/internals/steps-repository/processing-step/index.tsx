import { ReactElement } from 'react';
import ProcessingStepContainer from './processing-step-container';
import type { Step } from '../../types';
import './style.scss';

const ProcessingStep: Step = function ( props ): ReactElement | null {
<<<<<<< HEAD
	const { submit } = props.navigation;

	const { __ } = useI18n();
	const loadingMessages = useProcessingLoadingMessages();

	const [ currentMessageIndex, setCurrentMessageIndex ] = useState( 0 );

	useInterval( () => {
		setCurrentMessageIndex( ( s ) => ( s + 1 ) % loadingMessages.length );
	}, loadingMessages[ currentMessageIndex ]?.duration );

	const action = useSelect( ( select ) => select( ONBOARD_STORE ).getPendingAction() );
	const progress = useSelect( ( select ) => select( ONBOARD_STORE ).getProgress() );
	const progressTitle = useSelect( ( select ) => select( ONBOARD_STORE ).getProgressTitle() );
	const stepProgress = useSelect( ( select ) => select( ONBOARD_STORE ).getStepProgress() );

	const getCurrentMessage = () => {
		return progressTitle || loadingMessages[ currentMessageIndex ]?.title;
	};

	useEffect( () => {
		( async () => {
			if ( typeof action === 'function' ) {
				try {
					await action();
					submit?.( {}, ProcessingResult.SUCCESS );
				} catch ( e ) {
					submit?.( {}, ProcessingResult.FAILURE );
				}
			} else submit?.( {}, ProcessingResult.NO_ACTION );
		} )();
		// eslint-disable-next-line react-hooks/exhaustive-deps
	}, [ action ] );

	// Progress smoothing, works out to be around 40seconds unless step polling dictates otherwise
	const [ simulatedProgress, setSimulatedProgress ] = useState( 0 );

	useEffect( () => {
		let timeoutReference: NodeJS.Timeout;
		if ( progress >= 0 ) {
			timeoutReference = setTimeout( () => {
				if ( progress > simulatedProgress || progress === 1 ) {
					setSimulatedProgress( progress );
				} else if ( simulatedProgress < 1 ) {
					setSimulatedProgress( ( previousProgress ) => {
						let newProgress = previousProgress + Math.random() * 0.04;
						// Stall at 95%, allow complete to finish up
						if ( newProgress >= 0.95 ) {
							newProgress = 0.95;
						}
						return newProgress;
					} );
				}
			}, 1000 );
		}

		return () => clearTimeout( timeoutReference );
	}, [ simulatedProgress, progress, __ ] );

	const isJetpackPowered = props.flow === 'newsletters';

	return (
		<StepContainer
			shouldHideNavButtons={ true }
			hideFormattedHeader={ true }
			stepName={ 'processing-step' }
			isHorizontalLayout={ true }
			stepContent={
				<div className={ 'processing-step' }>
					<h1 className="processing-step__progress-step">{ getCurrentMessage() }</h1>
					{ progress >= 0 ? (
						<div className="processing-step__content woocommerce-install__content">
							<div
								className="processing-step__progress-bar"
								style={
									{
										'--progress': simulatedProgress > 1 ? 1 : simulatedProgress,
									} as React.CSSProperties
								}
							/>
						</div>
					) : (
						<LoadingEllipsis />
					) }
				</div>
			}
			stepProgress={ stepProgress }
			recordTracksEvent={ recordTracksEvent }
			showJetpackPowered={ isJetpackPowered }
		/>
	);
=======
	return <ProcessingStepContainer navigation={ props.navigation } />;
>>>>>>> 6686d967
};

export default ProcessingStep;<|MERGE_RESOLUTION|>--- conflicted
+++ resolved
@@ -4,101 +4,7 @@
 import './style.scss';
 
 const ProcessingStep: Step = function ( props ): ReactElement | null {
-<<<<<<< HEAD
-	const { submit } = props.navigation;
-
-	const { __ } = useI18n();
-	const loadingMessages = useProcessingLoadingMessages();
-
-	const [ currentMessageIndex, setCurrentMessageIndex ] = useState( 0 );
-
-	useInterval( () => {
-		setCurrentMessageIndex( ( s ) => ( s + 1 ) % loadingMessages.length );
-	}, loadingMessages[ currentMessageIndex ]?.duration );
-
-	const action = useSelect( ( select ) => select( ONBOARD_STORE ).getPendingAction() );
-	const progress = useSelect( ( select ) => select( ONBOARD_STORE ).getProgress() );
-	const progressTitle = useSelect( ( select ) => select( ONBOARD_STORE ).getProgressTitle() );
-	const stepProgress = useSelect( ( select ) => select( ONBOARD_STORE ).getStepProgress() );
-
-	const getCurrentMessage = () => {
-		return progressTitle || loadingMessages[ currentMessageIndex ]?.title;
-	};
-
-	useEffect( () => {
-		( async () => {
-			if ( typeof action === 'function' ) {
-				try {
-					await action();
-					submit?.( {}, ProcessingResult.SUCCESS );
-				} catch ( e ) {
-					submit?.( {}, ProcessingResult.FAILURE );
-				}
-			} else submit?.( {}, ProcessingResult.NO_ACTION );
-		} )();
-		// eslint-disable-next-line react-hooks/exhaustive-deps
-	}, [ action ] );
-
-	// Progress smoothing, works out to be around 40seconds unless step polling dictates otherwise
-	const [ simulatedProgress, setSimulatedProgress ] = useState( 0 );
-
-	useEffect( () => {
-		let timeoutReference: NodeJS.Timeout;
-		if ( progress >= 0 ) {
-			timeoutReference = setTimeout( () => {
-				if ( progress > simulatedProgress || progress === 1 ) {
-					setSimulatedProgress( progress );
-				} else if ( simulatedProgress < 1 ) {
-					setSimulatedProgress( ( previousProgress ) => {
-						let newProgress = previousProgress + Math.random() * 0.04;
-						// Stall at 95%, allow complete to finish up
-						if ( newProgress >= 0.95 ) {
-							newProgress = 0.95;
-						}
-						return newProgress;
-					} );
-				}
-			}, 1000 );
-		}
-
-		return () => clearTimeout( timeoutReference );
-	}, [ simulatedProgress, progress, __ ] );
-
-	const isJetpackPowered = props.flow === 'newsletters';
-
-	return (
-		<StepContainer
-			shouldHideNavButtons={ true }
-			hideFormattedHeader={ true }
-			stepName={ 'processing-step' }
-			isHorizontalLayout={ true }
-			stepContent={
-				<div className={ 'processing-step' }>
-					<h1 className="processing-step__progress-step">{ getCurrentMessage() }</h1>
-					{ progress >= 0 ? (
-						<div className="processing-step__content woocommerce-install__content">
-							<div
-								className="processing-step__progress-bar"
-								style={
-									{
-										'--progress': simulatedProgress > 1 ? 1 : simulatedProgress,
-									} as React.CSSProperties
-								}
-							/>
-						</div>
-					) : (
-						<LoadingEllipsis />
-					) }
-				</div>
-			}
-			stepProgress={ stepProgress }
-			recordTracksEvent={ recordTracksEvent }
-			showJetpackPowered={ isJetpackPowered }
-		/>
-	);
-=======
 	return <ProcessingStepContainer navigation={ props.navigation } />;
->>>>>>> 6686d967
 };
 
 export default ProcessingStep;