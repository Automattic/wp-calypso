--- conflicted
+++ resolved
@@ -105,14 +105,9 @@
 				stepName="site-migration-identify"
 				flowName="site-migration"
 				className="import__onboarding-page"
-<<<<<<< HEAD
+				hideBack={ isEntrepreneurSignup }
 				hideSkip
 				hideFormattedHeader
-=======
-				hideBack={ isEntrepreneurSignup }
-				hideSkip={ true }
-				hideFormattedHeader={ true }
->>>>>>> 17886d35
 				goBack={ navigation.goBack }
 				goNext={ navigation?.submit }
 				isFullLayout
