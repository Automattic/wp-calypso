/* eslint-disable wpcalypso/jsx-classname-namespace */
import { useLocale } from '@automattic/i18n-utils';
import { useSelect, useDispatch } from '@wordpress/data';
import { useI18n } from '@wordpress/react-i18n';
import React from 'react';
import { Plans } from 'calypso/../packages/data-stores/src';
import { StepContainer } from 'calypso/../packages/onboarding/src';
import { PlansIntervalToggle } from 'calypso/../packages/plans-grid/src';
import { useSupportedPlans } from 'calypso/../packages/plans-grid/src/hooks';
import PlanItem from 'calypso/../packages/plans-grid/src/plans-table/plan-item';
import FormattedHeader from 'calypso/components/formatted-header';
import { useNewSiteVisibility } from 'calypso/landing/gutenboarding/hooks/use-selected-plan';
import { PLANS_STORE } from 'calypso/landing/gutenboarding/stores/plans';
import { USER_STORE, ONBOARD_STORE, SITE_STORE } from 'calypso/landing/stepper/stores';
import { recordTracksEvent } from 'calypso/lib/analytics/tracks';
import { domainRegistration } from 'calypso/lib/cart-values/cart-items';
import { cartManagerClient } from 'calypso/my-sites/checkout/cart-manager-client';
import type { Step } from '../../types';

import 'calypso/../packages/plans-grid/src/plans-grid/style.scss';
import 'calypso/../packages/plans-grid/src/plans-table/style.scss';
import './style.scss';

const ChooseAPlan: Step = function ChooseAPlan( { navigation, flow } ) {
	const { goNext, goBack, submit } = navigation;
	const isVideoPressFlow = 'videopress' === flow;

	const [ billingPeriod, setBillingPeriod ] =
		React.useState< Plans.PlanBillingPeriod >( 'ANNUALLY' );
	const [ selectedPlanProductId, setSelectedPlanProductId ] = React.useState< number | undefined >(
		undefined
	);
	const [ allPlansExpanded, setAllPlansExpanded ] = React.useState( true );
	const [ isUIDisabled, setIsUIDisabled ] = React.useState( false );

	const { __ } = useI18n();
	const locale = useLocale();
	const visibility = useNewSiteVisibility();
	const { supportedPlans, maxAnnualDiscount } = useSupportedPlans( locale, billingPeriod );

	const currentUser = useSelect( ( select ) => select( USER_STORE ).getCurrentUser() );
	const domain = useSelect( ( select ) => select( ONBOARD_STORE ).getSelectedDomain() );
	const getPlanProduct = useSelect( ( select ) => select( PLANS_STORE ).getPlanProduct );
	const { getNewSite } = useSelect( ( select ) => select( SITE_STORE ) );

	const { createVideoPressSite, setSelectedSite, setPendingAction, setProgress } =
		useDispatch( ONBOARD_STORE );

	const getDefaultStepContent = () => <h1>Choose a plan step</h1>;

	const getVideoPressFlowStepContent = () => {
		const filteredPlans = supportedPlans.filter( ( plan ) => {
			return (
				plan && ( 'premium' === plan.periodAgnosticSlug || 'business' === plan.periodAgnosticSlug )
			);
		} );

		const onPlansToggleChanged = ( newBillingPeriod: Plans.PlanBillingPeriod ) => {
			if ( ! isUIDisabled ) {
				setBillingPeriod( newBillingPeriod );
			}
		};

		const updatePlanSelectionDisabledState = () => {
			const buttons = document.getElementsByClassName( 'plan-item__select-button' );
			for ( let i = 0; i < buttons.length; ++i ) {
				( buttons[ i ] as HTMLButtonElement ).disabled = isUIDisabled;
			}
		};

		const disableUI = () => {
			if ( ! isUIDisabled ) {
				setIsUIDisabled( true );
				updatePlanSelectionDisabledState();
			}
		};

		const updateSelectedPlanButton = ( slug: string ) => {
			if ( slug.length > 0 ) {
				const parentSpan = document.getElementById( 'plan-item-' + slug );
				if ( ! parentSpan ) {
					return;
				}

				const buttons = parentSpan.getElementsByClassName( 'plan-item__select-button' );
				if ( buttons.length <= 0 ) {
					return;
				}

				const button = buttons[ 0 ];
				if ( ! button.classList.contains( 'selected-plan-item' ) ) {
					button.classList.add( 'selected-plan-item' );
				}
			} else {
				const buttons = document.getElementsByClassName( 'selected-plan-item' );
				for ( let i = 0; i < buttons.length; ++i ) {
					buttons[ i ].classList.remove( 'selected-plan-item' );
				}
			}
		};

		const onPlanSelect = async ( planId: number | undefined, plan: Plans.Plan ) => {
			disableUI();
			updateSelectedPlanButton( plan.periodAgnosticSlug );

			setSelectedPlanProductId( planId );

			setPendingAction( async () => {
				setProgress( 0 );
				try {
					await createVideoPressSite( {
						username: currentUser!.username,
						languageSlug: locale,
						visibility,
					} );
				} catch ( e ) {
					return;
				}
				setProgress( 0.5 );

				const newSite = getNewSite();
				setSelectedSite( newSite?.blogid );

				const planObject = supportedPlans.find(
					( plan ) => plan.productIds.indexOf( planId as number ) >= 0
				);

				const planProductObject = getPlanProduct( planObject?.periodAgnosticSlug, billingPeriod );

				const cartKey = await cartManagerClient.getCartKeyForSiteSlug(
					newSite?.site_slug as string
				);

				const productsToAdd: any[] = [
					{
						product_slug: planProductObject?.storeSlug,
						extra: {
							signup_flow: flow,
						},
					},
				];

				if ( domain && domain.product_slug ) {
					const registration = domainRegistration( {
						domain: domain.domain_name,
						productSlug: domain.product_slug as string,
						extra: { privacy_available: domain.supports_privacy },
					} );

					productsToAdd.push( registration );
				}

				setProgress( 0.75 );

				await cartManagerClient.forCartKey( cartKey ).actions.addProductsToCart( productsToAdd );

				setProgress( 1.0 );

				const redirectTo = encodeURIComponent(
					`/setup/completingPurchase?flow=videopress&siteSlug=${ newSite?.site_slug }&siteId=${ newSite?.blogid }`
				);

				window.location.replace(
<<<<<<< HEAD
					`/checkout/${ newSite?.site_slug }/${ planObject?.periodAgnosticSlug }?signup=1&redirect_to=/setup/completingPurchase?flow=videopress`
=======
					`/checkout/${ newSite?.site_slug }?signup=1&redirect_to=${ redirectTo }`
>>>>>>> 2a83bc4a
				);
			} );

			submit?.();
		};

		return (
			<div className="plans-grid">
				<PlansIntervalToggle
					intervalType={ billingPeriod }
					onChange={ onPlansToggleChanged }
					maxMonthlyDiscountPercentage={ maxAnnualDiscount }
					className="plans-grid__toggle"
				/>

				<div className="plans-grid__table">
					<div className="plans-grid__table-container">
						<div className="plans-table">
							{ filteredPlans
								.filter( ( plan ) => !! plan )
								.map( ( plan, index ) => (
									<span
										key={ 'plan-item-' + plan.periodAgnosticSlug }
										id={ 'plan-item-' + plan.periodAgnosticSlug }
									>
										<PlanItem
											popularBadgeVariation={ 'ON_TOP' }
											allPlansExpanded={ allPlansExpanded }
											key={ plan.periodAgnosticSlug }
											slug={ plan.periodAgnosticSlug }
											domain={ domain }
											CTAVariation={ 'NORMAL' }
											features={ plan.features ?? [] }
											billingPeriod={ billingPeriod }
											isPopular={ 'business' === plan.periodAgnosticSlug }
											isFree={ plan.isFree }
											name={ plan?.title.toString() }
											isSelected={
												!! selectedPlanProductId &&
												selectedPlanProductId ===
													getPlanProduct( plan.periodAgnosticSlug, billingPeriod )?.productId
											}
											onSelect={ ( id ) => onPlanSelect( id, plan ) }
											onPickDomainClick={ undefined }
											onToggleExpandAll={ () => setAllPlansExpanded( ( expand ) => ! expand ) }
											CTAButtonLabel={ __( 'Get %s' ).replace( '%s', plan.title ) }
											popularBadgeText={ __( 'Best for Video' ) }
										/>
										{ index < filteredPlans.length - 1 && (
											<div key={ 'plan-item-separator-' + index } className="plan-separator"></div>
										) }
									</span>
								) ) }
						</div>
					</div>
				</div>
			</div>
		);
	};

	const getFormattedHeader = () => {
		if ( ! isVideoPressFlow ) {
			return undefined;
		}

		return (
			<FormattedHeader
				id={ 'choose-a-plan-header' }
				headerText="Choose a plan"
				subHeaderText={ __( 'Unlock a powerful bundle of features for your video site.' ) }
				align={ 'center' }
			/>
		);
	};

	const stepContent = isVideoPressFlow ? getVideoPressFlowStepContent() : getDefaultStepContent();

	return (
		<StepContainer
			stepName={ 'chooseAPlan' }
			shouldHideNavButtons={ isVideoPressFlow }
			goBack={ goBack }
			goNext={ goNext }
			isHorizontalLayout={ false }
			isWideLayout={ true }
			isLargeSkipLayout={ false }
			stepContent={ stepContent }
			recordTracksEvent={ recordTracksEvent }
			formattedHeader={ getFormattedHeader() }
		/>
	);
};

export default ChooseAPlan;<|MERGE_RESOLUTION|>--- conflicted
+++ resolved
@@ -161,11 +161,7 @@
 				);
 
 				window.location.replace(
-<<<<<<< HEAD
-					`/checkout/${ newSite?.site_slug }/${ planObject?.periodAgnosticSlug }?signup=1&redirect_to=/setup/completingPurchase?flow=videopress`
-=======
 					`/checkout/${ newSite?.site_slug }?signup=1&redirect_to=${ redirectTo }`
->>>>>>> 2a83bc4a
 				);
 			} );
 
