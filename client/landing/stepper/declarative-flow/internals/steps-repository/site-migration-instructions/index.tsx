--- conflicted
+++ resolved
@@ -25,12 +25,7 @@
 	const importSiteQueryParam = queryParams.get( 'from' ) ?? '';
 	const { data: hostingDetails } = useHostingProviderUrlDetails( importSiteQueryParam );
 	const showHostingBadge = ! hostingDetails.is_unknown && ! hostingDetails.is_a8c;
-<<<<<<< HEAD
-	const site = useSite();
-	const siteId = site?.ID;
-=======
 
->>>>>>> 17b318aa
 	const { detailedStatus } = usePrepareSiteForMigration( siteId );
 
 	const sidebar = (
