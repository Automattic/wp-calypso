import { LaunchpadContainer } from '@automattic/launchpad';
import { StepContainer } from '@automattic/onboarding';
import React from 'react';
import { useHostingProviderUrlDetails } from 'calypso/data/site-profiler/use-hosting-provider-url-details';
import { usePrepareSiteForMigration } from 'calypso/landing/stepper/hooks/use-prepare-site-for-migration';
import { useQuery } from 'calypso/landing/stepper/hooks/use-query';
import { useSite } from 'calypso/landing/stepper/hooks/use-site';
import { recordTracksEvent } from 'calypso/lib/analytics/tracks';
import { HostingBadge } from './hosting-badge';
import { Provisioning } from './provisioning';
import { Questions } from './questions';
import { Sidebar } from './sidebar';
import { SitePreview } from './site-preview';
import { Steps } from './steps';
import type { Step } from '../../types';
import './style.scss';

const SiteMigrationInstructions: Step = function () {
	const queryParams = useQuery();
	const importSiteQueryParam = queryParams.get( 'from' ) ?? '';
	const { data: hostingDetails } = useHostingProviderUrlDetails( importSiteQueryParam );
	const showHostingBadge = ! hostingDetails.is_unknown && ! hostingDetails.is_a8c;

<<<<<<< HEAD
	const sidebar = (
		<Sidebar>
			<Steps fromUrl={ importSiteQueryParam } />
		</Sidebar>
	);
=======
	const site = useSite();
	const siteId = site?.ID;
	const { detailedStatus } = usePrepareSiteForMigration( siteId );

	const sidebar = (
		<Sidebar>
			<Provisioning status={ detailedStatus } />
		</Sidebar>
	);

>>>>>>> aff62bbe
	const stepContent = (
		<LaunchpadContainer sidebar={ sidebar }>
			{ showHostingBadge && <HostingBadge hostingName={ hostingDetails.name } /> }

			<SitePreview />
		</LaunchpadContainer>
	);

	const questions = <Questions />;

	return (
		<StepContainer
			stepName="site-migration-instructions"
			isFullLayout
			hideFormattedHeader
			className="is-step-site-migration-instructions site-migration-instructions--launchpad"
			hideSkip
			hideBack
			stepContent={ stepContent }
			recordTracksEvent={ recordTracksEvent }
			customizedActionButtons={ questions }
		/>
	);
};

export default SiteMigrationInstructions;<|MERGE_RESOLUTION|>--- conflicted
+++ resolved
@@ -20,14 +20,6 @@
 	const importSiteQueryParam = queryParams.get( 'from' ) ?? '';
 	const { data: hostingDetails } = useHostingProviderUrlDetails( importSiteQueryParam );
 	const showHostingBadge = ! hostingDetails.is_unknown && ! hostingDetails.is_a8c;
-
-<<<<<<< HEAD
-	const sidebar = (
-		<Sidebar>
-			<Steps fromUrl={ importSiteQueryParam } />
-		</Sidebar>
-	);
-=======
 	const site = useSite();
 	const siteId = site?.ID;
 	const { detailedStatus } = usePrepareSiteForMigration( siteId );
@@ -35,10 +27,10 @@
 	const sidebar = (
 		<Sidebar>
 			<Provisioning status={ detailedStatus } />
+			<Steps fromUrl={ importSiteQueryParam } />
 		</Sidebar>
 	);
 
->>>>>>> aff62bbe
 	const stepContent = (
 		<LaunchpadContainer sidebar={ sidebar }>
 			{ showHostingBadge && <HostingBadge hostingName={ hostingDetails.name } /> }
