/* eslint-disable @typescript-eslint/no-use-before-define */
import { useIsEnglishLocale } from '@automattic/i18n-utils';
import { useTranslate } from 'i18n-calypso';
import { useCallback, useEffect, useMemo, useState } from 'react';
import { useForm } from 'react-hook-form';
import { UrlData } from 'calypso/blocks/import/types';
import { useQuery } from 'calypso/landing/stepper/hooks/use-query';
import { recordTracksEvent } from 'calypso/lib/analytics/tracks';
import wp from 'calypso/lib/wp';
import { CredentialsFormData } from '../types';
import { useFormErrorMapping } from './use-form-error-mapping';
import { useSiteMigrationCredentialsMutation } from './use-site-migration-credentials-mutation';

<<<<<<< HEAD
export const useCredentialsForm = ( onSubmit: ( siteInfo?: UrlData | undefined ) => void ) => {
=======
export const useCredentialsForm = ( onSubmit: () => void ) => {
>>>>>>> fe444cba
	const translate = useTranslate();
	const isEnglishLocale = useIsEnglishLocale();
	const importSiteQueryParam = useQuery().get( 'from' ) || '';
	const [ siteInfo, setSiteInfo ] = useState< UrlData | undefined >( undefined );
	const [ isBusy, setIsBusy ] = useState( false );

	const analyzeUrl = useCallback( async ( domain: string ): Promise< UrlData | undefined > => {
		try {
			return await wp.req.get( {
				path: '/imports/analyze-url?site_url=' + encodeURIComponent( domain ),
				apiNamespace: 'wpcom/v2',
			} );
		} catch ( error ) {
			return undefined;
		}
	}, [] );

	const {
		mutateAsync: requestAutomatedMigration,
		error,
		isSuccess,
		variables,
		reset,
	} = useSiteMigrationCredentialsMutation();

	const serverSideError = useFormErrorMapping( error, variables, siteInfo );

	const {
		formState: { errors, isSubmitting },
		control,
		handleSubmit,
		watch,
		clearErrors,
	} = useForm< CredentialsFormData >( {
		mode: 'onSubmit',
		reValidateMode: 'onSubmit',
		disabled: isBusy,
		defaultValues: {
			from_url: importSiteQueryParam,
			username: '',
			password: '',
			backupFileLocation: '',
			notes: '',
			migrationType: 'credentials',
		},
		errors: serverSideError,
	} );

	useEffect( () => {
		setIsBusy( isSubmitting );
	}, [ isSubmitting ] );

	const isWpcom = useMemo( () => !! siteInfo?.platform_data?.is_wpcom, [ siteInfo ] );

	const canBypassVerification = useMemo( () => {
		const credentialsVerificationFailed =
			error?.code === 'automated_migration_tools_login_and_get_cookies_test_failed';
		return credentialsVerificationFailed || isWpcom;
	}, [ error, isWpcom ] );

	const submitHandler = useCallback(
		async ( data: CredentialsFormData ) => {
			clearErrors();

			const payload = {
				...data,
				bypassVerification: canBypassVerification || ! isEnglishLocale,
			};

			const siteInfoResult = canBypassVerification ? siteInfo : await analyzeUrl( data.from_url );
			setSiteInfo( siteInfoResult );

			if ( siteInfoResult?.platform_data?.is_wpcom && ! canBypassVerification ) {
				return;
			}

			try {
				await requestAutomatedMigration( payload );
			} catch ( error ) {
				// Do nothing, error is handled by the form.
			}
		},
		[
			requestAutomatedMigration,
			canBypassVerification,
			isEnglishLocale,
			clearErrors,
			analyzeUrl,
			siteInfo,
		]
	);

	const getContinueButtonText = useCallback( () => {
		if ( isEnglishLocale && isSubmitting && ! canBypassVerification ) {
			return translate( 'Verifying credentials' );
		}
		if ( isEnglishLocale && canBypassVerification ) {
			return translate( 'Continue anyways' );
		}
		return translate( 'Continue' );
	}, [ isSubmitting, canBypassVerification, isEnglishLocale, translate ] );

	useEffect( () => {
		if ( isSuccess ) {
			recordTracksEvent( 'calypso_site_migration_automated_request_success' );
<<<<<<< HEAD
			onSubmit( siteInfo );
		} else if ( error ) {
			recordTracksEvent( 'calypso_site_migration_automated_request_error' );
		}
	}, [ isSuccess, error, onSubmit, siteInfo ] );
=======
			onSubmit();
		} else if ( error ) {
			recordTracksEvent( 'calypso_site_migration_automated_request_error' );
		}
	}, [ isSuccess, error, onSubmit ] );
>>>>>>> fe444cba

	useEffect( () => {
		const { unsubscribe } = watch( ( formData, changedField ) => {
			if ( changedField?.name === 'from_url' && formData?.from_url ) {
				setSiteInfo( undefined );
				clearErrors( 'from_url' );
			}

			clearErrors( 'root' );
			reset();
		} );
		return () => unsubscribe();
	}, [ watch, clearErrors, reset ] );

	return {
		formState: { errors },
		errors,
		control,
		handleSubmit,
		submitHandler,
		accessMethod: watch( 'migrationType' ),
		isBusy,
		getContinueButtonText,
		isSubmitting,
		isWpcom,
	};
};<|MERGE_RESOLUTION|>--- conflicted
+++ resolved
@@ -11,11 +11,7 @@
 import { useFormErrorMapping } from './use-form-error-mapping';
 import { useSiteMigrationCredentialsMutation } from './use-site-migration-credentials-mutation';
 
-<<<<<<< HEAD
-export const useCredentialsForm = ( onSubmit: ( siteInfo?: UrlData | undefined ) => void ) => {
-=======
 export const useCredentialsForm = ( onSubmit: () => void ) => {
->>>>>>> fe444cba
 	const translate = useTranslate();
 	const isEnglishLocale = useIsEnglishLocale();
 	const importSiteQueryParam = useQuery().get( 'from' ) || '';
@@ -121,19 +117,11 @@
 	useEffect( () => {
 		if ( isSuccess ) {
 			recordTracksEvent( 'calypso_site_migration_automated_request_success' );
-<<<<<<< HEAD
 			onSubmit( siteInfo );
 		} else if ( error ) {
 			recordTracksEvent( 'calypso_site_migration_automated_request_error' );
 		}
 	}, [ isSuccess, error, onSubmit, siteInfo ] );
-=======
-			onSubmit();
-		} else if ( error ) {
-			recordTracksEvent( 'calypso_site_migration_automated_request_error' );
-		}
-	}, [ isSuccess, error, onSubmit ] );
->>>>>>> fe444cba
 
 	useEffect( () => {
 		const { unsubscribe } = watch( ( formData, changedField ) => {
