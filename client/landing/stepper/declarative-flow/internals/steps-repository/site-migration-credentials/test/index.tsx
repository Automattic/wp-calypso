--- conflicted
+++ resolved
@@ -84,10 +84,6 @@
 		jest.clearAllMocks();
 		( wp.req.get as jest.Mock ).mockResolvedValue( {} );
 	} );
-	afterEach( () => {
-		jest.runOnlyPendingTimers();
-		jest.useRealTimers();
-	} );
 
 	it( 'creates a credentials ticket', async () => {
 		const submit = jest.fn();
@@ -204,8 +200,10 @@
 
 	it( 'shows errors on the required fields when the user does not fill the fields when user select credentials option', async () => {
 		render();
+
 		await userEvent.click( continueButton() );
 		await userEvent.click( credentialsOption() );
+
 		expect( getByText( messages.urlError ) ).toBeVisible();
 		expect( getByText( messages.usernameError ) ).toBeVisible();
 		expect( getByText( messages.passwordError ) ).toBeVisible();
@@ -213,8 +211,10 @@
 
 	it( 'shows errors on the required fields when the user does not fill the fields when user select backup option', async () => {
 		render();
+
 		await userEvent.click( backupOption() );
 		await userEvent.click( continueButton() );
+
 		expect( getByText( /Please enter a valid URL/ ) ).toBeVisible();
 	} );
 
@@ -329,18 +329,12 @@
 	it( 'shows "Verifying credentials" on the Continue button during submission', async () => {
 		const submit = jest.fn();
 		render( { navigation: { submit } } );
-
-		( wpcomRequest as jest.Mock ).mockImplementation(
-			() =>
-				new Promise( ( resolve ) => {
-					setTimeout( resolve, 2000 );
-				} )
-		);
-
-		await fillAllFields();
-		jest.useFakeTimers();
+		const pendingPromise = new Promise( () => {} );
+
+		( wpcomRequest as jest.Mock ).mockImplementation( () => pendingPromise );
+
+		await fillAllFields();
 		userEvent.click( continueButton() );
-		jest.advanceTimersByTime( 1000 );
 
 		await waitFor( () => {
 			expect( continueButton( /Verifying credentials/ ) ).toBeVisible();
@@ -374,7 +368,7 @@
 			} );
 
 			await fillAllFields();
-			userEvent.click( continueButton() );
+			await userEvent.click( continueButton() );
 
 			await waitFor( () => {
 				expect( continueButton( /Continue anyways/ ) ).toBeVisible();
@@ -446,7 +440,6 @@
 		await fillAllFields();
 		await fillNoteField();
 
-<<<<<<< HEAD
 		( wp.req.get as jest.Mock ).mockRejectedValue( {
 			code: 'rest_other_error',
 			message: 'Error message from backend',
@@ -487,8 +480,6 @@
 
 		( wp.req.get as jest.Mock ).mockResolvedValue( siteInfo );
 
-=======
->>>>>>> fe444cba
 		( wpcomRequest as jest.Mock ).mockResolvedValue( {
 			status: 200,
 			body: {},
@@ -505,36 +496,24 @@
 		} );
 
 		await waitFor( () => {
-<<<<<<< HEAD
 			expect( submit ).toHaveBeenCalledWith( { siteInfo } );
-=======
-			expect( submit ).toHaveBeenCalled();
->>>>>>> fe444cba
-		} );
-	} );
-
-	it( 'Shows Continue anyways button and an already on WPCOM error if site is already on WPCOM', async () => {
+		} );
+	} );
+
+	it( 'shows Continue anyways button and an already on WPCOM error if site is already on WPCOM', async () => {
 		const submit = jest.fn();
 		render( { navigation: { submit } } );
 		await fillAllFields();
 		await fillNoteField();
 
-<<<<<<< HEAD
 		const siteInfo = {
-=======
-		( wp.req.get as jest.Mock ).mockResolvedValue( {
->>>>>>> fe444cba
 			url: 'site-url.wordpress.com',
 			platform_data: {
 				is_wpcom: true,
 			},
-<<<<<<< HEAD
 		};
 
 		( wp.req.get as jest.Mock ).mockResolvedValue( siteInfo );
-=======
-		} );
->>>>>>> fe444cba
 
 		( wpcomRequest as jest.Mock ).mockResolvedValue( {
 			status: 200,
@@ -557,35 +536,26 @@
 				bypass_verification: true,
 			},
 		} );
-<<<<<<< HEAD
 
 		await waitFor( () => {
 			expect( submit ).toHaveBeenCalledWith( { siteInfo } );
 		} );
-=======
->>>>>>> fe444cba
 	} );
 
 	it( 'shows "Verifying credentials" on the Continue button during submission when fetching site info', async () => {
 		const submit = jest.fn();
 		render( { navigation: { submit } } );
+		const pendingPromise = new Promise( () => {} );
 
 		( wpcomRequest as jest.Mock ).mockResolvedValue( {
 			status: 200,
 			body: {},
 		} );
 
-		( wp.req.get as jest.Mock ).mockImplementation(
-			() =>
-				new Promise( ( resolve ) => {
-					setTimeout( resolve, 2000 );
-				} )
-		);
-
-		await fillAllFields();
-		jest.useFakeTimers();
-		userEvent.click( continueButton() );
-		jest.advanceTimersByTime( 1000 );
+		( wp.req.get as jest.Mock ).mockImplementation( () => pendingPromise );
+
+		await fillAllFields();
+		await userEvent.click( continueButton() );
 
 		await waitFor( () => {
 			expect( continueButton( /Verifying credentials/ ) ).toBeVisible();
@@ -595,17 +565,13 @@
 	it( 'shows "Verifying credentials" on the Continue button during site info verification', async () => {
 		const submit = jest.fn();
 		render( { navigation: { submit } } );
-
-		await fillAllFields();
-
-		( wpcomRequest as jest.Mock ).mockImplementation(
-			() =>
-				new Promise( ( resolve ) => {
-					setTimeout( resolve, 2000 );
-				} )
-		);
-
-		userEvent.click( continueButton() );
+		const pendingPromise = new Promise( () => {} );
+
+		await fillAllFields();
+
+		( wpcomRequest as jest.Mock ).mockImplementation( () => pendingPromise );
+
+		await userEvent.click( continueButton() );
 
 		await waitFor( () => {
 			expect( continueButton( /Verifying credentials/ ) ).toBeVisible();
