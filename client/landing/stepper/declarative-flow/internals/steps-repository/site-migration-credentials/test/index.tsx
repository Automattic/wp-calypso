--- conflicted
+++ resolved
@@ -118,227 +118,6 @@
 		} );
 	} );
 
-<<<<<<< HEAD
-	it.each( [
-		[
-			'site-url.com',
-			'username',
-			'password',
-			[],
-			[ messages.passwordError, messages.urlError, messages.usernameError ],
-		],
-		[
-			'siteurlnotld',
-			'username',
-			'password',
-			[ messages.noTLDError ],
-			[ messages.passwordError, messages.urlError, messages.usernameError ],
-		],
-		[
-			'',
-			'username',
-			'password',
-			[ messages.urlError ],
-			[ messages.passwordError, messages.usernameError ],
-		],
-		[
-			'',
-			'',
-			'password',
-			[ messages.urlError, messages.usernameError ],
-			[ messages.passwordError ],
-		],
-		[
-			'',
-			'username',
-			'',
-			[ messages.urlError, messages.passwordError ],
-			[ messages.usernameError ],
-		],
-		[ '', '     ', '', [ messages.urlError, messages.usernameError ], [] ],
-		[
-			'backup-url.com',
-			'username',
-			'',
-			[ messages.passwordError ],
-			[ messages.usernameError, messages.urlError ],
-		],
-		[
-			'backup-url.com',
-			'',
-			'',
-			[ messages.usernameError, messages.passwordError ],
-			[ messages.urlError ],
-		],
-		[ '', '', '', [ messages.usernameError, messages.urlError, messages.passwordError ], [] ],
-	] )(
-		'shows correct error messages for url:%s--username:%s--pass:%s--',
-		async ( siteAddress, username, password, expectedErrors, notExpectedErrors ) => {
-			const submit = jest.fn();
-			render( { navigation: { submit } } );
-
-			const expandNotesButton = screen.getByRole( 'button', { name: 'Special instructions' } );
-			await userEvent.click( expandNotesButton );
-
-			const addressInput = screen.getByLabelText( /Site address/ );
-			const usernameInput = screen.getByLabelText( /WordPress admin username/ );
-			const passwordInput = screen.getByLabelText( /Password/ );
-			const notesInput = screen.getByTestId( 'special-instructions-textarea' );
-
-			siteAddress && ( await userEvent.type( addressInput, siteAddress ) );
-			username && ( await userEvent.type( usernameInput, username ) );
-			password && ( await userEvent.type( passwordInput, password ) );
-			await userEvent.type( notesInput, 'notes' );
-
-			await waitFor( async () => {
-				await userEvent.click( screen.getByRole( 'button', { name: /Continue/ } ) );
-			} );
-
-			expectedErrors.forEach( ( text ) => {
-				expect( screen.queryByText( text ) ).toBeInTheDocument();
-			} );
-
-			notExpectedErrors.forEach( ( text ) => {
-				expect( screen.queryByText( text ) ).not.toBeInTheDocument();
-			} );
-		}
-	);
-
-	it.each( [
-		[
-			'credentials',
-			'site-url.com',
-			'username',
-			'password',
-			[],
-			[ messages.passwordError, messages.urlError, messages.usernameError ],
-		],
-		[
-			'backup',
-			'backupsite-url.com',
-			'',
-			'',
-			[],
-			[ messages.passwordError, messages.urlError, messages.usernameError ],
-		],
-	] )(
-		'sends correctly formed request',
-		async (
-			howToAccessSite,
-			siteAddress,
-			username,
-			password,
-			expectedErrors,
-			notExpectedErrors
-		) => {
-			( wpcomRequest as jest.Mock ).mockClear();
-			const submit = jest.fn();
-			render( { navigation: { submit } } );
-
-			const isBackupRequest = howToAccessSite === 'backup';
-
-			if ( isBackupRequest ) {
-				const backupRadio = screen.getByLabelText( 'Backup file' );
-				await userEvent.click( backupRadio );
-			}
-
-			const addressInput = screen.getByLabelText(
-				isBackupRequest ? /Backup file location/ : /Site address/
-			);
-
-			const expandNotesButton = screen.getByRole( 'button', { name: 'Special instructions' } );
-			await userEvent.click( expandNotesButton );
-
-			const notesInput = screen.getByTestId( 'special-instructions-textarea' );
-
-			await userEvent.type( addressInput, siteAddress );
-			username &&
-				( await userEvent.type( screen.getByLabelText( /WordPress admin username/ ), username ) );
-			password && ( await userEvent.type( screen.getByLabelText( /Password/ ), password ) );
-			await userEvent.type( notesInput, 'notes' );
-
-			await waitFor( async () => {
-				await userEvent.click( screen.getByRole( 'button', { name: /Continue/ } ) );
-			} );
-
-			await waitFor( async () => {
-				expect( wpcomRequest ).toHaveBeenCalledWith( {
-					path: 'sites/site-url.wordpress.com/automated-migration',
-					apiNamespace: 'wpcom/v2/',
-					apiVersion: '2',
-					method: 'POST',
-					body: {
-						migration_type: howToAccessSite,
-						blog_url: 'site-url.wordpress.com',
-						notes: 'notes',
-						from_url: siteAddress,
-						...( isBackupRequest
-							? {}
-							: {
-									username,
-									password,
-							  } ),
-					},
-				} );
-			} );
-
-			expectedErrors.forEach( ( text ) => {
-				expect( screen.queryByText( text ) ).toBeInTheDocument();
-			} );
-			notExpectedErrors.forEach( ( text ) => {
-				expect( screen.queryByText( text ) ).not.toBeInTheDocument();
-			} );
-		}
-	);
-
-	it.each( [
-		[
-			'Enter a valid URL.',
-			{
-				code: 'rest_invalid_param',
-				message: 'Test',
-				data: { params: { from_url: 'Invalid Param' } },
-			},
-		],
-		[
-			'Enter a valid username.',
-			{
-				code: 'rest_invalid_param',
-				message: 'Test',
-				data: { params: { username: 'Invalid Param' } },
-			},
-		],
-		[
-			'Invalid input, please check again',
-			{
-				code: 'rest_invalid_param',
-				message: 'Test note',
-				data: { params: { notes: 'Invalid Param' } },
-			},
-		],
-		[
-			'Enter a valid password.',
-			{
-				code: 'rest_invalid_param',
-				message: 'Test',
-				data: { params: { password: 'Invalid Param' } },
-			},
-		],
-		[
-			'An error occurred while saving credentials.',
-			{
-				code: 'rest_invalid_param',
-				message: 'Test',
-				data: { params: { nonexistant: 'Invalid Param' } },
-			},
-		],
-		[
-			'A test message',
-			{
-				code: 'rest_other_error',
-				message: 'A test message',
-				data: {},
-=======
 	it( 'skips the credential creation when the user does not fill the fields', async () => {
 		const submit = jest.fn();
 		render( { navigation: { submit } } );
@@ -387,7 +166,6 @@
 					password: 'Invalid Param',
 					notes: 'Invalid Param',
 				},
->>>>>>> 5f351fa7
 			},
 		} );
 
@@ -412,53 +190,6 @@
 					from_url: 'Invalid Param',
 				},
 			},
-<<<<<<< HEAD
-		],
-	] )(
-		'shows correct error messages after server validation -- %s -- %p',
-		async ( message, errorResponse ) => {
-			( wpcomRequest as jest.Mock ).mockClear();
-
-			const submit = jest.fn();
-			render( { navigation: { submit } } );
-
-			const expandNotesButton = screen.getByRole( 'button', { name: 'Special instructions' } );
-			await userEvent.click( expandNotesButton );
-
-			await userEvent.type( screen.getByLabelText( /Site address/ ), 'test.com' );
-			await userEvent.type( screen.getByLabelText( /WordPress admin username/ ), 'username' );
-			await userEvent.type( screen.getByLabelText( /Password/ ), 'password' );
-			await userEvent.type( screen.getByTestId( 'special-instructions-textarea' ), 'notes' );
-
-			( wpcomRequest as jest.Mock ).mockRejectedValue( errorResponse );
-
-			await waitFor( async () => {
-				await userEvent.click( screen.getByRole( 'button', { name: /Continue/ } ) );
-			} );
-
-			await waitFor( async () => {
-				expect( wpcomRequest ).toHaveBeenCalledWith( {
-					path: 'sites/site-url.wordpress.com/automated-migration',
-					apiNamespace: 'wpcom/v2/',
-					apiVersion: '2',
-					method: 'POST',
-					body: {
-						migration_type: 'credentials',
-						blog_url: 'site-url.wordpress.com',
-						notes: 'notes',
-						from_url: 'test.com',
-						username: 'username',
-						password: 'password',
-					},
-				} );
-			} );
-
-			await waitFor( () => {
-				expect( screen.queryByText( message ) ).toBeInTheDocument();
-			} );
-		}
-	);
-=======
 		} );
 
 		await userEvent.click( backupOption() );
@@ -498,5 +229,4 @@
 		);
 		expect( errorMessage ).toBeVisible();
 	} );
->>>>>>> 5f351fa7
 } );