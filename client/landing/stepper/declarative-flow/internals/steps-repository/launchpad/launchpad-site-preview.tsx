import { FEATURE_VIDEO_UPLOADS, planHasFeature } from '@automattic/calypso-products';
import { DEVICE_TYPES } from '@automattic/components';
<<<<<<< HEAD
import { FREE_FLOW, NEWSLETTER_FLOW, BUILD_FLOW, SENSEI_FLOW } from '@automattic/onboarding';
=======
import { FREE_FLOW, NEWSLETTER_FLOW, BUILD_FLOW, WRITE_FLOW } from '@automattic/onboarding';
>>>>>>> 232c6a4b
import { addQueryArgs } from '@wordpress/url';
import { useTranslate } from 'i18n-calypso';
import WebPreview from 'calypso/components/web-preview/component';
import { useSite } from 'calypso/landing/stepper/hooks/use-site';
import { useSitePreviewShareCode } from 'calypso/landing/stepper/hooks/use-site-preview-share-code';
import { isVideoPressFlow } from 'calypso/signup/utils';
import { usePremiumGlobalStyles } from 'calypso/state/sites/hooks/use-premium-global-styles';
import PreviewToolbar from '../design-setup/preview-toolbar';
import type { Device } from '@automattic/components';

const LaunchpadSitePreview = ( {
	siteSlug,
	flow,
}: {
	siteSlug: string | null;
	flow: string | null;
} ) => {
	const translate = useTranslate();
	const { globalStylesInUse, shouldLimitGlobalStyles } = usePremiumGlobalStyles();
	const site = useSite();
	const isInVideoPressFlow = isVideoPressFlow( flow );
	const isSenseiFlow = SENSEI_FLOW === flow;

	let previewUrl = siteSlug ? 'https://' + siteSlug : null;
	const devicesToShow: Device[] = [ DEVICE_TYPES.COMPUTER, DEVICE_TYPES.PHONE ];
	let defaultDevice = getSitePreviewDefaultDevice( flow );
	let loadingMessage = translate( '{{strong}}One moment, please…{{/strong}} loading your site.', {
		components: { strong: <strong /> },
	} );

	if ( isInVideoPressFlow || isSenseiFlow ) {
		const windowWidth = window.innerWidth;
		defaultDevice = windowWidth >= 1000 ? DEVICE_TYPES.COMPUTER : DEVICE_TYPES.PHONE;
		const productSlug = site?.plan?.product_slug;
		const isVideoPressFlowWithUnsupportedPlan = ! planHasFeature(
			productSlug as string,
			FEATURE_VIDEO_UPLOADS
		);

		if ( isVideoPressFlowWithUnsupportedPlan ) {
			previewUrl = null;
			loadingMessage = translate(
				'{{strong}}Site preview not available.{{/strong}} Plan upgrade is required.',
				{
					components: { strong: <strong /> },
				}
			);
		}
	}

	const { shareCode, isPreviewLinksLoading, isCreatingSitePreviewLinks } =
		useSitePreviewShareCode();

	function formatPreviewUrl() {
		if ( ! previewUrl || isPreviewLinksLoading || isCreatingSitePreviewLinks ) {
			return null;
		}

		return addQueryArgs( previewUrl, {
			...( shareCode && { share: shareCode } ),
			iframe: true,
			theme_preview: true,
			// hide the "Create your website with WordPress.com" banner
			hide_banners: true,
			// hide cookies popup
			preview: true,
			do_preview_no_interactions: ! isInVideoPressFlow,
			...( globalStylesInUse && shouldLimitGlobalStyles && { 'preview-global-styles': true } ),
		} );
	}

	function getSitePreviewDefaultDevice( flow: string | null ) {
		switch ( flow ) {
			case NEWSLETTER_FLOW:
				return DEVICE_TYPES.COMPUTER;
			case FREE_FLOW:
				return DEVICE_TYPES.COMPUTER;
			case BUILD_FLOW:
				return DEVICE_TYPES.COMPUTER;
			case WRITE_FLOW:
				return DEVICE_TYPES.COMPUTER;
			default:
				return DEVICE_TYPES.PHONE;
		}
	}

	return (
		<div className="launchpad__site-preview-wrapper">
			<WebPreview
				className="launchpad__-web-preview"
				disableTabbing
				showDeviceSwitcher={ true }
				showPreview
				showSEO={ true }
				isContentOnly
				externalUrl={ siteSlug }
				previewUrl={ formatPreviewUrl() }
				toolbarComponent={ PreviewToolbar }
				showClose={ false }
				showEdit={ false }
				showExternal={ false }
				loadingMessage={ loadingMessage }
				translate={ translate }
				defaultViewportDevice={ defaultDevice }
				devicesToShow={ devicesToShow }
				showSiteAddressBar={ false }
			/>
		</div>
	);
};

export default LaunchpadSitePreview;<|MERGE_RESOLUTION|>--- conflicted
+++ resolved
@@ -1,10 +1,12 @@
 import { FEATURE_VIDEO_UPLOADS, planHasFeature } from '@automattic/calypso-products';
 import { DEVICE_TYPES } from '@automattic/components';
-<<<<<<< HEAD
-import { FREE_FLOW, NEWSLETTER_FLOW, BUILD_FLOW, SENSEI_FLOW } from '@automattic/onboarding';
-=======
-import { FREE_FLOW, NEWSLETTER_FLOW, BUILD_FLOW, WRITE_FLOW } from '@automattic/onboarding';
->>>>>>> 232c6a4b
+import {
+	FREE_FLOW,
+	NEWSLETTER_FLOW,
+	BUILD_FLOW,
+	WRITE_FLOW,
+	SENSEI_FLOW,
+} from '@automattic/onboarding';
 import { addQueryArgs } from '@wordpress/url';
 import { useTranslate } from 'i18n-calypso';
 import WebPreview from 'calypso/components/web-preview/component';
