--- conflicted
+++ resolved
@@ -23,11 +23,8 @@
 	const translate = useTranslate();
 	const almostReadyToLaunchText = translate( 'Almost ready to launch' );
 	const siteSlug = useSiteSlugParam();
-<<<<<<< HEAD
 	const emailVerified = useQuery().get( 'emailVerified' );
-=======
 	const flow = useFlowParam();
->>>>>>> 7b6af705
 	const site = useSite();
 	const launchpadScreenOption = site?.options?.launchpad_screen;
 	const dispatch = useDispatch();
