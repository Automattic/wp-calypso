import {
	FEATURE_VIDEO_UPLOADS,
	planHasFeature,
	FEATURE_STYLE_CUSTOMIZATION,
	getPlans,
	isFreePlanProduct,
	PLAN_PREMIUM,
} from '@automattic/calypso-products';
import {
	updateLaunchpadSettings,
	type SiteDetails,
	type OnboardActions,
	type SiteActions,
	type ChecklistStatuses,
} from '@automattic/data-stores';
import { localizeUrl } from '@automattic/i18n-utils';
import {
	isBlogOnboardingFlow,
	isDesignFirstFlow,
	isNewsletterFlow,
	isStartWritingFlow,
	isSiteAssemblerFlow,
	replaceProductsInCart,
} from '@automattic/onboarding';
import { MinimalRequestCartProduct } from '@automattic/shopping-cart';
import { QueryClient } from '@tanstack/react-query';
import { ExternalLink } from '@wordpress/components';
import { dispatch } from '@wordpress/data';
import { __ } from '@wordpress/i18n';
import { addQueryArgs } from '@wordpress/url';
import { translate } from 'i18n-calypso';
import { Dispatch, SetStateAction } from 'react';
import { NavigationControls } from 'calypso/landing/stepper/declarative-flow/internals/types';
import { recordTracksEvent } from 'calypso/lib/analytics/tracks';
import { ADD_TIER_PLAN_HASH } from 'calypso/my-sites/earn/memberships/constants';
import { isVideoPressFlow } from 'calypso/signup/is-flow';
import { ONBOARD_STORE, SITE_STORE } from '../../../../stores';
import { goToCheckout } from '../../../../utils/checkout';
import { getTaskDefinition } from './task-definitions';
import { launchpadFlowTasks } from './tasks';
import { LaunchpadChecklist, Task, TaskContext } from './types';

interface GetEnhancedTasksProps {
	tasks: Task[] | null | undefined;
	siteSlug: string | null;
	site: SiteDetails | null;
	submit: NavigationControls[ 'submit' ];
	displayGlobalStylesWarning?: boolean;
	globalStylesMinimumPlan?: string;
	setShowPlansModal: Dispatch< SetStateAction< boolean > >;
	queryClient: QueryClient;
	goToStep?: NavigationControls[ 'goToStep' ];
	flow: string;
	isEmailVerified?: boolean;
	checklistStatuses?: ChecklistStatuses;
	planCartItem?: MinimalRequestCartProduct | null;
	domainCartItem?: MinimalRequestCartProduct | null;
	productCartItems?: MinimalRequestCartProduct[] | null;
	stripeConnectUrl?: string;
}

const PLANS_LIST = getPlans();

/**
 * Some attributes of these enhanced tasks will soon be fetched through a WordPress REST
 * API, making said enhancements here unnecessary ( Ex. title, subtitle, completed,
 * subtitle, badge text, etc. ). This will allow us to access checklist and task information
 * outside of the Calypso client.
 *
 * Please ensure that the enhancements you are adding here are attributes that couldn't be
 * generated in the REST API
 */
export function getEnhancedTasks( {
	tasks,
	siteSlug = '',
	site = null,
	submit,
	displayGlobalStylesWarning = false,
	globalStylesMinimumPlan = PLAN_PREMIUM,
	setShowPlansModal,
	queryClient,
	goToStep,
	flow = '',
	isEmailVerified = false,
	checklistStatuses = {},
	planCartItem,
	domainCartItem,
	productCartItems,
	stripeConnectUrl,
}: GetEnhancedTasksProps ) {
	if ( ! tasks ) {
		return [];
	}

	const enhancedTaskList: Task[] = [];

	const isCurrentPlanFree = site?.plan ? isFreePlanProduct( site?.plan ) : true;

	const productSlug = planCartItem?.product_slug ?? site?.plan?.product_slug;

	const translatedPlanName = ( productSlug && PLANS_LIST[ productSlug ]?.getTitle() ) || '';

	const completedTasks: Record< string, boolean > = tasks.reduce(
		( acc, cur ) => ( {
			...acc,
			[ cur.id ]: cur.completed,
		} ),
		{}
	);

	const firstPostPublished = completedTasks.first_post_published;

	const setupBlogCompleted = completedTasks.setup_blog || ! isStartWritingFlow( flow );

	const domainUpsellCompleted = isDomainUpsellCompleted( site, checklistStatuses );

	const planCompleted = completedTasks.plan_completed;

	const videoPressUploadCompleted = completedTasks.video_uploaded;

	const setupSiteCompleted = completedTasks.setup_free;

	const mustVerifyEmailBeforePosting = isNewsletterFlow( flow || null ) && ! isEmailVerified;

	const homePageId = site?.options?.page_on_front;
	// send user to Home page editor, fallback to FSE if page id is not known
	const launchpadUploadVideoLink = homePageId
		? `/page/${ siteSlug }/${ homePageId }`
		: addQueryArgs( `/site-editor/${ siteSlug }`, {
				canvas: 'edit',
		  } );

	const isVideoPressFlowWithUnsupportedPlan =
		isVideoPressFlow( flow ) && ! planHasFeature( productSlug as string, FEATURE_VIDEO_UPLOADS );

	const shouldDisplayWarning = displayGlobalStylesWarning || isVideoPressFlowWithUnsupportedPlan;

	// We have to use the site id if the flow allows the user to change the site address
	// as the domain name of the site may be changed.
	// See https://github.com/Automattic/wp-calypso/pull/84532.
	const siteInfoQueryArgs =
		isBlogOnboardingFlow( flow ) || isSiteAssemblerFlow( flow )
			? { siteId: site?.ID }
			: { siteSlug };

	const completeMigrateContentTask = async () => {
		if ( siteSlug ) {
			await updateLaunchpadSettings( siteSlug, {
				checklist_statuses: { migrate_content: true },
			} );
		}
	};

	const completePaidNewsletterTask = async () => {
		if ( siteSlug ) {
			await updateLaunchpadSettings( siteSlug, {
				checklist_statuses: { newsletter_plan_created: true },
			} );
			queryClient?.invalidateQueries( { queryKey: [ 'launchpad' ] } );
		}
	};

	const getOnboardingCartItems = () =>
		[ planCartItem, domainCartItem, ...( productCartItems ?? [] ) ].filter(
			Boolean
		) as MinimalRequestCartProduct[];

	const getPlanTaskSubtitle = ( task: Task ) => {
		if ( ! displayGlobalStylesWarning ) {
			return task.subtitle;
		}

		const removeCustomStyles = translate( 'Or, {{a}}remove your premium styles{{/a}}.', {
			components: {
				a: (
					<ExternalLink
						children={ null }
						href={ localizeUrl( 'https://wordpress.com/support/using-styles/#reset-all-styles' ) }
						onClick={ ( event ) => {
							event.stopPropagation();
							recordTracksEvent(
								'calypso_launchpad_global_styles_gating_plan_selected_reset_styles',
								{ flow }
							);
						} }
					/>
				),
			},
		} );

		return (
			<>
				{ task.subtitle }&nbsp;{ removeCustomStyles }
			</>
		);
	};

	const getLaunchSiteTaskTitle = ( task: Task ) => {
		const onboardingCartItems = getOnboardingCartItems();
		const isSupportedFlow = isBlogOnboardingFlow( flow ) || isSiteAssemblerFlow( flow );
		if ( isSupportedFlow && planCompleted && onboardingCartItems.length ) {
			return translate( 'Checkout and launch' );
		}

		return task.title;
	};

	const getIsLaunchSiteTaskDisabled = () => {
		if ( isStartWritingFlow( flow ) ) {
			return ! (
				firstPostPublished &&
				planCompleted &&
				domainUpsellCompleted &&
				setupBlogCompleted
			);
		}

		if ( isDesignFirstFlow( flow ) ) {
			return ! ( planCompleted && domainUpsellCompleted && setupBlogCompleted );
		}

		if ( isSiteAssemblerFlow( flow ) ) {
			return ! ( planCompleted && domainUpsellCompleted && setupSiteCompleted );
		}

		return false;
	};

	const completeLaunchSiteTask = async ( task: Task ) => {
		if ( ! site?.ID ) {
			return;
		}

		const onboardingCartItems = getOnboardingCartItems();
		const { setPendingAction, setProgressTitle } = dispatch( ONBOARD_STORE ) as OnboardActions;

		setPendingAction( async () => {
			// If user selected products during onboarding, update cart and redirect to checkout
			if ( onboardingCartItems.length ) {
				setProgressTitle( __( 'Directing to checkout' ) );
				await replaceProductsInCart( siteSlug as string, onboardingCartItems );
				goToCheckout( {
					flowName: flow ?? '',
					stepName: 'launchpad',
					siteSlug: siteSlug ?? '',
					destination: `/setup/${ flow }/site-launch?siteSlug=${ siteSlug }`,
					cancelDestination: `/home/${ siteSlug }`,
				} );
				return { goToCheckout: true };
			}

			// Launch the site or blog immediately if no items in cart
			const { launchSite } = dispatch( SITE_STORE ) as SiteActions;
			setProgressTitle(
				task.id === 'blog_launched' ? __( 'Launching blog' ) : __( 'Launching website' )
			);
			await launchSite( site.ID );
			// Waits for half a second so that the loading screen doesn't flash away too quickly
			await new Promise( ( res ) => setTimeout( res, 500 ) );
			recordTaskClickTracksEvent( flow, task.completed, task.id );

			return {
				siteSlug,
				// For the blog onboarding flow and the assembler-first flow.
				isLaunched: true,
				// For the general onboarding flow.
				goToHome: true,
			};
		} );

		submit?.();
	};

	tasks &&
		tasks.map( ( task ) => {
			let taskData = {};
			let deprecatedData = {};

			const context: TaskContext = {
				site,
				tasks,
				siteInfoQueryArgs,
				checklistStatuses,
				isEmailVerified,
				planCartItem,
				domainCartItem,
				productCartItems,
				submit,
				siteSlug,
				displayGlobalStylesWarning,
				shouldDisplayWarning,
				globalStylesMinimumPlan,
				isVideoPressFlowWithUnsupportedPlan,
				goToStep,
				stripeConnectUrl,
				queryClient,
				setShowPlansModal,
			};

			switch ( task.id ) {
				case 'setup_free':
					// DEPRECATED: This task is deprecated and will be removed in the future
					// eslint-disable-next-line no-case-declarations
					deprecatedData = {
						actionDispatch: () => {
							recordTaskClickTracksEvent( flow, task.completed, task.id );
							window.location.assign(
								addQueryArgs( `/setup/${ flow }/freePostSetup`, siteInfoQueryArgs )
							);
						},
					};

					taskData = getTaskDefinition( flow, task, context ) || deprecatedData;
					break;
				case 'setup_blog':
					deprecatedData = {
						actionDispatch: () => {
							recordTaskClickTracksEvent( flow, task.completed, task.id );
							window.location.assign(
								addQueryArgs( `/setup/${ flow }/setup-blog`, siteInfoQueryArgs )
							);
						},
						disabled: task.completed && ! isBlogOnboardingFlow( flow ),
					};
					taskData = getTaskDefinition( flow, task, context ) || deprecatedData;
					break;
				case 'setup_newsletter':
					deprecatedData = {
						actionDispatch: () => {
							recordTaskClickTracksEvent( flow, task.completed, task.id );
							window.location.assign(
								addQueryArgs(
									`/setup/newsletter-post-setup/newsletterPostSetup`,
									siteInfoQueryArgs
								)
							);
						},
					};
					taskData = getTaskDefinition( flow, task, context ) || deprecatedData;
					break;
				case 'design_edited':
					deprecatedData = {
						actionDispatch: () => {
							recordTaskClickTracksEvent( flow, task.completed, task.id );
							window.location.assign(
								addQueryArgs( `/site-editor/${ siteSlug }`, {
									canvas: 'edit',
								} )
							);
						},
					};
					taskData = getTaskDefinition( flow, task, context ) || deprecatedData;
					break;
				case 'plan_selected':
					/* eslint-disable no-case-declarations */
					const openPlansPage = () => {
						recordTaskClickTracksEvent( flow, task.completed, task.id );
						if ( displayGlobalStylesWarning ) {
							recordTracksEvent(
								'calypso_launchpad_global_styles_gating_plan_selected_task_clicked',
								{ flow }
							);
						}
						const plansUrl = addQueryArgs( `/plans/${ siteSlug }`, {
							...( shouldDisplayWarning && {
								plan: globalStylesMinimumPlan,
								feature: isVideoPressFlowWithUnsupportedPlan
									? FEATURE_VIDEO_UPLOADS
									: FEATURE_STYLE_CUSTOMIZATION,
							} ),
						} );
						window.location.assign( plansUrl );
					};

					const completed = task.completed && ! isVideoPressFlowWithUnsupportedPlan;

					deprecatedData = {
						actionDispatch: openPlansPage,
						completed,
						subtitle: getPlanTaskSubtitle( task ),
					};

					taskData = getTaskDefinition( flow, task, context ) || deprecatedData;
					break;
				case 'plan_completed':
					deprecatedData = {
						actionDispatch: () => {
							recordTaskClickTracksEvent( flow, task.completed, task.id );
							const plansUrl = addQueryArgs( `/setup/${ flow }/plans`, siteInfoQueryArgs );

							window.location.assign( plansUrl );
						},
						badge_text: task.completed ? translatedPlanName : task.badge_text,
						subtitle: getPlanTaskSubtitle( task ),
						disabled: task.completed && ! isCurrentPlanFree,
					};
					taskData = getTaskDefinition( flow, task, context ) || deprecatedData;
					break;
				case 'subscribers_added':
					deprecatedData = {
						disabled: mustVerifyEmailBeforePosting || false,
						actionDispatch: () => {
							if ( goToStep ) {
								recordTaskClickTracksEvent( flow, task.completed, task.id );
								goToStep( 'subscribers' );
							}
						},
					};
					taskData = getTaskDefinition( flow, task, context ) || deprecatedData;
					break;
				case 'migrate_content':
					deprecatedData = {
						disabled: mustVerifyEmailBeforePosting || false,
						actionDispatch: () => {
							recordTaskClickTracksEvent( flow, task.completed, task.id );

							// Mark task done
							completeMigrateContentTask();

							// Go to importers
							window.location.assign( `/import/${ siteSlug }` );
						},
					};
					taskData = getTaskDefinition( flow, task, context ) || deprecatedData;
					break;
				case 'first_post_published':
					deprecatedData = {
						disabled:
							mustVerifyEmailBeforePosting ||
							( task.completed && isBlogOnboardingFlow( flow || null ) ) ||
							false,
						actionDispatch: () => {
							recordTaskClickTracksEvent( flow, task.completed, task.id );
							const newPostUrl = ! isBlogOnboardingFlow( flow || null )
								? `/post/${ siteSlug }`
								: addQueryArgs( `https://${ siteSlug }/wp-admin/post-new.php`, {
										origin: window.location.origin,
								  } );
							window.location.assign( newPostUrl );
						},
					};

					taskData = getTaskDefinition( flow, task, context ) || deprecatedData;
					break;
				case 'first_post_published_newsletter':
					deprecatedData = {
						isLaunchTask: true,
						disabled: mustVerifyEmailBeforePosting || false,
						actionDispatch: () => {
							recordTaskClickTracksEvent( flow, task.completed, task.id );
							window.location.assign( `/post/${ siteSlug }` );
						},
					};
					taskData = getTaskDefinition( flow, task, context ) || deprecatedData;
					break;
				case 'design_selected':
				case 'design_completed':
					deprecatedData = {
						actionDispatch: () => {
							recordTaskClickTracksEvent( flow, task.completed, task.id );
							window.location.assign(
								addQueryArgs( `/setup/update-design/designSetup`, {
									...siteInfoQueryArgs,
									flowToReturnTo: flow,
								} )
							);
						},
					};

					taskData = getTaskDefinition( flow, task, context ) || deprecatedData;
				case 'setup_general':
					deprecatedData = {
						disabled: false,
						actionDispatch: () => {
							recordTaskClickTracksEvent( flow, task.completed, task.id );
							window.location.assign(
								addQueryArgs( `/setup/update-options/options`, {
									...siteInfoQueryArgs,
									flowToReturnTo: flow,
								} )
							);
						},
					};
					taskData = getTaskDefinition( flow, task, context ) || deprecatedData;
					break;
				case 'setup_link_in_bio':
					deprecatedData = {
						actionDispatch: () => {
							recordTaskClickTracksEvent( flow, task.completed, task.id );
							window.location.assign(
								addQueryArgs(
									`/setup/link-in-bio-post-setup/linkInBioPostSetup`,
									siteInfoQueryArgs
								)
							);
						},
					};
					taskData = getTaskDefinition( flow, task, context ) || deprecatedData;
					break;
				case 'links_added':
					deprecatedData = {
						actionDispatch: () => {
							recordTaskClickTracksEvent( flow, task.completed, task.id );
							window.location.assign(
								addQueryArgs( `/site-editor/${ siteSlug }`, {
									canvas: 'edit',
								} )
							);
						},
					};
					taskData = getTaskDefinition( flow, task, context ) || deprecatedData;
					break;
				case 'link_in_bio_launched':
					deprecatedData = {
						isLaunchTask: true,
						actionDispatch: () => {
							if ( site?.ID ) {
								const { setPendingAction, setProgressTitle } = dispatch(
									ONBOARD_STORE
								) as OnboardActions;
								const { launchSite } = dispatch( SITE_STORE ) as SiteActions;

								setPendingAction( async () => {
									setProgressTitle( __( 'Launching Link in bio' ) );
									await launchSite( site.ID );

									// Waits for half a second so that the loading screen doesn't flash away too quickly
									await new Promise( ( res ) => setTimeout( res, 500 ) );
									recordTaskClickTracksEvent( flow, task.completed, task.id );
									return { goToHome: true, siteSlug };
								} );

								submit?.();
							}
						},
					};
					taskData = getTaskDefinition( flow, task, context ) || deprecatedData;
					break;
				case 'site_launched':
					deprecatedData = {
						isLaunchTask: true,
						title: getLaunchSiteTaskTitle( task ),
						disabled: getIsLaunchSiteTaskDisabled(),
						actionDispatch: () => {
							completeLaunchSiteTask( task );
						},
					};
					taskData = getTaskDefinition( flow, task, context ) || deprecatedData;
					break;
				case 'blog_launched': {
					deprecatedData = {
						isLaunchTask: true,
						title: getLaunchSiteTaskTitle( task ),
						disabled: getIsLaunchSiteTaskDisabled(),
						actionDispatch: () => {
							completeLaunchSiteTask( task );
						},
					};

					taskData = getTaskDefinition( flow, task, context ) || deprecatedData;
					break;
				}
				case 'videopress_upload':
					deprecatedData = {
						actionUrl: launchpadUploadVideoLink,
						disabled: isVideoPressFlowWithUnsupportedPlan || videoPressUploadCompleted,
						actionDispatch: () => {
							recordTaskClickTracksEvent( flow, task.completed, task.id );
							window.location.replace( launchpadUploadVideoLink );
						},
					};

					taskData = getTaskDefinition( flow, task, context ) || deprecatedData;
					break;
				case 'videopress_launched':
					deprecatedData = {
						isLaunchTask: true,
						actionDispatch: () => {
							if ( site?.ID ) {
								const { setPendingAction, setProgressTitle } = dispatch(
									ONBOARD_STORE
								) as OnboardActions;
								const { launchSite } = dispatch( SITE_STORE ) as SiteActions;

								setPendingAction( async () => {
									setProgressTitle( __( 'Launching video site' ) );
									await launchSite( site.ID );

									// Waits for half a second so that the loading screen doesn't flash away too quickly
									await new Promise( ( res ) => setTimeout( res, 500 ) );
									window.location.replace(
										addQueryArgs( `/home/${ siteSlug }`, {
											forceLoadLaunchpadData: true,
										} )
									);
								} );

								submit?.();
							}
						},
					};
					taskData = getTaskDefinition( flow, task, context ) || deprecatedData;
					break;
				case 'domain_upsell':
					deprecatedData = {
						completed: domainUpsellCompleted,
						actionDispatch: () => {
							recordTaskClickTracksEvent( flow, domainUpsellCompleted, task.id );

							if ( isBlogOnboardingFlow( flow ) || isSiteAssemblerFlow( flow ) ) {
								window.location.assign(
									addQueryArgs( `/setup/${ flow }/domains`, {
										...siteInfoQueryArgs,
										flowToReturnTo: flow,
										new: site?.name,
										domainAndPlanPackage: true,
									} )
								);

								return;
							}

							const destinationUrl = domainUpsellCompleted
								? `/domains/manage/${ siteSlug }`
								: addQueryArgs( `/setup/domain-upsell/domains`, {
										...siteInfoQueryArgs,
										flowToReturnTo: flow,
										new: site?.name,
								  } );
							window.location.assign( destinationUrl );
						},
						badge_text:
							domainUpsellCompleted || isBlogOnboardingFlow( flow ) || isSiteAssemblerFlow( flow )
								? ''
								: translate( 'Upgrade plan' ),
					};

					taskData = getTaskDefinition( flow, task, context ) || deprecatedData;
					break;
				case 'verify_email':
					deprecatedData = {
						completed: isEmailVerified,
						actionDispatch: () => {
							recordTaskClickTracksEvent( flow, task.completed, task.id );
							window.location.replace( task.calypso_path || '/me/account' );
						},
					};
					taskData = getTaskDefinition( flow, task, context ) || deprecatedData;
					break;
				case 'set_up_payments':
					deprecatedData = {
						badge_text: task.completed ? translate( 'Connected' ) : null,
						actionDispatch: () => {
							recordTaskClickTracksEvent( flow, task.completed, task.id );
							stripeConnectUrl
								? window.location.assign( stripeConnectUrl )
								: window.location.assign( `/earn/payments/${ siteSlug }#launchpad` );
						},
					};
					taskData = getTaskDefinition( flow, task, context ) || deprecatedData;
					break;
				case 'newsletter_plan_created':
					deprecatedData = {
						actionDispatch: () => {
							recordTaskClickTracksEvent( flow, task.completed, task.id );
							completePaidNewsletterTask();
							site?.ID
								? setShowPlansModal( true )
								: window.location.assign(
										`/earn/payments/${ siteSlug }?launchpad=add-product${ ADD_TIER_PLAN_HASH }`
								  );
						},
					};
					taskData = getTaskDefinition( flow, task, context ) || deprecatedData;
<<<<<<< HEAD
					break;
				case 'videopress_setup':
					taskData = getTaskDefinition( flow, task, context ) || task;
=======
>>>>>>> 6b7bfd49
					break;
			}
			enhancedTaskList.push( { ...task, ...taskData } );
		} );
	return enhancedTaskList;
}

export function isDomainUpsellCompleted(
	site: SiteDetails | null,
	checklistStatuses?: ChecklistStatuses
): boolean {
	return ! site?.plan?.is_free || checklistStatuses?.domain_upsell_deferred === true;
}

// Records a generic task click Tracks event
function recordTaskClickTracksEvent(
	flow: string | null | undefined,
	is_completed: boolean,
	task_id: string
) {
	recordTracksEvent( 'calypso_launchpad_task_clicked', {
		task_id,
		is_completed,
		flow,
	} );
}

// Returns list of tasks/checklist items for a specific flow
export function getArrayOfFilteredTasks(
	tasks: Task[],
	flow: string | null,
	isEmailVerified: boolean
) {
	let currentFlowTasksIds = flow ? launchpadFlowTasks[ flow ] : null;

	if ( isEmailVerified && currentFlowTasksIds ) {
		currentFlowTasksIds = currentFlowTasksIds.filter( ( task ) => task !== 'verify_email' );
	}

	return (
		currentFlowTasksIds &&
		currentFlowTasksIds.reduce( ( accumulator, currentTaskId ) => {
			tasks.find( ( task ) => {
				if ( task.id === currentTaskId ) {
					accumulator.push( task );
				}
			} );
			return accumulator;
		}, [] as Task[] )
	);
}

/*
 * Confirms if final task for a given site_intent is completed.
 * This is used to as a fallback check to determine if the full
 * screen launchpad should be shown or not.
 *
 * @param {LaunchpadChecklist} checklist - The list of tasks for a site's launchpad
 * @param {boolean} isSiteLaunched - The value of a site's is_launched option
 * @returns {boolean} - True if the final task for the given site checklist is completed
 */
export function areLaunchpadTasksCompleted(
	checklist: LaunchpadChecklist | null | undefined,
	isSiteLaunched: boolean
) {
	if ( ! checklist || ! Array.isArray( checklist ) ) {
		return false;
	}

	const lastTask = checklist[ checklist.length - 1 ];

	// If last task is site_launched and if site is launched, return true
	// Else return the status of the last task
	if ( lastTask?.id === 'site_launched' && isSiteLaunched ) {
		return true;
	}

	return lastTask?.completed;
}<|MERGE_RESOLUTION|>--- conflicted
+++ resolved
@@ -672,12 +672,9 @@
 						},
 					};
 					taskData = getTaskDefinition( flow, task, context ) || deprecatedData;
-<<<<<<< HEAD
 					break;
 				case 'videopress_setup':
 					taskData = getTaskDefinition( flow, task, context ) || task;
-=======
->>>>>>> 6b7bfd49
 					break;
 			}
 			enhancedTaskList.push( { ...task, ...taskData } );
