import { isEnabled } from '@automattic/calypso-config';
import {
	FEATURE_VIDEO_UPLOADS,
	planHasFeature,
	getPlans,
	isFreePlanProduct,
	PLAN_PREMIUM,
} from '@automattic/calypso-products';
import {
	updateLaunchpadSettings,
	type SiteDetails,
	type OnboardActions,
	type SiteActions,
	type ChecklistStatuses,
} from '@automattic/data-stores';
import { localizeUrl } from '@automattic/i18n-utils';
import {
	isBlogOnboardingFlow,
	isDesignFirstFlow,
	isNewsletterFlow,
	isStartWritingFlow,
	isSiteAssemblerFlow,
	replaceProductsInCart,
} from '@automattic/onboarding';
import { MinimalRequestCartProduct } from '@automattic/shopping-cart';
import { QueryClient } from '@tanstack/react-query';
import { ExternalLink } from '@wordpress/components';
import { dispatch } from '@wordpress/data';
import { __ } from '@wordpress/i18n';
import { addQueryArgs } from '@wordpress/url';
import { translate } from 'i18n-calypso';
import { Dispatch, SetStateAction } from 'react';
import { NavigationControls } from 'calypso/landing/stepper/declarative-flow/internals/types';
import { recordTracksEvent } from 'calypso/lib/analytics/tracks';
import { isVideoPressFlow } from 'calypso/signup/is-flow';
import { ONBOARD_STORE, SITE_STORE } from '../../../../stores';
import { goToCheckout } from '../../../../utils/checkout';
<<<<<<< HEAD
import { getDeprecatedTaskDefinition } from './get-deprecated-task-data';
=======
>>>>>>> 85fcb2b1
import { getTaskDefinition } from './task-definitions';
import { launchpadFlowTasks } from './tasks';
import { LaunchpadChecklist, Task, TaskContext } from './types';

interface GetEnhancedTasksProps {
	tasks: Task[] | null | undefined;
	siteSlug: string | null;
	site: SiteDetails | null;
	submit: NavigationControls[ 'submit' ];
	displayGlobalStylesWarning?: boolean;
	globalStylesMinimumPlan?: string;
	setShowPlansModal: Dispatch< SetStateAction< boolean > >;
	queryClient: QueryClient;
	goToStep?: NavigationControls[ 'goToStep' ];
	flow: string;
	isEmailVerified?: boolean;
	checklistStatuses?: ChecklistStatuses;
	planCartItem?: MinimalRequestCartProduct | null;
	domainCartItem?: MinimalRequestCartProduct | null;
	productCartItems?: MinimalRequestCartProduct[] | null;
	stripeConnectUrl?: string;
}

const PLANS_LIST = getPlans();

const MIGRATED_FLOWS = [ 'free', 'start-writing', 'design-first', 'newsletter' ];

const shouldUseNewTaskDefinitions = ( flow: string ) => {
	if ( isEnabled( 'launchpad/new-task-definition-parser' ) && MIGRATED_FLOWS.includes( flow ) ) {
		return true;
	}
	return false;
};
/**
 * Some attributes of these enhanced tasks will soon be fetched through a WordPress REST
 * API, making said enhancements here unnecessary ( Ex. title, subtitle, completed,
 * subtitle, badge text, etc. ). This will allow us to access checklist and task information
 * outside of the Calypso client.
 *
 * Please ensure that the enhancements you are adding here are attributes that couldn't be
 * generated in the REST API
 */
export function getEnhancedTasks( {
	tasks,
	siteSlug = '',
	site = null,
	submit,
	displayGlobalStylesWarning = false,
	globalStylesMinimumPlan = PLAN_PREMIUM,
	setShowPlansModal,
	queryClient,
	goToStep,
	flow = '',
	isEmailVerified = false,
	checklistStatuses = {},
	planCartItem,
	domainCartItem,
	productCartItems,
	stripeConnectUrl,
}: GetEnhancedTasksProps ) {
	if ( ! tasks ) {
		return [];
	}

	const isCurrentPlanFree = site?.plan ? isFreePlanProduct( site?.plan ) : true;

	const productSlug = planCartItem?.product_slug ?? site?.plan?.product_slug;

	const translatedPlanName = ( productSlug && PLANS_LIST[ productSlug ]?.getTitle() ) || '';

	const completedTasks: Record< string, boolean > = tasks.reduce(
		( acc, cur ) => ( {
			...acc,
			[ cur.id ]: cur.completed,
		} ),
		{}
	);

	const firstPostPublished = completedTasks.first_post_published;

	const setupBlogCompleted = completedTasks.setup_blog || ! isStartWritingFlow( flow );

	const domainUpsellCompleted = isDomainUpsellCompleted( site, checklistStatuses );

	const planCompleted = completedTasks.plan_completed;

	const videoPressUploadCompleted = completedTasks.video_uploaded;

	const setupSiteCompleted = completedTasks.setup_free;

	const mustVerifyEmailBeforePosting = isNewsletterFlow( flow || null ) && ! isEmailVerified;

	const homePageId = site?.options?.page_on_front;
	// send user to Home page editor, fallback to FSE if page id is not known
	const launchpadUploadVideoLink = homePageId
		? `/page/${ siteSlug }/${ homePageId }`
		: addQueryArgs( `/site-editor/${ siteSlug }`, {
				canvas: 'edit',
		  } );

	const isVideoPressFlowWithUnsupportedPlan =
		isVideoPressFlow( flow ) && ! planHasFeature( productSlug as string, FEATURE_VIDEO_UPLOADS );

	const shouldDisplayWarning = displayGlobalStylesWarning || isVideoPressFlowWithUnsupportedPlan;

	// We have to use the site id if the flow allows the user to change the site address
	// as the domain name of the site may be changed.
	// See https://github.com/Automattic/wp-calypso/pull/84532.
	const siteInfoQueryArgs =
		isBlogOnboardingFlow( flow ) || isSiteAssemblerFlow( flow )
			? { siteId: site?.ID }
			: { siteSlug };

	const completeMigrateContentTask = async () => {
		if ( siteSlug ) {
			await updateLaunchpadSettings( siteSlug, {
				checklist_statuses: { migrate_content: true },
			} );
		}
	};

	const completePaidNewsletterTask = async () => {
		if ( siteSlug ) {
			await updateLaunchpadSettings( siteSlug, {
				checklist_statuses: { newsletter_plan_created: true },
			} );
			queryClient?.invalidateQueries( { queryKey: [ 'launchpad' ] } );
		}
	};

	const getOnboardingCartItems = () =>
		[ planCartItem, domainCartItem, ...( productCartItems ?? [] ) ].filter(
			Boolean
		) as MinimalRequestCartProduct[];

	const getPlanTaskSubtitle = ( task: Task ) => {
		if ( ! displayGlobalStylesWarning ) {
			return task.subtitle;
		}

		const removeCustomStyles = translate( 'Or, {{a}}remove your premium styles{{/a}}.', {
			components: {
				a: (
					<ExternalLink
						children={ null }
						href={ localizeUrl( 'https://wordpress.com/support/using-styles/#reset-all-styles' ) }
						onClick={ ( event ) => {
							event.stopPropagation();
							recordTracksEvent(
								'calypso_launchpad_global_styles_gating_plan_selected_reset_styles',
								{ flow }
							);
						} }
					/>
				),
			},
		} );

		return (
			<>
				{ task.subtitle }&nbsp;{ removeCustomStyles }
			</>
		);
	};

	const getLaunchSiteTaskTitle = ( task: Task ) => {
		const onboardingCartItems = getOnboardingCartItems();
		const isSupportedFlow = isBlogOnboardingFlow( flow ) || isSiteAssemblerFlow( flow );
		if ( isSupportedFlow && planCompleted && onboardingCartItems.length ) {
			return translate( 'Checkout and launch' );
		}

		return task.title;
	};

	const getIsLaunchSiteTaskDisabled = () => {
		if ( isStartWritingFlow( flow ) ) {
			return ! (
				firstPostPublished &&
				planCompleted &&
				domainUpsellCompleted &&
				setupBlogCompleted
			);
		}

		if ( isDesignFirstFlow( flow ) ) {
			return ! ( planCompleted && domainUpsellCompleted && setupBlogCompleted );
		}

		if ( isSiteAssemblerFlow( flow ) ) {
			return ! ( planCompleted && domainUpsellCompleted && setupSiteCompleted );
		}

		return false;
	};

	const completeLaunchSiteTask = async ( task: Task ) => {
		if ( ! site?.ID ) {
			return;
		}

		const onboardingCartItems = getOnboardingCartItems();
		const { setPendingAction, setProgressTitle } = dispatch( ONBOARD_STORE ) as OnboardActions;

		setPendingAction( async () => {
			// If user selected products during onboarding, update cart and redirect to checkout
			if ( onboardingCartItems.length ) {
				setProgressTitle( __( 'Directing to checkout' ) );
				await replaceProductsInCart( siteSlug as string, onboardingCartItems );
				goToCheckout( {
					flowName: flow ?? '',
					stepName: 'launchpad',
					siteSlug: siteSlug ?? '',
					destination: `/setup/${ flow }/site-launch?siteSlug=${ siteSlug }`,
					cancelDestination: `/home/${ siteSlug }`,
				} );
				return { goToCheckout: true };
			}

			// Launch the site or blog immediately if no items in cart
			const { launchSite } = dispatch( SITE_STORE ) as SiteActions;
			setProgressTitle(
				task.id === 'blog_launched' ? __( 'Launching blog' ) : __( 'Launching website' )
			);
			await launchSite( site.ID );
			// Waits for half a second so that the loading screen doesn't flash away too quickly
			await new Promise( ( res ) => setTimeout( res, 500 ) );
			recordTaskClickTracksEvent( flow, task.completed, task.id );

			return {
				siteSlug,
				// For the blog onboarding flow and the assembler-first flow.
				isLaunched: true,
				// For the general onboarding flow.
				goToHome: true,
			};
		} );

		submit?.();
	};

<<<<<<< HEAD
	return ( tasks || [] ).map( ( task ) => {
		if ( shouldUseNewTaskDefinitions( flow ) ) {
			const enhanced = getTaskDefinition( flow, task, {
				checklistStatuses,
				tasks,
				siteInfoQueryArgs,
				displayGlobalStylesWarning,
				globalStylesMinimumPlan,
				domainUpsellCompleted,
				site,
				isEmailVerified,
				planCartItem,
				siteSlug,
				submit,
			} );

			if ( enhanced ) {
				// eslint-disable-next-line no-console
				console.log( 'using new task definitions', enhanced.id );
				return enhanced;
=======
	tasks &&
		tasks.map( ( task ) => {
			let taskData = {};
			let deprecatedData = {};

			const context: TaskContext = {
				site,
				tasks,
				siteInfoQueryArgs,
				checklistStatuses,
				isEmailVerified,
				planCartItem,
				domainCartItem,
				productCartItems,
				submit,
				siteSlug,
				displayGlobalStylesWarning,
				shouldDisplayWarning,
				globalStylesMinimumPlan,
				isVideoPressFlowWithUnsupportedPlan,
			};

			switch ( task.id ) {
				case 'setup_free':
					// DEPRECATED: This task is deprecated and will be removed in the future
					// eslint-disable-next-line no-case-declarations
					deprecatedData = {
						actionDispatch: () => {
							recordTaskClickTracksEvent( flow, task.completed, task.id );
							window.location.assign(
								addQueryArgs( `/setup/${ flow }/freePostSetup`, siteInfoQueryArgs )
							);
						},
					};

					taskData = getTaskDefinition( flow, task, context ) || deprecatedData;
					break;
				case 'setup_blog':
					deprecatedData = {
						actionDispatch: () => {
							recordTaskClickTracksEvent( flow, task.completed, task.id );
							window.location.assign(
								addQueryArgs( `/setup/${ flow }/setup-blog`, siteInfoQueryArgs )
							);
						},
						disabled: task.completed && ! isBlogOnboardingFlow( flow ),
					};
					taskData = getTaskDefinition( flow, task, context ) || deprecatedData;
					break;
				case 'setup_newsletter':
					taskData = {
						actionDispatch: () => {
							recordTaskClickTracksEvent( flow, task.completed, task.id );
							window.location.assign(
								addQueryArgs(
									`/setup/newsletter-post-setup/newsletterPostSetup`,
									siteInfoQueryArgs
								)
							);
						},
					};
					break;
				case 'design_edited':
					deprecatedData = {
						actionDispatch: () => {
							recordTaskClickTracksEvent( flow, task.completed, task.id );
							window.location.assign(
								addQueryArgs( `/site-editor/${ siteSlug }`, {
									canvas: 'edit',
								} )
							);
						},
					};
					taskData = getTaskDefinition( flow, task, context ) || deprecatedData;
					break;
				case 'plan_selected':
					/* eslint-disable no-case-declarations */
					const openPlansPage = () => {
						recordTaskClickTracksEvent( flow, task.completed, task.id );
						if ( displayGlobalStylesWarning ) {
							recordTracksEvent(
								'calypso_launchpad_global_styles_gating_plan_selected_task_clicked',
								{ flow }
							);
						}
						const plansUrl = addQueryArgs( `/plans/${ siteSlug }`, {
							...( shouldDisplayWarning && {
								plan: globalStylesMinimumPlan,
								feature: isVideoPressFlowWithUnsupportedPlan
									? FEATURE_VIDEO_UPLOADS
									: FEATURE_STYLE_CUSTOMIZATION,
							} ),
						} );
						window.location.assign( plansUrl );
					};

					const completed = task.completed && ! isVideoPressFlowWithUnsupportedPlan;

					deprecatedData = {
						actionDispatch: openPlansPage,
						completed,
						subtitle: getPlanTaskSubtitle( task ),
					};

					taskData = getTaskDefinition( flow, task, context ) || deprecatedData;
					break;
				case 'plan_completed':
					deprecatedData = {
						actionDispatch: () => {
							recordTaskClickTracksEvent( flow, task.completed, task.id );
							const plansUrl = addQueryArgs( `/setup/${ flow }/plans`, siteInfoQueryArgs );

							window.location.assign( plansUrl );
						},
						badge_text: task.completed ? translatedPlanName : task.badge_text,
						subtitle: getPlanTaskSubtitle( task ),
						disabled: task.completed && ! isCurrentPlanFree,
					};
					taskData = getTaskDefinition( flow, task, context ) || deprecatedData;
					break;
				case 'subscribers_added':
					taskData = {
						disabled: mustVerifyEmailBeforePosting || false,
						actionDispatch: () => {
							if ( goToStep ) {
								recordTaskClickTracksEvent( flow, task.completed, task.id );
								goToStep( 'subscribers' );
							}
						},
					};
					break;
				case 'migrate_content':
					taskData = {
						disabled: mustVerifyEmailBeforePosting || false,
						actionDispatch: () => {
							recordTaskClickTracksEvent( flow, task.completed, task.id );

							// Mark task done
							completeMigrateContentTask();

							// Go to importers
							window.location.assign( `/import/${ siteSlug }` );
						},
					};
					break;
				case 'first_post_published':
					deprecatedData = {
						disabled:
							mustVerifyEmailBeforePosting ||
							( task.completed && isBlogOnboardingFlow( flow || null ) ) ||
							false,
						actionDispatch: () => {
							recordTaskClickTracksEvent( flow, task.completed, task.id );
							const newPostUrl = ! isBlogOnboardingFlow( flow || null )
								? `/post/${ siteSlug }`
								: addQueryArgs( `https://${ siteSlug }/wp-admin/post-new.php`, {
										origin: window.location.origin,
								  } );
							window.location.assign( newPostUrl );
						},
					};

					taskData = getTaskDefinition( flow, task, context ) || deprecatedData;
					break;
				case 'first_post_published_newsletter':
					taskData = {
						isLaunchTask: true,
						disabled: mustVerifyEmailBeforePosting || false,
						actionDispatch: () => {
							recordTaskClickTracksEvent( flow, task.completed, task.id );
							window.location.assign( `/post/${ siteSlug }` );
						},
					};
					break;
				case 'design_selected':
				case 'design_completed':
					deprecatedData = {
						actionDispatch: () => {
							recordTaskClickTracksEvent( flow, task.completed, task.id );
							window.location.assign(
								addQueryArgs( `/setup/update-design/designSetup`, {
									...siteInfoQueryArgs,
									flowToReturnTo: flow,
								} )
							);
						},
					};

					taskData = getTaskDefinition( flow, task, context ) || deprecatedData;
				case 'setup_general':
					taskData = {
						disabled: false,
						actionDispatch: () => {
							recordTaskClickTracksEvent( flow, task.completed, task.id );
							window.location.assign(
								addQueryArgs( `/setup/update-options/options`, {
									...siteInfoQueryArgs,
									flowToReturnTo: flow,
								} )
							);
						},
					};
					break;
				case 'setup_link_in_bio':
					taskData = {
						actionDispatch: () => {
							recordTaskClickTracksEvent( flow, task.completed, task.id );
							window.location.assign(
								addQueryArgs(
									`/setup/link-in-bio-post-setup/linkInBioPostSetup`,
									siteInfoQueryArgs
								)
							);
						},
					};
					break;
				case 'links_added':
					taskData = {
						actionDispatch: () => {
							recordTaskClickTracksEvent( flow, task.completed, task.id );
							window.location.assign(
								addQueryArgs( `/site-editor/${ siteSlug }`, {
									canvas: 'edit',
								} )
							);
						},
					};
					break;
				case 'link_in_bio_launched':
					taskData = {
						isLaunchTask: true,
						actionDispatch: () => {
							if ( site?.ID ) {
								const { setPendingAction, setProgressTitle } = dispatch(
									ONBOARD_STORE
								) as OnboardActions;
								const { launchSite } = dispatch( SITE_STORE ) as SiteActions;

								setPendingAction( async () => {
									setProgressTitle( __( 'Launching Link in bio' ) );
									await launchSite( site.ID );

									// Waits for half a second so that the loading screen doesn't flash away too quickly
									await new Promise( ( res ) => setTimeout( res, 500 ) );
									recordTaskClickTracksEvent( flow, task.completed, task.id );
									return { goToHome: true, siteSlug };
								} );

								submit?.();
							}
						},
					};
					break;
				case 'site_launched':
					deprecatedData = {
						isLaunchTask: true,
						title: getLaunchSiteTaskTitle( task ),
						disabled: getIsLaunchSiteTaskDisabled(),
						actionDispatch: () => {
							completeLaunchSiteTask( task );
						},
					};
					taskData = getTaskDefinition( flow, task, context ) || deprecatedData;
					break;
				case 'blog_launched': {
					deprecatedData = {
						isLaunchTask: true,
						title: getLaunchSiteTaskTitle( task ),
						disabled: getIsLaunchSiteTaskDisabled(),
						actionDispatch: () => {
							completeLaunchSiteTask( task );
						},
					};

					taskData = getTaskDefinition( flow, task, context ) || deprecatedData;
					break;
				}
				case 'videopress_upload':
					taskData = {
						actionUrl: launchpadUploadVideoLink,
						disabled: isVideoPressFlowWithUnsupportedPlan || videoPressUploadCompleted,
						actionDispatch: () => {
							recordTaskClickTracksEvent( flow, task.completed, task.id );
							window.location.replace( launchpadUploadVideoLink );
						},
					};
					break;
				case 'videopress_launched':
					taskData = {
						isLaunchTask: true,
						actionDispatch: () => {
							if ( site?.ID ) {
								const { setPendingAction, setProgressTitle } = dispatch(
									ONBOARD_STORE
								) as OnboardActions;
								const { launchSite } = dispatch( SITE_STORE ) as SiteActions;

								setPendingAction( async () => {
									setProgressTitle( __( 'Launching video site' ) );
									await launchSite( site.ID );

									// Waits for half a second so that the loading screen doesn't flash away too quickly
									await new Promise( ( res ) => setTimeout( res, 500 ) );
									window.location.replace(
										addQueryArgs( `/home/${ siteSlug }`, {
											forceLoadLaunchpadData: true,
										} )
									);
								} );

								submit?.();
							}
						},
					};
					break;
				case 'domain_upsell':
					deprecatedData = {
						completed: domainUpsellCompleted,
						actionDispatch: () => {
							recordTaskClickTracksEvent( flow, domainUpsellCompleted, task.id );

							if ( isBlogOnboardingFlow( flow ) || isSiteAssemblerFlow( flow ) ) {
								window.location.assign(
									addQueryArgs( `/setup/${ flow }/domains`, {
										...siteInfoQueryArgs,
										flowToReturnTo: flow,
										new: site?.name,
										domainAndPlanPackage: true,
									} )
								);

								return;
							}

							const destinationUrl = domainUpsellCompleted
								? `/domains/manage/${ siteSlug }`
								: addQueryArgs( `/setup/domain-upsell/domains`, {
										...siteInfoQueryArgs,
										flowToReturnTo: flow,
										new: site?.name,
								  } );
							window.location.assign( destinationUrl );
						},
						badge_text:
							domainUpsellCompleted || isBlogOnboardingFlow( flow ) || isSiteAssemblerFlow( flow )
								? ''
								: translate( 'Upgrade plan' ),
					};

					taskData = getTaskDefinition( flow, task, context ) || deprecatedData;
					break;
				case 'verify_email':
					taskData = {
						completed: isEmailVerified,
						actionDispatch: () => {
							recordTaskClickTracksEvent( flow, task.completed, task.id );
							window.location.replace( task.calypso_path || '/me/account' );
						},
					};
					break;
				case 'set_up_payments':
					taskData = {
						badge_text: task.completed ? translate( 'Connected' ) : null,
						actionDispatch: () => {
							recordTaskClickTracksEvent( flow, task.completed, task.id );
							stripeConnectUrl
								? window.location.assign( stripeConnectUrl )
								: window.location.assign( `/earn/payments/${ siteSlug }#launchpad` );
						},
					};
					break;
				case 'newsletter_plan_created':
					taskData = {
						actionDispatch: () => {
							recordTaskClickTracksEvent( flow, task.completed, task.id );
							completePaidNewsletterTask();
							site?.ID
								? setShowPlansModal( true )
								: window.location.assign(
										`/earn/payments/${ siteSlug }?launchpad=add-product${ ADD_TIER_PLAN_HASH }`
								  );
						},
					};
					break;
>>>>>>> 85fcb2b1
			}
		}

		return getDeprecatedTaskDefinition(
			task,
			flow,
			siteInfoQueryArgs,
			siteSlug,
			displayGlobalStylesWarning,
			shouldDisplayWarning,
			globalStylesMinimumPlan,
			isVideoPressFlowWithUnsupportedPlan,
			getPlanTaskSubtitle,
			translatedPlanName,
			isCurrentPlanFree,
			goToStep,
			mustVerifyEmailBeforePosting,
			completeMigrateContentTask,
			site,
			submit,
			getLaunchSiteTaskTitle,
			getIsLaunchSiteTaskDisabled,
			completeLaunchSiteTask,
			launchpadUploadVideoLink,
			videoPressUploadCompleted,
			domainUpsellCompleted,
			isEmailVerified,
			stripeConnectUrl,
			completePaidNewsletterTask,
			setShowPlansModal
		);
	} );
}

export function isDomainUpsellCompleted(
	site: SiteDetails | null,
	checklistStatuses?: ChecklistStatuses
): boolean {
	return ! site?.plan?.is_free || checklistStatuses?.domain_upsell_deferred === true;
}

/**
 * @deprecated Please use recordTaskClickTracksEvent instead from tracking.ts
 */
export function recordTaskClickTracksEvent(
	flow: string | null | undefined,
	is_completed: boolean,
	task_id: string
) {
	recordTracksEvent( 'calypso_launchpad_task_clicked', {
		task_id,
		is_completed,
		flow,
	} );
}

// Returns list of tasks/checklist items for a specific flow
export function getArrayOfFilteredTasks(
	tasks: Task[],
	flow: string | null,
	isEmailVerified: boolean
) {
	let currentFlowTasksIds = flow ? launchpadFlowTasks[ flow ] : null;

	if ( isEmailVerified && currentFlowTasksIds ) {
		currentFlowTasksIds = currentFlowTasksIds.filter( ( task ) => task !== 'verify_email' );
	}

	return (
		currentFlowTasksIds &&
		currentFlowTasksIds.reduce( ( accumulator, currentTaskId ) => {
			tasks.find( ( task ) => {
				if ( task.id === currentTaskId ) {
					accumulator.push( task );
				}
			} );
			return accumulator;
		}, [] as Task[] )
	);
}

/*
 * Confirms if final task for a given site_intent is completed.
 * This is used to as a fallback check to determine if the full
 * screen launchpad should be shown or not.
 *
 * @param {LaunchpadChecklist} checklist - The list of tasks for a site's launchpad
 * @param {boolean} isSiteLaunched - The value of a site's is_launched option
 * @returns {boolean} - True if the final task for the given site checklist is completed
 */
export function areLaunchpadTasksCompleted(
	checklist: LaunchpadChecklist | null | undefined,
	isSiteLaunched: boolean
) {
	if ( ! checklist || ! Array.isArray( checklist ) ) {
		return false;
	}

	const lastTask = checklist[ checklist.length - 1 ];

	// If last task is site_launched and if site is launched, return true
	// Else return the status of the last task
	if ( lastTask?.id === 'site_launched' && isSiteLaunched ) {
		return true;
	}

	return lastTask?.completed;
}<|MERGE_RESOLUTION|>--- conflicted
+++ resolved
@@ -1,7 +1,7 @@
-import { isEnabled } from '@automattic/calypso-config';
 import {
 	FEATURE_VIDEO_UPLOADS,
 	planHasFeature,
+	FEATURE_STYLE_CUSTOMIZATION,
 	getPlans,
 	isFreePlanProduct,
 	PLAN_PREMIUM,
@@ -32,13 +32,10 @@
 import { Dispatch, SetStateAction } from 'react';
 import { NavigationControls } from 'calypso/landing/stepper/declarative-flow/internals/types';
 import { recordTracksEvent } from 'calypso/lib/analytics/tracks';
+import { ADD_TIER_PLAN_HASH } from 'calypso/my-sites/earn/memberships/constants';
 import { isVideoPressFlow } from 'calypso/signup/is-flow';
 import { ONBOARD_STORE, SITE_STORE } from '../../../../stores';
 import { goToCheckout } from '../../../../utils/checkout';
-<<<<<<< HEAD
-import { getDeprecatedTaskDefinition } from './get-deprecated-task-data';
-=======
->>>>>>> 85fcb2b1
 import { getTaskDefinition } from './task-definitions';
 import { launchpadFlowTasks } from './tasks';
 import { LaunchpadChecklist, Task, TaskContext } from './types';
@@ -64,14 +61,6 @@
 
 const PLANS_LIST = getPlans();
 
-const MIGRATED_FLOWS = [ 'free', 'start-writing', 'design-first', 'newsletter' ];
-
-const shouldUseNewTaskDefinitions = ( flow: string ) => {
-	if ( isEnabled( 'launchpad/new-task-definition-parser' ) && MIGRATED_FLOWS.includes( flow ) ) {
-		return true;
-	}
-	return false;
-};
 /**
  * Some attributes of these enhanced tasks will soon be fetched through a WordPress REST
  * API, making said enhancements here unnecessary ( Ex. title, subtitle, completed,
@@ -103,6 +92,8 @@
 		return [];
 	}
 
+	const enhancedTaskList: Task[] = [];
+
 	const isCurrentPlanFree = site?.plan ? isFreePlanProduct( site?.plan ) : true;
 
 	const productSlug = planCartItem?.product_slug ?? site?.plan?.product_slug;
@@ -280,28 +271,6 @@
 		submit?.();
 	};
 
-<<<<<<< HEAD
-	return ( tasks || [] ).map( ( task ) => {
-		if ( shouldUseNewTaskDefinitions( flow ) ) {
-			const enhanced = getTaskDefinition( flow, task, {
-				checklistStatuses,
-				tasks,
-				siteInfoQueryArgs,
-				displayGlobalStylesWarning,
-				globalStylesMinimumPlan,
-				domainUpsellCompleted,
-				site,
-				isEmailVerified,
-				planCartItem,
-				siteSlug,
-				submit,
-			} );
-
-			if ( enhanced ) {
-				// eslint-disable-next-line no-console
-				console.log( 'using new task definitions', enhanced.id );
-				return enhanced;
-=======
 	tasks &&
 		tasks.map( ( task ) => {
 			let taskData = {};
@@ -686,39 +655,10 @@
 						},
 					};
 					break;
->>>>>>> 85fcb2b1
 			}
-		}
-
-		return getDeprecatedTaskDefinition(
-			task,
-			flow,
-			siteInfoQueryArgs,
-			siteSlug,
-			displayGlobalStylesWarning,
-			shouldDisplayWarning,
-			globalStylesMinimumPlan,
-			isVideoPressFlowWithUnsupportedPlan,
-			getPlanTaskSubtitle,
-			translatedPlanName,
-			isCurrentPlanFree,
-			goToStep,
-			mustVerifyEmailBeforePosting,
-			completeMigrateContentTask,
-			site,
-			submit,
-			getLaunchSiteTaskTitle,
-			getIsLaunchSiteTaskDisabled,
-			completeLaunchSiteTask,
-			launchpadUploadVideoLink,
-			videoPressUploadCompleted,
-			domainUpsellCompleted,
-			isEmailVerified,
-			stripeConnectUrl,
-			completePaidNewsletterTask,
-			setShowPlansModal
-		);
-	} );
+			enhancedTaskList.push( { ...task, ...taskData } );
+		} );
+	return enhancedTaskList;
 }
 
 export function isDomainUpsellCompleted(
@@ -728,10 +668,8 @@
 	return ! site?.plan?.is_free || checklistStatuses?.domain_upsell_deferred === true;
 }
 
-/**
- * @deprecated Please use recordTaskClickTracksEvent instead from tracking.ts
- */
-export function recordTaskClickTracksEvent(
+// Records a generic task click Tracks event
+function recordTaskClickTracksEvent(
 	flow: string | null | undefined,
 	is_completed: boolean,
 	task_id: string
