--- conflicted
+++ resolved
@@ -572,13 +572,7 @@
 	.domain-upsell-callout {
 		position: initial;
 		transform: none;
-<<<<<<< HEAD
 		margin: auto;
-=======
-		width: 95%;
-		margin: auto;
-		max-width: 95%;
->>>>>>> b6d4541a
 		transition: max-width 0.2s linear;
 
 		@media ( max-width: 1080px ) {
@@ -595,11 +589,6 @@
 			border-radius: 20px 20px 0 0;  /* stylelint-disable-line scales/radii */
 			padding-top: 12px;
 			padding-bottom: 2px;
-<<<<<<< HEAD
-=======
-			box-shadow: 0 5px 15px rgba(0 0 0 / 7%), 0 3px 10px rgba(0 0 0 / 4%);
-			clip-path: inset(-15px -15px 0 -15px);
->>>>>>> b6d4541a
 		}
 		.domain-upsell-callout__content-text {
 			padding: 0 20px;
@@ -616,12 +605,7 @@
 
 	.web-preview__frame-wrapper.is-resizable {
 		background-color: var(--color-print);
-<<<<<<< HEAD
 		border-radius: 40px; /* stylelint-disable-line scales/radii */
-=======
-		border-bottom-right-radius: 40px; /* stylelint-disable-line scales/radii */
-		border-bottom-left-radius: 40px; /* stylelint-disable-line scales/radii */
->>>>>>> b6d4541a
 		box-shadow: 0 5px 15px rgb(0 0 0 / 7%), 0 3px 10px rgb(0 0 0 / 4%);
 
 		@include break-large {
@@ -640,10 +624,6 @@
 			}
 		}
 
-<<<<<<< HEAD
-=======
-
->>>>>>> b6d4541a
 		.web-preview__frame {
 			box-shadow: none;
 		}
@@ -669,15 +649,8 @@
 				margin: 10px;
 				border-radius: 30px; /* stylelint-disable-line scales/radii */
 			}
-<<<<<<< HEAD
-=======
-
->>>>>>> b6d4541a
-		}
-
-
-	}
-
+		}
+	}
 }
 
 // Launchpad - Processing Screens
