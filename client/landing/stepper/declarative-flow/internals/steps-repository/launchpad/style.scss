--- conflicted
+++ resolved
@@ -176,8 +176,8 @@
 	color: var( --color-text );
 }
 
-.button.launchpad__checklist-item:hover:not([disabled]),
-.button.launchpad__checklist-item:focus:not([disabled]) {
+.button.launchpad__checklist-item:hover:not( [disabled] ),
+.button.launchpad__checklist-item:focus:not( [disabled] ) {
 	fill: var( --studio-blue-50 );
 	color: var( --studio-blue-50 );
 	border-bottom: 1px solid var( --studio-gray-5 );
@@ -198,11 +198,7 @@
 	margin-right: 8px;
 	width: 20px;
 
-<<<<<<< HEAD
 	.launchpad__checklist-item-checkmark {
-=======
-	.gridicon {
->>>>>>> 4c6a3e47
 		top: 2px;
 		vertical-align: text-bottom;
 	}
@@ -215,18 +211,12 @@
 	line-height: 20px;
 	text-align: left;
 	font-weight: 600;
-<<<<<<< HEAD
 }
 
 // completed tasks
 .launchpad__task.is-completed {
 	.launchpad__checklist-item-text {
 		color: var( --studio-gray-50 );
-=======
-
-	&.is-complete {
-		opacity: 0.8;
->>>>>>> 4c6a3e47
 		font-weight: 400;
 	}
 
@@ -298,15 +288,11 @@
 		border-radius: 40px; /* stylelint-disable-line scales/radii */
 		box-sizing: border-box;
 		max-width: 95%;
-		box-shadow:
-			0 5px 15px rgba( 0 0 0 / 7% ),
-			0 3px 10px rgba( 0 0 0 / 4% );
+		box-shadow: 0 5px 15px rgba( 0 0 0 / 7% ), 0 3px 10px rgba( 0 0 0 / 4% );
 
 		@include break-large {
 			margin-top: 0;
-			box-shadow:
-				0 15px 20px rgb( 0 0 0 / 4% ),
-				0 13px 10px rgb( 0 0 0 / 3% ),
+			box-shadow: 0 15px 20px rgb( 0 0 0 / 4% ), 0 13px 10px rgb( 0 0 0 / 3% ),
 				0 6px 6px rgb( 0 0 0 / 2% );
 			border-radius: 20px; /* stylelint-disable-line scales/radii */
 			min-height: 585px;
@@ -318,12 +304,8 @@
 		max-width: 95%;
 
 		@include break-large {
-			box-shadow:
-				0 76px 65px rgba( 0 0 0 / 4% ),
-				0 50px 40px rgba( 0 0 0 / 3% ),
-				0 30px 20px rgba( 0 0 0 / 3% ),
-				0 15px 13px rgba( 0 0 0 / 2% ),
-				0 6px 5px rgba( 0 0 0 / 2% ),
+			box-shadow: 0 76px 65px rgba( 0 0 0 / 4% ), 0 50px 40px rgba( 0 0 0 / 3% ),
+				0 30px 20px rgba( 0 0 0 / 3% ), 0 15px 13px rgba( 0 0 0 / 2% ), 0 6px 5px rgba( 0 0 0 / 2% ),
 				0 2px 3px rgba( 0 0 0 / 1% );
 			max-width: 340px;
 			border-radius: 40px; /* stylelint-disable-line scales/radii */
