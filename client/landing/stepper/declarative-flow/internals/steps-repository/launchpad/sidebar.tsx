--- conflicted
+++ resolved
@@ -59,19 +59,17 @@
 		data: { site_intent: siteIntentOption },
 	} = useLaunchpad( siteSlug );
 
-<<<<<<< HEAD
 	const { getDomainCartItem } = useSelect(
 		( select ) => ( {
 			getDomainCartItem: ( select( ONBOARD_STORE ) as OnboardSelect ).getDomainCartItem,
 		} ),
 		[]
 	);
-=======
+
 	const {
 		data: { checklist: launchpadChecklist },
 		isFetchedAfterMount,
 	} = useLaunchpadChecklist( siteSlug, siteIntentOption );
->>>>>>> d73143d3
 
 	const isEmailVerified = useSelector( isCurrentUserEmailVerified );
 
