--- conflicted
+++ resolved
@@ -1,14 +1,10 @@
 import { Gridicon, CircularProgressBar } from '@automattic/components';
-<<<<<<< HEAD
-=======
 import { OnboardSelect } from '@automattic/data-stores';
->>>>>>> 76fcf5e7
 import { useSelect } from '@wordpress/data';
 import { useRef, useState } from '@wordpress/element';
 import { Icon, copy } from '@wordpress/icons';
 import { useTranslate } from 'i18n-calypso';
 import { useSelector } from 'react-redux';
-import { OnboardSelect } from 'calypso/../packages/data-stores/src';
 import { StepNavigationLink } from 'calypso/../packages/onboarding/src';
 import Badge from 'calypso/components/badge';
 import ClipboardButton from 'calypso/components/forms/clipboard-button';
