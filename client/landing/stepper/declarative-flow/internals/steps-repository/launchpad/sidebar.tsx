--- conflicted
+++ resolved
@@ -19,16 +19,8 @@
 			<h1 className="launchpad__sidebar-h1">Voilà! Your Newsletter is up and running!</h1>
 			<p className="launchpad__sidebar-description">Keep up the momentum with these next steps.</p>
 			<div className="launchpad__url-box">lorcaletters.blog</div>
-			<Checklist tasks={ tasks } />
+			<Checklist siteSlug={ siteSlug } tasks={ tasks } flow={ flow } />
 		</div>
-<<<<<<< HEAD
-		{ /* eslint-disable-next-line wpcalypso/jsx-classname-namespace*/ }
-		<h1 className="launchpad__sidebar-h1">Voilà! Your Newsletter is up and running!</h1>
-		<p className="launchpad__sidebar-description">Keep up the momentum with these next steps.</p>
-		<div className="launchpad__url-box">lorcaletters.blog</div>
-		<Checklist siteSlug={ siteSlug } tasks={ tasks } flow={ flow } />
-=======
->>>>>>> e3646463
 	</div>
 );
 
