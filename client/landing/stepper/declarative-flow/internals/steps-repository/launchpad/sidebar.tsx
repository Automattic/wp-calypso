import { ProgressBar } from '@automattic/components';
import { useTranslate } from 'i18n-calypso';
import WordPressLogo from 'calypso/components/wordpress-logo';
import { NavigationControls } from 'calypso/landing/stepper/declarative-flow/internals/types';
import { useFlowParam } from 'calypso/landing/stepper/hooks/use-flow-param';
import { useSite } from 'calypso/landing/stepper/hooks/use-site';
import Checklist from './checklist';
import { getArrayOfFilteredTasks, getEnhancedTasks } from './task-helper';
import { tasks } from './tasks';
import { getLaunchpadTranslations } from './translations';
import { Task } from './types';

type SidebarProps = {
	siteSlug: string | null;
	submit: NavigationControls[ 'submit' ];
};

function getUrlInfo( url: string ) {
	const urlWithoutProtocol = url.replace( /^https?:\/\//, '' );

	// Ex. mytest.wordpress.com matches mytest
	const siteName = urlWithoutProtocol.match( /^[^.]*/ );
	// Ex. mytest.wordpress.com matches .wordpress.com
	const topLevelDomain = urlWithoutProtocol.match( /\..*/ ) || [];

	return [ siteName ? siteName[ 0 ] : '', topLevelDomain ? topLevelDomain[ 0 ] : '' ];
}

function getChecklistCompletionProgress( tasks: Task[] | null ) {
	if ( ! tasks ) {
		return;
	}

	const totalCompletedTasks = tasks.reduce( ( total, currentTask ) => {
		return currentTask.isCompleted ? total + 1 : total;
	}, 0 );

	return Math.round( ( totalCompletedTasks / tasks.length ) * 100 );
}

const Sidebar = ( { siteSlug, submit }: SidebarProps ) => {
	let siteName = '';
	let topLevelDomain = '';
	const flow = useFlowParam();
	const translate = useTranslate();
	const site = useSite();
	const translatedStrings = getLaunchpadTranslations( flow );
	const arrayOfFilteredTasks: Task[] | null = getArrayOfFilteredTasks( tasks, flow );
	const enhancedTasks = site && getEnhancedTasks( arrayOfFilteredTasks, siteSlug, site );

	const taskCompletionProgress = site && getChecklistCompletionProgress( enhancedTasks );

	if ( siteSlug ) {
		[ siteName, topLevelDomain ] = getUrlInfo( siteSlug );
	}

	return (
		<div className="launchpad__sidebar">
			<div className="launchpad__sidebar-header">
				<WordPressLogo className="launchpad__sidebar-header-logo" size={ 24 } />
				<span className="launchpad__sidebar-header-flow-name">{ translatedStrings.flowName }</span>
			</div>
			<div className="launchpad__sidebar-content-container">
				{ taskCompletionProgress && (
					<div className="launchpad__progress-bar-container">
						<span className="launchpad__progress-value">{ taskCompletionProgress }%</span>
						<ProgressBar
							className="launchpad__progress-bar"
							value={ taskCompletionProgress }
							title={ translate( 'Launchpad checklist progress bar' ) }
							compact={ true }
						/>
					</div>
				) }
				{ /* eslint-disable-next-line wpcalypso/jsx-classname-namespace*/ }
				<h1 className="launchpad__sidebar-h1">{ translatedStrings.sidebarTitle }</h1>
				<p className="launchpad__sidebar-description">{ translatedStrings.sidebarSubtitle }</p>
				<div className="launchpad__url-box">
					<span>{ siteName }</span>
					<span className="launchpad__url-box-top-level-domain">{ topLevelDomain }</span>
				</div>
<<<<<<< HEAD
				<Checklist tasks={ enhancedTasks } />
=======
				<Checklist siteSlug={ siteSlug } tasks={ tasks } flow={ flow } submit={ submit } />
>>>>>>> b971f6f1
			</div>
		</div>
	);
};

export default Sidebar;<|MERGE_RESOLUTION|>--- conflicted
+++ resolved
@@ -79,11 +79,7 @@
 					<span>{ siteName }</span>
 					<span className="launchpad__url-box-top-level-domain">{ topLevelDomain }</span>
 				</div>
-<<<<<<< HEAD
-				<Checklist tasks={ enhancedTasks } />
-=======
-				<Checklist siteSlug={ siteSlug } tasks={ tasks } flow={ flow } submit={ submit } />
->>>>>>> b971f6f1
+				<Checklist tasks={ enhancedTasks } submit={ submit } />
 			</div>
 		</div>
 	);
