--- conflicted
+++ resolved
@@ -3,19 +3,6 @@
 import Checklist from './checklist';
 import { tasks } from './tasks';
 
-<<<<<<< HEAD
-const Sidebar = ( { siteSlug, flow }: { siteSlug: string | null; flow: string | null } ) => (
-	<div className="launchpad__sidebar">
-		<div className="launchpad__sidebar-header">
-			<WordPressLogo className="launchpad__sidebar-header-logo" size={ 24 } />
-			<span className="launchpad__sidebar-header-flow-name">Newsletter</span>
-		</div>
-		<div className="launchpad__sidebar-content-container">
-			<div className="launchpad__progress-bar-container">
-				<span className="launchpad__progress-value">33%</span>
-				<div className="launchpad__progress-bar">
-					<div className="launchpad__progress-bar-completed" />
-=======
 const Sidebar = () => {
 	const site = useSite();
 	const url = site?.URL?.replace( /^https?:\/\//, '' );
@@ -32,7 +19,6 @@
 					<div className="launchpad__progress-bar">
 						<div className="launchpad__progress-bar-completed" />
 					</div>
->>>>>>> 47f215c1
 				</div>
 				{ /* eslint-disable-next-line wpcalypso/jsx-classname-namespace*/ }
 				<h1 className="launchpad__sidebar-h1">Voilà! Your Newsletter is up and running!</h1>
@@ -42,14 +28,6 @@
 				<div className="launchpad__url-box">{ url }</div>
 				<Checklist tasks={ tasks } />
 			</div>
-<<<<<<< HEAD
-			{ /* eslint-disable-next-line wpcalypso/jsx-classname-namespace*/ }
-			<h1 className="launchpad__sidebar-h1">Voilà! Your Newsletter is up and running!</h1>
-			<p className="launchpad__sidebar-description">Keep up the momentum with these next steps.</p>
-			<div className="launchpad__url-box">lorcaletters.blog</div>
-			<Checklist siteSlug={ siteSlug } tasks={ tasks } flow={ flow } />
-=======
->>>>>>> 47f215c1
 		</div>
 	);
 };
