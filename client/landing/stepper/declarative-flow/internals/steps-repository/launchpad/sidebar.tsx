--- conflicted
+++ resolved
@@ -254,38 +254,17 @@
 								) }
 							</p>
 						</div>
-<<<<<<< HEAD
-						<p>
-							{ translate(
-								'We are currently setting up your new domain!{{br/}}It may take a few minutes before it is ready.',
-								{ components: { br: <br /> } }
-							) }
-						</p>
-					</div>
-				) }
-				<Launchpad
-					siteSlug={ siteSlug }
-					taskFilter={ () => enhancedTasks || [] }
-					makeLastTaskPrimaryAction={ true }
-				/>
-				{ showPlansModal && site?.ID && (
-					<RecurringPaymentsPlanAddEditModal
-						closeDialog={ () => setShowPlansModal( false ) }
-						product={ { subscribe_as_site_subscriber: true, price: 5 } }
-						annualProduct={ { subscribe_as_site_subscriber: true, price: 5 * 12 } }
-						siteId={ site.ID }
-=======
 					) }
 					<Launchpad
 						siteSlug={ siteSlug }
 						taskFilter={ () => enhancedTasks || [] }
 						makeLastTaskPrimaryAction={ true }
->>>>>>> 96978468
 					/>
 					{ showPlansModal && site?.ID && (
 						<RecurringPaymentsPlanAddEditModal
 							closeDialog={ () => setShowPlansModal( false ) }
 							product={ { subscribe_as_site_subscriber: true, price: 5 } }
+							annualProduct={ { subscribe_as_site_subscriber: true, price: 5 * 12 } }
 							siteId={ site.ID }
 						/>
 					) }
