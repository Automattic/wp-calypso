/**
 * @jest-environment jsdom
 */
import { DESIGN_FIRST_FLOW, NEWSLETTER_FLOW, START_WRITING_FLOW } from '@automattic/onboarding';
import { QueryClient, QueryClientProvider } from '@tanstack/react-query';
import { render, screen } from '@testing-library/react';
import nock from 'nock';
import React from 'react';
import { Provider } from 'react-redux';
import { createReduxStore } from 'calypso/state';
import { getInitialState, getStateFromCache } from 'calypso/state/initial-state';
import initialReducer from 'calypso/state/reducer';
import { setStore } from 'calypso/state/redux-store';
import StepContent from '../step-content';
import { defaultSiteDetails } from './lib/fixtures';

const mockSite = {
	...defaultSiteDetails,
	options: {
		...defaultSiteDetails.options,
		site_intent: '',
	},
};

const siteSlug = 'testlinkinbio.wordpress.com';

const stepContentProps = {
	siteSlug,
	/* eslint-disable @typescript-eslint/no-empty-function */
	submit: () => {},
	goNext: () => {},
	goToStep: () => {},
	/* eslint-enable @typescript-eslint/no-empty-function */
};

jest.mock( 'calypso/landing/stepper/hooks/use-site', () => ( {
	useSite: () => mockSite,
} ) );

jest.mock( 'react-router-dom', () => ( {
	...jest.requireActual( 'react-router-dom' ),
	useLocation: jest.fn().mockImplementation( () => ( {
		pathname: '/setup/launchpad',
		search: `?flow=newsletter&siteSlug=testlinkinbio.wordpress.com`,
		hash: '',
		state: undefined,
	} ) ),
} ) );

jest.mock( '@automattic/data-stores', () => ( {
	...jest.requireActual( '@automattic/data-stores' ),
	useLaunchpad: ( siteSlug, siteIntentOption ) => {
		let checklist = [];

		switch ( siteIntentOption ) {
			case 'newsletter':
				checklist = [
					{
						id: 'setup_newsletter',
						completed: true,
						disabled: false,
						title: 'Personalize newsletter',
					},
					{ id: 'plan_selected', completed: true, disabled: false, title: 'Choose a plan' },
					{ id: 'subscribers_added', completed: true, disabled: true, title: 'Add subscribers' },
					{
						id: 'verify_email',
						completed: true,
						disabled: true,
						title: 'Confirm email (check your inbox)',
					},
					{
						id: 'first_post_published_newsletter',
						completed: true,
						disabled: true,
						title: 'Start writing',
					},
				];
				break;

			case 'start-writing':
				checklist = [
					{
						id: 'first_post_published',
						completed: false,
						disabled: false,
						title: 'Write your first post',
					},
					{ id: 'setup_blog', completed: false, disabled: false, title: 'Name your blog' },
					{ id: 'domain_upsell', completed: false, disabled: false, title: 'Choose a domain' },
					{
						id: 'plan_completed',
						completed: false,
						disabled: false,
						title: 'Choose a plan',
					},
					{
						id: 'blog_launched',
						completed: false,
						disabled: false,
						title: 'Launch your blog',
					},
				];
				break;

			case 'design-first':
				checklist = [
<<<<<<< HEAD
					{ id: 'select_design', completed: false, disabled: false, title: 'Select a design' },
=======
					{ id: 'design_selected', completed: false, disabled: false, title: 'Select a design' },
>>>>>>> 55be137d
					{ id: 'setup_blog', completed: false, disabled: false, title: 'Name your blog' },
					{ id: 'domain_upsell', completed: false, disabled: false, title: 'Choose a domain' },
					{
						id: 'plan_completed',
						completed: false,
						disabled: false,
						title: 'Choose a plan',
					},
					{
						id: 'first_post_published',
						completed: false,
						disabled: false,
						title: 'Write your first post',
					},
					{
						id: 'blog_launched',
						completed: false,
						disabled: false,
						title: 'Launch your blog',
					},
				];
				break;
		}

		return {
			data: {
				site_intent: siteIntentOption,
				checklist,
			},
			isFetchedAfterMount: true,
		};
	},
} ) );

const user = {
	ID: 1234,
	username: 'testUser',
	email: 'testemail@wordpress.com',
	email_verified: false,
};

function renderStepContent( emailVerified = false, flow: string ) {
	const initialState = getInitialState( initialReducer, user.ID );
	const reduxStore = createReduxStore(
		{
			...initialState,
			currentUser: {
				user: {
					...user,
					email_verified: emailVerified,
				},
			},
		},
		initialReducer
	);
	setStore( reduxStore, getStateFromCache( user.ID ) );
	const queryClient = new QueryClient();

	render(
		<Provider store={ reduxStore }>
			<QueryClientProvider client={ queryClient }>
				<StepContent { ...stepContentProps } flow={ flow } />
			</QueryClientProvider>
		</Provider>
	);
}

describe( 'StepContent', () => {
	beforeEach( () => {
		nock( 'https://public-api.wordpress.com' )
			.get( `/wpcom/v2/sites/${ siteSlug }/launchpad` )
			.reply( 200, {
				checklist_statuses: {},
				launchpad_screen: 'full',
				site_intent: '',
			} );
	} );

	afterEach( () => {
		nock.cleanAll();
	} );

	// To get things started, test basic rendering for Newsletter flow
	// In future, we can add additional flows and test interactivity of items
	describe( 'when flow is Newsletter', () => {
		beforeEach( () => {
			mockSite.options.site_intent = NEWSLETTER_FLOW;
		} );
		it( 'renders correct sidebar header content', () => {
			renderStepContent( false, NEWSLETTER_FLOW );

			expect( screen.getByText( 'Newsletter' ) ).toBeInTheDocument();
			expect( screen.getByText( "Your newsletter's ready!" ) ).toBeInTheDocument();
			expect( screen.getByText( 'Now it’s time to let your readers know.' ) ).toBeInTheDocument();
		} );

		it( 'renders correct sidebar tasks', () => {
			renderStepContent( false, NEWSLETTER_FLOW );

			expect( screen.getByText( 'Personalize newsletter' ) ).toBeInTheDocument();
			expect( screen.getByText( 'Choose a plan' ) ).toBeInTheDocument();
			expect( screen.getByText( 'Add subscribers' ) ).toBeInTheDocument();
			expect( screen.getByText( 'Confirm email (check your inbox)' ) ).toBeInTheDocument();
			expect( screen.getByRole( 'button', { name: 'Start writing' } ) ).toBeInTheDocument();
		} );

		it( 'renders correct status for each task', () => {
			renderStepContent( false, NEWSLETTER_FLOW );

			const personalizeListItem = screen.getByText( 'Personalize newsletter' ).closest( 'li' );
			const choosePlanListItem = screen.getByText( 'Choose a plan' ).closest( 'li' );
			const addSubscribersListItem = screen.getByText( 'Add subscribers' ).closest( 'li' );
			const confirmEmailListItem = screen
				.getByText( 'Confirm email (check your inbox)' )
				.closest( 'li' );
			const firstPostListItem = screen
				.getByRole( 'button', { name: 'Start writing' } )
				.closest( 'li' );

			expect( personalizeListItem ).toHaveClass( 'completed' );
			expect( choosePlanListItem ).toHaveClass( 'completed' );
			expect( addSubscribersListItem ).toHaveClass( 'completed' );
			expect( confirmEmailListItem ).toHaveClass( 'pending' );
			expect( firstPostListItem ).toHaveClass( 'completed' );
		} );

		it( 'renders skip to dashboard link', () => {
			renderStepContent( false, NEWSLETTER_FLOW );

			expect( screen.getByRole( 'button', { name: 'Skip to dashboard' } ) ).toBeInTheDocument();
		} );

		it( 'renders web preview section', () => {
			renderStepContent( false, NEWSLETTER_FLOW );

			expect( screen.getByTitle( 'Preview' ) ).toBeInTheDocument();
		} );
	} );

	describe( 'when flow is Start writing', () => {
		beforeEach( () => {
			mockSite.options.site_intent = START_WRITING_FLOW;
		} );
		it( 'renders correct sidebar header content', () => {
			renderStepContent( false, START_WRITING_FLOW );

			expect( screen.getByText( "Your blog's almost ready!" ) ).toBeInTheDocument();
			expect(
				screen.getByText( 'Keep up the momentum with these final steps.' )
			).toBeInTheDocument();
		} );

		it( 'renders correct sidebar tasks', () => {
			renderStepContent( false, START_WRITING_FLOW );

			expect( screen.getByText( 'Write your first post' ) ).toBeInTheDocument();
			expect( screen.getByText( 'Name your blog' ) ).toBeInTheDocument();
			expect( screen.getByText( 'Choose a domain' ) ).toBeInTheDocument();
			expect( screen.getByText( 'Choose a plan' ) ).toBeInTheDocument();
			expect( screen.getByText( 'Launch your blog' ) ).toBeInTheDocument();
		} );

		it( 'renders correct status for each task', () => {
			renderStepContent( false, START_WRITING_FLOW );

			const setupBlogListItem = screen.getByText( 'Name your blog' ).closest( 'li' );
			expect( setupBlogListItem ).toHaveClass( 'pending' );

			const choosePlanListItem = screen.getByText( 'Choose a plan' ).closest( 'li' );
			expect( choosePlanListItem ).toHaveClass( 'pending' );
		} );

		it( 'renders web preview section', () => {
			renderStepContent( false, START_WRITING_FLOW );

			expect( screen.getByTitle( 'Preview' ) ).toBeInTheDocument();
		} );
	} );

	describe( 'when flow is Design first', () => {
		beforeEach( () => {
			mockSite.options.site_intent = DESIGN_FIRST_FLOW;
		} );
		it( 'renders correct sidebar header content', () => {
			renderStepContent( false, DESIGN_FIRST_FLOW );

			expect( screen.getByText( "Your blog's almost ready!" ) ).toBeInTheDocument();
			expect(
				screen.getByText( 'Keep up the momentum with these final steps.' )
			).toBeInTheDocument();
		} );

		it( 'renders correct sidebar tasks', () => {
			renderStepContent( false, START_WRITING_FLOW );

			expect( screen.getByText( 'Select a design' ) ).toBeInTheDocument();
			expect( screen.getByText( 'Name your blog' ) ).toBeInTheDocument();
			expect( screen.getByText( 'Choose a domain' ) ).toBeInTheDocument();
			expect( screen.getByText( 'Choose a plan' ) ).toBeInTheDocument();
			expect( screen.getByText( 'Write your first post' ) ).toBeInTheDocument();
			expect( screen.getByText( 'Launch your blog' ) ).toBeInTheDocument();
		} );

		it( 'renders correct status for each task', () => {
			renderStepContent( false, DESIGN_FIRST_FLOW );

			const setupBlogListItem = screen.getByText( 'Name your blog' ).closest( 'li' );
			expect( setupBlogListItem ).toHaveClass( 'pending' );

			const choosePlanListItem = screen.getByText( 'Choose a plan' ).closest( 'li' );
			expect( choosePlanListItem ).toHaveClass( 'pending' );
		} );

		it( 'renders web preview section', () => {
			renderStepContent( false, DESIGN_FIRST_FLOW );

			expect( screen.getByTitle( 'Preview' ) ).toBeInTheDocument();
		} );
	} );
} );<|MERGE_RESOLUTION|>--- conflicted
+++ resolved
@@ -105,11 +105,7 @@
 
 			case 'design-first':
 				checklist = [
-<<<<<<< HEAD
-					{ id: 'select_design', completed: false, disabled: false, title: 'Select a design' },
-=======
 					{ id: 'design_selected', completed: false, disabled: false, title: 'Select a design' },
->>>>>>> 55be137d
 					{ id: 'setup_blog', completed: false, disabled: false, title: 'Name your blog' },
 					{ id: 'domain_upsell', completed: false, disabled: false, title: 'Choose a domain' },
 					{
