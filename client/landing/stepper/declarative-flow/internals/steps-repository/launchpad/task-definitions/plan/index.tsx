import {
	FEATURE_VIDEO_UPLOADS,
	FEATURE_STYLE_CUSTOMIZATION,
	isFreePlanProduct,
	planHasFeature,
} from '@automattic/calypso-products';
import { updateLaunchpadSettings } from '@automattic/data-stores/src/queries/use-launchpad';
import { localizeUrl } from '@automattic/i18n-utils';
import { Task } from '@automattic/launchpad';
import { isVideoPressFlow } from '@automattic/onboarding';
import { QueryClient } from '@tanstack/react-query';
import { ExternalLink } from '@wordpress/components';
import { addQueryArgs } from '@wordpress/url';
import { translate } from 'i18n-calypso';
import { ADD_TIER_PLAN_HASH } from 'calypso/my-sites/earn/memberships/constants';
import { getSiteIdOrSlug } from '../../task-helper';
import {
	recordGlobalStylesGattingPlanSelectedResetStylesEvent,
	recordTaskClickTracksEvent,
} from '../../tracking';
import { TaskAction, TaskContext } from '../../types';

const getPlanTaskSubtitle = (
	task: Task,
	flow: string,
	context: TaskContext,
	displayGlobalStylesWarning: boolean
) => {
	if ( ! displayGlobalStylesWarning ) {
		return task.subtitle;
	}

	const removeCustomStyles = translate( 'Or, {{a}}remove your premium styles{{/a}}.', {
		components: {
			a: (
				<ExternalLink
					children={ null }
					href={ localizeUrl( 'https://wordpress.com/support/using-styles/#reset-all-styles' ) }
					onClick={ ( event ) => {
						event.stopPropagation();
						recordGlobalStylesGattingPlanSelectedResetStylesEvent( task, flow, context, {
							displayGlobalStylesWarning,
						} );
					} }
				/>
			),
		},
	} );

	return (
		<>
			{ task.subtitle }&nbsp;{ removeCustomStyles }
		</>
	);
};

<<<<<<< HEAD
const getPlanSelectedTask: TaskAction = ( task, flow, context ): Task => {
	const { siteSlug, displayGlobalStylesWarning, globalStylesMinimumPlan, planCartItem, site } =
		context;

	const productSlug = planCartItem?.product_slug ?? site?.plan?.product_slug;

	const isVideoPressFlowWithUnsupportedPlan =
		isVideoPressFlow( flow ) && ! planHasFeature( productSlug as string, FEATURE_VIDEO_UPLOADS );

	const shouldDisplayWarning = displayGlobalStylesWarning || isVideoPressFlowWithUnsupportedPlan;
=======
export const getPlanSelectedTask: TaskAction = ( task, flow, context ): Task => {
	const {
		siteInfoQueryArgs,
		displayGlobalStylesWarning,
		shouldDisplayWarning,
		globalStylesMinimumPlan,
		isVideoPressFlowWithUnsupportedPlan,
	} = context;
>>>>>>> 7a2eab4e

	return {
		...task,
		actionDispatch: () => {
			recordTaskClickTracksEvent( task, flow, context );
			if ( displayGlobalStylesWarning ) {
				recordGlobalStylesGattingPlanSelectedResetStylesEvent( task, flow, context, {
					displayGlobalStylesWarning,
				} );
			}
		},
		calypso_path: addQueryArgs( `/plans/${ siteSlug }`, {
			...( shouldDisplayWarning && {
				plan: globalStylesMinimumPlan,
				feature: isVideoPressFlowWithUnsupportedPlan
					? FEATURE_VIDEO_UPLOADS
					: FEATURE_STYLE_CUSTOMIZATION,
			} ),
		} ),
		completed: task.completed && ! isVideoPressFlowWithUnsupportedPlan,
		subtitle: getPlanTaskSubtitle( task, flow, context, displayGlobalStylesWarning ),
		useCalypsoPath: true,
	};
};

const getPlanCompletedTask: TaskAction = ( task, flow, context ) => {
	const { translatedPlanName, displayGlobalStylesWarning, site, siteSlug } = context;

	const isCurrentPlanFree = site?.plan ? isFreePlanProduct( site?.plan ) : true;

	return {
		...task,
		actionDispatch: () => recordTaskClickTracksEvent( task, flow, context ),
		calypso_path: addQueryArgs( `/setup/${ flow }/plans`, getSiteIdOrSlug( flow, site, siteSlug ) ),
		badge_text: task.completed ? translatedPlanName : task.badge_text,
		subtitle: getPlanTaskSubtitle( task, flow, context, displayGlobalStylesWarning ),
		disabled: task.completed && ! isCurrentPlanFree,
		useCalypsoPath: true,
	};
};

//TODO: Move the updateLaunchpadSettings to be a hoook and use queryclient to invalidate the hook.
const completePaidNewsletterTask = async ( siteSlug: string | null, queryClient: QueryClient ) => {
	if ( siteSlug ) {
		await updateLaunchpadSettings( siteSlug, {
			checklist_statuses: { newsletter_plan_created: true },
		} );
		queryClient?.invalidateQueries( { queryKey: [ 'launchpad' ] } );
	}
};

const getNewsLetterPlanCreated: TaskAction = ( task, flow, context ) => {
	const { site, siteSlug, queryClient, setShowPlansModal } = context;

	return {
		...task,
		actionDispatch: () => {
			recordTaskClickTracksEvent( task, flow, context );
			completePaidNewsletterTask( siteSlug, queryClient );
			site?.ID
				? setShowPlansModal( true )
				: window.location.assign(
						`/earn/payments/${ siteSlug }?launchpad=add-product${ ADD_TIER_PLAN_HASH }`
				  );
		},
	};
};

export const actions = {
	plan_selected: getPlanSelectedTask,
	plan_completed: getPlanCompletedTask,
	newsletter_plan_created: getNewsLetterPlanCreated,
};<|MERGE_RESOLUTION|>--- conflicted
+++ resolved
@@ -54,8 +54,7 @@
 	);
 };
 
-<<<<<<< HEAD
-const getPlanSelectedTask: TaskAction = ( task, flow, context ): Task => {
+export const getPlanSelectedTask: TaskAction = ( task, flow, context ): Task => {
 	const { siteSlug, displayGlobalStylesWarning, globalStylesMinimumPlan, planCartItem, site } =
 		context;
 
@@ -65,16 +64,6 @@
 		isVideoPressFlow( flow ) && ! planHasFeature( productSlug as string, FEATURE_VIDEO_UPLOADS );
 
 	const shouldDisplayWarning = displayGlobalStylesWarning || isVideoPressFlowWithUnsupportedPlan;
-=======
-export const getPlanSelectedTask: TaskAction = ( task, flow, context ): Task => {
-	const {
-		siteInfoQueryArgs,
-		displayGlobalStylesWarning,
-		shouldDisplayWarning,
-		globalStylesMinimumPlan,
-		isVideoPressFlowWithUnsupportedPlan,
-	} = context;
->>>>>>> 7a2eab4e
 
 	return {
 		...task,
