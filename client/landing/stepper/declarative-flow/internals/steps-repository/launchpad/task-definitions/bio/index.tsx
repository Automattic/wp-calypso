import { OnboardActions, SiteActions } from '@automattic/data-stores';
import { SITE_STORE } from '@automattic/launchpad/src/launchpad';
import { dispatch } from '@wordpress/data';
import { __ } from '@wordpress/i18n';
import { addQueryArgs } from '@wordpress/url';
import { ONBOARD_STORE } from 'calypso/landing/stepper/stores';
import { getSiteIdOrSlug } from '../../task-helper';
import { recordTaskClickTracksEvent } from '../../tracking';
import { type TaskAction } from '../../types';

<<<<<<< HEAD
const getSetupLinkInBioTask: TaskAction = ( task, flow, context ) => {
	const { site, siteSlug } = context;
=======
export const getSetupLinkInBioTask: TaskAction = ( task, flow, context ) => {
	const { siteInfoQueryArgs } = context;
>>>>>>> 7a2eab4e

	return {
		...task,
		actionDispatch: () => recordTaskClickTracksEvent( task, flow, context ),
		calypso_path: addQueryArgs( `/setup/link-in-bio-post-setup/linkInBioPostSetup`, {
			...getSiteIdOrSlug( flow, site, siteSlug ),
		} ),
		useCalypsoPath: true,
	};
};

export const getLinkInBioLaunchedTask: TaskAction = ( task, flow, context ) => {
	const { siteSlug, site, submit } = context;
	return {
		...task,
		isLaunchTask: true,
		actionDispatch: () => {
			if ( site?.ID ) {
				const { setPendingAction, setProgressTitle } = dispatch( ONBOARD_STORE ) as OnboardActions;
				const { launchSite } = dispatch( SITE_STORE ) as SiteActions;

				setPendingAction( async () => {
					setProgressTitle( __( 'Launching Link in bio' ) );
					await launchSite( site.ID );

					// Waits for half a second so that the loading screen doesn't flash away too quickly
					await new Promise( ( res ) => setTimeout( res, 500 ) );
					recordTaskClickTracksEvent( task, flow, context );
					return { goToHome: true, siteSlug };
				} );

				submit?.();
			}
		},
	};
};

export const getLinksAddedTask: TaskAction = ( task, flow, context ) => {
	return {
		...task,
		actionDispatch: () => recordTaskClickTracksEvent( task, flow, context ),
		calyso_path: addQueryArgs( task.calypso_path, { canvas: 'edit' } ),
		useCalypsoPath: true,
	};
};

export const actions = {
	setup_link_in_bio: getSetupLinkInBioTask,
	link_in_bio_launched: getLinkInBioLaunchedTask,
	links_added: getLinksAddedTask,
};<|MERGE_RESOLUTION|>--- conflicted
+++ resolved
@@ -8,13 +8,8 @@
 import { recordTaskClickTracksEvent } from '../../tracking';
 import { type TaskAction } from '../../types';
 
-<<<<<<< HEAD
-const getSetupLinkInBioTask: TaskAction = ( task, flow, context ) => {
+export const getSetupLinkInBioTask: TaskAction = ( task, flow, context ) => {
 	const { site, siteSlug } = context;
-=======
-export const getSetupLinkInBioTask: TaskAction = ( task, flow, context ) => {
-	const { siteInfoQueryArgs } = context;
->>>>>>> 7a2eab4e
 
 	return {
 		...task,
