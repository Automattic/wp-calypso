import { Task } from '@automattic/launchpad';
import { isBlogOnboardingFlow, isSiteAssemblerFlow } from '@automattic/onboarding';
import { addQueryArgs } from '@wordpress/url';
import { translate } from 'i18n-calypso';
import { getSiteIdOrSlug, isDomainUpsellCompleted } from '../../task-helper';
import { recordTaskClickTracksEvent } from '../../tracking';
import { TaskAction } from '../../types';

<<<<<<< HEAD
const getDomainUpSellTask: TaskAction = ( task, flow, context ): Task => {
	const { site, checklistStatuses, siteSlug } = context;
=======
export const getDomainUpSellTask: TaskAction = ( task, flow, context ): Task => {
	const { siteInfoQueryArgs, site, checklistStatuses } = context;
>>>>>>> 7a2eab4e

	const domainUpsellCompleted = isDomainUpsellCompleted( site, checklistStatuses );

	const getDestionationUrl = () => {
		if ( isBlogOnboardingFlow( flow ) || isSiteAssemblerFlow( flow ) ) {
			return addQueryArgs( `/setup/${ flow }/domains`, {
				...getSiteIdOrSlug( flow, site, siteSlug ),
				flowToReturnTo: flow,
				new: site?.name,
				domainAndPlanPackage: true,
			} );
		}

		return domainUpsellCompleted
			? `/domains/manage/${ siteSlug }`
			: addQueryArgs( `/setup/domain-upsell/domains`, {
					...getSiteIdOrSlug( flow, site, siteSlug ),
					flowToReturnTo: flow,
					new: site?.name,
			  } );
	};

	return {
		...task,
		completed: domainUpsellCompleted,
		actionDispatch: () =>
			recordTaskClickTracksEvent( { ...task, completed: domainUpsellCompleted }, flow, context ),
		calypso_path: getDestionationUrl(),
		badge_text:
			domainUpsellCompleted || isBlogOnboardingFlow( flow ) || isSiteAssemblerFlow( flow )
				? ''
				: translate( 'Upgrade plan' ),
		useCalypsoPath: true,
	};
};

export const actions = {
	domain_upsell: getDomainUpSellTask,
};<|MERGE_RESOLUTION|>--- conflicted
+++ resolved
@@ -6,14 +6,9 @@
 import { recordTaskClickTracksEvent } from '../../tracking';
 import { TaskAction } from '../../types';
 
-<<<<<<< HEAD
-const getDomainUpSellTask: TaskAction = ( task, flow, context ): Task => {
+
+export const getDomainUpSellTask: TaskAction = ( task, flow, context ): Task => {
 	const { site, checklistStatuses, siteSlug } = context;
-=======
-export const getDomainUpSellTask: TaskAction = ( task, flow, context ): Task => {
-	const { siteInfoQueryArgs, site, checklistStatuses } = context;
->>>>>>> 7a2eab4e
-
 	const domainUpsellCompleted = isDomainUpsellCompleted( site, checklistStatuses );
 
 	const getDestionationUrl = () => {
