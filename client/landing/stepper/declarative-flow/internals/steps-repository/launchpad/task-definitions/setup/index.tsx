import { type Task } from '@automattic/launchpad';
import { isBlogOnboardingFlow } from '@automattic/onboarding';
import { addQueryArgs } from '@wordpress/url';
import { recordTaskClickTracksEvent } from '../../tracking';
import { type TaskAction } from '../../types';

const getSetupFreeTask: TaskAction = ( task, flow, context ): Task => {
	const { siteInfoQueryArgs } = context;

	return {
		...task,
		actionDispatch: () => recordTaskClickTracksEvent( task, flow, context ),
		calypso_path: addQueryArgs( `/setup/${ flow }/freePostSetup`, siteInfoQueryArgs ),
		useCalypsoPath: true,
	};
};

const getSetupBlog: TaskAction = ( task, flow, context ): Task => {
	const { siteInfoQueryArgs } = context;

	return {
		...task,
		actionDispatch: () => recordTaskClickTracksEvent( task, flow, context ),
		calypso_path: addQueryArgs( task.calypso_path, siteInfoQueryArgs ),
		disabled: task.completed && ! isBlogOnboardingFlow( flow ),
		useCalypsoPath: true,
	};
};

<<<<<<< HEAD
const getSetupNewsletterTask: TaskAction = ( task, flow, context ): Task => {
=======
const getSetupGeneralTask: TaskAction = ( task, flow, context ): Task => {
>>>>>>> 1f7dfda2
	const { siteInfoQueryArgs } = context;

	return {
		...task,
<<<<<<< HEAD
		calypso_path: addQueryArgs( task.calypso_path, {
			...siteInfoQueryArgs,
			flowToReturnTo: flow,
		} ),
=======
		disabled: false,
		actionDispatch: () => recordTaskClickTracksEvent( task, flow, context ),
		calypso_path: addQueryArgs( `/setup/update-options/options`, {
			...siteInfoQueryArgs,
			flowToReturnTo: flow,
		} ),
		useCalypsoPath: true,
>>>>>>> 1f7dfda2
	};
};

export const actions = {
	setup_free: getSetupFreeTask,
	setup_blog: getSetupBlog,
<<<<<<< HEAD
	setup_newsletter: getSetupNewsletterTask,
=======
	setup_general: getSetupGeneralTask,
>>>>>>> 1f7dfda2
};<|MERGE_RESOLUTION|>--- conflicted
+++ resolved
@@ -27,21 +27,23 @@
 	};
 };
 
-<<<<<<< HEAD
 const getSetupNewsletterTask: TaskAction = ( task, flow, context ): Task => {
-=======
-const getSetupGeneralTask: TaskAction = ( task, flow, context ): Task => {
->>>>>>> 1f7dfda2
 	const { siteInfoQueryArgs } = context;
 
 	return {
 		...task,
-<<<<<<< HEAD
 		calypso_path: addQueryArgs( task.calypso_path, {
 			...siteInfoQueryArgs,
 			flowToReturnTo: flow,
 		} ),
-=======
+	};
+};
+
+const getSetupGeneralTask: TaskAction = ( task, flow, context ): Task => {
+	const { siteInfoQueryArgs } = context;
+
+	return {
+		...task,
 		disabled: false,
 		actionDispatch: () => recordTaskClickTracksEvent( task, flow, context ),
 		calypso_path: addQueryArgs( `/setup/update-options/options`, {
@@ -49,16 +51,12 @@
 			flowToReturnTo: flow,
 		} ),
 		useCalypsoPath: true,
->>>>>>> 1f7dfda2
 	};
 };
 
 export const actions = {
 	setup_free: getSetupFreeTask,
 	setup_blog: getSetupBlog,
-<<<<<<< HEAD
 	setup_newsletter: getSetupNewsletterTask,
-=======
 	setup_general: getSetupGeneralTask,
->>>>>>> 1f7dfda2
 };