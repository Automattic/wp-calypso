import { type Task } from '@automattic/launchpad';
import { isBlogOnboardingFlow } from '@automattic/onboarding';
import { addQueryArgs } from '@wordpress/url';
import { recordTaskClickTracksEvent } from '../../tracking';
import { type TaskAction } from '../../types';

const getSetupFreeTask: TaskAction = ( task, flow, context ): Task => {
	const { siteInfoQueryArgs } = context;

	return {
		...task,
		actionDispatch: () => recordTaskClickTracksEvent( task, flow, context ),
		calypso_path: addQueryArgs( `/setup/${ flow }/freePostSetup`, siteInfoQueryArgs ),
		useCalypsoPath: true,
	};
};

const getSetupBlog: TaskAction = ( task, flow, context ): Task => {
	const { siteInfoQueryArgs } = context;

	return {
		...task,
		actionDispatch: () => recordTaskClickTracksEvent( task, flow, context ),
		calypso_path: addQueryArgs( task.calypso_path, siteInfoQueryArgs ),
		disabled: task.completed && ! isBlogOnboardingFlow( flow ),
		useCalypsoPath: true,
	};
};

<<<<<<< HEAD
const getSetupVideoPressTask: TaskAction = ( task, flow, context ): Task => {
=======
const getSetupGeneralTask: TaskAction = ( task, flow, context ): Task => {
>>>>>>> e5fcd75b
	const { siteInfoQueryArgs } = context;

	return {
		...task,
<<<<<<< HEAD
		actionDispatch: () => recordTaskClickTracksEvent( task, flow, context ),
		calypso_path: addQueryArgs( task.calypso_path, siteInfoQueryArgs ),
=======
		disabled: false,
		actionDispatch: () => recordTaskClickTracksEvent( task, flow, context ),
		calypso_path: addQueryArgs( `/setup/update-options/options`, {
			...siteInfoQueryArgs,
			flowToReturnTo: flow,
		} ),
>>>>>>> e5fcd75b
		useCalypsoPath: true,
	};
};

export const actions = {
	setup_free: getSetupFreeTask,
	setup_blog: getSetupBlog,
<<<<<<< HEAD
	videopress_setup: getSetupVideoPressTask,
=======
	setup_general: getSetupGeneralTask,
>>>>>>> e5fcd75b
};<|MERGE_RESOLUTION|>--- conflicted
+++ resolved
@@ -27,26 +27,28 @@
 	};
 };
 
-<<<<<<< HEAD
 const getSetupVideoPressTask: TaskAction = ( task, flow, context ): Task => {
-=======
-const getSetupGeneralTask: TaskAction = ( task, flow, context ): Task => {
->>>>>>> e5fcd75b
 	const { siteInfoQueryArgs } = context;
 
 	return {
 		...task,
-<<<<<<< HEAD
 		actionDispatch: () => recordTaskClickTracksEvent( task, flow, context ),
 		calypso_path: addQueryArgs( task.calypso_path, siteInfoQueryArgs ),
-=======
+		useCalypsoPath: true,
+	};
+};
+
+const getSetupGeneralTask: TaskAction = ( task, flow, context ): Task => {
+	const { siteInfoQueryArgs } = context;
+
+	return {
+		...task,
 		disabled: false,
 		actionDispatch: () => recordTaskClickTracksEvent( task, flow, context ),
 		calypso_path: addQueryArgs( `/setup/update-options/options`, {
 			...siteInfoQueryArgs,
 			flowToReturnTo: flow,
 		} ),
->>>>>>> e5fcd75b
 		useCalypsoPath: true,
 	};
 };
@@ -54,9 +56,6 @@
 export const actions = {
 	setup_free: getSetupFreeTask,
 	setup_blog: getSetupBlog,
-<<<<<<< HEAD
 	videopress_setup: getSetupVideoPressTask,
-=======
 	setup_general: getSetupGeneralTask,
->>>>>>> e5fcd75b
 };