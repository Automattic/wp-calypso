import { isEnabled } from '@automattic/calypso-config';
import { Task, TaskId, TaskContext, TaskActionTable } from '../types';
import { actions as designActions } from './design';
import { actions as domainActions } from './domain';
import { actions as planActions } from './plan';
import { actions as postActions } from './post';
import { actions as setupActions } from './setup';
import { actions as siteActions } from './site';

const DEFINITIONS = {
	...setupActions,
	...designActions,
	...domainActions,
	...postActions,
	...siteActions,
	...planActions,
} satisfies TaskActionTable;

<<<<<<< HEAD
const MIGRATED_FLOWS = [ 'free', 'start-writing' ];
=======
export const FLAG_NAME = 'launchpad/new-task-definition-parser';
>>>>>>> b1621b1d

const isNewDefinitionAvailable = ( flow: string, taskId: string ) => {
	const isTaskAvailable = taskId in DEFINITIONS;
	const isFeatureEnabled = isEnabled( FLAG_NAME ) && isEnabled( `${ FLAG_NAME }/${ flow }` );

	return isTaskAvailable && isFeatureEnabled;
};

export const getTaskDefinition = ( flow: string, task: Task, context: TaskContext ) => {
	if ( ! isNewDefinitionAvailable( flow, task.id ) ) {
		return null;
	}

	// eslint-disable-next-line no-console
	console.log( 'Using new task definition parser', { taskId: task.id, flowId: flow } );

	return DEFINITIONS[ task.id as TaskId ]( task, flow, context );
};<|MERGE_RESOLUTION|>--- conflicted
+++ resolved
@@ -16,11 +16,7 @@
 	...planActions,
 } satisfies TaskActionTable;
 
-<<<<<<< HEAD
-const MIGRATED_FLOWS = [ 'free', 'start-writing' ];
-=======
 export const FLAG_NAME = 'launchpad/new-task-definition-parser';
->>>>>>> b1621b1d
 
 const isNewDefinitionAvailable = ( flow: string, taskId: string ) => {
 	const isTaskAvailable = taskId in DEFINITIONS;
