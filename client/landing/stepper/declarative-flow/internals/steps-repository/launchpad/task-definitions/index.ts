import { isEnabled } from '@automattic/calypso-config';
import { Task, TaskId, TaskContext, TaskActionTable } from '../types';
import { actions as contentActions } from './content';
import { actions as designActions } from './design';
import { actions as domainActions } from './domain';
import { actions as emailActions } from './email';
import { actions as paymentsActions } from './payments';
import { actions as planActions } from './plan';
import { actions as postActions } from './post';
import { actions as setupActions } from './setup';
import { actions as siteActions } from './site';
<<<<<<< HEAD
import { actions as subscribersActions } from './subscribers';
=======
import { actions as videoPressActions } from './videopress';
>>>>>>> ab9c9393

const DEFINITIONS: TaskActionTable = {
	...setupActions,
	...designActions,
	...domainActions,
	...postActions,
	...siteActions,
	...planActions,
<<<<<<< HEAD
	...emailActions,
	...subscribersActions,
	...contentActions,
	...paymentsActions,
} satisfies TaskActionTable;
=======
	...videoPressActions,
};
>>>>>>> ab9c9393

export const NEW_TASK_DEFINITION_PARSER_FEATURE_FLAG = 'launchpad/new-task-definition-parser';

const isNewDefinitionAvailable = ( flow: string, taskId: string ) => {
	const isTaskAvailable = taskId in DEFINITIONS;
	const isFeatureEnabled =
		isEnabled( NEW_TASK_DEFINITION_PARSER_FEATURE_FLAG ) &&
		isEnabled( `${ NEW_TASK_DEFINITION_PARSER_FEATURE_FLAG }/${ flow }` );

	return isTaskAvailable && isFeatureEnabled;
};

export const getTaskDefinition = ( flow: string, task: Task, context: TaskContext ) => {
	if ( ! isNewDefinitionAvailable( flow, task.id ) ) {
		return null;
	}

	// eslint-disable-next-line no-console
	console.log( 'Using new task definition parser', { taskId: task.id, flowId: flow } );

	return DEFINITIONS[ task.id as TaskId ]( task, flow, context );
};<|MERGE_RESOLUTION|>--- conflicted
+++ resolved
@@ -9,11 +9,8 @@
 import { actions as postActions } from './post';
 import { actions as setupActions } from './setup';
 import { actions as siteActions } from './site';
-<<<<<<< HEAD
 import { actions as subscribersActions } from './subscribers';
-=======
 import { actions as videoPressActions } from './videopress';
->>>>>>> ab9c9393
 
 const DEFINITIONS: TaskActionTable = {
 	...setupActions,
@@ -22,16 +19,12 @@
 	...postActions,
 	...siteActions,
 	...planActions,
-<<<<<<< HEAD
 	...emailActions,
 	...subscribersActions,
 	...contentActions,
 	...paymentsActions,
-} satisfies TaskActionTable;
-=======
 	...videoPressActions,
 };
->>>>>>> ab9c9393
 
 export const NEW_TASK_DEFINITION_PARSER_FEATURE_FLAG = 'launchpad/new-task-definition-parser';
 
