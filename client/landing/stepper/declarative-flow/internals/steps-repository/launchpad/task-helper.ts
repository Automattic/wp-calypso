--- conflicted
+++ resolved
@@ -56,15 +56,12 @@
 				case 'plan_selected':
 					taskData = {
 						title: translate( 'Choose a Plan' ),
-<<<<<<< HEAD
 						subtitle: displayGlobalStylesWarning
 							? translate(
 									'Upgrade your plan to publish your colour changes and unlock tons of other features'
 							  )
 							: '',
-=======
 						disabled: isVideoPressFlow( flow ),
->>>>>>> 9ae63d30
 						actionDispatch: () => {
 							recordTaskClickTracksEvent( flow, task.completed, task.id );
 							window.location.assign(
@@ -73,7 +70,6 @@
 						},
 						badgeText: translatedPlanName,
 						completed: task.completed && ! displayGlobalStylesWarning,
-						disabled: ! displayGlobalStylesWarning,
 						warning: displayGlobalStylesWarning,
 					};
 					break;
