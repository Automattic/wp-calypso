--- conflicted
+++ resolved
@@ -68,20 +68,12 @@
 					break;
 				case 'setup_link_in_bio':
 					taskData = {
-<<<<<<< HEAD
-						title:
-							hasTranslation( 'Set up Link in Bio' ) ||
-							[ 'en', 'en-gb' ].includes( getLocaleSlug() || '' )
-								? translate( 'Set up Link in Bio' )
-								: translate( 'Setup your Link in Bio' ),
-=======
 						title: translate( 'Setup Link in bio' ),
 						keepActive: true,
 						actionDispatch: () =>
 							navigation.goToStep?.(
 								`linkInBioSetup?flow=link-in-bio&siteSlug=${ siteSlug }&backToStep=launchpad`
 							),
->>>>>>> c95f8b52
 					};
 					break;
 				case 'links_added':
