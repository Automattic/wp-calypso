import {
	FEATURE_VIDEO_UPLOADS,
	planHasFeature,
	PLAN_PREMIUM,
	FEATURE_ADVANCED_DESIGN_CUSTOMIZATION,
} from '@automattic/calypso-products';
import { isFreeFlow, isBuildFlow, isWriteFlow, isNewsletterFlow } from '@automattic/onboarding';
import { dispatch } from '@wordpress/data';
import { __ } from '@wordpress/i18n';
import { addQueryArgs } from '@wordpress/url';
import { translate } from 'i18n-calypso';
import { PLANS_LIST } from 'calypso/../packages/calypso-products/src/plans-list';
import { NavigationControls } from 'calypso/landing/stepper/declarative-flow/internals/types';
import { recordTracksEvent } from 'calypso/lib/analytics/tracks';
import { isVideoPressFlow } from 'calypso/signup/utils';
import { ONBOARD_STORE, SITE_STORE } from '../../../../stores';
import { launchpadFlowTasks } from './tasks';
<<<<<<< HEAD
import { LaunchpadStatuses, Task } from './types';
=======
import { Task } from './types';
import type { SiteDetails } from '@automattic/data-stores';
>>>>>>> 0cc58c30

export function getEnhancedTasks(
	tasks: Task[] | null,
	siteSlug: string | null,
	site: SiteDetails | null,
	submit: NavigationControls[ 'submit' ],
	displayGlobalStylesWarning: boolean,
	goToStep?: NavigationControls[ 'goToStep' ],
	flow?: string | null,
	isEmailVerified = false,
	checklistStatuses: LaunchpadStatuses = {}
) {
	const enhancedTaskList: Task[] = [];
	const productSlug = site?.plan?.product_slug;
	const translatedPlanName = productSlug ? PLANS_LIST[ productSlug ].getTitle() : '';

	const linkInBioLinksEditCompleted = checklistStatuses?.links_edited || false;

	const siteEditCompleted = checklistStatuses?.site_edited || false;

	const siteLaunchCompleted = checklistStatuses?.site_launched || false;

	const firstPostPublishedCompleted = checklistStatuses?.first_post_published || false;

	const videoPressUploadCompleted = checklistStatuses?.video_uploaded || false;

	const allowUpdateDesign =
		flow && ( isFreeFlow( flow ) || isBuildFlow( flow ) || isWriteFlow( flow ) );

	const isPaidPlan = ! site?.plan?.is_free;

	const mustVerifyEmailBeforePosting = isNewsletterFlow( flow || null ) && ! isEmailVerified;

	const homePageId = site?.options?.page_on_front;
	// send user to Home page editor, fallback to FSE if page id is not known
	const launchpadUploadVideoLink = homePageId
		? `/page/${ siteSlug }/${ homePageId }`
		: addQueryArgs( `/site-editor/${ siteSlug }`, {
				canvas: 'edit',
		  } );

	let planWarningText = displayGlobalStylesWarning
		? translate(
				'Your site contains custom colors that will only be visible once you upgrade to a Premium plan.'
		  )
		: '';

	const isVideoPressFlowWithUnsupportedPlan =
		isVideoPressFlow( flow ) && ! planHasFeature( productSlug as string, FEATURE_VIDEO_UPLOADS );

	if ( isVideoPressFlowWithUnsupportedPlan ) {
		planWarningText = translate(
			'Upgrade to a plan with VideoPress support to upload your videos.'
		);
	}

	const shouldDisplayWarning = displayGlobalStylesWarning || isVideoPressFlowWithUnsupportedPlan;

	tasks &&
		tasks.map( ( task ) => {
			let taskData = {};
			switch ( task.id ) {
				case 'setup_write':
					taskData = {
						title: translate( 'Set up your site' ),
					};
					break;
				case 'setup_free':
					taskData = {
						title: translate( 'Personalize your site' ),
						actionDispatch: () => {
							recordTaskClickTracksEvent( flow, task.completed, task.id );
							window.location.assign(
								addQueryArgs( `/setup/free-post-setup/freePostSetup`, {
									siteSlug,
								} )
							);
						},
					};
					break;
				case 'setup_newsletter':
					taskData = {
						title: translate( 'Personalize Newsletter' ),
						actionDispatch: () => {
							recordTaskClickTracksEvent( flow, task.completed, task.id );
							window.location.assign(
								addQueryArgs( `/setup/newsletter-post-setup/newsletterPostSetup`, {
									siteSlug,
								} )
							);
						},
					};
					break;
				case 'setup_general':
					taskData = {
						title: translate( 'Personalize your site' ),
					};
					break;
				case 'design_edited':
					taskData = {
						title: translate( 'Edit site design' ),
						completed: siteEditCompleted,
						actionDispatch: () => {
							recordTaskClickTracksEvent( flow, siteEditCompleted, task.id );
							window.location.assign(
								addQueryArgs( `/site-editor/${ siteSlug }`, {
									canvas: 'edit',
								} )
							);
						},
					};
					break;
				case 'plan_selected':
					taskData = {
						title: translate( 'Choose a Plan' ),
						subtitle: planWarningText,
						actionDispatch: () => {
							recordTaskClickTracksEvent( flow, task.completed, task.id );
							if ( displayGlobalStylesWarning ) {
								recordTracksEvent(
									'calypso_launchpad_global_styles_gating_plan_selected_task_clicked'
								);
							}
							const plansUrl = addQueryArgs( `/plans/${ siteSlug }`, {
								...( shouldDisplayWarning && {
									plan: PLAN_PREMIUM,
									feature: isVideoPressFlowWithUnsupportedPlan
										? FEATURE_VIDEO_UPLOADS
										: FEATURE_ADVANCED_DESIGN_CUSTOMIZATION,
								} ),
							} );
							window.location.assign( plansUrl );
						},
						badgeText: isVideoPressFlowWithUnsupportedPlan ? null : translatedPlanName,
						completed: task.completed && ! shouldDisplayWarning,
						warning: shouldDisplayWarning,
					};
					break;
				case 'subscribers_added':
					taskData = {
						title: translate( 'Add Subscribers' ),
						actionDispatch: () => {
							if ( goToStep ) {
								recordTaskClickTracksEvent( flow, task.completed, task.id );
								goToStep( 'subscribers' );
							}
						},
					};
					break;
				case 'first_post_published':
					taskData = {
						title: translate( 'Write your first post' ),
						completed: firstPostPublishedCompleted,
						disabled: mustVerifyEmailBeforePosting || false,
						actionDispatch: () => {
							recordTaskClickTracksEvent( flow, task.completed, task.id );
							window.location.assign( `/post/${ siteSlug }` );
						},
					};
					break;
				case 'design_selected':
					taskData = {
						title: translate( 'Select a design' ),
						disabled: ! allowUpdateDesign,
						actionDispatch: () => {
							recordTaskClickTracksEvent( flow, task.completed, task.id );
							window.location.assign(
								addQueryArgs( `/setup/update-design/designSetup`, {
									siteSlug,
									flowToReturnTo: flow,
								} )
							);
						},
					};
					break;
				case 'setup_link_in_bio':
					taskData = {
						title: translate( 'Personalize Link in Bio' ),
						actionDispatch: () => {
							recordTaskClickTracksEvent( flow, task.completed, task.id );
							window.location.assign(
								addQueryArgs( `/setup/link-in-bio-post-setup/linkInBioPostSetup`, {
									siteSlug,
								} )
							);
						},
					};
					break;
				case 'links_added':
					taskData = {
						title: translate( 'Add links' ),
						completed: linkInBioLinksEditCompleted,
						actionDispatch: () => {
							recordTaskClickTracksEvent( flow, linkInBioLinksEditCompleted, task.id );
							window.location.assign(
								addQueryArgs( `/site-editor/${ siteSlug }`, {
									canvas: 'edit',
								} )
							);
						},
					};
					break;
				case 'link_in_bio_launched':
					taskData = {
						title: translate( 'Launch your site' ),
						completed: siteLaunchCompleted,
						disabled: ! linkInBioLinksEditCompleted,
						isLaunchTask: true,
						actionDispatch: () => {
							if ( site?.ID ) {
								const { setPendingAction, setProgressTitle } = dispatch( ONBOARD_STORE );
								const { launchSite } = dispatch( SITE_STORE );

								setPendingAction( async () => {
									setProgressTitle( __( 'Launching Link in bio' ) );
									await launchSite( site.ID );

									// Waits for half a second so that the loading screen doesn't flash away too quickly
									await new Promise( ( res ) => setTimeout( res, 500 ) );
									recordTaskClickTracksEvent( flow, siteLaunchCompleted, task.id );
									return { goToHome: true, siteSlug };
								} );

								submit?.();
							}
						},
					};
					break;
				case 'site_launched':
					taskData = {
						title: translate( 'Launch your site' ),
						completed: siteLaunchCompleted,
						isLaunchTask: true,
						actionDispatch: () => {
							if ( site?.ID ) {
								const { setPendingAction, setProgressTitle } = dispatch( ONBOARD_STORE );
								const { launchSite } = dispatch( SITE_STORE );

								setPendingAction( async () => {
									setProgressTitle( __( 'Launching Website' ) );
									await launchSite( site.ID );

									// Waits for half a second so that the loading screen doesn't flash away too quickly
									await new Promise( ( res ) => setTimeout( res, 500 ) );
									recordTaskClickTracksEvent( flow, siteLaunchCompleted, task.id );
									return { goToHome: true, siteSlug };
								} );

								submit?.();
							}
						},
					};
					break;
				case 'videopress_setup':
					taskData = {
						completed: true,
						disabled: true,
						title: translate( 'Set up your video site' ),
					};
					break;
				case 'videopress_upload':
					taskData = {
						title: translate( 'Upload your first video' ),
						actionUrl: launchpadUploadVideoLink,
						completed: videoPressUploadCompleted,
						disabled: isVideoPressFlowWithUnsupportedPlan || videoPressUploadCompleted,
						actionDispatch: () => {
							recordTaskClickTracksEvent( flow, task.completed, task.id );
							window.location.replace( launchpadUploadVideoLink );
						},
					};
					break;
				case 'videopress_launched':
					taskData = {
						title: translate( 'Launch site' ),
						completed: siteLaunchCompleted,
						disabled: ! videoPressUploadCompleted,
						actionDispatch: () => {
							if ( site?.ID ) {
								const { setPendingAction, setProgressTitle } = dispatch( ONBOARD_STORE );
								const { launchSite } = dispatch( SITE_STORE );

								setPendingAction( async () => {
									setProgressTitle( __( 'Launching video site' ) );
									await launchSite( site.ID );

									// Waits for half a second so that the loading screen doesn't flash away too quickly
									await new Promise( ( res ) => setTimeout( res, 500 ) );
									window.location.replace(
										addQueryArgs( `/home/${ siteSlug }`, {
											forceLoadLaunchpadData: true,
										} )
									);
								} );

								submit?.();
							}
						},
					};
					break;
				case 'domain_upsell':
					taskData = {
						title: translate( 'Choose a domain' ),
						completed: isPaidPlan,
						actionDispatch: () => {
							recordTaskClickTracksEvent( flow, isPaidPlan, task.id );
							const destinationUrl = isPaidPlan
								? `/domains/manage/${ siteSlug }`
								: addQueryArgs( `/domains/add/${ siteSlug }`, {
										domainAndPlanPackage: true,
								  } );
							window.location.assign( destinationUrl );
						},
						badgeText: isPaidPlan ? '' : translate( 'Upgrade plan' ),
					};
					break;
				case 'verify_email':
					taskData = {
						completed: isEmailVerified,
						title: translate( 'Confirm Email (Check Your Inbox)' ),
					};
					break;
			}
			enhancedTaskList.push( { ...task, ...taskData } );
		} );
	return enhancedTaskList;
}

// Records a generic task click Tracks event
function recordTaskClickTracksEvent(
	flow: string | null | undefined,
	is_completed: boolean,
	task_id: string
) {
	recordTracksEvent( 'calypso_launchpad_task_clicked', {
		task_id,
		is_completed,
		flow,
	} );
}

// Returns list of tasks/checklist items for a specific flow
export function getArrayOfFilteredTasks(
	tasks: Task[],
	flow: string | null,
	isEmailVerified: boolean
) {
	let currentFlowTasksIds = flow ? launchpadFlowTasks[ flow ] : null;

	if ( isEmailVerified && currentFlowTasksIds ) {
		currentFlowTasksIds = currentFlowTasksIds.filter( ( task ) => task !== 'verify_email' );
	}

	return (
		currentFlowTasksIds &&
		currentFlowTasksIds.reduce( ( accumulator, currentTaskId ) => {
			tasks.find( ( task ) => {
				if ( task.id === currentTaskId ) {
					accumulator.push( task );
				}
			} );
			return accumulator;
		}, [] as Task[] )
	);
}<|MERGE_RESOLUTION|>--- conflicted
+++ resolved
@@ -15,12 +15,8 @@
 import { isVideoPressFlow } from 'calypso/signup/utils';
 import { ONBOARD_STORE, SITE_STORE } from '../../../../stores';
 import { launchpadFlowTasks } from './tasks';
-<<<<<<< HEAD
 import { LaunchpadStatuses, Task } from './types';
-=======
-import { Task } from './types';
 import type { SiteDetails } from '@automattic/data-stores';
->>>>>>> 0cc58c30
 
 export function getEnhancedTasks(
 	tasks: Task[] | null,
