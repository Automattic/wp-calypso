import { dispatch } from '@wordpress/data';
import { __ } from '@wordpress/i18n';
import { translate } from 'i18n-calypso';
import { PLANS_LIST } from 'calypso/../packages/calypso-products/src/plans-list';
import { SiteDetails } from 'calypso/../packages/data-stores/src';
import { NavigationControls } from 'calypso/landing/stepper/declarative-flow/internals/types';
import { recordTracksEvent } from 'calypso/lib/analytics/tracks';
import { ONBOARD_STORE, SITE_STORE } from '../../../../stores';
import { launchpadFlowTasks } from './tasks';
import { Task } from './types';

export function getEnhancedTasks(
	tasks: Task[] | null,
	siteSlug: string | null,
	site: SiteDetails | null,
	submit: NavigationControls[ 'submit' ],
	displayGlobalStylesWarning: boolean,
	goToStep?: NavigationControls[ 'goToStep' ],
	flow?: string | null
) {
	const enhancedTaskList: Task[] = [];
	const productSlug = site?.plan?.product_slug;
	const translatedPlanName = productSlug ? PLANS_LIST[ productSlug ].getTitle() : '';

	const linkInBioLinksEditCompleted =
		site?.options?.launchpad_checklist_tasks_statuses?.links_edited || false;

	const siteLaunchCompleted =
		site?.options?.launchpad_checklist_tasks_statuses?.site_launched || false;

	const videoPressUploadCompleted =
		site?.options?.launchpad_checklist_tasks_statuses?.video_uploaded || false;

	const homePageId = site?.options?.page_on_front;
	// send user to Home page editor, fallback to FSE if page id is not known
	const launchpadUploadVideoLink = homePageId
		? `/page/${ siteSlug }/${ homePageId }`
		: `/site-editor/${ siteSlug }`;

	tasks &&
		tasks.map( ( task ) => {
			let taskData = {};
			switch ( task.id ) {
				case 'setup_newsletter':
					taskData = {
						title: translate( 'Personalize Newsletter' ),
						actionDispatch: () => {
							recordTaskClickTracksEvent( flow, task.completed, task.id );
							window.location.assign(
								`/setup/newsletter-post-setup/newsletterPostSetup?siteSlug=${ siteSlug }`
							);
						},
					};
					break;
				case 'plan_selected':
					taskData = {
						title: translate( 'Choose a Plan' ),
<<<<<<< HEAD
						subtitle: displayGlobalStylesWarning
							? translate(
									'Upgrade your plan to publish your colour changes and unlock tons of other features'
							  )
							: '',
=======
						disabled: true,
>>>>>>> fcdfd8c2
						actionDispatch: () => {
							recordTaskClickTracksEvent( flow, task.completed, task.id );
							window.location.assign(
								`/plans/${ siteSlug }${ displayGlobalStylesWarning ? '?plan=value_bundle' : '' }`
							);
						},
						badgeText: translatedPlanName,
						completed: task.completed && ! displayGlobalStylesWarning,
						warning: displayGlobalStylesWarning,
					};
					break;
				case 'subscribers_added':
					taskData = {
						title: translate( 'Add Subscribers' ),
						actionDispatch: () => {
							if ( goToStep ) {
								recordTaskClickTracksEvent( flow, task.completed, task.id );
								goToStep( 'subscribers' );
							}
						},
					};
					break;
				case 'first_post_published':
					taskData = {
						title: translate( 'Write your first post' ),
						actionDispatch: () => {
							recordTaskClickTracksEvent( flow, task.completed, task.id );
							window.location.assign( `/post/${ siteSlug }` );
						},
					};
					break;
				case 'design_selected':
					taskData = {
						title: translate( 'Select a design' ),
					};
					break;
				case 'setup_link_in_bio':
					taskData = {
						title: translate( 'Personalize Link in Bio' ),
						actionDispatch: () => {
							recordTaskClickTracksEvent( flow, task.completed, task.id );
							window.location.assign(
								`/setup/link-in-bio-post-setup/linkInBioPostSetup?siteSlug=${ siteSlug }`
							);
						},
					};
					break;
				case 'links_added':
					taskData = {
						title: translate( 'Add links' ),
						completed: linkInBioLinksEditCompleted,
						actionDispatch: () => {
							recordTaskClickTracksEvent( flow, linkInBioLinksEditCompleted, task.id );
							window.location.assign( `/site-editor/${ siteSlug }` );
						},
					};
					break;
				case 'link_in_bio_launched':
					taskData = {
						title: translate( 'Launch your site' ),
						completed: siteLaunchCompleted,
						disabled: ! linkInBioLinksEditCompleted,
						isLaunchTask: true,
						actionDispatch: () => {
							if ( site?.ID ) {
								const { setPendingAction, setProgressTitle } = dispatch( ONBOARD_STORE );
								const { launchSite } = dispatch( SITE_STORE );

								setPendingAction( async () => {
									setProgressTitle( __( 'Launching Link in bio' ) );
									await launchSite( site.ID );

									// Waits for half a second so that the loading screen doesn't flash away too quickly
									await new Promise( ( res ) => setTimeout( res, 500 ) );
									recordTaskClickTracksEvent( flow, siteLaunchCompleted, task.id );
									window.location.assign( `/home/${ siteSlug }` );
								} );

								submit?.();
							}
						},
					};
					break;
				case 'videopress_setup':
					taskData = {
						completed: true,
						disabled: true,
						title: translate( 'Set up your video site' ),
					};
					break;
				case 'videopress_upload':
					taskData = {
						title: translate( 'Upload your first video' ),
						actionUrl: launchpadUploadVideoLink,
						completed: videoPressUploadCompleted,
						disabled: videoPressUploadCompleted,
						actionDispatch: () => {
							recordTaskClickTracksEvent( flow, task.completed, task.id );
							window.location.replace( launchpadUploadVideoLink );
						},
					};
					break;
				case 'videopress_launched':
					taskData = {
						title: translate( 'Launch site' ),
						completed: siteLaunchCompleted,
						disabled: ! videoPressUploadCompleted,
						actionDispatch: () => {
							if ( site?.ID ) {
								const { setPendingAction, setProgressTitle } = dispatch( ONBOARD_STORE );
								const { launchSite } = dispatch( SITE_STORE );

								setPendingAction( async () => {
									setProgressTitle( __( 'Launching video site' ) );
									await launchSite( site.ID );

									// Waits for half a second so that the loading screen doesn't flash away too quickly
									await new Promise( ( res ) => setTimeout( res, 500 ) );
									window.location.replace( `/home/${ siteSlug }?forceLoadLaunchpadData=true` );
								} );

								submit?.();
							}
						},
					};
					break;
			}
			enhancedTaskList.push( { ...task, ...taskData } );
		} );
	return enhancedTaskList;
}

// Records a generic task click Tracks event
function recordTaskClickTracksEvent(
	flow: string | null | undefined,
	is_completed: boolean,
	task_id: string
) {
	recordTracksEvent( 'calypso_launchpad_task_clicked', {
		task_id,
		is_completed,
		flow,
	} );
}

// Returns list of tasks/checklist items for a specific flow
export function getArrayOfFilteredTasks( tasks: Task[], flow: string | null ) {
	const currentFlowTasksIds = flow ? launchpadFlowTasks[ flow ] : null;
	return (
		currentFlowTasksIds &&
		currentFlowTasksIds.reduce( ( accumulator, currentTaskId ) => {
			tasks.find( ( task ) => {
				if ( task.id === currentTaskId ) {
					accumulator.push( task );
				}
			} );
			return accumulator;
		}, [] as Task[] )
	);
}<|MERGE_RESOLUTION|>--- conflicted
+++ resolved
@@ -55,15 +55,11 @@
 				case 'plan_selected':
 					taskData = {
 						title: translate( 'Choose a Plan' ),
-<<<<<<< HEAD
 						subtitle: displayGlobalStylesWarning
 							? translate(
 									'Upgrade your plan to publish your colour changes and unlock tons of other features'
 							  )
 							: '',
-=======
-						disabled: true,
->>>>>>> fcdfd8c2
 						actionDispatch: () => {
 							recordTaskClickTracksEvent( flow, task.completed, task.id );
 							window.location.assign(
@@ -72,6 +68,7 @@
 						},
 						badgeText: translatedPlanName,
 						completed: task.completed && ! displayGlobalStylesWarning,
+						disabled: ! displayGlobalStylesWarning,
 						warning: displayGlobalStylesWarning,
 					};
 					break;
