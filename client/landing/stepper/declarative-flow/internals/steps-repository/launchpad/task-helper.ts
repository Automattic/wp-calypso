--- conflicted
+++ resolved
@@ -10,10 +10,7 @@
 	isWriteFlow,
 	isNewsletterFlow,
 	isStartWritingFlow,
-<<<<<<< HEAD
-=======
 	START_WRITING_FLOW,
->>>>>>> 76fcf5e7
 } from '@automattic/onboarding';
 import { dispatch } from '@wordpress/data';
 import { __ } from '@wordpress/i18n';
