import { dispatch } from '@wordpress/data';
import { __ } from '@wordpress/i18n';
import { translate } from 'i18n-calypso';
import { PLANS_LIST } from 'calypso/../packages/calypso-products/src/plans-list';
import { SiteDetails } from 'calypso/../packages/data-stores/src';
import { NavigationControls } from 'calypso/landing/stepper/declarative-flow/internals/types';
import { recordTracksEvent } from 'calypso/lib/analytics/tracks';
import { ONBOARD_STORE, SITE_STORE } from '../../../../stores';
import { launchpadFlowTasks } from './tasks';
import { Task } from './types';

export function getEnhancedTasks(
	tasks: Task[] | null,
	siteSlug: string | null,
	site: SiteDetails | null,
	submit: NavigationControls[ 'submit' ],
	goToStep?: NavigationControls[ 'goToStep' ],
	flow?: string | null
) {
	const enhancedTaskList: Task[] = [];
	const productSlug = site?.plan?.product_slug;
	const translatedPlanName = productSlug ? PLANS_LIST[ productSlug ].getTitle() : '';

	const linkInBioLinksEditCompleted =
		site?.options?.launchpad_checklist_tasks_statuses?.links_edited || false;

	const siteLaunchCompleted =
		site?.options?.launchpad_checklist_tasks_statuses?.site_launched || false;

	const videoPressUploadCompleted =
		site?.options?.launchpad_checklist_tasks_statuses?.video_uploaded || false;

	tasks &&
		tasks.map( ( task ) => {
			let taskData = {};
			switch ( task.id ) {
				case 'setup_newsletter':
					taskData = {
						title: translate( 'Personalize Newsletter' ),
						actionDispatch: () => {
							recordTaskClickTracksEvent( flow, task.completed, task.id );
							window.location.assign(
								`/setup/newsletter-post-setup/newsletterPostSetup?siteSlug=${ siteSlug }`
							);
						},
					};
					break;
				case 'plan_selected':
					taskData = {
						title: translate( 'Choose a Plan' ),
						actionDispatch: () => {
							recordTaskClickTracksEvent( flow, task.completed, task.id );
							window.location.assign( `/plans/${ siteSlug }` );
						},
						badgeText: translatedPlanName,
					};
					break;
				case 'subscribers_added':
					taskData = {
						title: translate( 'Add Subscribers' ),
						actionDispatch: () => {
							if ( goToStep ) {
								recordTaskClickTracksEvent( flow, task.completed, task.id );
								goToStep( 'subscribers' );
							}
						},
					};
					break;
				case 'first_post_published':
					taskData = {
						title: translate( 'Write your first post' ),
						actionDispatch: () => {
							recordTaskClickTracksEvent( flow, task.completed, task.id );
							window.location.assign( `/post/${ siteSlug }` );
						},
					};
					break;
				case 'design_selected':
					taskData = {
						title: translate( 'Select a design' ),
					};
					break;
				case 'setup_link_in_bio':
					taskData = {
						title: translate( 'Personalize Link in Bio' ),
						actionDispatch: () => {
							recordTaskClickTracksEvent( flow, task.completed, task.id );
							window.location.assign(
								`/setup/link-in-bio-post-setup/linkInBioPostSetup?siteSlug=${ siteSlug }`
							);
						},
					};
					break;
				case 'links_added':
					taskData = {
						title: translate( 'Add links' ),
						completed: linkInBioLinksEditCompleted,
						actionDispatch: () => {
							recordTaskClickTracksEvent( flow, linkInBioLinksEditCompleted, task.id );
							window.location.assign( `/site-editor/${ siteSlug }` );
						},
					};
					break;
				case 'link_in_bio_launched':
					taskData = {
						title: translate( 'Launch Link in bio' ),
<<<<<<< HEAD
						isCompleted: siteLaunchCompleted,
						dependencies: [ linkInBioLinksEditCompleted ],
=======
						completed: siteLaunchCompleted,
						disabled: ! linkInBioLinksEditCompleted,
>>>>>>> 46e61ce3
						isLaunchTask: true,
						actionDispatch: () => {
							if ( site?.ID ) {
								const { setPendingAction, setProgressTitle } = dispatch( ONBOARD_STORE );
								const { launchSite } = dispatch( SITE_STORE );

								setPendingAction( async () => {
									setProgressTitle( __( 'Launching Link in bio' ) );
									await launchSite( site.ID );

									// Waits for half a second so that the loading screen doesn't flash away too quickly
									await new Promise( ( res ) => setTimeout( res, 500 ) );
									recordTaskClickTracksEvent( flow, siteLaunchCompleted, task.id );
									window.location.assign( `/home/${ siteSlug }` );
								} );

								submit?.();
							}
						},
					};
					break;
				case 'videopress_setup':
					taskData = {
						completed: true,
						title: translate( 'Set up your Video site' ),
					};
					break;
				case 'videopress_upload':
					taskData = {
						title: translate( 'Upload your first video' ),
						actionUrl: `/site-editor/${ siteSlug }`,
						completed: videoPressUploadCompleted,
						actionDispatch: () => {
							recordTaskClickTracksEvent( flow, task.completed, task.id );
							window.location.replace( `/site-editor/${ siteSlug }` );
						},
					};
					break;
				case 'videopress_launched':
					taskData = {
						title: translate( 'Launch Video site' ),
						completed: siteLaunchCompleted,
						disabled: ! videoPressUploadCompleted,
						actionDispatch: () => {
							if ( site?.ID ) {
								const { setPendingAction, setProgressTitle } = dispatch( ONBOARD_STORE );
								const { launchSite } = dispatch( SITE_STORE );

								setPendingAction( async () => {
									setProgressTitle( __( 'Launching Video Site' ) );
									await launchSite( site.ID );

									// Waits for half a second so that the loading screen doesn't flash away too quickly
									await new Promise( ( res ) => setTimeout( res, 500 ) );
									window.location.replace( `/home/${ siteSlug }?forceLoadLaunchpadData=true` );
								} );

								submit?.();
							}
						},
					};
					break;
				case 'videopress_setup':
					taskData = {
						title: translate( 'Set up your Video site' ),
					};
					break;
				case 'videopress_upload':
					taskData = {
						title: translate( 'Upload your first video' ),
						isCompleted: videoPressUploadCompleted,
						actionDispatch: () => {
							recordTaskClickTracksEvent( flow, task.isCompleted, task.id );
							window.location.replace( `/site-editor/${ siteSlug }` );
						},
					};
					break;
				case 'videopress_launched':
					taskData = {
						title: translate( 'Launch Video site' ),
						isCompleted: siteLaunchCompleted,
						dependencies: [ videoPressUploadCompleted ],
						actionDispatch: () => {
							if ( site?.ID ) {
								const { setPendingAction, setProgressTitle } = dispatch( ONBOARD_STORE );
								const { launchSite } = dispatch( SITE_STORE );

								setPendingAction( async () => {
									setProgressTitle( __( 'Launching Video Site' ) );
									await launchSite( site.ID );

									// Waits for half a second so that the loading screen doesn't flash away too quickly
									await new Promise( ( res ) => setTimeout( res, 500 ) );
									window.location.replace( `/home/${ siteSlug }?forceLoadLaunchpadData=true` );
								} );

								submit?.();
							}
						},
					};
					break;
			}
			enhancedTaskList.push( { ...task, ...taskData } );
		} );
	return enhancedTaskList;
}

// Records a generic task click Tracks event
function recordTaskClickTracksEvent(
	flow: string | null | undefined,
	is_completed: boolean,
	task_id: string
) {
	recordTracksEvent( 'calypso_launchpad_task_clicked', {
		task_id,
		is_completed,
		flow,
	} );
}

// Returns list of tasks/checklist items for a specific flow
export function getArrayOfFilteredTasks( tasks: Task[], flow: string | null ) {
	const currentFlowTasksIds = flow ? launchpadFlowTasks[ flow ] : null;
	return (
		currentFlowTasksIds &&
		currentFlowTasksIds.reduce( ( accumulator, currentTaskId ) => {
			tasks.find( ( task ) => {
				if ( task.id === currentTaskId ) {
					accumulator.push( task );
				}
			} );
			return accumulator;
		}, [] as Task[] )
	);
}<|MERGE_RESOLUTION|>--- conflicted
+++ resolved
@@ -104,13 +104,8 @@
 				case 'link_in_bio_launched':
 					taskData = {
 						title: translate( 'Launch Link in bio' ),
-<<<<<<< HEAD
-						isCompleted: siteLaunchCompleted,
-						dependencies: [ linkInBioLinksEditCompleted ],
-=======
 						completed: siteLaunchCompleted,
 						disabled: ! linkInBioLinksEditCompleted,
->>>>>>> 46e61ce3
 						isLaunchTask: true,
 						actionDispatch: () => {
 							if ( site?.ID ) {
@@ -154,45 +149,6 @@
 						title: translate( 'Launch Video site' ),
 						completed: siteLaunchCompleted,
 						disabled: ! videoPressUploadCompleted,
-						actionDispatch: () => {
-							if ( site?.ID ) {
-								const { setPendingAction, setProgressTitle } = dispatch( ONBOARD_STORE );
-								const { launchSite } = dispatch( SITE_STORE );
-
-								setPendingAction( async () => {
-									setProgressTitle( __( 'Launching Video Site' ) );
-									await launchSite( site.ID );
-
-									// Waits for half a second so that the loading screen doesn't flash away too quickly
-									await new Promise( ( res ) => setTimeout( res, 500 ) );
-									window.location.replace( `/home/${ siteSlug }?forceLoadLaunchpadData=true` );
-								} );
-
-								submit?.();
-							}
-						},
-					};
-					break;
-				case 'videopress_setup':
-					taskData = {
-						title: translate( 'Set up your Video site' ),
-					};
-					break;
-				case 'videopress_upload':
-					taskData = {
-						title: translate( 'Upload your first video' ),
-						isCompleted: videoPressUploadCompleted,
-						actionDispatch: () => {
-							recordTaskClickTracksEvent( flow, task.isCompleted, task.id );
-							window.location.replace( `/site-editor/${ siteSlug }` );
-						},
-					};
-					break;
-				case 'videopress_launched':
-					taskData = {
-						title: translate( 'Launch Video site' ),
-						isCompleted: siteLaunchCompleted,
-						dependencies: [ videoPressUploadCompleted ],
 						actionDispatch: () => {
 							if ( site?.ID ) {
 								const { setPendingAction, setProgressTitle } = dispatch( ONBOARD_STORE );
