--- conflicted
+++ resolved
@@ -1,17 +1,9 @@
-<<<<<<< HEAD
-import { ChecklistStatuses, type SiteDetails } from '@automattic/data-stores';
-//TODO: Temporary export until we can replace all depencecies with ./types.ts Task;
-export type { Task } from '@automattic/launchpad';
-import { Task } from '@automattic/launchpad';
-import { MinimalRequestCartProduct } from '@automattic/shopping-cart';
-=======
 //TODO: Temporary export until we can replace all dependencies with ./types.ts Task;
 export type { Task } from '@automattic/launchpad';
 import { ChecklistStatuses, SiteDetails } from '@automattic/data-stores';
 import { Task } from '@automattic/launchpad';
 import { MinimalRequestCartProduct } from '@automattic/shopping-cart';
 import { ReactNode } from 'react';
->>>>>>> 85fcb2b1
 import { NavigationControls } from '../../types';
 
 export type LaunchpadChecklist = Task[];
@@ -29,50 +21,14 @@
 
 export type TaskId =
 	| 'setup_free'
-<<<<<<< HEAD
+	| 'setup_newsletter'
+	| 'design_selected'
+	| 'design_completed'
+	| 'verify_email'
 	| 'design_edited'
-	| 'design_completed'
-	| 'design_selected'
 	| 'domain_upsell'
 	| 'first_post_published'
 	| 'first_post_published_newsletter'
-	| 'setup_blog'
-	| 'setup_newsletter'
-	| 'verify_email'
-	| 'site_launched'
-	| 'plan_selected';
-//
-// TODO: Add the rest of the task ids
-// | 'plan_completed'
-// | 'subscribers_added'
-// | 'migrate_content'
-// | 'setup_general'
-// | 'setup_link_in_bio'
-// | 'links_added'
-// | 'link_in_bio_launched'
-// | 'blog_launched'
-// | 'videopress_upload'
-// | 'videopress_launched'
-// | 'set_up_payments'
-// | 'newsletter_plan_created';
-
-export interface TaskContext {
-	siteInfoQueryArgs?: { siteId?: number; siteSlug?: string | null };
-	displayGlobalStylesWarning: boolean;
-	shouldDisplayWarning?: boolean;
-	globalStylesMinimumPlan?: string;
-	isVideoPressFlowWithUnsupportedPlan?: boolean;
-	site: SiteDetails | null;
-	domainUpsellCompleted: boolean;
-	isEmailVerified: boolean;
-	tasks: Task[];
-	checklistStatuses?: ChecklistStatuses;
-=======
-	| 'design_selected'
-	| 'design_completed'
-	| 'design_edited'
-	| 'domain_upsell'
-	| 'first_post_published'
 	| 'site_launched'
 	| 'plan_selected'
 	| 'site_launched';
@@ -82,21 +38,17 @@
 	site: SiteDetails | null;
 	siteInfoQueryArgs?: { siteId?: number; siteSlug?: string | null };
 	checklistStatuses?: ChecklistStatuses;
-	isEmailVerified?: boolean;
->>>>>>> 85fcb2b1
+	isEmailVerified: boolean;
 	planCartItem?: MinimalRequestCartProduct | null;
 	domainCartItem?: MinimalRequestCartProduct | null;
 	productCartItems?: MinimalRequestCartProduct[] | null;
 	siteSlug: string | null;
 	submit: NavigationControls[ 'submit' ];
-<<<<<<< HEAD
-=======
 	displayGlobalStylesWarning: boolean;
 	shouldDisplayWarning: boolean;
 	globalStylesMinimumPlan: string;
 	isVideoPressFlowWithUnsupportedPlan: boolean;
 	translatedPlanName?: ReactNode | string;
->>>>>>> 85fcb2b1
 }
 
 export type TaskAction = ( task: Task, flow: string, context: TaskContext ) => Task;
