//TODO: Temporary export until we can replace all dependencies with ./types.ts Task;
export type { Task } from '@automattic/launchpad';
import { type ChecklistStatuses, type SiteDetails } from '@automattic/data-stores';
import { type Task } from '@automattic/launchpad';
import { type MinimalRequestCartProduct } from '@automattic/shopping-cart';
import { type ReactNode } from 'react';
import { type NavigationControls } from '../../types';

export type LaunchpadChecklist = Task[];

export interface LaunchpadFlowTaskList {
	[ string: string ]: string[];
}

export interface TranslatedLaunchpadStrings {
	flowName: string;
	title: string;
	launchTitle?: string;
	subtitle: string;
}

export type TaskId =
	| 'setup_free'
<<<<<<< HEAD
	| 'setup_newsletter'
=======
	| 'setup_blog'
	| 'blog_launched'
>>>>>>> 92fb1886
	| 'design_selected'
	| 'design_completed'
	| 'verify_email'
	| 'design_edited'
	| 'domain_upsell'
	| 'first_post_published'
	| 'first_post_published_newsletter'
	| 'site_launched'
	| 'plan_selected'
	| 'plan_completed'
	| 'site_launched';

export interface TaskContext {
	tasks: Task[];
	site: SiteDetails | null;
	siteInfoQueryArgs?: { siteId?: number; siteSlug?: string | null };
	checklistStatuses?: ChecklistStatuses;
	isEmailVerified: boolean;
	planCartItem?: MinimalRequestCartProduct | null;
	domainCartItem?: MinimalRequestCartProduct | null;
	productCartItems?: MinimalRequestCartProduct[] | null;
	siteSlug: string | null;
	submit: NavigationControls[ 'submit' ];
	displayGlobalStylesWarning: boolean;
	shouldDisplayWarning: boolean;
	globalStylesMinimumPlan: string;
	isVideoPressFlowWithUnsupportedPlan: boolean;
	translatedPlanName?: ReactNode | string;
}

export type TaskAction = ( task: Task, flow: string, context: TaskContext ) => Task;
export type TaskActionTable = Record< TaskId, TaskAction >;<|MERGE_RESOLUTION|>--- conflicted
+++ resolved
@@ -21,12 +21,9 @@
 
 export type TaskId =
 	| 'setup_free'
-<<<<<<< HEAD
 	| 'setup_newsletter'
-=======
 	| 'setup_blog'
 	| 'blog_launched'
->>>>>>> 92fb1886
 	| 'design_selected'
 	| 'design_completed'
 	| 'verify_email'
