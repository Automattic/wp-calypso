//TODO: Temporary export until we can replace all dependencies with ./types.ts Task;
export type { Task } from '@automattic/launchpad';
import { type ChecklistStatuses, type SiteDetails } from '@automattic/data-stores';
import { type Task } from '@automattic/launchpad';
import { type MinimalRequestCartProduct } from '@automattic/shopping-cart';
import { QueryClient } from '@tanstack/react-query';
import { Dispatch, SetStateAction, type ReactNode } from 'react';
import { type NavigationControls } from '../../types';

export type LaunchpadChecklist = Task[];

export interface LaunchpadFlowTaskList {
	[ string: string ]: string[];
}

export interface TranslatedLaunchpadStrings {
	flowName: string;
	title: string;
	launchTitle?: string;
	subtitle: string;
}

// TODO: Convert this type to enum, because union string doesnt protect from duplicates or typos;
//
export type TaskId =
	| 'setup_free'
	| 'setup_newsletter'
	| 'setup_blog'
	| 'videopress_setup'
	| 'blog_launched'
	| 'site_launched'
	| 'videopress_launched'
	| 'videopress_upload'
	| 'design_selected'
	| 'design_completed'
	| 'verify_email'
	| 'design_edited'
	| 'domain_upsell'
	| 'first_post_published'
	| 'first_post_published_newsletter'
	| 'subscribers_added'
<<<<<<< HEAD
	| 'plan_selected'
	| 'plan_completed'
	| 'newsletter_plan_created'
	| 'migrate_content'
=======
	| 'site_launched'
	| 'plan_selected'
	| 'plan_completed'
	| 'newsletter_plan_created'
	| 'setup_link_in_bio'
	| 'link_in_bio_launched'
	| 'migrate_content'
	| 'links_added'
	| 'site_launched'
>>>>>>> 6b7bfd49
	| 'set_up_payments';

export interface TaskContext {
	tasks: Task[];
	site: SiteDetails | null;
	siteInfoQueryArgs?: { siteId?: number; siteSlug?: string | null };
	checklistStatuses?: ChecklistStatuses;
	isEmailVerified: boolean;
	planCartItem?: MinimalRequestCartProduct | null;
	domainCartItem?: MinimalRequestCartProduct | null;
	productCartItems?: MinimalRequestCartProduct[] | null;
	siteSlug: string | null;
	submit: NavigationControls[ 'submit' ];
	displayGlobalStylesWarning: boolean;
	shouldDisplayWarning: boolean;
	globalStylesMinimumPlan: string;
	isVideoPressFlowWithUnsupportedPlan: boolean;
	translatedPlanName?: ReactNode | string;
	goToStep?: NavigationControls[ 'goToStep' ];
	stripeConnectUrl?: string;
	//TODO: Remove it refactoring the task-definitions/plan completePaidNewsletterTask function
	queryClient: QueryClient;
	//TODO: Temporarially used as reference until future refactor
	setShowPlansModal: Dispatch< SetStateAction< boolean > >;
}

export type TaskAction = ( task: Task, flow: string, context: TaskContext ) => Task;
export type TaskActionTable = Record< TaskId, TaskAction >;<|MERGE_RESOLUTION|>--- conflicted
+++ resolved
@@ -39,12 +39,6 @@
 	| 'first_post_published'
 	| 'first_post_published_newsletter'
 	| 'subscribers_added'
-<<<<<<< HEAD
-	| 'plan_selected'
-	| 'plan_completed'
-	| 'newsletter_plan_created'
-	| 'migrate_content'
-=======
 	| 'site_launched'
 	| 'plan_selected'
 	| 'plan_completed'
@@ -54,7 +48,6 @@
 	| 'migrate_content'
 	| 'links_added'
 	| 'site_launched'
->>>>>>> 6b7bfd49
 	| 'set_up_payments';
 
 export interface TaskContext {
