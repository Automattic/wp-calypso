//TODO: Temporary export until we can replace all dependencies with ./types.ts Task;
export type { Task } from '@automattic/launchpad';
import { ChecklistStatuses, SiteDetails } from '@automattic/data-stores';
import { Task } from '@automattic/launchpad';
import { MinimalRequestCartProduct } from '@automattic/shopping-cart';
import { NavigationControls } from '../../types';

export type LaunchpadChecklist = Task[];

export interface LaunchpadFlowTaskList {
	[ string: string ]: string[];
}

export interface TranslatedLaunchpadStrings {
	flowName: string;
	title: string;
	launchTitle?: string;
	subtitle: string;
}

export type TaskId =
	| 'setup_free'
	| 'design_selected'
	| 'design_completed'
	| 'design_edited'
	| 'domain_upsell'
	| 'first_post_published'
<<<<<<< HEAD
	| 'site_launched'
	| 'plan_selected';
=======
	| 'site_launched';
>>>>>>> b2615377

export interface TaskContext {
	tasks: Task[];
	site: SiteDetails | null;
	siteInfoQueryArgs?: { siteId?: number; siteSlug?: string | null };
	checklistStatuses?: ChecklistStatuses;
	isEmailVerified?: boolean;
	planCartItem?: MinimalRequestCartProduct | null;
	domainCartItem?: MinimalRequestCartProduct | null;
	productCartItems?: MinimalRequestCartProduct[] | null;
	siteSlug: string | null;
	submit: NavigationControls[ 'submit' ];
<<<<<<< HEAD
	displayGlobalStylesWarning: boolean;
	shouldDisplayWarning: boolean;
	globalStylesMinimumPlan: string;
	isVideoPressFlowWithUnsupportedPlan: boolean;
=======
>>>>>>> b2615377
}

export type TaskAction = ( task: Task, flow: string, context: TaskContext ) => Task;
export type TaskActionTable = Record< TaskId, TaskAction >;<|MERGE_RESOLUTION|>--- conflicted
+++ resolved
@@ -25,12 +25,9 @@
 	| 'design_edited'
 	| 'domain_upsell'
 	| 'first_post_published'
-<<<<<<< HEAD
 	| 'site_launched'
-	| 'plan_selected';
-=======
+	| 'plan_selected'
 	| 'site_launched';
->>>>>>> b2615377
 
 export interface TaskContext {
 	tasks: Task[];
@@ -43,13 +40,10 @@
 	productCartItems?: MinimalRequestCartProduct[] | null;
 	siteSlug: string | null;
 	submit: NavigationControls[ 'submit' ];
-<<<<<<< HEAD
 	displayGlobalStylesWarning: boolean;
 	shouldDisplayWarning: boolean;
 	globalStylesMinimumPlan: string;
 	isVideoPressFlowWithUnsupportedPlan: boolean;
-=======
->>>>>>> b2615377
 }
 
 export type TaskAction = ( task: Task, flow: string, context: TaskContext ) => Task;
