--- conflicted
+++ resolved
@@ -40,13 +40,9 @@
 	| 'setup_link_in_bio'
 	| 'link_in_bio_launched'
 	| 'migrate_content'
-<<<<<<< HEAD
 	| 'links_added'
-	| 'site_launched';
-=======
 	| 'site_launched'
 	| 'set_up_payments';
->>>>>>> 1baece40
 
 export interface TaskContext {
 	tasks: Task[];
