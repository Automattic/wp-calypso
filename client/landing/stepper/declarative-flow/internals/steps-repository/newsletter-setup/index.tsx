--- conflicted
+++ resolved
@@ -103,17 +103,10 @@
 		}
 	};
 
-<<<<<<< HEAD
-=======
 	const getBackgroundImage = ( fieldValue: string | undefined ) => {
 		return fieldValue && fieldValue.trim() ? `url(${ greenCheckmarkImg })` : '';
 	};
 
-	const navigateToDomains = () => {
-		// TODO
-	};
-
->>>>>>> 073c53c7
 	const siteTitleError =
 		formTouched && ! siteTitle.trim()
 			? 'Your publication needs a name so your subscribers can identify you.'
