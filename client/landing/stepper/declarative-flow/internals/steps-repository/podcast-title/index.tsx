/* eslint-disable wpcalypso/jsx-classname-namespace */
import { Button } from '@automattic/components';
import { StepContainer } from '@automattic/onboarding';
<<<<<<< HEAD
import { TextControl } from '@wordpress/components';
import { useDispatch, useSelect } from '@wordpress/data';
import { useTranslate } from 'i18n-calypso';
import FormattedHeader from 'calypso/components/formatted-header';
import { ONBOARD_STORE } from 'calypso/landing/stepper/stores';
=======
import { Icon } from '@wordpress/icons';
import { useI18n } from '@wordpress/react-i18n';
import classNames from 'classnames';
import { useState, useRef } from 'react';
import FormLabel from 'calypso/components/forms/form-label';
import FormSettingExplanation from 'calypso/components/forms/form-setting-explanation';
import FormInput from 'calypso/components/forms/form-text-input';
import getTextWidth from 'calypso/landing/gutenboarding/onboarding-block/acquire-intent/get-text-width';
>>>>>>> ae61585a
import { recordTracksEvent } from 'calypso/lib/analytics/tracks';
import { tip } from 'calypso/signup/icons';
import type { Step } from '../../types';

import './style.scss';

const PodcastTitleStep: Step = function PodcastTitleStep( { navigation } ) {
	const { goBack, submit } = navigation;
<<<<<<< HEAD
	const translate = useTranslate();
	const headerText = translate( 'My podcast is called' );
	const subHeaderText = translate( "Don't worry, you can change it later." );
	const { siteTitle } = useSelect( ( select ) => select( ONBOARD_STORE ).getState() );
	const { setSiteTitle } = useDispatch( ONBOARD_STORE );
=======
	const { __ } = useI18n();

	const PodcastTitleForm: React.FC = () => {
		const [ podcastTitle, setPodcastTitle ] = useState( '' );
		const [ formTouched, setFormTouched ] = useState( false );
		const inputRef = useRef< HTMLInputElement >();

		const handleSubmit = () => {
			submit?.();
		};

		const underlineWidth = getTextWidth( ( podcastTitle as string ) || '', inputRef.current );
>>>>>>> ae61585a

		const handleChange = ( event: React.FormEvent< HTMLInputElement > ) => {
			setFormTouched( true );
			return setPodcastTitle( event.currentTarget.value );
		};
		return (
			<form className="podcast-title__form" onSubmit={ handleSubmit }>
				<div
					className={ classNames( 'podcast-title__input-wrapper', { 'is-touched': formTouched } ) }
				>
					<FormLabel htmlFor="podcast-title">{ __( 'My podcast is called' ) }</FormLabel>
					<div className="podcast-title__explanation">
						<FormInput
							id="podcast-title"
							inputRef={ inputRef }
							value={ podcastTitle }
							onChange={ handleChange }
							placeholder={ __( 'Good Fun' ) }
						/>
						<div
							className={ classNames( 'podcast-title__underline', {
								'is-empty': ! ( podcastTitle as string )?.length,
							} ) }
							style={ { width: underlineWidth || '100%' } }
						/>
						<FormSettingExplanation>
							<Icon className="podcast-title__form-icon" icon={ tip } size={ 20 } />
							{ __( "Don't worry, you can change it later." ) }
						</FormSettingExplanation>
					</div>
				</div>
				<Button className="podcast-title__submit-button" type="submit" primary>
					{ __( 'Continue' ) }
				</Button>
			</form>
		);
	};

	return (
		<StepContainer
			stepName={ 'podcast-title-step' }
			goBack={ goBack }
			hideBack
<<<<<<< HEAD
			isHorizontalLayout={ true }
			formattedHeader={
				<FormattedHeader
					id={ 'podcast-title-header' }
					headerText={ headerText }
					subHeaderText={ subHeaderText }
					align={ 'left' }
				/>
			}
			stepContent={
				<>
					<TextControl onChange={ setSiteTitle } value={ siteTitle } />
					<Button onClick={ handleClick }>Continue</Button>
				</>
			}
=======
			isFullLayout
			stepContent={ <PodcastTitleForm /> }
>>>>>>> ae61585a
			recordTracksEvent={ recordTracksEvent }
		/>
	);
};

export default PodcastTitleStep;<|MERGE_RESOLUTION|>--- conflicted
+++ resolved
@@ -1,13 +1,6 @@
 /* eslint-disable wpcalypso/jsx-classname-namespace */
 import { Button } from '@automattic/components';
 import { StepContainer } from '@automattic/onboarding';
-<<<<<<< HEAD
-import { TextControl } from '@wordpress/components';
-import { useDispatch, useSelect } from '@wordpress/data';
-import { useTranslate } from 'i18n-calypso';
-import FormattedHeader from 'calypso/components/formatted-header';
-import { ONBOARD_STORE } from 'calypso/landing/stepper/stores';
-=======
 import { Icon } from '@wordpress/icons';
 import { useI18n } from '@wordpress/react-i18n';
 import classNames from 'classnames';
@@ -16,7 +9,6 @@
 import FormSettingExplanation from 'calypso/components/forms/form-setting-explanation';
 import FormInput from 'calypso/components/forms/form-text-input';
 import getTextWidth from 'calypso/landing/gutenboarding/onboarding-block/acquire-intent/get-text-width';
->>>>>>> ae61585a
 import { recordTracksEvent } from 'calypso/lib/analytics/tracks';
 import { tip } from 'calypso/signup/icons';
 import type { Step } from '../../types';
@@ -25,13 +17,6 @@
 
 const PodcastTitleStep: Step = function PodcastTitleStep( { navigation } ) {
 	const { goBack, submit } = navigation;
-<<<<<<< HEAD
-	const translate = useTranslate();
-	const headerText = translate( 'My podcast is called' );
-	const subHeaderText = translate( "Don't worry, you can change it later." );
-	const { siteTitle } = useSelect( ( select ) => select( ONBOARD_STORE ).getState() );
-	const { setSiteTitle } = useDispatch( ONBOARD_STORE );
-=======
 	const { __ } = useI18n();
 
 	const PodcastTitleForm: React.FC = () => {
@@ -44,7 +29,6 @@
 		};
 
 		const underlineWidth = getTextWidth( ( podcastTitle as string ) || '', inputRef.current );
->>>>>>> ae61585a
 
 		const handleChange = ( event: React.FormEvent< HTMLInputElement > ) => {
 			setFormTouched( true );
@@ -88,26 +72,8 @@
 			stepName={ 'podcast-title-step' }
 			goBack={ goBack }
 			hideBack
-<<<<<<< HEAD
-			isHorizontalLayout={ true }
-			formattedHeader={
-				<FormattedHeader
-					id={ 'podcast-title-header' }
-					headerText={ headerText }
-					subHeaderText={ subHeaderText }
-					align={ 'left' }
-				/>
-			}
-			stepContent={
-				<>
-					<TextControl onChange={ setSiteTitle } value={ siteTitle } />
-					<Button onClick={ handleClick }>Continue</Button>
-				</>
-			}
-=======
 			isFullLayout
 			stepContent={ <PodcastTitleForm /> }
->>>>>>> ae61585a
 			recordTracksEvent={ recordTracksEvent }
 		/>
 	);
