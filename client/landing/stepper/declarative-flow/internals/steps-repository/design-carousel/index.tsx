--- conflicted
+++ resolved
@@ -15,17 +15,7 @@
 
 	const { setSelectedDesign } = useDispatch( ONBOARD_STORE );
 
-<<<<<<< HEAD
 	function pickDesign( _selectedDesign: Design ) {
-=======
-	const site = useSite();
-	const siteSlug = useSiteSlugParam();
-	const siteId = useSiteIdParam();
-	const siteSlugOrId = siteId || siteSlug;
-	const isJetpackSite = useSelect( ( select ) => select( SITE_STORE ).isJetpackSite( site?.ID ) );
-
-	function pickDesign( _selectedDesign: Design | undefined = selectedDesign ) {
->>>>>>> 58383bc8
 		setSelectedDesign( _selectedDesign );
 		submit?.();
 	}
