--- conflicted
+++ resolved
@@ -192,26 +192,15 @@
 								) }
 							</div>
 						</div>
-<<<<<<< HEAD
 					) }
 				</div>
+				{ children }
 				<div className="videopress-intro-modal__screenshots">
 					<img
 						src="https://videopress2.files.wordpress.com/2023/02/videopress-modal-screenshots-2x.png"
 						alt={ translate( 'Mobile device screenshot samples of the Videomaker theme.' ) }
 					/>
 				</div>
-=======
-					</div>
-				) }
-			</div>
-			{ children }
-			<div className="videopress-intro-modal__screenshots">
-				<img
-					src="https://videopress2.files.wordpress.com/2023/02/videopress-modal-screenshots-2x.png"
-					alt={ translate( 'Mobile device screenshot samples of the Videomaker theme.' ) }
-				/>
->>>>>>> f437f1d6
 			</div>
 			{ surveyTitle && (
 				<div className="videopress-intro-modal__survey">
