/* eslint-disable wpcalypso/jsx-classname-namespace */

import { Button } from '@automattic/components';
import { StepContainer } from '@automattic/onboarding';
import { useI18n } from '@wordpress/react-i18n';
import classNames from 'classnames';
<<<<<<< HEAD
import { shuffle } from 'lodash';
import { ReactElement, useState } from 'react';
=======
import { ReactElement, useEffect, useState } from 'react';
>>>>>>> 84960813
import BlogIntentImage from 'calypso/assets/images/onboarding/videopress-onboarding-intent/intent-blog.png';
import ChannelIntentImage from 'calypso/assets/images/onboarding/videopress-onboarding-intent/intent-channel.png';
import JetpackIntentImage from 'calypso/assets/images/onboarding/videopress-onboarding-intent/intent-jetpack.png';
import OtherIntentImage from 'calypso/assets/images/onboarding/videopress-onboarding-intent/intent-other.png';
import PortfolioIntentImage from 'calypso/assets/images/onboarding/videopress-onboarding-intent/intent-portfolio.png';
import SingleVideoIntentImage from 'calypso/assets/images/onboarding/videopress-onboarding-intent/intent-single-video.png';
import FormattedHeader from 'calypso/components/formatted-header';
import { useQuery } from 'calypso/landing/stepper/hooks/use-query';
import { recordTracksEvent } from 'calypso/lib/analytics/tracks';
import CloseIcon from '../intro/icons/close-icon';
import VideoPressOnboardingIntentItem from './intent-item';
import VideoPressOnboardingIntentModalBlog from './videopress-onboarding-intent-modal-blog';
import VideoPressOnboardingIntentModalChannel from './videopress-onboarding-intent-modal-channel';
import VideoPressOnboardingIntentModalJetpack from './videopress-onboarding-intent-modal-jetpack';
import VideoPressOnboardingIntentModalOther from './videopress-onboarding-intent-modal-other';
import VideoPressOnboardingIntentModalPortfolio from './videopress-onboarding-intent-modal-portfolio';
import VideoPressOnboardingIntentModalVideoUpload from './videopress-onboarding-intent-modal-video-upload';
import type { Step } from 'calypso/landing/stepper/declarative-flow/internals/types';

import './styles.scss';

const VideoPressOnboardingIntent: Step = ( { navigation } ) => {
	const { __ } = useI18n();
	const [ intentClickNumber, setIntentClicksNumber ] = useState( 1 );
	const [ modal, setModal ] = useState< ReactElement | null >( null );
<<<<<<< HEAD
	const [ randomizedItems, setRandomizedItems ] = useState< VideoPressOnboardingIntentItem | null >(
		null
	);
=======
	const urlQueryParams = useQuery();
	const fromReferrer = urlQueryParams.get( 'from' ) ?? '';
>>>>>>> 84960813

	const { submit } = navigation;

	const handleSubmit = () => {
		submit?.();
	};

	const sendTracksIntent = ( intent: string ) => {
		recordTracksEvent( 'calypso_videopress_onboarding_intent_clicked', {
			intent,
			click_number: intentClickNumber,
			referrer: fromReferrer,
		} );
		setIntentClicksNumber( intentClickNumber + 1 );
	};

	const onVideoPortfolioIntentClicked = () => {
		sendTracksIntent( 'portfolio' );
		setModal( <VideoPressOnboardingIntentModalPortfolio onSubmit={ handleSubmit } /> );
	};

	const onVideoChannelIntentClicked = () => {
		sendTracksIntent( 'videochannel' );
		setModal( <VideoPressOnboardingIntentModalChannel onSubmit={ handleSubmit } /> );
	};

	const onUploadVideoIntentClicked = () => {
		sendTracksIntent( 'videoupload' );
		setModal( <VideoPressOnboardingIntentModalVideoUpload onSubmit={ handleSubmit } /> );
	};

	const onJetpackIntentClicked = () => {
		sendTracksIntent( 'jetpack' );
		setModal( <VideoPressOnboardingIntentModalJetpack /> );
	};

	const onVideoBlogIntentClicked = () => {
		sendTracksIntent( 'blog' );
		setModal( <VideoPressOnboardingIntentModalBlog /> );
	};

	const onOtherIntentClicked = () => {
		sendTracksIntent( 'other' );
		setModal( <VideoPressOnboardingIntentModalOther /> );
	};

	const modalClasses = classNames( 'intro__more-modal videopress-intro-modal', {
		show: modal ? true : false,
	} );

<<<<<<< HEAD
	const stepItems = [
		<VideoPressOnboardingIntentItem
			key={ 1 }
			title={ __( 'Get a video portfolio' ) }
			description={ __( 'Share your work with the world.' ) }
			image={ PortfolioIntentImage }
			onClick={ onVideoPortfolioIntentClicked }
		/>,
		<VideoPressOnboardingIntentItem
			key={ 2 }
			title={ __( 'Create a channel for your videos' ) }
			description={ __( 'The easiest way to upload videos and create a community around them.' ) }
			image={ ChannelIntentImage }
			onClick={ onVideoChannelIntentClicked }
		/>,
		<VideoPressOnboardingIntentItem
			key={ 3 }
			title={ __( 'Upload a video' ) }
			description={ __( 'Just put a video on the internet.' ) }
			image={ SingleVideoIntentImage }
			onClick={ onUploadVideoIntentClicked }
		/>,
		<VideoPressOnboardingIntentItem
			key={ 4 }
			title={ __( 'Add video to an existing site' ) }
			description={ __(
				'All the advantages and features from VideoPress, on your own WordPress site.'
			) }
			image={ JetpackIntentImage }
			onClick={ onJetpackIntentClicked }
		/>,
		<VideoPressOnboardingIntentItem
			key={ 5 }
			title={ __( 'Start a blog with video content' ) }
			description={ __( 'Use advanced media formats to enhance your storytelling.' ) }
			image={ BlogIntentImage }
			onClick={ onVideoBlogIntentClicked }
		/>,
	];

	if ( ! randomizedItems ) {
		setRandomizedItems( shuffle( stepItems ) );
	}
=======
	useEffect( () => {
		const html = document.getElementsByTagName( 'html' )[ 0 ];

		if ( modal ) {
			html.classList.add( 'modal-showing' );
		} else {
			html.classList.remove( 'modal-showing' );
		}

		return () => {
			html.classList.remove( 'modal-showing' );
		};
	}, [ modal ] );
>>>>>>> 84960813

	const stepContent = (
		<>
			<div className="videopress-onboarding-intent__step-content">
<<<<<<< HEAD
				{ randomizedItems &&
					randomizedItems.map( ( item: typeof VideoPressOnboardingIntentItem ) => item ) }
=======
				<VideoPressOnboardingIntentItem
					title={ __( 'Showcase your work' ) }
					description={ __( 'Share your work with the world.' ) }
					image={ PortfolioIntentImage }
					onClick={ onVideoPortfolioIntentClicked }
				/>
				<VideoPressOnboardingIntentItem
					title={ __( 'Create a community' ) }
					description={ __(
						'The easiest way to upload videos and create a community around them.'
					) }
					image={ ChannelIntentImage }
					isComingSoon={ true }
					onClick={ onVideoChannelIntentClicked }
				/>
				<VideoPressOnboardingIntentItem
					title={ __( 'Share a video' ) }
					description={ __( 'Just put a video on the internet.' ) }
					image={ SingleVideoIntentImage }
					isComingSoon={ true }
					onClick={ onUploadVideoIntentClicked }
				/>
				{ 'vpcom' !== fromReferrer && (
					<VideoPressOnboardingIntentItem
						title={ __( 'Add video to an existing site' ) }
						description={ __(
							'All the advantages and features from VideoPress, on your own WordPress site.'
						) }
						image={ JetpackIntentImage }
						onClick={ onJetpackIntentClicked }
					/>
				) }
				<VideoPressOnboardingIntentItem
					title={ __( 'Start a blog with video content' ) }
					description={ __( 'Use advanced media formats to enhance your storytelling.' ) }
					image={ BlogIntentImage }
					onClick={ onVideoBlogIntentClicked }
				/>
>>>>>>> 84960813
				<VideoPressOnboardingIntentItem
					title={ __( 'Other' ) }
					description={ __( 'What are you looking for? Let us know!' ) }
					image={ OtherIntentImage }
					onClick={ onOtherIntentClicked }
				/>
			</div>

			<div className={ modalClasses } aria-modal="true">
				<div className="intro__more-modal-container">
					<div className="intro__more-modal-header">
						<Button
							id="close-modal"
							plain
							onClick={ () => setModal( null ) }
							aria-label={ __( 'Close' ) }
						>
							<CloseIcon />
						</Button>
					</div>
					{ modal && <modal.type { ...modal.props } /> }
				</div>
			</div>
		</>
	);

	useEffect( () => {
		const onCloseKeyPressed = ( event: KeyboardEvent ) => {
			if ( 'Escape' === event.key ) {
				setModal( null );
			}
		};
		window.addEventListener( 'keydown', onCloseKeyPressed, false );
		return () => window.removeEventListener( 'keydown', onCloseKeyPressed );
	}, [] );

	return (
		<StepContainer
			stepName="videopress-onboarding-intent"
			isWideLayout={ true }
			hideBack={ true }
			flowName="videopress"
			formattedHeader={
				<FormattedHeader
					id="videopress-onboarding-intent-header"
					headerText={ __( 'What would you like to use video for?' ) }
					subHeaderText={ __(
						'Choose an option to continue, or let us know what you’re looking for.'
					) }
					align="center"
				/>
			}
			stepContent={ stepContent }
			recordTracksEvent={ recordTracksEvent }
			showVideoPressPowered
		/>
	);
};

export default VideoPressOnboardingIntent;<|MERGE_RESOLUTION|>--- conflicted
+++ resolved
@@ -4,12 +4,8 @@
 import { StepContainer } from '@automattic/onboarding';
 import { useI18n } from '@wordpress/react-i18n';
 import classNames from 'classnames';
-<<<<<<< HEAD
 import { shuffle } from 'lodash';
-import { ReactElement, useState } from 'react';
-=======
 import { ReactElement, useEffect, useState } from 'react';
->>>>>>> 84960813
 import BlogIntentImage from 'calypso/assets/images/onboarding/videopress-onboarding-intent/intent-blog.png';
 import ChannelIntentImage from 'calypso/assets/images/onboarding/videopress-onboarding-intent/intent-channel.png';
 import JetpackIntentImage from 'calypso/assets/images/onboarding/videopress-onboarding-intent/intent-jetpack.png';
@@ -35,14 +31,11 @@
 	const { __ } = useI18n();
 	const [ intentClickNumber, setIntentClicksNumber ] = useState( 1 );
 	const [ modal, setModal ] = useState< ReactElement | null >( null );
-<<<<<<< HEAD
 	const [ randomizedItems, setRandomizedItems ] = useState< VideoPressOnboardingIntentItem | null >(
 		null
 	);
-=======
 	const urlQueryParams = useQuery();
 	const fromReferrer = urlQueryParams.get( 'from' ) ?? '';
->>>>>>> 84960813
 
 	const { submit } = navigation;
 
@@ -93,38 +86,39 @@
 		show: modal ? true : false,
 	} );
 
-<<<<<<< HEAD
 	const stepItems = [
 		<VideoPressOnboardingIntentItem
 			key={ 1 }
-			title={ __( 'Get a video portfolio' ) }
+			title={ __( 'Showcase your work' ) }
 			description={ __( 'Share your work with the world.' ) }
 			image={ PortfolioIntentImage }
 			onClick={ onVideoPortfolioIntentClicked }
 		/>,
 		<VideoPressOnboardingIntentItem
 			key={ 2 }
-			title={ __( 'Create a channel for your videos' ) }
+			title={ __( 'Create a community' ) }
 			description={ __( 'The easiest way to upload videos and create a community around them.' ) }
 			image={ ChannelIntentImage }
 			onClick={ onVideoChannelIntentClicked }
 		/>,
 		<VideoPressOnboardingIntentItem
 			key={ 3 }
-			title={ __( 'Upload a video' ) }
+			title={ __( 'Share a video' ) }
 			description={ __( 'Just put a video on the internet.' ) }
 			image={ SingleVideoIntentImage }
 			onClick={ onUploadVideoIntentClicked }
 		/>,
-		<VideoPressOnboardingIntentItem
-			key={ 4 }
-			title={ __( 'Add video to an existing site' ) }
-			description={ __(
-				'All the advantages and features from VideoPress, on your own WordPress site.'
-			) }
-			image={ JetpackIntentImage }
-			onClick={ onJetpackIntentClicked }
-		/>,
+		'vpcom' !== fromReferrer && (
+			<VideoPressOnboardingIntentItem
+				key={ 4 }
+				title={ __( 'Add video to an existing site' ) }
+				description={ __(
+					'All the advantages and features from VideoPress, on your own WordPress site.'
+				) }
+				image={ JetpackIntentImage }
+				onClick={ onJetpackIntentClicked }
+			/>
+		),
 		<VideoPressOnboardingIntentItem
 			key={ 5 }
 			title={ __( 'Start a blog with video content' ) }
@@ -137,7 +131,7 @@
 	if ( ! randomizedItems ) {
 		setRandomizedItems( shuffle( stepItems ) );
 	}
-=======
+
 	useEffect( () => {
 		const html = document.getElementsByTagName( 'html' )[ 0 ];
 
@@ -151,54 +145,12 @@
 			html.classList.remove( 'modal-showing' );
 		};
 	}, [ modal ] );
->>>>>>> 84960813
 
 	const stepContent = (
 		<>
 			<div className="videopress-onboarding-intent__step-content">
-<<<<<<< HEAD
 				{ randomizedItems &&
 					randomizedItems.map( ( item: typeof VideoPressOnboardingIntentItem ) => item ) }
-=======
-				<VideoPressOnboardingIntentItem
-					title={ __( 'Showcase your work' ) }
-					description={ __( 'Share your work with the world.' ) }
-					image={ PortfolioIntentImage }
-					onClick={ onVideoPortfolioIntentClicked }
-				/>
-				<VideoPressOnboardingIntentItem
-					title={ __( 'Create a community' ) }
-					description={ __(
-						'The easiest way to upload videos and create a community around them.'
-					) }
-					image={ ChannelIntentImage }
-					isComingSoon={ true }
-					onClick={ onVideoChannelIntentClicked }
-				/>
-				<VideoPressOnboardingIntentItem
-					title={ __( 'Share a video' ) }
-					description={ __( 'Just put a video on the internet.' ) }
-					image={ SingleVideoIntentImage }
-					isComingSoon={ true }
-					onClick={ onUploadVideoIntentClicked }
-				/>
-				{ 'vpcom' !== fromReferrer && (
-					<VideoPressOnboardingIntentItem
-						title={ __( 'Add video to an existing site' ) }
-						description={ __(
-							'All the advantages and features from VideoPress, on your own WordPress site.'
-						) }
-						image={ JetpackIntentImage }
-						onClick={ onJetpackIntentClicked }
-					/>
-				) }
-				<VideoPressOnboardingIntentItem
-					title={ __( 'Start a blog with video content' ) }
-					description={ __( 'Use advanced media formats to enhance your storytelling.' ) }
-					image={ BlogIntentImage }
-					onClick={ onVideoBlogIntentClicked }
-				/>
->>>>>>> 84960813
 				<VideoPressOnboardingIntentItem
 					title={ __( 'Other' ) }
 					description={ __( 'What are you looking for? Let us know!' ) }
