import { PLAN_BUSINESS, getPlan, getPlanByPathSlug } from '@automattic/calypso-products';
import { StepContainer } from '@automattic/onboarding';
import { useTranslate } from 'i18n-calypso';
import { UpgradePlan } from 'calypso/blocks/importer/wordpress/upgrade-plan';
import DocumentHead from 'calypso/components/data/document-head';
import FormattedHeader from 'calypso/components/formatted-header';
import { useSelectedPlanUpgradeQuery } from 'calypso/data/import-flow/use-selected-plan-upgrade';
import { useSite } from 'calypso/landing/stepper/hooks/use-site';
import { useSiteSlug } from 'calypso/landing/stepper/hooks/use-site-slug';
import { recordTracksEvent } from 'calypso/lib/analytics/tracks';
import { MigrationAssistanceModal } from '../../components/migration-assistance-modal';
import type { Step } from '../../types';

const SiteMigrationUpgradePlan: Step = function ( { navigation, data } ) {
	const siteItem = useSite();
	const siteSlug = useSiteSlug();
	const translate = useTranslate();
	const hideFreeMigrationTrialForNonVerifiedEmail =
		( data?.hideFreeMigrationTrialForNonVerifiedEmail as boolean | undefined ) ?? false;

	const selectedPlanData = useSelectedPlanUpgradeQuery();
	const selectedPlanPathSlug = selectedPlanData.data;

	const plan = selectedPlanPathSlug
		? getPlanByPathSlug( selectedPlanPathSlug )
		: getPlan( PLAN_BUSINESS );

	if ( ! siteItem || ! siteSlug || ! plan ) {
		return;
	}

	const queryParams = new URLSearchParams( window.location.search );
	const migrateFrom = queryParams.get( 'from' );
	const showMigrationModal = queryParams.get( 'showModal' );

	const stepContent = (
<<<<<<< HEAD
		<>
			{ showMigrationModal && (
				<MigrationAssistanceModal
					onConfirm={ () => {} }
					migrateFrom={ migrateFrom }
					navigateBack={ navigation.goBack }
				/>
			) }
			<UpgradePlan
				site={ siteItem }
				ctaText={ translate( 'Upgrade and migrate' ) }
				subTitleText=""
				isBusy={ false }
				hideTitleAndSubTitle
				sendIntentWhenCreatingTrial
				onCtaClick={ () => {
					navigation.submit?.( {
						goToCheckout: true,
						plan: plan.getPathSlug ? plan.getPathSlug() : '',
					} );
				} }
				onFreeTrialSelectionSuccess={ () => {
					navigation.submit?.( { freeTrialSelected: true } );
				} }
				navigateToVerifyEmailStep={ () => {
					navigation.submit?.( { verifyEmail: true } );
				} }
			/>
		</>
=======
		<UpgradePlan
			site={ siteItem }
			ctaText={ translate( 'Upgrade and migrate' ) }
			subTitleText=""
			isBusy={ false }
			hideTitleAndSubTitle
			sendIntentWhenCreatingTrial
			onCtaClick={ () => {
				navigation.submit?.( {
					goToCheckout: true,
					plan: plan.getPathSlug ? plan.getPathSlug() : '',
				} );
			} }
			onFreeTrialSelectionSuccess={ () => {
				navigation.submit?.( { freeTrialSelected: true } );
			} }
			navigateToVerifyEmailStep={ () => {
				navigation.submit?.( { verifyEmail: true } );
			} }
			hideFreeMigrationTrialForNonVerifiedEmail={ hideFreeMigrationTrialForNonVerifiedEmail }
		/>
>>>>>>> 15d56b04
	);

	return (
		<>
			<DocumentHead title={ translate( 'Upgrade your plan', { textOnly: true } ) } />
			<StepContainer
				stepName="site-migration-upgrade-plan"
				shouldHideNavButtons={ false }
				className="is-step-site-migration-upgrade-plan"
				goBack={ navigation.goBack }
				hideSkip={ true }
				formattedHeader={
					<FormattedHeader
						id="site-migration-instructions-header"
						headerText={ translate( 'Take your site to the next level' ) }
						subHeaderText={ translate(
							'Migrations are exclusive to the Creator plan. Check out all its benefits, and upgrade to get started.'
						) }
						align="center"
						subHeaderAlign="center"
					/>
				}
				stepContent={ stepContent }
				recordTracksEvent={ recordTracksEvent }
			/>
		</>
	);
};

export default SiteMigrationUpgradePlan;<|MERGE_RESOLUTION|>--- conflicted
+++ resolved
@@ -34,7 +34,6 @@
 	const showMigrationModal = queryParams.get( 'showModal' );
 
 	const stepContent = (
-<<<<<<< HEAD
 		<>
 			{ showMigrationModal && (
 				<MigrationAssistanceModal
@@ -62,31 +61,9 @@
 				navigateToVerifyEmailStep={ () => {
 					navigation.submit?.( { verifyEmail: true } );
 				} }
+				hideFreeMigrationTrialForNonVerifiedEmail={ hideFreeMigrationTrialForNonVerifiedEmail }
 			/>
 		</>
-=======
-		<UpgradePlan
-			site={ siteItem }
-			ctaText={ translate( 'Upgrade and migrate' ) }
-			subTitleText=""
-			isBusy={ false }
-			hideTitleAndSubTitle
-			sendIntentWhenCreatingTrial
-			onCtaClick={ () => {
-				navigation.submit?.( {
-					goToCheckout: true,
-					plan: plan.getPathSlug ? plan.getPathSlug() : '',
-				} );
-			} }
-			onFreeTrialSelectionSuccess={ () => {
-				navigation.submit?.( { freeTrialSelected: true } );
-			} }
-			navigateToVerifyEmailStep={ () => {
-				navigation.submit?.( { verifyEmail: true } );
-			} }
-			hideFreeMigrationTrialForNonVerifiedEmail={ hideFreeMigrationTrialForNonVerifiedEmail }
-		/>
->>>>>>> 15d56b04
 	);
 
 	return (
