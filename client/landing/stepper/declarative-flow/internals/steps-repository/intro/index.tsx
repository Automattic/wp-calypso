import { NEWSLETTER_FLOW } from '@automattic/onboarding';
import cx from 'classnames';
import { StepContainer } from 'calypso/../packages/onboarding/src';
import { recordTracksEvent } from 'calypso/lib/analytics/tracks';
import IntroStep from './intro';
import type { Step } from '../../types';

import './styles.scss';

const Intro: Step = function Intro( { navigation, flow } ) {
	const { submit, goBack } = navigation;
	const isVideoPressFlow = 'videopress' === flow;

	const handleSubmit = () => {
		submit?.();
	};
	return (
		<StepContainer
<<<<<<< HEAD
			flowName={ flow as string }
			stepName={ 'intro' }
=======
			stepName="intro"
>>>>>>> f8c3364b
			className={ cx( { 'is-newsletter': flow === NEWSLETTER_FLOW } ) }
			goBack={ goBack }
			isHorizontalLayout={ false }
			isWideLayout={ true }
			isLargeSkipLayout={ false }
			stepContent={ <IntroStep flowName={ flow as string } onSubmit={ handleSubmit } /> }
			recordTracksEvent={ recordTracksEvent }
			showJetpackPowered={ flow === NEWSLETTER_FLOW }
			showVideoPressPowered={ isVideoPressFlow }
		/>
	);
};

export default Intro;<|MERGE_RESOLUTION|>--- conflicted
+++ resolved
@@ -16,12 +16,8 @@
 	};
 	return (
 		<StepContainer
-<<<<<<< HEAD
 			flowName={ flow as string }
-			stepName={ 'intro' }
-=======
 			stepName="intro"
->>>>>>> f8c3364b
 			className={ cx( { 'is-newsletter': flow === NEWSLETTER_FLOW } ) }
 			goBack={ goBack }
 			isHorizontalLayout={ false }
