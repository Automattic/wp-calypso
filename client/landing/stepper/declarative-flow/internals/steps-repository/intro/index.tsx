import { useLocale } from '@automattic/i18n-utils';
<<<<<<< HEAD
import { LINK_IN_BIO_FLOW, NEWSLETTER_FLOW, VIDEOPRESS_FLOW } from '@automattic/onboarding';
=======
import { LINK_IN_BIO_FLOW, NEWSLETTER_FLOW, ECOMMERCE_FLOW } from '@automattic/onboarding';
>>>>>>> 884b1a33
import { createInterpolateElement, useMemo } from '@wordpress/element';
import { useI18n } from '@wordpress/react-i18n';
import cx from 'classnames';
import { StepContainer } from 'calypso/../packages/onboarding/src';
import { recordTracksEvent } from 'calypso/lib/analytics/tracks';
import IntroStep, { IntroContent } from './intro';
import type { Step } from '../../types';

import './styles.scss';

const useIntroContent = ( flowName: string | null ): IntroContent => {
	const { __, hasTranslation } = useI18n();
	const locale = useLocale();

	return useMemo( () => {
		if ( flowName === LINK_IN_BIO_FLOW ) {
			return {
				title: createInterpolateElement(
					__( 'You’re 3 minutes away from<br />a stand-out Link in Bio site.<br />Ready? ' ),
					{ br: <br /> }
				),
				buttonText: __( 'Get started' ),
			};
		}
<<<<<<< HEAD
		if ( flowName === VIDEOPRESS_FLOW ) {
			return {
				title: createInterpolateElement(
					__( 'A home for all your videos.<br />Play. Roll. Share.' ),
					{ br: <br /> }
				),
				buttonText: __( 'Get started' ),
			};
		}
=======

		if ( flowName === ECOMMERCE_FLOW ) {
			return {
				title: createInterpolateElement( __( 'Set up your online store<br />in minutes' ), {
					br: <br />,
				} ),
				buttonText: __( 'Create your store' ),
			};
		}

>>>>>>> 884b1a33
		if (
			locale === 'en' ||
			[
				`Sign in. Set up. Send out.`,
				`You’re a few steps away from launching a beautiful Newsletter with<br />everything you’ll ever need to grow your audience.`,
				'Start building your Newsletter',
			].every( ( translation ) => hasTranslation( translation ) )
		) {
			return {
				title: __( 'Sign in. Set up. Send out.' ),
				text: createInterpolateElement(
					__(
						`You’re a few steps away from launching a beautiful Newsletter with<br />everything you’ll ever need to grow your audience.`
					),
					{ br: <br /> }
				),
				buttonText: __( 'Start building your Newsletter' ),
			};
		}
		return {
			title: createInterpolateElement(
				__( 'You’re 3 minutes away from<br />a launch-ready Newsletter. ' ),
				{ br: <br /> }
			),
			buttonText: __( 'Get started' ),
		};
	}, [ flowName, locale, __, hasTranslation ] );
};

const Intro: Step = function Intro( { navigation, flow } ) {
	const { submit, goBack } = navigation;
	const introContent = useIntroContent( flow );
	const showNewNewsletterIntro = flow === NEWSLETTER_FLOW && 'text' in introContent;
	const isVideoPressFlow = 'videopress' === flow;

	const handleSubmit = () => {
		submit?.();
	};
	return (
		<StepContainer
			stepName="intro"
			className={ cx( { 'is-using-new-intro-design': showNewNewsletterIntro } ) }
			flowName={ flow as string }
			goBack={ goBack }
			isHorizontalLayout={ false }
			isWideLayout={ true }
			isLargeSkipLayout={ false }
			stepContent={ <IntroStep introContent={ introContent } onSubmit={ handleSubmit } /> }
			recordTracksEvent={ recordTracksEvent }
			showHeaderJetpackPowered={ showNewNewsletterIntro }
			showJetpackPowered={ flow === NEWSLETTER_FLOW && ! showNewNewsletterIntro }
			showVideoPressPowered={ isVideoPressFlow }
		/>
	);
};

export default Intro;<|MERGE_RESOLUTION|>--- conflicted
+++ resolved
@@ -1,9 +1,10 @@
 import { useLocale } from '@automattic/i18n-utils';
-<<<<<<< HEAD
-import { LINK_IN_BIO_FLOW, NEWSLETTER_FLOW, VIDEOPRESS_FLOW } from '@automattic/onboarding';
-=======
-import { LINK_IN_BIO_FLOW, NEWSLETTER_FLOW, ECOMMERCE_FLOW } from '@automattic/onboarding';
->>>>>>> 884b1a33
+import {
+	LINK_IN_BIO_FLOW,
+	NEWSLETTER_FLOW,
+	ECOMMERCE_FLOW,
+	VIDEOPRESS_FLOW,
+} from '@automattic/onboarding';
 import { createInterpolateElement, useMemo } from '@wordpress/element';
 import { useI18n } from '@wordpress/react-i18n';
 import cx from 'classnames';
@@ -28,17 +29,6 @@
 				buttonText: __( 'Get started' ),
 			};
 		}
-<<<<<<< HEAD
-		if ( flowName === VIDEOPRESS_FLOW ) {
-			return {
-				title: createInterpolateElement(
-					__( 'A home for all your videos.<br />Play. Roll. Share.' ),
-					{ br: <br /> }
-				),
-				buttonText: __( 'Get started' ),
-			};
-		}
-=======
 
 		if ( flowName === ECOMMERCE_FLOW ) {
 			return {
@@ -49,7 +39,16 @@
 			};
 		}
 
->>>>>>> 884b1a33
+		if ( flowName === VIDEOPRESS_FLOW ) {
+			return {
+				title: createInterpolateElement(
+					__( 'A home for all your videos.<br />Play. Roll. Share.' ),
+					{ br: <br /> }
+				),
+				buttonText: __( 'Get started' ),
+			};
+		}
+
 		if (
 			locale === 'en' ||
 			[
