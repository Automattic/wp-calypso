--- conflicted
+++ resolved
@@ -1,14 +1,9 @@
-<<<<<<< HEAD
-import { useLocale } from '@automattic/i18n-utils';
 import {
 	LINK_IN_BIO_FLOW,
 	NEWSLETTER_FLOW,
 	ECOMMERCE_FLOW,
 	VIDEOPRESS_FLOW,
 } from '@automattic/onboarding';
-=======
-import { LINK_IN_BIO_FLOW, NEWSLETTER_FLOW, ECOMMERCE_FLOW } from '@automattic/onboarding';
->>>>>>> e81bdf00
 import { createInterpolateElement, useMemo } from '@wordpress/element';
 import { useI18n } from '@wordpress/react-i18n';
 import { StepContainer } from 'calypso/../packages/onboarding/src';
@@ -41,28 +36,7 @@
 			};
 		}
 
-<<<<<<< HEAD
-		if ( flowName === VIDEOPRESS_FLOW ) {
-			return {
-				title: createInterpolateElement(
-					__( 'A home for all your videos.<br />Play. Roll. Share.' ),
-					{ br: <br /> }
-				),
-				buttonText: __( 'Get started' ),
-			};
-		}
-
-		if (
-			locale === 'en' ||
-			[
-				`Sign in. Set up. Send out.`,
-				`You’re a few steps away from launching a beautiful Newsletter with<br />everything you’ll ever need to grow your audience.`,
-				'Start building your Newsletter',
-			].every( ( translation ) => hasTranslation( translation ) )
-		) {
-=======
 		if ( flowName === NEWSLETTER_FLOW ) {
->>>>>>> e81bdf00
 			return {
 				title: __( 'Sign in. Set up. Send out.' ),
 				text: createInterpolateElement(
@@ -74,6 +48,17 @@
 				buttonText: __( 'Start building your Newsletter' ),
 			};
 		}
+
+		if ( flowName === VIDEOPRESS_FLOW ) {
+			return {
+				title: createInterpolateElement(
+					__( 'A home for all your videos.<br />Play. Roll. Share.' ),
+					{ br: <br /> }
+				),
+				buttonText: __( 'Get started' ),
+			};
+		}
+
 		return {
 			title: createInterpolateElement(
 				__( 'You’re 3 minutes away from<br />a launch-ready Newsletter. ' ),
@@ -87,11 +72,7 @@
 const Intro: Step = function Intro( { navigation, flow } ) {
 	const { submit, goBack } = navigation;
 	const introContent = useIntroContent( flow );
-<<<<<<< HEAD
-	const showNewNewsletterIntro = flow === NEWSLETTER_FLOW && 'text' in introContent;
 	const isVideoPressFlow = 'videopress' === flow;
-=======
->>>>>>> e81bdf00
 
 	const handleSubmit = () => {
 		submit?.();
@@ -99,24 +80,14 @@
 	return (
 		<StepContainer
 			stepName="intro"
-<<<<<<< HEAD
-			className={ cx( { 'is-using-new-intro-design': showNewNewsletterIntro } ) }
-			flowName={ flow as string }
-=======
->>>>>>> e81bdf00
 			goBack={ goBack }
 			isHorizontalLayout={ false }
 			isWideLayout={ true }
 			isLargeSkipLayout={ false }
 			stepContent={ <IntroStep introContent={ introContent } onSubmit={ handleSubmit } /> }
 			recordTracksEvent={ recordTracksEvent }
-<<<<<<< HEAD
-			showHeaderJetpackPowered={ showNewNewsletterIntro }
-			showJetpackPowered={ flow === NEWSLETTER_FLOW && ! showNewNewsletterIntro }
+			showHeaderJetpackPowered={ flow === NEWSLETTER_FLOW }
 			showVideoPressPowered={ isVideoPressFlow }
-=======
-			showHeaderJetpackPowered={ flow === NEWSLETTER_FLOW }
->>>>>>> e81bdf00
 		/>
 	);
 };
