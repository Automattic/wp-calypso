import cx from 'classnames';
import { StepContainer } from 'calypso/../packages/onboarding/src';
import { recordTracksEvent } from 'calypso/lib/analytics/tracks';
import IntroStep from './intro';
import type { Step } from '../../types';

import './styles.scss';

const Intro: Step = function Intro( { navigation, flow } ) {
	const { submit, goBack } = navigation;
	const isVideoPressFlow = 'videopress' === flow;

	const handleSubmit = () => {
		submit?.();
	};
	return (
		<StepContainer
			flowName={ flow as string }
			stepName={ 'intro' }
			className={ cx( { 'is-newsletter': flow === 'newsletter' } ) }
			goBack={ goBack }
			isHorizontalLayout={ false }
			isWideLayout={ true }
			isLargeSkipLayout={ false }
			stepContent={ <IntroStep flowName={ flow as string } onSubmit={ handleSubmit } /> }
			recordTracksEvent={ recordTracksEvent }
<<<<<<< HEAD
			showPoweredBy
=======
			showJetpackPowered={ ! isVideoPressFlow }
			showVideoPressPowered={ isVideoPressFlow }
>>>>>>> f4d987fc
		/>
	);
};

export default Intro;<|MERGE_RESOLUTION|>--- conflicted
+++ resolved
@@ -24,12 +24,8 @@
 			isLargeSkipLayout={ false }
 			stepContent={ <IntroStep flowName={ flow as string } onSubmit={ handleSubmit } /> }
 			recordTracksEvent={ recordTracksEvent }
-<<<<<<< HEAD
-			showPoweredBy
-=======
 			showJetpackPowered={ ! isVideoPressFlow }
 			showVideoPressPowered={ isVideoPressFlow }
->>>>>>> f4d987fc
 		/>
 	);
 };
