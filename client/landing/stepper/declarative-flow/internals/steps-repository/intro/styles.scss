--- conflicted
+++ resolved
@@ -123,31 +123,6 @@
 		}
 	}
 
-	&.videopress {
-		padding: 0;
-		color: #fff;
-
-		.signup-header {
-			h1 {
-				color: #fff;
-			}
-
-			svg {
-				fill: #fff;
-				stroke: none;
-			}
-		}
-
-		.button.is-primary {
-			background-color: #ffe61c;
-			color: #000;
-		}
-
-		.flow-progress {
-			background: #0003;
-		}
-	}
-
 	min-height: 100%;
 	min-width: 100%;
 	width: 100%;
@@ -241,8 +216,6 @@
 		}
 	}
 
-<<<<<<< HEAD
-=======
 	.intro__title + .intro__description,
 	.intro__description + .intro__button {
 		margin-top: 24px;
@@ -252,7 +225,6 @@
 		margin-top: 32px;
 	}
 
->>>>>>> 46e61ce3
 	.intro__video {
 		position: absolute;
 		width: 100%;
