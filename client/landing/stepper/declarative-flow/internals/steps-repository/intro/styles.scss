--- conflicted
+++ resolved
@@ -81,13 +81,10 @@
 		padding: 0;
 		color: #fff;
 
-<<<<<<< HEAD
-=======
 		.step-container.intro .step-container__content {
 			min-height: auto;
 		}
 
->>>>>>> 7e62f4ce
 		.signup-header {
 			h1 {
 				color: #fff;
