@import "@wordpress/base-styles/breakpoints";
@import "@automattic/onboarding/styles/mixins";

.intro {
	&.newsletter {
		background-color: rgb(162 218 254);

		.step-container {
			&.is-using-new-intro-design {
				background-image: url(calypso/assets/images/onboarding/newsletter-intro-bottom-mobile.png);
				background-repeat: no-repeat;
				background-attachment: fixed;
				background-position-x: center;
				background-position-y: bottom;
				background-size: contain;

				@include break-medium {
					background-image: url(calypso/assets/images/onboarding/newsletter-intro-bottom.png);
				}

				@media screen and ( max-height: 512px ) and ( orientation: landscape ) {
					background-size: cover;
					background-position-y: 35vh;
				}

				@include break-huge {
					background-size: cover;
					background-position-y: 10vh;
				}
			}

			background-image:
				url(calypso/assets/images/onboarding/newsletter-intro-left.png),
				url(calypso/assets/images/onboarding/newsletter-intro-right.png);
			background-repeat: no-repeat, no-repeat;
			background-attachment: fixed;
			/*!rtl:ignore*/
			background-position-x: 0%, 100%;
			background-position-y: 100%, 80px;
			background-size: auto 30%, auto 50%;


			@include break-huge {
				background-size: auto 55%, auto 80%;
				background-position-y: 100%, 136px;
				background-image:
					url(calypso/assets/images/onboarding/newsletter-intro-left-desktop.png),
					url(calypso/assets/images/onboarding/newsletter-intro-right-desktop.png);
			}
		}
	}

	&.link-in-bio {
		background-color: #d0cce3;

		.step-container {
			background-image:
				url(calypso/assets/images/onboarding/link-in-bio-intro-left.png),
				url(calypso/assets/images/onboarding/link-in-bio-intro-right.png);
			background-position-y: 85%, 15%;
			/*!rtl:ignore*/
			background-position-x: 0, 100%;
			background-repeat: no-repeat, no-repeat;
			background-attachment: fixed;
			background-size: auto 15%, auto 15%;

			@include break-huge {
				background-size: auto 25%, auto 25%;
				background-position-y: 85%, 10%;
				background-image:
					url(calypso/assets/images/onboarding/link-in-bio-intro-left-desktop.png),
					url(calypso/assets/images/onboarding/link-in-bio-intro-right-desktop.png);
			}
		}
	}

<<<<<<< HEAD
	&.videopress {
		padding: 0;
		color: #fff;

		.signup-header {
			h1 {
				color: #fff;
			}

			svg {
				fill: #fff;
				stroke: none;
			}
		}

		.button.is-primary {
			background-color: #ffe61c;
			color: #000;
		}

		.flow-progress {
			background: #0003;
=======
	&.ecommerce {
		background-color: #fff;
		background-image:
			url(calypso/assets/images/onboarding/ecommerce-intro-1.jpg),
			url(calypso/assets/images/onboarding/ecommerce-intro-2.jpg);
		background-position-y: -40px, 110%;
		/*!rtl:ignore*/
		background-position-x: 109%, -10%;
		background-repeat: no-repeat, no-repeat;
		background-attachment: fixed;
		background-size: auto 15%, auto 25%;
		padding-top: 0;

		@include break-huge {
			background-size: auto 15%, auto 35%, auto 50%;
			background-position-x: 65%, -100px, 120%;
			background-position-y: 5%, 85%, 125%;
			background-image:
				url(calypso/assets/images/onboarding/ecommerce-intro-1.jpg),
				url(calypso/assets/images/onboarding/ecommerce-intro-2.jpg),
				url(calypso/assets/images/onboarding/ecommerce-intro-3.jpg);
>>>>>>> 884b1a33
		}
	}

	min-height: 100%;
	min-width: 100%;
	width: 100%;
	height: auto;
	position: fixed;
	top: 0;
	left: 0;
	box-sizing: border-box;
	padding: 60px 0 0;

	.signup-header {
		z-index: 1;
	}

	.progress-bar {
		display: none;
	}

	.step-container {
		&.intro {
			margin: 0;

			.step-container__navigation {
				display: none;
			}

			.step-container__content {
				min-height: 81vh;
			}
		}

		min-height: inherit;

		.step-container__header {
			margin-bottom: 0;
		}

		.step-container__jetpack-powered {
			margin: 20px 0 60px;

			@include onboarding-break-mobile-landscape {
				margin: 5px 0 60px;
			}
		}
		.step-container__videopress-powered {
			position: absolute;
			bottom: 0;
			left: 0;
		}
	}

	.intro__content {
		width: 100%;
		text-align: center;
		position: absolute;
		top: 50%;
		transform: translateY(-50%);
	}

	.is-using-new-intro-design .intro__content {
		width: calc(100% - 40px);

		top: 25%;
		left: 50%;
		transform: translateX(-50%);

		@include break-medium {
			top: 35%;
		}
	}

	.intro__title {
		@include onboarding-font-recoleta;

		font-size: 1.75rem;
		/* stylelint-disable-next-line declaration-property-unit-allowed-list */
		line-height: 130%;

		@include break-large {
			font-size: 2.75rem;
			line-height: 52px;
		}

		@include onboarding-break-mobile-landscape {
			font-size: $font-title-medium;
			line-height: inherit;
		}

		span {
			display: block;
		}
	}

	.intro__title + .intro__description,
	.intro__description + .intro__button {
		margin-top: 24px;
	}

	.intro__title + .intro__button {
		margin-top: 32px;
	}

	.intro__video {
		position: absolute;
		width: 100%;
		height: 100%;
		top: 0;
		left: 0;
		border: 0;

		&.loading-frame {
			background-image: url(calypso/assets/images/onboarding/videopress-onboarding-video-poster.jpeg);
			background-repeat: no-repeat;
			background-size: cover;
		}
	}

	.intro__button {
		font-family: "SF Pro Text", $sans;
		color: var(--color-surface);
		background-color: var(--studio-gray-100);
		border: none;
		font-weight: 500;
		letter-spacing: 0.32px;
		padding: 10px 24px;
	}
}<|MERGE_RESOLUTION|>--- conflicted
+++ resolved
@@ -74,30 +74,6 @@
 		}
 	}
 
-<<<<<<< HEAD
-	&.videopress {
-		padding: 0;
-		color: #fff;
-
-		.signup-header {
-			h1 {
-				color: #fff;
-			}
-
-			svg {
-				fill: #fff;
-				stroke: none;
-			}
-		}
-
-		.button.is-primary {
-			background-color: #ffe61c;
-			color: #000;
-		}
-
-		.flow-progress {
-			background: #0003;
-=======
 	&.ecommerce {
 		background-color: #fff;
 		background-image:
@@ -119,7 +95,31 @@
 				url(calypso/assets/images/onboarding/ecommerce-intro-1.jpg),
 				url(calypso/assets/images/onboarding/ecommerce-intro-2.jpg),
 				url(calypso/assets/images/onboarding/ecommerce-intro-3.jpg);
->>>>>>> 884b1a33
+		}
+	}
+
+	&.videopress {
+		padding: 0;
+		color: #fff;
+
+		.signup-header {
+			h1 {
+				color: #fff;
+			}
+
+			svg {
+				fill: #fff;
+				stroke: none;
+			}
+		}
+
+		.button.is-primary {
+			background-color: #ffe61c;
+			color: #000;
+		}
+
+		.flow-progress {
+			background: #0003;
 		}
 	}
 
