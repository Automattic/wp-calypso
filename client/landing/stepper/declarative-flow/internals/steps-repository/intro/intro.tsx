--- conflicted
+++ resolved
@@ -12,37 +12,7 @@
 	buttonText: string;
 }
 
-<<<<<<< HEAD
-const Intro: React.FC< Props > = ( { onSubmit, flowName } ) => {
-	const { __ } = useI18n();
-
-	const introContent: IntroContent = {
-		newsletter: {
-			title: createInterpolateElement(
-				__( 'You’re 3 minutes away from<br />a launch-ready Newsletter. ' ),
-				{ br: <br /> }
-			),
-			buttonText: __( 'Get started' ),
-		},
-		'link-in-bio': {
-			title: createInterpolateElement(
-				__( 'You’re 3 minutes away from<br />a stand-out Link in Bio site.<br />Ready? ' ),
-				{ br: <br /> }
-			),
-			buttonText: __( 'Get started' ),
-		},
-		videopress: {
-			title: createInterpolateElement(
-				__( 'A home for all your videos.<br />Play. Roll. Share.' ),
-				{ br: <br /> }
-			),
-			buttonText: __( 'Get started' ),
-		},
-	};
-
-=======
 const Intro: React.FC< Props > = ( { onSubmit, introContent } ) => {
->>>>>>> 46e61ce3
 	return (
 		<>
 			<div className="intro__content">
