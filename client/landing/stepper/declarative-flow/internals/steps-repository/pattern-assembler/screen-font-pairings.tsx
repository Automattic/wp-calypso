import { Button } from '@automattic/components';
import { FontPairingVariations } from '@automattic/global-styles';
import { NavigatorHeader } from '@automattic/onboarding';
import { __experimentalNavigatorBackButton as NavigatorBackButton } from '@wordpress/components';
import { useTranslate } from 'i18n-calypso';
import { useSiteGlobalStylesStatus } from 'calypso/state/sites/hooks/use-site-global-styles-status';
import NavigatorTitle from './navigator-title';
import type { GlobalStylesObject } from '@automattic/global-styles';

interface Props {
	siteId: number | string;
	stylesheet: string;
	selectedFontPairingVariation: GlobalStylesObject | null;
	onSelect: ( fontPairingVariation: GlobalStylesObject | null ) => void;
	onBack: () => void;
	onDoneClick: () => void;
}

const ScreenFontPairings = ( {
	siteId,
	stylesheet,
	selectedFontPairingVariation,
	onSelect,
	onBack,
	onDoneClick,
}: Props ) => {
	const translate = useTranslate();
	const { shouldLimitGlobalStyles, globalStylesInPersonalPlan } =
		useSiteGlobalStylesStatus( siteId );

	return (
		<>
			<NavigatorHeader
				title={ <NavigatorTitle title={ translate( 'Fonts' ) } /> }
<<<<<<< HEAD
				description={
					globalStylesInPersonalPlan
						? translate(
								'Choose from our curated font pairings when you upgrade to the Personal plan or above.'
						  )
						: translate(
								'Choose from our curated font pairings when you upgrade to the Premium plan or above.'
						  )
				}
=======
				description={ translate(
					'Elevate your design with expertly curated font pairings, including free and premium.'
				) }
>>>>>>> cd2ec955
				onBack={ onBack }
			/>
			<div className="screen-container__body">
				<FontPairingVariations
					siteId={ siteId }
					stylesheet={ stylesheet }
					selectedFontPairingVariation={ selectedFontPairingVariation }
					onSelect={ onSelect }
					limitGlobalStyles={ shouldLimitGlobalStyles }
				/>
			</div>
			<div className="screen-container__footer">
				<NavigatorBackButton
					as={ Button }
					className="pattern-assembler__button"
					onClick={ onDoneClick }
					primary
				>
					{ translate( 'Save fonts' ) }
				</NavigatorBackButton>
			</div>
		</>
	);
};

export default ScreenFontPairings;<|MERGE_RESOLUTION|>--- conflicted
+++ resolved
@@ -25,28 +25,13 @@
 	onDoneClick,
 }: Props ) => {
 	const translate = useTranslate();
-	const { shouldLimitGlobalStyles, globalStylesInPersonalPlan } =
-		useSiteGlobalStylesStatus( siteId );
+	const { shouldLimitGlobalStyles } = useSiteGlobalStylesStatus( siteId );
 
 	return (
 		<>
 			<NavigatorHeader
 				title={ <NavigatorTitle title={ translate( 'Fonts' ) } /> }
-<<<<<<< HEAD
-				description={
-					globalStylesInPersonalPlan
-						? translate(
-								'Choose from our curated font pairings when you upgrade to the Personal plan or above.'
-						  )
-						: translate(
-								'Choose from our curated font pairings when you upgrade to the Premium plan or above.'
-						  )
-				}
-=======
-				description={ translate(
-					'Elevate your design with expertly curated font pairings, including free and premium.'
-				) }
->>>>>>> cd2ec955
+				description={ translate( 'Elevate your design with expertly curated font pairings.' ) }
 				onBack={ onBack }
 			/>
 			<div className="screen-container__body">
