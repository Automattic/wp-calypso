--- conflicted
+++ resolved
@@ -1,6 +1,5 @@
 import { useTranslate } from 'i18n-calypso';
 import { useState } from 'react';
-import { useExperiment } from 'calypso/lib/explat';
 import { urlToSlug } from 'calypso/lib/url';
 import { useSiteGlobalStylesStatus } from 'calypso/state/sites/hooks/use-site-global-styles-status';
 import useCheckout from '../../../../../hooks/use-checkout';
@@ -32,13 +31,9 @@
 	const site = useSite();
 	const siteSlug = useSiteSlugParam();
 	const siteUrl = siteSlug || urlToSlug( site?.URL || '' ) || '';
-<<<<<<< HEAD
-	const { shouldLimitGlobalStyles } = usePremiumGlobalStyles( site?.ID );
-	const [ , experiment ] = useExperiment( 'calypso_global_styles_personal' );
-	const globalStylesOnPersonalExperiment = experiment?.variationName === 'treatment';
-=======
-	const { shouldLimitGlobalStyles } = useSiteGlobalStylesStatus( site?.ID );
->>>>>>> 4bed13fb
+	const { shouldLimitGlobalStyles, globalStylesInPersonalPlan } = useSiteGlobalStylesStatus(
+		site?.ID
+	);
 	const translate = useTranslate();
 	const { goToCheckout } = useCheckout();
 
@@ -91,7 +86,7 @@
 			stepName,
 			siteSlug: siteUrl,
 			destination: redirectUrl,
-			plan: globalStylesOnPersonalExperiment ? 'personal' : 'premium',
+			plan: globalStylesInPersonalPlan ? 'personal' : 'premium',
 		} );
 
 		setIsOpen( false );
