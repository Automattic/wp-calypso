import { isEnabled } from '@automattic/calypso-config';
import {
	useSyncGlobalStylesUserConfig,
	getVariationTitle,
	getVariationType,
} from '@automattic/global-styles';
import { useLocale } from '@automattic/i18n-utils';
import { StepContainer, isSiteAssemblerFlow, isSiteSetupFlow } from '@automattic/onboarding';
import {
	__experimentalNavigatorProvider as NavigatorProvider,
	__experimentalNavigatorScreen as NavigatorScreen,
	__experimentalUseNavigator as useNavigator,
} from '@wordpress/components';
import { compose } from '@wordpress/compose';
import { useDispatch, useSelect } from '@wordpress/data';
import classnames from 'classnames';
import { useTranslate } from 'i18n-calypso';
import { useState, useRef, useMemo } from 'react';
import PremiumGlobalStylesUpgradeModal from 'calypso/components/premium-global-styles-upgrade-modal';
import { createRecordTracksEvent } from 'calypso/lib/analytics/tracks';
import { useDispatch as useReduxDispatch } from 'calypso/state';
import { activateOrInstallThenActivate, setActiveTheme } from 'calypso/state/themes/actions';
import { getThemeIdFromStylesheet } from 'calypso/state/themes/utils';
import { useQuery } from '../../../../hooks/use-query';
import { useSite } from '../../../../hooks/use-site';
import { useSiteIdParam } from '../../../../hooks/use-site-id-param';
import { useSiteSlugParam } from '../../../../hooks/use-site-slug-param';
import { SITE_STORE, ONBOARD_STORE } from '../../../../stores';
import { recordSelectedDesign, getAssemblerSource } from '../../analytics/record-design';
import { SITE_TAGLINE, NAVIGATOR_PATHS, CATEGORY_ALL_SLUG, MAIN_ITEMS } from './constants';
import { PATTERN_ASSEMBLER_EVENTS } from './events';
import useCategoryAll from './hooks/use-category-all';
import useDotcomPatterns from './hooks/use-dotcom-patterns';
import useGlobalStylesUpgradeModal from './hooks/use-global-styles-upgrade-modal';
import usePatternCategories from './hooks/use-pattern-categories';
import usePatternsMapByCategory from './hooks/use-patterns-map-by-category';
import { usePrefetchImages } from './hooks/use-prefetch-images';
import useRecipe from './hooks/use-recipe';
import withNotices, { NoticesProps } from './notices/notices';
import PatternAssemblerContainer from './pattern-assembler-container';
import PatternLargePreview from './pattern-large-preview';
import ScreenActivation from './screen-activation';
import ScreenCategoryList from './screen-category-list';
import ScreenMain from './screen-main';
import { encodePatternId } from './utils';
import withGlobalStylesProvider from './with-global-styles-provider';
import type { Pattern } from './types';
import type { StepProps } from '../../types';
import type { OnboardSelect } from '@automattic/data-stores';
import type { DesignRecipe, Design } from '@automattic/design-picker/src/types';
import type { GlobalStylesObject } from '@automattic/global-styles';
import type { ActiveTheme } from 'calypso/data/themes/use-active-theme-query';
import type { FC } from 'react';
import type { AnyAction } from 'redux';
import type { ThunkAction } from 'redux-thunk';
import './style.scss';

const PatternAssembler = ( {
	navigation,
	flow,
	stepName,
	noticeOperations,
	noticeUI,
}: StepProps & NoticesProps ) => {
	const translate = useTranslate();
	const navigator = useNavigator();
	const [ sectionPosition, setSectionPosition ] = useState< number | null >( null );
	const wrapperRef = useRef< HTMLDivElement | null >( null );
	const [ activePosition, setActivePosition ] = useState( -1 );
	const [ surveyDismissed, setSurveyDismissed ] = useState( false );
	const [ selectedMainItem, setSelectedMainItem ] = useState< string | null >( null );
	const [ isPanelOpen, setIsPanelOpen ] = useState( false );
	const { goBack, goNext, submit } = navigation;
	const { applyThemeWithPatterns, assembleSite } = useDispatch( SITE_STORE );
	const reduxDispatch = useReduxDispatch();
	const { setPendingAction } = useDispatch( ONBOARD_STORE );
	const selectedDesign = useSelect(
		( select ) => ( select( ONBOARD_STORE ) as OnboardSelect ).getSelectedDesign(),
		[]
	);
	const intent = useSelect(
		( select ) => ( select( ONBOARD_STORE ) as OnboardSelect ).getIntent(),
		[]
	);
	const site = useSite();
	const siteSlug = useSiteSlugParam();
	const siteId = useSiteIdParam();
	const siteSlugOrId = siteSlug ? siteSlug : siteId;
	const locale = useLocale();
	// New sites are created from 'site-setup' and 'with-site-assembler' flows
	const isNewSite = !! useQuery().get( 'isNewSite' ) || isSiteSetupFlow( flow );

	// The categories api triggers the ETK plugin before the PTK api request
	const categories = usePatternCategories( site?.ID );
	// Fetching all patterns and categories from PTK api
	const dotcomPatterns = useDotcomPatterns( locale );
	const allPatterns = useCategoryAll( dotcomPatterns );
	const patternIds = useMemo(
		() => allPatterns.map( ( pattern ) => encodePatternId( pattern.ID ) ),
		[ allPatterns ]
	);
	const patternsMapByCategory = usePatternsMapByCategory( allPatterns, categories );
	const {
		header,
		footer,
		sections,
		colorVariation,
		fontVariation,
		setHeader,
		setFooter,
		setSections,
		setColorVariation,
		setFontVariation,
		generateKey,
		snapshotRecipe,
	} = useRecipe( site?.ID, allPatterns, categories );

	const stylesheet = selectedDesign?.recipe?.stylesheet || '';

	const recordTracksEvent = useMemo(
		() =>
			createRecordTracksEvent( {
				flow,
				step: stepName,
				intent,
				stylesheet,
				color_variation_title: getVariationTitle( colorVariation ),
				color_variation_type: getVariationType( colorVariation ),
				font_variation_title: getVariationTitle( fontVariation ),
				font_variation_type: getVariationType( fontVariation ),
				assembler_source: getAssemblerSource( selectedDesign ),
			} ),
		[ flow, stepName, intent, stylesheet, colorVariation, fontVariation ]
	);

	const selectedVariations = useMemo(
		() => [ colorVariation, fontVariation ].filter( Boolean ) as GlobalStylesObject[],
		[ colorVariation, fontVariation ]
	);

	const syncedGlobalStylesUserConfig = useSyncGlobalStylesUserConfig( selectedVariations );

	usePrefetchImages();

	const siteInfo = {
		title: site?.name,
		tagline: site?.description || SITE_TAGLINE,
	};

	const getPatterns = ( patternType?: string | null ) => {
		let patterns = [ header, ...sections, footer ];

		if ( 'header' === patternType ) {
			patterns = [ header ];
		}
		if ( 'footer' === patternType ) {
			patterns = [ footer ];
		}
		if ( 'section' === patternType ) {
			patterns = sections;
		}

		return patterns.filter( ( pattern ) => pattern ) as Pattern[];
	};

	const trackEventPatternSelect = ( {
		patternType,
		patternId,
		patternName,
		patternCategory,
	}: {
		patternType: string;
		patternId: number;
		patternName: string;
		patternCategory: string | undefined;
	} ) => {
		recordTracksEvent( PATTERN_ASSEMBLER_EVENTS.PATTERN_SELECT_CLICK, {
			pattern_type: patternType,
			pattern_id: patternId,
			pattern_name: patternName,
			pattern_category: patternCategory,
		} );
	};

	const trackEventContinue = () => {
		const patterns = getPatterns();
		const categories = Array.from( new Set( patterns.map( ( { category } ) => category?.name ) ) );

		recordTracksEvent( PATTERN_ASSEMBLER_EVENTS.CONTINUE_CLICK, {
			pattern_types: [ header && 'header', sections.length && 'section', footer && 'footer' ]
				.filter( Boolean )
				.join( ',' ),
			pattern_ids: patterns.map( ( { ID } ) => ID ).join( ',' ),
			pattern_names: patterns.map( ( { name } ) => name ).join( ',' ),
			pattern_categories: categories.join( ',' ),
			category_count: categories.length,
			pattern_count: patterns.length,
		} );
		patterns.forEach( ( { ID, name, category } ) => {
			recordTracksEvent( PATTERN_ASSEMBLER_EVENTS.PATTERN_FINAL_SELECT, {
				pattern_id: ID,
				pattern_name: name,
				pattern_category: category?.name,
			} );
		} );
	};

	const getDesign = () =>
		( {
			...selectedDesign,
			recipe: {
				...selectedDesign?.recipe,
				header_pattern_ids: header ? [ encodePatternId( header.ID ) ] : undefined,
				pattern_ids: sections.filter( Boolean ).map( ( pattern ) => encodePatternId( pattern.ID ) ),
				footer_pattern_ids: footer ? [ encodePatternId( footer.ID ) ] : undefined,
			} as DesignRecipe,
		} as Design );

	const updateActivePatternPosition = ( position: number ) => {
		const patternPosition = header ? position + 1 : position;
		setActivePosition( Math.max( patternPosition, 0 ) );
	};

	const updateHeader = ( pattern: Pattern | null ) => {
		setHeader( pattern );
		updateActivePatternPosition( -1 );
		if ( pattern ) {
			if ( header ) {
				noticeOperations.showPatternReplacedNotice( pattern );
			} else {
				noticeOperations.showPatternInsertedNotice( pattern );
			}
		} else if ( header ) {
			noticeOperations.showPatternRemovedNotice( header );
		}
	};

	const activateFooterPosition = ( hasFooter: boolean ) => {
		const lastPosition = hasFooter ? sections.length : sections.length - 1;
		updateActivePatternPosition( lastPosition );
	};

	const updateFooter = ( pattern: Pattern | null ) => {
		setFooter( pattern );
		activateFooterPosition( !! pattern );
		if ( pattern ) {
			if ( footer ) {
				noticeOperations.showPatternReplacedNotice( pattern );
			} else {
				noticeOperations.showPatternInsertedNotice( pattern );
			}
		} else if ( footer ) {
			noticeOperations.showPatternRemovedNotice( footer );
		}
	};

	const replaceSection = ( pattern: Pattern ) => {
		if ( sectionPosition !== null ) {
			setSections( [
				...sections.slice( 0, sectionPosition ),
				{
					...pattern,
					key: sections[ sectionPosition ].key,
				},
				...sections.slice( sectionPosition + 1 ),
			] );
			updateActivePatternPosition( sectionPosition );
			noticeOperations.showPatternReplacedNotice( pattern );
		}
	};

	const addSection = ( pattern: Pattern ) => {
		setSections( [
			...( sections as Pattern[] ),
			{
				...pattern,
				key: generateKey( pattern ),
			},
		] );
		updateActivePatternPosition( sections.length );
		noticeOperations.showPatternInsertedNotice( pattern );
	};

	const deleteSection = ( position: number ) => {
		noticeOperations.showPatternRemovedNotice( sections[ position ] );
		setSections( [ ...sections.slice( 0, position ), ...sections.slice( position + 1 ) ] );
		updateActivePatternPosition( position );
	};

	const moveDownSection = ( position: number ) => {
		const section = sections[ position ];
		setSections( [
			...sections.slice( 0, position ),
			...sections.slice( position + 1, position + 2 ),
			section,
			...sections.slice( position + 2 ),
		] );
		updateActivePatternPosition( position + 1 );
	};

	const moveUpSection = ( position: number ) => {
		const section = sections[ position ];
		setSections( [
			...sections.slice( 0, position - 1 ),
			section,
			...sections.slice( position - 1, position ),
			...sections.slice( position + 1 ),
		] );
		updateActivePatternPosition( position - 1 );
	};

	const onPatternSelect = (
		type: string,
		selectedPattern: Pattern | null,
		selectedCategory?: string | null
	) => {
		if ( selectedPattern ) {
			// Inject the selected pattern category or the first category
			// to be used in tracks and as selected pattern name.
			const [ firstCategory ] = Object.keys( selectedPattern.categories );
			selectedPattern.category = categories.find( ( { name } ) => {
				if ( selectedCategory === CATEGORY_ALL_SLUG ) {
					return name === firstCategory;
				}
				return name === ( selectedCategory || firstCategory );
			} );

			if ( selectedCategory === CATEGORY_ALL_SLUG ) {
				// Use 'all' rather than 'featured' as slug for tracks.
				// Use the first category label as selected pattern name.
				selectedPattern.category = {
					name: 'all',
					label: selectedPattern.category?.label,
				};
			}

			trackEventPatternSelect( {
				patternType: type,
				patternId: selectedPattern.ID,
				patternName: selectedPattern.name,
				patternCategory: selectedPattern.category?.name,
			} );

			if ( 'section' === type ) {
				if ( sectionPosition !== null ) {
					replaceSection( selectedPattern );
				} else {
					addSection( selectedPattern );
				}
			}
		}

		if ( 'header' === type ) {
			updateHeader( selectedPattern );
		}
		if ( 'footer' === type ) {
			updateFooter( selectedPattern );
		}
	};

	const onBack = () => {
		if ( navigator.location.path === NAVIGATOR_PATHS.ACTIVATION ) {
			navigator.goBack();
			return;
		}

		const patterns = getPatterns();
		recordTracksEvent( PATTERN_ASSEMBLER_EVENTS.BACK_CLICK, {
			has_selected_patterns: patterns.length > 0,
			pattern_count: patterns.length,
		} );

		goBack?.();
	};

	const closePanel = () => {
		setIsPanelOpen( false );
		setSelectedMainItem( null );
	};

	const onSubmit = () => {
		const design = getDesign();
		const stylesheet = design.recipe?.stylesheet ?? '';
		const themeId = getThemeIdFromStylesheet( stylesheet );

		if ( ! siteSlugOrId || ! site?.ID || ! themeId ) {
			return;
		}

		closePanel();

		if ( isEnabled( 'pattern-assembler/logged-in-showcase' ) ) {
			setPendingAction( () =>
				Promise.resolve()
					.then( () =>
						reduxDispatch(
							activateOrInstallThenActivate(
								themeId,
								site?.ID,
								'assembler',
								false,
								false
							) as ThunkAction< PromiseLike< string >, any, any, AnyAction >
						)
					)
					.then( ( activeThemeStylesheet: string ) =>
						assembleSite( siteSlugOrId, activeThemeStylesheet, {
							homeHtml: sections.map( ( pattern ) => pattern.html ).join( '' ),
							headerHtml: header?.html,
							footerHtml: footer?.html,
							globalStyles: syncedGlobalStylesUserConfig,
							// Newly created sites should reset the starter content created from the default Headstart annotation
							shouldResetContent: isNewSite,
							// All sites using the assembler set the option wpcom_site_setup
							siteSetupOption: design.is_virtual ? 'assembler-virtual-theme' : 'assembler',
						} )
					)
			);
		} else {
			setPendingAction( () =>
				applyThemeWithPatterns( siteSlugOrId, design, syncedGlobalStylesUserConfig ).then(
					( theme: ActiveTheme ) => reduxDispatch( setActiveTheme( site?.ID, theme ) )
				)
			);
		}

		recordSelectedDesign( { flow, intent, design } );
		submit?.();
	};

	const handleContinue = () => {
		if ( isNewSite ) {
			onSubmit();
		} else {
			navigator.goTo( NAVIGATOR_PATHS.ACTIVATION );
		}
	};

	const {
		shouldUnlockGlobalStyles,
		openModal: openGlobalStylesUpgradeModal,
		globalStylesUpgradeModalProps,
	} = useGlobalStylesUpgradeModal( {
		flowName: flow,
		stepName,
		hasSelectedColorVariation: !! colorVariation,
		hasSelectedFontVariation: !! fontVariation,
		onCheckout: snapshotRecipe,
		onUpgradeLater: handleContinue,
		recordTracksEvent,
	} );

	const onPatternSelectorBack = () => {
		recordTracksEvent( PATTERN_ASSEMBLER_EVENTS.PATTERN_SELECT_BACK_CLICK, {
			pattern_type: 'section',
		} );
	};

	const onDoneClick = ( type: string ) => {
		const patterns = getPatterns( type );
		recordTracksEvent( PATTERN_ASSEMBLER_EVENTS.PATTERN_SELECT_DONE_CLICK, {
			pattern_type: type,
			pattern_ids: patterns.map( ( { ID } ) => ID ).join( ',' ),
			pattern_names: patterns.map( ( { name } ) => name ).join( ',' ),
			pattern_categories: patterns.map( ( { category } ) => category?.name ).join( ',' ),
		} );
	};

	const onContinueClick = () => {
		trackEventContinue();

		if ( shouldUnlockGlobalStyles ) {
			openGlobalStylesUpgradeModal();
			return;
		}

		handleContinue();
	};

	const onActivate = () => {
		recordTracksEvent( PATTERN_ASSEMBLER_EVENTS.SCREEN_ACTIVATION_ACTIVATE_CLICK );
		onSubmit();
	};

	const onMainItemSelect = ( name: string ) => {
		recordTracksEvent( PATTERN_ASSEMBLER_EVENTS.MAIN_ITEM_SELECT, { name } );

		// The screen section is not using the panel
		if ( name === MAIN_ITEMS.SECTION || name === selectedMainItem ) {
			// Toggle panel
			closePanel();
			return;
		}

		setIsPanelOpen( true );
		setSelectedMainItem( name );
	};

	const onDeleteSection = ( position: number ) => {
		deleteSection( position );
		setSectionPosition( null );
	};

	const onMoveUpSection = ( position: number ) => {
		moveUpSection( position );
	};

	const onMoveDownSection = ( position: number ) => {
		moveDownSection( position );
	};

	const onDeleteHeader = () => onPatternSelect( 'header', null );

	const onDeleteFooter = () => onPatternSelect( 'footer', null );

	const onScreenColorsSelect = ( variation: GlobalStylesObject | null ) => {
		setColorVariation( variation );
		recordTracksEvent( PATTERN_ASSEMBLER_EVENTS.SCREEN_COLORS_PREVIEW_CLICK, {
			color_variation_title: getVariationTitle( variation ),
			color_variation_type: getVariationType( variation ),
		} );
	};

	const onScreenFontsSelect = ( variation: GlobalStylesObject | null ) => {
		setFontVariation( variation );
		recordTracksEvent( PATTERN_ASSEMBLER_EVENTS.SCREEN_FONTS_PREVIEW_CLICK, {
			font_variation_title: getVariationTitle( variation ),
			font_variation_type: getVariationType( variation ),
		} );
	};

	if ( ! site?.ID || ! selectedDesign ) {
		return null;
	}

	const stepContent = (
		<div
			className={ classnames( 'pattern-assembler__wrapper', {
				'pattern-assembler__panel--is-open': isPanelOpen,
			} ) }
			ref={ wrapperRef }
			tabIndex={ -1 }
		>
			{ noticeUI }
			<div className="pattern-assembler__sidebar">
				<NavigatorScreen path={ NAVIGATOR_PATHS.MAIN }>
					<ScreenMain
						onMainItemSelect={ onMainItemSelect }
						onPatternSelect={ onPatternSelect }
						onScreenColorsSelect={ onScreenColorsSelect }
						onContinueClick={ onContinueClick }
						recordTracksEvent={ recordTracksEvent }
						surveyDismissed={ surveyDismissed }
						setSurveyDismissed={ setSurveyDismissed }
						hasSections={ Boolean( sections.length ) }
						hasHeader={ Boolean( header ) }
						hasFooter={ Boolean( footer ) }
						hasColor={ Boolean( colorVariation ) }
						hasFont={ Boolean( fontVariation ) }
						selectedMainItem={ selectedMainItem }
						selectedHeader={ header }
						selectedFooter={ footer }
						categories={ categories }
						patternsMapByCategory={ patternsMapByCategory }
						updateActivePatternPosition={ () => {
							if ( 'header' === selectedMainItem ) {
								return updateActivePatternPosition( -1 );
							}
							if ( 'footer' === selectedMainItem ) {
								return activateFooterPosition( !! footer );
							}
						} }
						siteId={ site?.ID }
						stylesheet={ stylesheet }
						selectedColorPaletteVariation={ colorVariation }
						selectedFontPairingVariation={ fontVariation }
						onScreenFontsSelect={ onScreenFontsSelect }
					/>
				</NavigatorScreen>
<<<<<<< HEAD
				<NavigatorScreen path={ NAVIGATOR_PATHS.SECTION }>
					<ScreenSection
						patterns={ sections }
						onAddSection={ onAddSection }
						onReplaceSection={ onReplaceSection }
						onDeleteSection={ onDeleteSection }
						onMoveUpSection={ onMoveUpSection }
						onMoveDownSection={ onMoveDownSection }
						onBack={ onPatternSelectorBack }
					/>
				</NavigatorScreen>
=======

				<NavigatorScreen path={ NAVIGATOR_PATHS.HEADER }>
					<ScreenHeader
						selectedPattern={ header }
						onSelect={ onSelect }
						onBack={ () => onPatternSelectorBack( 'header' ) }
						onDoneClick={ () => onDoneClick( 'header' ) }
						updateActivePatternPosition={ () => updateActivePatternPosition( -1 ) }
						patterns={ patternsMapByCategory[ 'header' ] || [] }
					/>
				</NavigatorScreen>

				<NavigatorScreen path={ NAVIGATOR_PATHS.FOOTER }>
					<ScreenFooter
						selectedPattern={ footer }
						onSelect={ onSelect }
						onBack={ () => onPatternSelectorBack( 'footer' ) }
						onDoneClick={ () => onDoneClick( 'footer' ) }
						updateActivePatternPosition={ () => activateFooterPosition( !! footer ) }
						patterns={ patternsMapByCategory[ 'footer' ] || [] }
					/>
				</NavigatorScreen>

>>>>>>> 12226952
				<NavigatorScreen path={ NAVIGATOR_PATHS.SECTION_PATTERNS }>
					<ScreenCategoryList
						categories={ categories }
						patternsMapByCategory={ patternsMapByCategory }
						onDoneClick={ () => onDoneClick( 'section' ) }
						replacePatternMode={ sectionPosition !== null }
						selectedPattern={ sectionPosition !== null ? sections[ sectionPosition ] : null }
						onSelect={ onPatternSelect }
						recordTracksEvent={ recordTracksEvent }
						onTogglePatternPanelList={ setIsPanelOpen }
						selectedPatterns={ sections }
						onBack={ onPatternSelectorBack }
					/>
				</NavigatorScreen>
				<NavigatorScreen path={ NAVIGATOR_PATHS.ACTIVATION } className="screen-activation">
					<ScreenActivation onActivate={ onActivate } />
				</NavigatorScreen>
			</div>
			<PatternLargePreview
				header={ header }
				sections={ sections }
				footer={ footer }
				activePosition={ activePosition }
				onDeleteSection={ onDeleteSection }
				onMoveUpSection={ onMoveUpSection }
				onMoveDownSection={ onMoveDownSection }
				onDeleteHeader={ onDeleteHeader }
				onDeleteFooter={ onDeleteFooter }
				recordTracksEvent={ recordTracksEvent }
			/>
			<PremiumGlobalStylesUpgradeModal { ...globalStylesUpgradeModalProps } />
		</div>
	);

	return (
		<StepContainer
			className="pattern-assembler__sidebar-revamp"
			stepName="pattern-assembler"
			hideBack={
				navigator.location.path !== NAVIGATOR_PATHS.ACTIVATION &&
				navigator.location.path !== NAVIGATOR_PATHS.MAIN
			}
			backLabelText={
				isSiteAssemblerFlow( flow ) && navigator.location.path === NAVIGATOR_PATHS.MAIN
					? translate( 'Back to themes' )
					: undefined
			}
			goBack={ onBack }
			goNext={ goNext }
			isHorizontalLayout={ false }
			isFullLayout={ true }
			hideSkip={ true }
			stepContent={
				<PatternAssemblerContainer
					siteId={ site?.ID }
					stylesheet={ stylesheet }
					patternIds={ patternIds }
					siteInfo={ siteInfo }
					isNewSite={ isNewSite }
				>
					{ stepContent }
				</PatternAssemblerContainer>
			}
			recordTracksEvent={ recordTracksEvent }
		/>
	);
};

const PatternAssemblerStep = ( props: StepProps & NoticesProps ) => (
	<NavigatorProvider initialPath={ NAVIGATOR_PATHS.MAIN } tabIndex={ -1 }>
		<PatternAssembler { ...props } />
	</NavigatorProvider>
);

export default compose(
	withGlobalStylesProvider,
	withNotices
)( PatternAssemblerStep ) as FC< StepProps >;<|MERGE_RESOLUTION|>--- conflicted
+++ resolved
@@ -577,19 +577,6 @@
 						onScreenFontsSelect={ onScreenFontsSelect }
 					/>
 				</NavigatorScreen>
-<<<<<<< HEAD
-				<NavigatorScreen path={ NAVIGATOR_PATHS.SECTION }>
-					<ScreenSection
-						patterns={ sections }
-						onAddSection={ onAddSection }
-						onReplaceSection={ onReplaceSection }
-						onDeleteSection={ onDeleteSection }
-						onMoveUpSection={ onMoveUpSection }
-						onMoveDownSection={ onMoveDownSection }
-						onBack={ onPatternSelectorBack }
-					/>
-				</NavigatorScreen>
-=======
 
 				<NavigatorScreen path={ NAVIGATOR_PATHS.HEADER }>
 					<ScreenHeader
@@ -613,7 +600,6 @@
 					/>
 				</NavigatorScreen>
 
->>>>>>> 12226952
 				<NavigatorScreen path={ NAVIGATOR_PATHS.SECTION_PATTERNS }>
 					<ScreenCategoryList
 						categories={ categories }
