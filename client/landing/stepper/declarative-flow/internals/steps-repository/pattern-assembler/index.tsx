--- conflicted
+++ resolved
@@ -19,12 +19,8 @@
 import { useSiteSlugParam } from '../../../../hooks/use-site-slug-param';
 import { SITE_STORE, ONBOARD_STORE } from '../../../../stores';
 import { recordSelectedDesign } from '../../analytics/record-design';
-<<<<<<< HEAD
 import { SITE_TAGLINE } from './constants';
-=======
-import { SITE_TAGLINE, PLACEHOLDER_SITE_ID } from './constants';
 import useGlobalStylesUpgradeModal from './hooks/use-global-styles-upgrade-modal';
->>>>>>> 448f7bc7
 import NavigatorListener from './navigator-listener';
 import PatternAssemblerContainer from './pattern-assembler-container';
 import PatternLargePreview from './pattern-large-preview';
@@ -286,17 +282,11 @@
 
 	const onSubmit = () => {
 		const design = getDesign();
-		const theme = stylesheet?.split( '/' )[ 1 ] || design.theme;
 
 		if ( ! siteSlugOrId ) {
 			return;
 		}
 
-<<<<<<< HEAD
-		const design = getDesign();
-
-=======
->>>>>>> 448f7bc7
 		setPendingAction( () =>
 			applyThemeWithPatterns( siteSlugOrId, design, syncedGlobalStylesUserConfig ).then( () =>
 				reduxDispatch( requestActiveTheme( site?.ID || -1 ) )
