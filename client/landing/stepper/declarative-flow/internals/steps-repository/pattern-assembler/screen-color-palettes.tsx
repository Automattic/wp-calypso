--- conflicted
+++ resolved
@@ -25,26 +25,13 @@
 	onDoneClick,
 }: Props ) => {
 	const translate = useTranslate();
-	const { shouldLimitGlobalStyles, globalStylesInPersonalPlan } =
-		useSiteGlobalStylesStatus( siteId );
+	const { shouldLimitGlobalStyles } = useSiteGlobalStylesStatus( siteId );
 
 	return (
 		<>
 			<NavigatorHeader
 				title={ <NavigatorTitle title={ translate( 'Colors' ) } /> }
-<<<<<<< HEAD
-				description={
-					globalStylesInPersonalPlan
-						? translate(
-								'Choose from our curated color palettes when you upgrade to the Personal plan or above.'
-						  )
-						: translate(
-								'Choose from our curated color palettes when you upgrade to the Premium plan or above.'
-						  )
-				}
-=======
-				description={ translate( 'Discover your ideal color blend, from free to premium styles.' ) }
->>>>>>> cd2ec955
+				description={ translate( 'Discover your ideal color blend, from free to custom styles.' ) }
 				onBack={ onBack }
 			/>
 			<div className="screen-container__body">
