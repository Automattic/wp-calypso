import { DOMAIN_UPSELL_FLOW, LINK_IN_BIO_TLD_FLOW } from '@automattic/onboarding';
import { useSelect, useDispatch } from '@wordpress/data';
import { isEmpty } from 'lodash';
import { useState } from 'react';
import { useSelector } from 'react-redux';
import QueryProductsList from 'calypso/components/data/query-products-list';
import { useMyDomainInputMode as inputMode } from 'calypso/components/domains/connect-domain-step/constants';
import RegisterDomainStep from 'calypso/components/domains/register-domain-step';
import { recordUseYourDomainButtonClick } from 'calypso/components/domains/register-domain-step/analytics';
import ReskinSideExplainer from 'calypso/components/domains/reskin-side-explainer';
import UseMyDomain from 'calypso/components/domains/use-my-domain';
import { getDomainSuggestionSearch, getFixedDomainSearch } from 'calypso/lib/domains';
import { getSuggestionsVendor } from 'calypso/lib/domains/suggestions';
import CalypsoShoppingCartProvider from 'calypso/my-sites/checkout/calypso-shopping-cart-provider';
import {
	retrieveSignupDestination,
	getSignupCompleteFlowName,
	wasSignupCheckoutPageUnloaded,
} from 'calypso/signup/storageUtils';
import { getAvailableProductsList } from 'calypso/state/products-list/selectors';
import { getSelectedSite } from 'calypso/state/ui/selectors';
import { useQuery } from '../../../../hooks/use-query';
import { ONBOARD_STORE } from '../../../../stores';
import type { DomainSuggestion, DomainForm, OnboardSelect } from '@automattic/data-stores';

interface DomainFormControlProps {
	analyticsSection: string;
	flow: string | null;
	onAddDomain: ( suggestion: DomainSuggestion, position: number ) => void;
	onAddMapping: ( domain: string ) => void;
	onAddTransfer: ( { domain, authCode }: { domain: string; authCode: string } ) => void;
	onSkip: ( _googleAppsCartItem?: any, shouldHideFreePlan?: boolean ) => void;
	onUseYourDomainClick: () => void;
	showUseYourDomain: boolean;
}

export function DomainFormControl( {
	analyticsSection,
	flow,
	onAddDomain,
	onAddMapping,
	onAddTransfer,
	onSkip,
	onUseYourDomainClick,
	showUseYourDomain,
}: DomainFormControlProps ) {
	const { selectedSite, productsList } = useSelector( ( state ) => {
		return {
			selectedSite: getSelectedSite( state ),
			productsList: getAvailableProductsList( state ),
		};
	} );

	const { domainForm, siteTitle } = useSelect(
		( select ) => ( {
			domainForm: ( select( ONBOARD_STORE ) as OnboardSelect ).getDomainForm(),
			siteTitle: ( select( ONBOARD_STORE ) as OnboardSelect ).getSelectedSiteTitle(),
		} ),
		[]
	);

	const { setDomainForm } = useDispatch( ONBOARD_STORE );

	const [ searchOnInitialRender, setSearchOnInitialRender ] = useState( true );

	const path = '/start/link-in-bio/domains?new=test';
	let showExampleSuggestions: boolean | undefined = undefined;
	let includeWordPressDotCom: boolean | undefined = undefined;
	let showSkipButton: boolean | undefined = undefined;

	// Checks if the user entered the signup flow via browser back from checkout page,
	// and if they did, we'll show a modified domain step to prevent creating duplicate sites,
	// check pau2Xa-1Io-p2#comment-6759.
	const isAddNewSiteFlow = useQuery().has( 'ref' );
	const signupDestinationCookieExists = retrieveSignupDestination();
	const isReEnteringFlow = getSignupCompleteFlowName() === flow;
	const isReEnteringSignupViaBrowserBack =
		wasSignupCheckoutPageUnloaded() && signupDestinationCookieExists && isReEnteringFlow;

	const isManageSiteFlow = ! isAddNewSiteFlow && isReEnteringSignupViaBrowserBack;

	if ( isManageSiteFlow ) {
		showExampleSuggestions = false;
		includeWordPressDotCom = false;
		showSkipButton = true;
	}

	if ( flow === LINK_IN_BIO_TLD_FLOW ) {
		includeWordPressDotCom = false;
	}

	if ( flow === DOMAIN_UPSELL_FLOW ) {
		includeWordPressDotCom = false;
	}

	const domainsWithPlansOnly = true;
	const isPlanSelectionAvailableLaterInFlow = true;
	const domainSearchInQuery = useQuery().get( 'new' ); // following the convention of /start/domains

	const handleUseYourDomainClick = () => {
		recordUseYourDomainButtonClick( analyticsSection );
		onUseYourDomainClick();
	};

	const handleDomainExplainerClick = () => {
		const hideFreePlan = true;
		onSkip( undefined, hideFreePlan );
	};

	const getSideContent = () => {
		const useYourDomain = (
			<div className="domains__domain-side-content">
				<ReskinSideExplainer onClick={ handleUseYourDomainClick } type="use-your-domain" />
			</div>
		);

		return (
			<div className="domains__domain-side-content-container">
				<div className="domains__domain-side-content domains__free-domain">
					<ReskinSideExplainer
						onClick={ handleDomainExplainerClick }
						type="free-domain-explainer"
						flowName={ flow }
					/>
				</div>
				{ useYourDomain }
			</div>
		);
	};

	const getUseYourDomainUrl = () => {
		//This will return as /start/link-in-bio/domains/use-your-domain. Commented out because
		//it always throws window.AppBoot is not a function
		return '/setup/domains?flow=link-in-bio&section=use-your-domain';
	};

	const getOtherManagedSubdomains = () => {
		if ( flow === LINK_IN_BIO_TLD_FLOW ) {
			return [ 'link' ];
		}
	};

	const getOtherManagedSubdomainsCountOverride = () => {
		if ( flow === LINK_IN_BIO_TLD_FLOW ) {
			return 1;
		}
	};

	const getPromoTlds = () => {
		if ( flow === LINK_IN_BIO_TLD_FLOW ) {
			return [ 'link' ];
		}
	};

	const shouldIncludeDotBlogSubdomain = () => {
		// 'subdomain' flow coming from .blog landing pages
		if ( flow === 'subdomain' ) {
			return true;
		}

		// newsletter users should get free .blog domain
		if ( flow === 'newsletter' ) {
			return true;
		}

		// 'blog' flow, starting with blog themes
		if ( flow === 'blog' ) {
			return true;
		}

		return typeof domainForm?.lastQuery === 'string' && domainForm?.lastQuery.includes( '.blog' );
	};

	const renderYourDomainForm = () => {
		return (
			<div className="domains__step-section-wrapper" key="useYourDomainForm">
				<CalypsoShoppingCartProvider>
					<UseMyDomain
						analyticsSection={ analyticsSection }
						basePath={ path }
						initialQuery={ domainForm?.lastQuery }
						initialMode={ inputMode.domainInput }
						onNextStep={ null }
						isSignupStep
						showHeader={ false }
						onTransfer={ onAddTransfer }
						onConnect={ ( { domain } ) => onAddMapping( domain ) }
					/>
				</CalypsoShoppingCartProvider>
			</div>
		);
	};

	const isReskinnedSupportedFlow = () => {
		if ( ! flow ) {
			return false;
		}

		return [ DOMAIN_UPSELL_FLOW ].includes( flow );
	};

	const renderDomainForm = () => {
		let initialState: DomainForm = {};
		if ( domainForm ) {
			initialState = domainForm;
		}
		const initialQuery = domainSearchInQuery || siteTitle;

		if (
			// If we landed here from /domains Search or with a suggested domain.
			initialQuery &&
			searchOnInitialRender
		) {
			setSearchOnInitialRender( false );
			if ( initialState ) {
				initialState.searchResults = null;
				initialState.subdomainSearchResults = null;
				// If length is less than 2 it will not fetch any data.
				// filter before counting length
				initialState.loadingResults =
					getDomainSuggestionSearch( getFixedDomainSearch( initialQuery ) ).length >= 2;
				// when it's provided via the query arg, follow the convention of /start/domains to show it
				initialState.hideInitialQuery = ! domainSearchInQuery;
			}
		}

		if ( 'undefined' === typeof showExampleSuggestions ) {
			showExampleSuggestions = true;
		}

		return (
			<CalypsoShoppingCartProvider>
				<RegisterDomainStep
					analyticsSection={ analyticsSection }
					basePath={ path }
					deemphasiseTlds={ flow === 'ecommerce' ? [ 'blog' ] : [] }
					designType={ undefined }
					domainsWithPlansOnly={ domainsWithPlansOnly }
					includeDotBlogSubdomain={ shouldIncludeDotBlogSubdomain() }
					includeWordPressDotCom={ includeWordPressDotCom ?? true }
					initialState={ initialState }
					isPlanSelectionAvailableInFlow={ isPlanSelectionAvailableLaterInFlow }
					isReskinned={ true }
					reskinSideContent={ getSideContent() }
					isSignupStep
					key="domainForm"
					mapDomainUrl={ getUseYourDomainUrl() }
					offerUnavailableOption
					otherManagedSubdomains={ getOtherManagedSubdomains() }
					otherManagedSubdomainsCountOverride={ getOtherManagedSubdomainsCountOverride() }
					onAddDomain={ onAddDomain }
					onAddMapping={ onAddMapping }
					onSave={ setDomainForm }
					onSkip={ onSkip }
					path={ path }
					products={ productsList }
					promoTlds={ getPromoTlds() }
					selectedSite={ selectedSite }
					showExampleSuggestions={ showExampleSuggestions }
					showSkipButton={ showSkipButton }
					suggestion={ initialQuery }
					transferDomainUrl={ getUseYourDomainUrl() }
					handleClickUseYourDomain={ onUseYourDomainClick }
					vendor={ getSuggestionsVendor( {
						isSignup: true,
						isDomainOnly: false,
						flowName: flow || undefined,
					} ) }
				/>
			</CalypsoShoppingCartProvider>
		);
	};

	let content;
	let sideContent;
	if ( showUseYourDomain ) {
		content = renderYourDomainForm();
	} else {
		content = renderDomainForm();
	}

<<<<<<< HEAD
	if ( isReskinnedSupportedFlow() && ! showUseYourDomain ) {
		sideContent = getSideContent();
	}

	// if ( 'invalid' === this.props.step.status ) {
	// 	content = (
	// 		<div className="domains__step-section-wrapper">
	// 			<Notice status="is-error" showDismiss={ false }>
	// 				{ this.props.step.errors.message }
	// 			</Notice>
	// 			{ content }
	// 		</div>
	// 	);
	// }

=======
>>>>>>> 35bdd13d
	return (
		<>
			{ isEmpty( productsList ) && <QueryProductsList /> }
			<div className="domains__step-content domains__step-content-domain-step">
				{ content } { sideContent }
			</div>
		</>
	);
}<|MERGE_RESOLUTION|>--- conflicted
+++ resolved
@@ -279,24 +279,10 @@
 		content = renderDomainForm();
 	}
 
-<<<<<<< HEAD
 	if ( isReskinnedSupportedFlow() && ! showUseYourDomain ) {
 		sideContent = getSideContent();
 	}
 
-	// if ( 'invalid' === this.props.step.status ) {
-	// 	content = (
-	// 		<div className="domains__step-section-wrapper">
-	// 			<Notice status="is-error" showDismiss={ false }>
-	// 				{ this.props.step.errors.message }
-	// 			</Notice>
-	// 			{ content }
-	// 		</div>
-	// 	);
-	// }
-
-=======
->>>>>>> 35bdd13d
 	return (
 		<>
 			{ isEmpty( productsList ) && <QueryProductsList /> }
