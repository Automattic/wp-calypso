import { recordTracksEvent } from '@automattic/calypso-analytics';
import { isEnabled } from '@automattic/calypso-config';
import { DomainTransferData, DomainTransferForm } from '@automattic/data-stores';
import formatCurrency from '@automattic/format-currency';
import { useDataLossWarning } from '@automattic/onboarding';
import { Button } from '@wordpress/components';
import { useDispatch, useSelect } from '@wordpress/data';
import { sprintf } from '@wordpress/i18n';
import { plus } from '@wordpress/icons';
import { useI18n } from '@wordpress/react-i18n';
import { useCallback, useState } from 'react';
import { v4 as uuid } from 'uuid';
import FormInputCheckbox from 'calypso/components/forms/form-checkbox';
import FormLabel from 'calypso/components/forms/form-label';
import { domainTransfer } from 'calypso/lib/cart-values/cart-items';
import { cartManagerClient } from 'calypso/my-sites/checkout/cart-manager-client';
import { ONBOARD_STORE } from '../../../../stores';
import { DomainCodePair } from './domain-code-pair';
import DomainTransferFAQ from './faqs';
import type { OnboardSelect } from '@automattic/data-stores';

const MAX_DOMAINS = 50;

export interface Props {
	onSubmit: () => void;
}

const defaultState: DomainTransferForm = {
	shouldImportDnsRecords: true,
	domains: {
		[ uuid() ]: {
			domain: '',
			auth: '',
			valid: false,
			rawPrice: 0,
			saleCost: undefined,
			currencyCode: 'USD',
		},
	},
};

const getTotalPrice = ( state: DomainTransferData ) => {
	if ( Object.keys( state ).length > 0 ) {
		return Object.values( state ).reduce( ( total, currentDomain ) => {
			if ( currentDomain.saleCost || currentDomain.saleCost === 0 ) {
				return total + currentDomain.saleCost;
			}

			return total + currentDomain.rawPrice;
		}, 0 );
	}

	return 0;
};

const getFormattedTotalPrice = ( state: DomainTransferData ) => {
	if ( Object.keys( state ).length > 0 ) {
		const currencyCode = Object.values( state )[ 0 ].currencyCode;
		const totalPrice = getTotalPrice( state );

		return formatCurrency( totalPrice, currencyCode ?? 'USD', { stripZeros: true } );
	}

	return 0;
};

const Domains: React.FC< Props > = ( { onSubmit } ) => {
	const [ enabledDataLossWarning, setEnabledDataLossWarning ] = useState( true );

	const storedDomainsState = useSelect( ( select ) => {
		const onboardSelect = select( ONBOARD_STORE ) as OnboardSelect;
		return {
			shouldImportDnsRecords: onboardSelect.getBulkDomainsImportDnsRecords(),
			domains: onboardSelect.getBulkDomainsData(),
		};
	}, [] );
	const domainsState = storedDomainsState.domains || defaultState.domains;

	const domainCount = Object.keys( domainsState ).length;

	const numberOfValidDomains = Object.values( domainsState ).filter(
		( { valid } ) => valid
	).length;

	const { setPendingAction, setDomainsTransferData, setShouldImportDomainTransferDnsRecords } =
		useDispatch( ONBOARD_STORE );

	const { __ } = useI18n();

	const filledDomainValues = Object.values( domainsState ).filter( ( x ) => x.domain && x.auth );
	const allGood = filledDomainValues.every( ( { valid } ) => valid );

	const hasAnyDomains = Object.values( domainsState ).some(
		( { domain, auth } ) => domain.trim() || auth.trim()
	);

	useDataLossWarning( hasAnyDomains && enabledDataLossWarning );

	// create a string key representing the current state of the domains
	const changeKey = JSON.stringify( domainsState );

	const handleAddTransfer = () => {
		recordTracksEvent( 'calypso_domain_transfer_submit_form', {
			valid: allGood,
			number_of_valid_domains: numberOfValidDomains,
		} );

		if ( allGood ) {
			const cartItems = filledDomainValues.map( ( { domain, auth } ) =>
				domainTransfer( {
					domain,
					extra: {
						auth_code: auth,
						signup: false,
						import_dns_records: storedDomainsState.shouldImportDnsRecords,
					},
				} )
			);

			const cartPromise = cartManagerClient
				.forCartKey( 'no-site' )
				.actions.replaceProductsInCart( cartItems );

			setEnabledDataLossWarning( false );

			setPendingAction( () => cartPromise ).then( () => {
				onSubmit?.();
			} );
		}
	};

	const handleChange = useCallback(
		(
			id: string,
			value: {
				domain: string;
				auth: string;
				valid: boolean;
				rawPrice: number;
				saleCost?: number;
				currencyCode: string;
			}
		) => {
			const newDomainsState = { ...domainsState };
			newDomainsState[ id ] = value;
			setDomainsTransferData( newDomainsState );
		},
		// eslint-disable-next-line react-hooks/exhaustive-deps
		[ changeKey ]
	);

	function addDomain() {
		recordTracksEvent( 'calypso_domain_transfer_add_domain', {
			resulting_domain_count: domainCount + 1,
		} );
		const newDomainsState = { ...domainsState };
		newDomainsState[ uuid() ] = {
			domain: '',
			auth: '',
			valid: false,
			rawPrice: 0,
			saleCost: undefined,
			currencyCode: undefined,
		};
		setDomainsTransferData( newDomainsState );
	}

	function removeDomain( key: string ) {
		recordTracksEvent( 'calypso_domain_transfer_remove_domain', {
			resulting_domain_count: domainCount - 1,
		} );
		const newDomainsState = { ...domainsState };
		delete newDomainsState[ key ];
		setDomainsTransferData( newDomainsState );
	}

	function getTransferButtonText() {
		if ( numberOfValidDomains === 0 ) {
			return __( 'Transfer' );
		}

		const totalPrice = getTotalPrice( domainsState );
		if ( totalPrice ) {
			return sprintf(
				/* translators: %s: total price formatted */
				__( 'Transfer for %s' ),
				getFormattedTotalPrice( domainsState )
			);
		}

		return __( 'Transfer for free' );
	}

	return (
		<div className="bulk-domain-transfer__container">
			{ Object.entries( domainsState ).map( ( [ key, domain ], index ) => (
				<DomainCodePair
					key={ key }
					id={ key }
					onChange={ handleChange }
					onRemove={ removeDomain }
					domain={ domain.domain }
					auth={ domain.auth }
					domainCount={ domainCount }
					showLabels={ index === 0 }
					hasDuplicates={ Object.values( domainsState ).some(
						( { domain: otherDomain }, otherIndex ) =>
							otherDomain && otherDomain === domain.domain && otherIndex < index
					) }
				/>
			) ) }
			{ domainCount < MAX_DOMAINS && (
				<Button className="bulk-domain-transfer__add-domain" icon={ plus } onClick={ addDomain }>
					{ __( 'Add more' ) }
				</Button>
			) }
<<<<<<< HEAD
			{ numberOfValidDomains > 0 && (
				<>
					<FormLabel
						htmlFor="import-dns-records"
						className="bulk-domain-transfer__import-dns-records"
					>
						<FormInputCheckbox
							id="import-dns-records"
							onChange={ ( event ) => {
								setShouldImportDomainTransferDnsRecords( event.target.checked );
							} }
							checked={ storedDomainsState.shouldImportDnsRecords }
						/>
						<span>{ __( 'Import DNS records from these domains' ) }</span>
					</FormLabel>
				</>
			) }
=======
>>>>>>> a48b1c9d
			<div className="bulk-domain-transfer__cta-container">
				<Button
					disabled={ numberOfValidDomains === 0 || ! allGood }
					className="bulk-domain-transfer__cta"
					onClick={ handleAddTransfer }
				>
					{ getTransferButtonText() }
				</Button>
			</div>
<<<<<<< HEAD
=======
			{ numberOfValidDomains > 0 && (
				<div className="bulk-domain-transfer__import-dns-records">
					<FormLabel
						htmlFor="import-dns-records"
						className="bulk-domain-transfer__import-dns-records-label"
					>
						<FormInputCheckbox
							id="import-dns-records"
							onChange={ ( event ) => {
								setShouldImportDomainTransferDnsRecords( event.target.checked );
							} }
							checked={ storedDomainsState.shouldImportDnsRecords }
						/>
						<span>
							{ _n(
								'Import DNS records from this domain',
								'Import DNS records from these domains',
								domainCount
							) }
						</span>
					</FormLabel>
				</div>
			) }
>>>>>>> a48b1c9d
			{ isEnabled( 'domain-transfer/faq' ) && (
				<div className="bulk-domain-transfer__faqs">
					<DomainTransferFAQ />
				</div>
			) }
		</div>
	);
};

export default Domains;<|MERGE_RESOLUTION|>--- conflicted
+++ resolved
@@ -214,26 +214,6 @@
 					{ __( 'Add more' ) }
 				</Button>
 			) }
-<<<<<<< HEAD
-			{ numberOfValidDomains > 0 && (
-				<>
-					<FormLabel
-						htmlFor="import-dns-records"
-						className="bulk-domain-transfer__import-dns-records"
-					>
-						<FormInputCheckbox
-							id="import-dns-records"
-							onChange={ ( event ) => {
-								setShouldImportDomainTransferDnsRecords( event.target.checked );
-							} }
-							checked={ storedDomainsState.shouldImportDnsRecords }
-						/>
-						<span>{ __( 'Import DNS records from these domains' ) }</span>
-					</FormLabel>
-				</>
-			) }
-=======
->>>>>>> a48b1c9d
 			<div className="bulk-domain-transfer__cta-container">
 				<Button
 					disabled={ numberOfValidDomains === 0 || ! allGood }
@@ -243,8 +223,6 @@
 					{ getTransferButtonText() }
 				</Button>
 			</div>
-<<<<<<< HEAD
-=======
 			{ numberOfValidDomains > 0 && (
 				<div className="bulk-domain-transfer__import-dns-records">
 					<FormLabel
@@ -268,7 +246,6 @@
 					</FormLabel>
 				</div>
 			) }
->>>>>>> a48b1c9d
 			{ isEnabled( 'domain-transfer/faq' ) && (
 				<div className="bulk-domain-transfer__faqs">
 					<DomainTransferFAQ />
