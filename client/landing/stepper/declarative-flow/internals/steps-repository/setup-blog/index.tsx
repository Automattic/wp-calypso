--- conflicted
+++ resolved
@@ -36,10 +36,6 @@
 	const { siteTitle, setComponentSiteTitle, tagline, setTagline } = useSetupFormInitialValues();
 
 	useEffect( () => {
-<<<<<<< HEAD
-		// Clear site title and show placeholder for the flows below
-=======
->>>>>>> 55be137d
 		if ( siteTitle === 'Site Title' ) {
 			setComponentSiteTitle( '' );
 		}
