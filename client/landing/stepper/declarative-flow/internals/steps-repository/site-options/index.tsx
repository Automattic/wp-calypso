--- conflicted
+++ resolved
@@ -202,12 +202,8 @@
 
 	return (
 		<StepContainer
-<<<<<<< HEAD
 			shouldHideNavButtons={ isVideoPressFlow }
-			stepName={ 'site-options' }
-=======
 			stepName="site-options"
->>>>>>> f8c3364b
 			className={ `is-step-${ intent }` }
 			headerImageUrl={ headerImage }
 			skipButtonAlign="top"
@@ -215,16 +211,12 @@
 			goNext={ goNext }
 			isHorizontalLayout={ ! isVideoPressFlow }
 			formattedHeader={
-<<<<<<< HEAD
 				<FormattedHeader
-					id={ 'site-options-header' }
+					id="site-options-header"
 					headerText={ headerText }
-					align={ 'left' }
+					align="left"
 					subHeaderText={ subHeaderText }
 				/>
-=======
-				<FormattedHeader id="site-options-header" headerText={ headerText } align="left" />
->>>>>>> f8c3364b
 			}
 			stepContent={ stepContent }
 			recordTracksEvent={ recordTracksEvent }
