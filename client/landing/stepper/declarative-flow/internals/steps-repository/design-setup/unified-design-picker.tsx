--- conflicted
+++ resolved
@@ -449,12 +449,19 @@
 		} else {
 			plan = isEligibleForProPlan && isEnabled( 'plans/pro-plan' ) ? 'pro' : 'premium';
 		}
+
+		// When the user is done with checkout, send them back to the current url
+		// If the theme is externally managed, send them to the marketplace thank you page
+		const destination = selectedDesign?.is_externally_managed
+			? addQueryArgs( `/marketplace/thank-you/${ siteSlug }`, {
+					themes: selectedDesign?.slug,
+			  } )
+			: window.location.href.replace( window.location.origin, '' );
 		goToCheckout( {
 			flowName: flow,
 			stepName,
 			siteSlug: siteSlug || urlToSlug( site?.URL || '' ) || '',
-			// When the user is done with checkout, send them back to the current url
-			destination: window.location.href.replace( window.location.origin, '' ),
+			destination,
 			plan,
 			extraProducts:
 				selectedDesign?.is_externally_managed && isMarketplaceThemeSubscriptionNeeded
@@ -469,35 +476,11 @@
 		} );
 
 		if ( siteSlugOrId ) {
-<<<<<<< HEAD
-			// When the user is done with checkout, send them back to the current url
-			// If the theme is externally managed, send them to the marketplace thank you page
-			const destination = selectedDesign?.is_externally_managed
-				? addQueryArgs( `/marketplace/thank-you/${ siteSlug }`, {
-						themes: selectedDesign?.slug,
-				  } )
-				: window.location.href.replace( window.location.origin, '' );
-
-			goToCheckout( {
-				flowName: flow,
-				stepName,
-				siteSlug: siteSlug || urlToSlug( site?.URL || '' ) || '',
-				destination,
-				plan,
-				extraProducts:
-					selectedDesign?.is_externally_managed && isMarketplaceThemeSubscriptionNeeded
-						? [ marketplaceProductSlug ]
-						: [],
-			} );
-
-			setShowUpgradeModal( false );
-=======
 			if ( selectedDesign?.is_externally_managed && hasEligibilityMessages ) {
 				setShowEligibility( true );
 			} else {
 				navigateToCheckout();
 			}
->>>>>>> 2ba906fb
 		}
 		setShowUpgradeModal( false );
 	}
