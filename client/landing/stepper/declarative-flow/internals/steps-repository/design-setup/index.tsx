--- conflicted
+++ resolved
@@ -162,12 +162,8 @@
 	function pickDesign( _selectedDesign: Design | undefined = selectedDesign ) {
 		setSelectedDesign( _selectedDesign );
 		if ( siteSlug && _selectedDesign ) {
-<<<<<<< HEAD
 			setPendingAction( () => setDesignOnSite( siteSlug, _selectedDesign ) );
-=======
 			recordTracksEvent( 'calypso_signup_select_design', getEventPropsByDesign( _selectedDesign ) );
-			setPendingAction( { promise: setDesignOnSite( siteSlug, _selectedDesign ) } );
->>>>>>> 56e92872
 			const providedDependencies = {
 				selectedDesign: _selectedDesign,
 				selectedSiteCategory: categorization.selection,
