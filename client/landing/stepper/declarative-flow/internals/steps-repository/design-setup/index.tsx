--- conflicted
+++ resolved
@@ -36,11 +36,8 @@
  */
 const designSetup: Step = function DesignSetup( { navigation } ) {
 	const [ isPreviewingDesign, setIsPreviewingDesign ] = useState( false );
-<<<<<<< HEAD
 	const [ isProcessing, setIsProcessing ] = useState( false );
-=======
 	const [ loading, setIsLoading ] = useState( false );
->>>>>>> 0fbf74dc
 	// CSS breakpoints are set at 600px for mobile
 	const isMobile = ! useViewportMatch( 'small' );
 	const { goBack, submit } = navigation;
@@ -172,11 +169,8 @@
 	}
 
 	function pickDesign( _selectedDesign: Design | undefined = selectedDesign ) {
-<<<<<<< HEAD
 		setIsProcessing( true );
-=======
 		setIsLoading( true );
->>>>>>> 0fbf74dc
 		setSelectedDesign( _selectedDesign );
 		if ( siteSlug && _selectedDesign ) {
 			setDesignOnSite( siteSlug, _selectedDesign ).then( () => {
