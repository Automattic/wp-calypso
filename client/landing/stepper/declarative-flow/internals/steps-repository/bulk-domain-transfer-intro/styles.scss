--- conflicted
+++ resolved
@@ -6,170 +6,164 @@
 
 .step-container .intro {
 	padding: 52px 0 0;
-}
 
-.bulk-domain-transfer {
-	height: 100%;
-	padding: 60px 0 0;
-	margin: 0 auto;
-	max-width: 1024px;
-	display: flex;
-	align-items: center;
+	.bulk-domain-transfer {
+		height: 100%;
+		padding: 60px 0 0;
+		margin: 0 auto;
+		max-width: 1024px;
+		display: flex;
+		align-items: center;
 
-	&.intro {
-		padding: 0;
-		@media (max-width: $break-medium ) {
-			header {
-				text-align: center;
+		&.intro {
+			padding: 0;
+			@media (max-width: $break-medium ) {
+				header {
+					text-align: center;
+				}
+
+				flex-direction: column;
+				gap: 0;
+				justify-content: flex-start;
+				margin-top: 24px;
 			}
 
-			flex-direction: column;
-			gap: 0;
-			justify-content: flex-start;
-			margin-top: 24px;
+			@media (max-width: $break-mobile ) {
+				padding-left: 20px;
+				padding-right: 20px;
+			}
 		}
 
-		@media (max-width: $break-mobile ) {
-			padding-left: 20px;
-			padding-right: 20px;
-		}
-	}
-
-	.signup-header {
-		z-index: 1;
-	}
-
-	.intro__content {
-		width: 100%;
-		text-align: center;
-		position: absolute;
-		top: 50%;
-		transform: translateY(-50%);
-	}
-
-	.intro__step-number,
-	.intro__title {
-		@include onboarding-font-recoleta;
-
-		font-size: 1.75rem;
-		/* stylelint-disable-next-line declaration-property-unit-allowed-list */
-		line-height: 130%;
-
-		@include break-large {
-			font-size: 2.75rem;
-			line-height: 52px;
+		.signup-header {
+			z-index: 1;
 		}
 
-		@include onboarding-break-mobile-landscape {
-			font-size: $font-title-medium;
-			line-height: inherit;
+		.intro__content {
+			width: 100%;
+			text-align: center;
+			position: absolute;
+			top: 50%;
+			transform: translateY(-50%);
 		}
 
-		span {
-			display: block;
+		.intro__step-number,
+		.intro__title {
+			@include onboarding-font-recoleta;
+
+			font-size: 1.75rem;
+			/* stylelint-disable-next-line declaration-property-unit-allowed-list */
+			line-height: 130%;
+
+			@include break-large {
+				font-size: 2.75rem;
+				line-height: 52px;
+			}
+
+			@include onboarding-break-mobile-landscape {
+				font-size: $font-title-medium;
+				line-height: inherit;
+			}
+
+			span {
+				display: block;
+			}
 		}
-	}
 
-	.intro__step {
-		display: flex;
-		align-items: center;
-	}
+		.intro__step {
+			display: flex;
+			align-items: center;
+		}
 
-	.step-container {
-		font-family: $font-family;
+		.step-container {
+			font-family: $font-family;
 
-		.step-container__header {
-			margin-bottom: 48px;
-			text-align: center;
+			.step-container__header {
+				margin-bottom: 48px;
+				text-align: center;
 
-			.formatted-header {
-				.formatted-header__title {
-					font-size: 2.75rem;
-<<<<<<< HEAD
-					@media ( max-width: $break-medium ) {
-						font-size: 1.75rem;
-						text-align: left;
-=======
-					line-height: 52px;
+				.formatted-header {
+					.formatted-header__title {
+						font-size: 2.75rem;
+						line-height: 52px;
 
-					@media (max-width: $break-medium ) {
-						text-align: left;
-						font-size: 2rem;
-						line-height: 40px;
->>>>>>> 62b8226b
+						@media (max-width: $break-medium ) {
+							text-align: left;
+							font-size: 2rem;
+							line-height: 40px;
+						}
+					}
+
+					.formatted-header__subtitle {
+						color: #000;
+						margin-top: 16px;
+						text-align: center;
+
+						@media (max-width: $break-medium ) {
+							text-align: left;
+							line-height: 20px;
+						}
+					}
+				}
+			}
+
+			.step-container__content {
+				.select-items {
+					margin-bottom: 32px;
+					padding-left: 0;
+					padding-right: 0;
+
+					.select-items__item {
+						padding: 24px;
+
+						@media (max-width: $break-mobile ) {
+							padding: 16px;
+						}
+
+						@media (min-width: $break-mobile ) {
+							width: 390px;
+						}
+
+						@media (min-width: $break-medium ) {
+							width: 504px;
+						}
+					}
+
+					.select-items__item-icon {
+						margin-right: 8px;
+
+						position: unset;
+						flex-shrink: 0;
+					}
+
+					.select-items__item-title {
+						font-family: $heading-font-family;
+						font-size: rem(18px);
+						font-weight: 500;
+						line-height: 26px;
+					}
+
+					.select-items__item-description {
+						color: var(--studio-gray-60);
+					}
+
+					.select-items__item-learn-more {
+						text-decoration: underline;
+						color: var(--studio-gray-60);
 					}
 				}
 
-				.formatted-header__subtitle {
-					color: #000;
-					margin-top: 16px;
-					text-align: center;
-
-					@media (max-width: $break-medium ) {
-						text-align: left;
-						line-height: 20px;
-					}
-				}
-			}
-		}
-
-		.step-container__content {
-			.select-items {
-				margin-bottom: 32px;
-				padding-left: 0;
-				padding-right: 0;
-
-				.select-items__item {
-					padding: 24px;
+				.components-button {
+					border-radius: 4px;
+					font-size: $font-body-small;
+					font-weight: 500;
+					justify-content: center;
+					padding-bottom: 26px;
+					padding-top: 26px;
+					width: 187px;
 
 					@media (max-width: $break-mobile ) {
-						padding: 16px;
+						width: 100%;
 					}
-
-					@media (min-width: $break-mobile ) {
-						width: 390px;
-					}
-
-					@media (min-width: $break-medium ) {
-						width: 504px;
-					}
-				}
-
-				.select-items__item-icon {
-					margin-right: 8px;
-
-					position: unset;
-					flex-shrink: 0;
-				}
-
-				.select-items__item-title {
-					font-family: $heading-font-family;
-					font-size: rem(18px);
-					font-weight: 500;
-					line-height: 26px;
-				}
-
-				.select-items__item-description {
-					color: var(--studio-gray-60);
-				}
-
-				.select-items__item-learn-more {
-					text-decoration: underline;
-					color: var(--studio-gray-60);
-				}
-			}
-
-			.components-button {
-				border-radius: 4px;
-				font-size: $font-body-small;
-				font-weight: 500;
-				justify-content: center;
-				padding-bottom: 26px;
-				padding-top: 26px;
-				width: 187px;
-
-				@media (max-width: $break-mobile ) {
-					width: 100%;
 				}
 			}
 		}
