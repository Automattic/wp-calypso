import { Site } from '@automattic/data-stores';
import { FREE_THEME } from '@automattic/design-picker';
import {
	ECOMMERCE_FLOW,
	ENTREPRENEUR_FLOW,
	StepContainer,
	WOOEXPRESS_FLOW,
	addPlanToCart,
	addProductsToCart,
	createSiteWithCart,
	isCopySiteFlow,
	isDesignFirstFlow,
	isFreeFlow,
	isLinkInBioFlow,
	isImportFocusedFlow,
	isMigrationSignupFlow,
	isStartWritingFlow,
	isWooExpressFlow,
	isEntrepreneurFlow,
	isNewHostedSiteCreationFlow,
	isNewsletterFlow,
	isBlogOnboardingFlow,
	isSiteAssemblerFlow,
	isReadymadeFlow,
	setThemeOnSite,
	AI_ASSEMBLER_FLOW,
} from '@automattic/onboarding';
import { useDispatch, useSelect } from '@wordpress/data';
import { useI18n } from '@wordpress/react-i18n';
import { getQueryArg } from '@wordpress/url';
import { useEffect } from 'react';
import DocumentHead from 'calypso/components/data/document-head';
import { LoadingBar } from 'calypso/components/loading-bar';
import { LoadingEllipsis } from 'calypso/components/loading-ellipsis';
import useAddEcommerceTrialMutation from 'calypso/data/ecommerce/use-add-ecommerce-trial-mutation';
import useAddTempSiteToSourceOptionMutation from 'calypso/data/site-migration/use-add-temp-site-mutation';
import { useSourceMigrationStatusQuery } from 'calypso/data/site-migration/use-source-migration-status-query';
import { useQuery } from 'calypso/landing/stepper/hooks/use-query';
import { ONBOARD_STORE } from 'calypso/landing/stepper/stores';
import { recordTracksEvent } from 'calypso/lib/analytics/tracks';
import {
	retrieveSignupDestination,
	getSignupCompleteFlowName,
	wasSignupCheckoutPageUnloaded,
	getSignupCompleteSlug,
} from 'calypso/signup/storageUtils';
import { useSelector } from 'calypso/state';
import { getCurrentUserName } from 'calypso/state/current-user/selectors';
import { getUrlData } from 'calypso/state/imports/url-analyzer/selectors';
import type { Step } from '../../types';
import type { OnboardSelect } from '@automattic/data-stores';
import './styles.scss';

const DEFAULT_SITE_MIGRATION_THEME = 'pub/zoologist';
const DEFAULT_LINK_IN_BIO_THEME = 'pub/lynx';
const DEFAULT_WOOEXPRESS_FLOW = 'pub/twentytwentytwo';
const DEFAULT_ENTREPRENEUR_FLOW = 'pub/twentytwentytwo';
const DEFAULT_NEWSLETTER_THEME = 'pub/lettre';
const DEFAULT_START_WRITING_THEME = 'pub/hey';

function hasSourceSlug( data: unknown ): data is { sourceSlug: string } {
	if ( data && ( data as { sourceSlug: string } ).sourceSlug ) {
		return true;
	}
	return false;
}

const CreateSite: Step = function CreateSite( { navigation, flow, data } ) {
	const { submit } = navigation;
	const { __ } = useI18n();
	const partnerBundle = useSelect(
		( select ) => ( select( ONBOARD_STORE ) as OnboardSelect ).getPartnerBundle(),
		[]
	);
	const { mutateAsync: addEcommerceTrial } = useAddEcommerceTrialMutation( partnerBundle );

	const urlData = useSelector( getUrlData );

	const {
		domainItem,
		domainCartItem,
		domainCartItems = [],
		planCartItem,
		selectedSiteTitle,
		productCartItems,
	} = useSelect(
		( select ) => ( {
			domainItem: ( select( ONBOARD_STORE ) as OnboardSelect ).getSelectedDomain(),
			domainCartItem: ( select( ONBOARD_STORE ) as OnboardSelect ).getDomainCartItem(),
			domainCartItems: ( select( ONBOARD_STORE ) as OnboardSelect ).getDomainCartItems(),
			planCartItem: ( select( ONBOARD_STORE ) as OnboardSelect ).getPlanCartItem(),
			productCartItems: ( select( ONBOARD_STORE ) as OnboardSelect ).getProductCartItems(),
			selectedSiteTitle: ( select( ONBOARD_STORE ) as OnboardSelect ).getSelectedSiteTitle(),
		} ),
		[]
	);

	/**
	 * Support singular and multiple domain cart items.
	 */
	const mergedDomainCartItems = domainCartItems.slice( 0 );
	if ( domainCartItem ) {
		mergedDomainCartItems.push( domainCartItem );
	}

	const username = useSelector( getCurrentUserName );

	const { setPendingAction } = useDispatch( ONBOARD_STORE );

	// when it's empty, the default WordPress theme will be used.
	let theme = '';
	if ( isImportFocusedFlow( flow ) || isCopySiteFlow( flow ) ) {
		theme = DEFAULT_SITE_MIGRATION_THEME;
	} else if ( isWooExpressFlow( flow ) ) {
		theme = DEFAULT_WOOEXPRESS_FLOW;
	} else if ( isEntrepreneurFlow( flow ) ) {
		theme = DEFAULT_ENTREPRENEUR_FLOW;
	} else if ( isStartWritingFlow( flow ) ) {
		theme = DEFAULT_START_WRITING_THEME;
	} else if ( isLinkInBioFlow( flow ) ) {
		theme = DEFAULT_LINK_IN_BIO_THEME;
	} else if ( isNewsletterFlow( flow ) ) {
		theme = DEFAULT_NEWSLETTER_THEME;
	} else if ( flow === AI_ASSEMBLER_FLOW ) {
		theme = 'pub/assembler';
	}

	let preselectedThemeSlug = '';
	let preselectedThemeStyleVariation = '';

	// Maybe set the theme for the user instead of taking them to the update-design flow.
	// See: https://github.com/Automattic/wp-calypso/issues/83077
	if ( isDesignFirstFlow( flow ) ) {
		const themeSlug = getQueryArg( window.location.href, 'theme' );
		const themeType = getQueryArg( window.location.href, 'theme_type' );
		const styleVariation = getQueryArg( window.location.href, 'style_variation' );

		// Only do this for preselected free themes with style variation.
		if ( !! themeSlug && themeType === FREE_THEME && !! styleVariation ) {
			preselectedThemeSlug = `pub/${ themeSlug }`;
			preselectedThemeStyleVariation = styleVariation as string;
		}
	}

	const isPaidDomainItem = Boolean(
		domainCartItem?.product_slug || domainCartItems?.some( ( el ) => el.product_slug )
	);

	const progress = useSelect(
		( select ) => ( select( ONBOARD_STORE ) as OnboardSelect ).getProgress(),
		[]
	);
	const { setProgress } = useDispatch( ONBOARD_STORE );

	// Default visibility is public
	let siteVisibility = Site.Visibility.PublicIndexed;
	const wooFlows = [ ECOMMERCE_FLOW, ENTREPRENEUR_FLOW, WOOEXPRESS_FLOW ];

	// These flows default to "Coming Soon"
	if (
		isCopySiteFlow( flow ) ||
		isFreeFlow( flow ) ||
		isLinkInBioFlow( flow ) ||
		isImportFocusedFlow( flow ) ||
		isBlogOnboardingFlow( flow ) ||
		isNewHostedSiteCreationFlow( flow ) ||
		isSiteAssemblerFlow( flow ) ||
		isReadymadeFlow( flow ) ||
		wooFlows.includes( flow || '' )
	) {
		siteVisibility = Site.Visibility.PublicNotIndexed;
	}

	const signupDestinationCookieExists = retrieveSignupDestination();
	const isReEnteringFlow = getSignupCompleteFlowName() === flow;
	//User has already reached checkout and then hit the browser back button.
	//In this case, site has already been created, and plan added to cart. We need to avoid to create another site.
	const isManageSiteFlow = Boolean(
		wasSignupCheckoutPageUnloaded() && signupDestinationCookieExists && isReEnteringFlow
	);
	const { addTempSiteToSourceOption } = useAddTempSiteToSourceOptionMutation();
	const urlQueryParams = useQuery();
	const sourceSiteSlug = urlQueryParams.get( 'from' ) || '';
	const { data: sourceMigrationStatus } = useSourceMigrationStatusQuery( sourceSiteSlug );
	const useThemeHeadstart =
		! isStartWritingFlow( flow ) &&
		! isNewHostedSiteCreationFlow( flow ) &&
		! isSiteAssemblerFlow( flow ) &&
		! isMigrationSignupFlow( flow );

	async function createSite() {
		if ( isManageSiteFlow ) {
			return {
				siteSlug: getSignupCompleteSlug(),
				goToCheckout: true,
				siteCreated: true,
			};
		}

		const sourceSlug = hasSourceSlug( data ) ? data.sourceSlug : undefined;
		const site = await createSiteWithCart(
			flow,
			true,
			isPaidDomainItem,
			theme,
			siteVisibility,
			urlData?.meta.title ?? selectedSiteTitle,
			// We removed the color option during newsletter onboarding.
			// But backend still expects/needs a value, so supplying the default.
			// Ideally should remove this and update code downstream to handle this.
			'#113AF5',
			useThemeHeadstart,
			username,
			mergedDomainCartItems,
			domainItem,
			sourceSlug
		);

		if ( preselectedThemeSlug && site?.siteSlug ) {
			await setThemeOnSite( site.siteSlug, preselectedThemeSlug, preselectedThemeStyleVariation );
		}

		if ( isEntrepreneurFlow( flow ) && site ) {
			await addEcommerceTrial( { siteId: site.siteId } );

			return {
				siteId: site.siteId,
				siteSlug: site.siteSlug,
				goToCheckout: false,
				siteCreated: true,
			};
		}

		if ( planCartItem && site?.siteSlug ) {
			await addPlanToCart( site.siteSlug, flow, true, theme, planCartItem );
		}

		if ( productCartItems?.length && site?.siteSlug ) {
			await addProductsToCart( site.siteSlug, flow, productCartItems );
		}

<<<<<<< HEAD
		if ( domainCartItems?.length && site?.siteSlug ) {
			await addProductsToCart( site.siteSlug, flow, productCartItems );
		}

		if ( productCartItems?.length && site?.siteSlug ) {
			await addProductsToCart( site.siteSlug, flow, productCartItems );
		}

		if ( isMigrationFlow( flow ) && site?.siteSlug && sourceMigrationStatus?.source_blog_id ) {
=======
		if ( isImportFocusedFlow( flow ) && site?.siteSlug && sourceMigrationStatus?.source_blog_id ) {
>>>>>>> 59096dab
			// Store temporary target blog id to source site option
			addTempSiteToSourceOption( site.siteId, sourceMigrationStatus?.source_blog_id );
		}

		return {
			siteId: site?.siteId,
			siteSlug: site?.siteSlug,
			goToCheckout: Boolean( planCartItem || mergedDomainCartItems.length ),
			hasSetPreselectedTheme: Boolean( preselectedThemeSlug ),
			siteCreated: true,
		};
	}

	useEffect( () => {
		if ( ! isFreeFlow( flow ) ) {
			setProgress( 0.1 );
		}
		if ( submit ) {
			setPendingAction( createSite );
			submit();
		}
		// eslint-disable-next-line react-hooks/exhaustive-deps
	}, [] );

	const getCurrentMessage = () => {
		return isWooExpressFlow( flow )
			? __( "Woo! We're creating your store" )
			: __( 'Creating your site' );
	};

	const getSubTitle = () => {
		if ( isWooExpressFlow( flow ) ) {
			return __(
				'#FunWooFact: Did you know that Woo powers almost 4 million stores worldwide? You’re in good company.'
			);
		}
		return null;
	};

	const subTitle = getSubTitle();

	return (
		<>
			<DocumentHead title={ getCurrentMessage() } />
			<StepContainer
				shouldHideNavButtons
				hideFormattedHeader
				stepName="create-site"
				isHorizontalLayout
				recordTracksEvent={ recordTracksEvent }
				stepContent={
					<>
						<h1>{ getCurrentMessage() }</h1>
						{ progress >= 0 || isWooExpressFlow( flow ) ? (
							<LoadingBar progress={ progress } />
						) : (
							<LoadingEllipsis />
						) }
						{ subTitle && <p className="processing-step__subtitle">{ subTitle }</p> }
					</>
				}
				showFooterWooCommercePowered={ false }
			/>
		</>
	);
};

export default CreateSite;<|MERGE_RESOLUTION|>--- conflicted
+++ resolved
@@ -239,7 +239,6 @@
 			await addProductsToCart( site.siteSlug, flow, productCartItems );
 		}
 
-<<<<<<< HEAD
 		if ( domainCartItems?.length && site?.siteSlug ) {
 			await addProductsToCart( site.siteSlug, flow, productCartItems );
 		}
@@ -248,10 +247,7 @@
 			await addProductsToCart( site.siteSlug, flow, productCartItems );
 		}
 
-		if ( isMigrationFlow( flow ) && site?.siteSlug && sourceMigrationStatus?.source_blog_id ) {
-=======
 		if ( isImportFocusedFlow( flow ) && site?.siteSlug && sourceMigrationStatus?.source_blog_id ) {
->>>>>>> 59096dab
 			// Store temporary target blog id to source site option
 			addTempSiteToSourceOption( site.siteId, sourceMigrationStatus?.source_blog_id );
 		}
