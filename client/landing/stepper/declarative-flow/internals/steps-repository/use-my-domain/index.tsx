/* eslint-disable wpcalypso/jsx-classname-namespace */
import {
	DESIGN_FIRST_FLOW,
	START_WRITING_FLOW,
	StepContainer,
	isStartWritingFlow,
} from '@automattic/onboarding';
import { useDispatch } from '@wordpress/data';
import { getQueryArg } from '@wordpress/url';
<<<<<<< HEAD
import {
	DESIGN_FIRST_FLOW,
	START_WRITING_FLOW,
	StepContainer,
	isStartWritingFlow,
} from 'calypso/../packages/onboarding/src';
=======
>>>>>>> 55be137d
import QueryProductsList from 'calypso/components/data/query-products-list';
import { useMyDomainInputMode as inputMode } from 'calypso/components/domains/connect-domain-step/constants';
import UseMyDomainComponent from 'calypso/components/domains/use-my-domain';
import { ONBOARD_STORE } from 'calypso/landing/stepper/stores';
import { recordTracksEvent } from 'calypso/lib/analytics/tracks';
import { domainMapping, domainTransfer } from 'calypso/lib/cart-values/cart-items';
import CalypsoShoppingCartProvider from 'calypso/my-sites/checkout/calypso-shopping-cart-provider';
import type { Step } from '../../types';

import './style.scss';

const UseMyDomain: Step = function UseMyDomain( { navigation, flow } ) {
	const { setHideFreePlan, setDomainCartItem } = useDispatch( ONBOARD_STORE );
	const { goNext, goBack, submit } = navigation;
	const getDefaultStepContent = () => <h1>Choose a domain step</h1>;

	const handleOnTransfer = async ( domain: string, authCode: string ) => {
		const domainCartItem = domainTransfer( {
			domain,
			extra: {
				auth_code: authCode,
				signup: true,
			},
		} );
		setHideFreePlan( true );
		setDomainCartItem( domainCartItem );

		submit?.();
	};

	const handleOnConnect = async ( domain: string ) => {
		const domainCartItem = domainMapping( { domain } );
		setHideFreePlan( true );
		setDomainCartItem( domainCartItem );

		submit?.();
	};

	const getInitialQuery = function () {
		return String( getQueryArg( window.location.search, 'lastQuery' ) ?? '' );
	};

	const getBlogOnboardingFlowStepContent = () => {
		return (
			<CalypsoShoppingCartProvider>
				<UseMyDomainComponent
					analyticsSection="signup"
					basePath=""
					initialQuery={ getInitialQuery() }
					initialMode={ inputMode.domainInput }
					isSignupStep={ true }
					showHeader={ false }
					onTransfer={ handleOnTransfer }
					onConnect={ ( { domain } ) => handleOnConnect( domain ) }
				/>
			</CalypsoShoppingCartProvider>
		);
	};

	const getStepContent = () => {
		switch ( flow ) {
			case START_WRITING_FLOW:
			case DESIGN_FIRST_FLOW:
<<<<<<< HEAD
				return getStartWritingFlowStepContent();
=======
				return getBlogOnboardingFlowStepContent();
>>>>>>> 55be137d
			default:
				return getDefaultStepContent();
		}
	};

	return (
		<>
			<QueryProductsList />
			<StepContainer
				stepName="useMyDomain"
				shouldHideNavButtons={ isStartWritingFlow( flow ) }
				goBack={ goBack }
				goNext={ goNext }
				isHorizontalLayout={ false }
				isWideLayout={ true }
				isLargeSkipLayout={ false }
				stepContent={ getStepContent() }
				recordTracksEvent={ recordTracksEvent }
				formattedHeader={ undefined }
			/>
		</>
	);
};

export default UseMyDomain;<|MERGE_RESOLUTION|>--- conflicted
+++ resolved
@@ -7,15 +7,6 @@
 } from '@automattic/onboarding';
 import { useDispatch } from '@wordpress/data';
 import { getQueryArg } from '@wordpress/url';
-<<<<<<< HEAD
-import {
-	DESIGN_FIRST_FLOW,
-	START_WRITING_FLOW,
-	StepContainer,
-	isStartWritingFlow,
-} from 'calypso/../packages/onboarding/src';
-=======
->>>>>>> 55be137d
 import QueryProductsList from 'calypso/components/data/query-products-list';
 import { useMyDomainInputMode as inputMode } from 'calypso/components/domains/connect-domain-step/constants';
 import UseMyDomainComponent from 'calypso/components/domains/use-my-domain';
@@ -79,11 +70,7 @@
 		switch ( flow ) {
 			case START_WRITING_FLOW:
 			case DESIGN_FIRST_FLOW:
-<<<<<<< HEAD
-				return getStartWritingFlowStepContent();
-=======
 				return getBlogOnboardingFlowStepContent();
->>>>>>> 55be137d
 			default:
 				return getDefaultStepContent();
 		}
