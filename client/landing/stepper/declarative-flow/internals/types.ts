import { StepperInternal } from '@automattic/data-stores';
import React from 'react';

/**
 * This is the return type of useStepNavigation hook
 */
export type NavigationControls = {
	/**
	 * Call this function if you want to go to the previous step.
	 *
	 * Please don't change the type of this function to add parameters. Passing data should strictly happen through the `submit` function.
	 * See why here: pdDR7T-KR-p2#steps-should-only-submit
	 */
	goBack?: () => void;

	/**
	 * Call this function if you want to go to the proceed down the flow.
	 * @deprecated Avoid this method. Use submit() instead.
	 */
	goNext?: () => void;

	/**
	 * Call this function if you want to jump to a certain step.
	 * @deprecated Avoid this method. Use submit() instead.
	 * If you need to skip forward several screens in
	 * a stepper flow, handle that logic in submit().
	 * If you need to navigate backwards, consider adding
	 * screen(s) to a new stepper flow and linking directly
	 * between flows/screens.
	 */
	goToStep?: ( step: string ) => void;

	/**
	 * Submits the answers provided in the flow
	 */
	submit?: ( providedDependencies?: ProvidedDependencies, ...params: string[] ) => void;

	/**
	 * Exits the flow and continue to the given path
	 */
	exitFlow?: ( to: string ) => void;
};

export type DeprecatedStepperStep = {
	/**
	 * The step slug is what appears as part of the pathname. Eg the intro in /setup/link-in-bio/intro
	 */
	slug: string;
	/**
	 * Does the step require a logged-in user?
	 */
	requiresLoggedInUser?: boolean;
	/**
	 * @deprecated Use asyncComponent instead. The component that will be rendered for this step. This variation is deprecated and will be removed in the future. Please use async loaded steps instead
	 *
	 * It should look like this: component: () => import( './internals/steps-repository/newsletter-setup' )
	 */
	component: React.FC< StepProps >;
};

export type AsyncStepperStep = {
	/**
	 * The step slug is what appears as part of the pathname. Eg the intro in /setup/link-in-bio/intro
	 */
	slug: string;
	/**
	 * Does the step require a logged-in user?
	 */
	requiresLoggedInUser?: boolean;
	/**
	 * The Async loaded component that will be rendered for this step
	 *
	 * It should look like this: component: () => import( './internals/steps-repository/newsletter-setup' )
	 */
	asyncComponent: () => Promise< { default: React.FC< StepProps > } >;
};

export type StepperStep = DeprecatedStepperStep | AsyncStepperStep;

export type Navigate< FlowSteps extends StepperStep[] > = (
	stepName: FlowSteps[ number ][ 'slug' ] | `${ FlowSteps[ number ][ 'slug' ] }?${ string }`,
	extraData?: any
) => void;

/**
 * This is the return type of useSteps hook
 */
export type UseStepsHook = () => StepperStep[];

export type UseStepNavigationHook< FlowSteps extends StepperStep[] > = (
	currentStepSlug: FlowSteps[ number ][ 'slug' ],
	navigate: Navigate< FlowSteps >,
	steps?: FlowSteps[ number ][ 'slug' ][]
) => NavigationControls;

export type UseAssertConditionsHook< FlowSteps extends StepperStep[] > = (
	navigate?: Navigate< FlowSteps >
) => AssertConditionResult;

export type UseSideEffectHook< FlowSteps extends StepperStep[] > = (
	currentStepSlug: FlowSteps[ number ][ 'slug' ],
	navigate: Navigate< FlowSteps >
) => void;

export type Flow = {
	name: string;
	/**
	 * If this flow extends another flow, the variant slug will be added as a class name to the root element of the flow.
	 */
	variantSlug?: string;
	title?: string;
	classnames?: string | [ string ];
	/**
	 * Required flag to indicate if the flow is a signup flow.
	 */
	isSignupFlow: boolean;
	useSignupStartEventProps?: () => Record< string, string | number >;

	/**
<<<<<<< HEAD
	 *  You can use this hook to add extra params to the login url.
	 * @returns An object describing extra params should be sent to the login page.
	 */
	useLoginParams?: () => Record< string, string | number >;
=======
	 *  You can use this hook to configure the login url.
	 * @returns An object describing the configuration.
	 * For now only extraQueryParams is supported.
	 */
	useLoginParams?: () => {
		/**
		 * A custom login path to use instead of the default login path.
		 */
		customLoginPath?: string;
		extraQueryParams: Record< string, string | number >;
	};
>>>>>>> 27c18a43
	useSteps: UseStepsHook;
	useStepNavigation: UseStepNavigationHook< ReturnType< Flow[ 'useSteps' ] > >;
	useAssertConditions?: UseAssertConditionsHook< ReturnType< Flow[ 'useSteps' ] > >;
	/**
	 * A hook that is called in the flow's root at every render. You can use this hook to setup side-effects, call other hooks, etc..
	 */
	useSideEffect?: UseSideEffectHook< ReturnType< Flow[ 'useSteps' ] > >;
};

export type StepProps = {
	navigation: NavigationControls;
	stepName: string;
	flow: string;
	/**
	 * If this is a step of a flow that extends another, pass the variantSlug of the variant flow, it can come handy.
	 */
	variantSlug?: string;
	data?: StepperInternal.State[ 'stepData' ];
	children?: React.ReactNode;
};

export type Step = React.FC< StepProps >;

export type ProvidedDependencies = Record< string, unknown >;

export enum AssertConditionState {
	SUCCESS = 'success',
	FAILURE = 'failure',
	CHECKING = 'checking',
}

export type AssertConditionResult = {
	state: AssertConditionState;
	message?: string;
};

export interface Plugin {
	slug: string;
	active: boolean;
}

export interface PluginsResponse {
	plugins: Plugin[];
}

export interface FailureInfo {
	type: string;
	code: number | string;
	error: string;
}<|MERGE_RESOLUTION|>--- conflicted
+++ resolved
@@ -117,12 +117,6 @@
 	useSignupStartEventProps?: () => Record< string, string | number >;
 
 	/**
-<<<<<<< HEAD
-	 *  You can use this hook to add extra params to the login url.
-	 * @returns An object describing extra params should be sent to the login page.
-	 */
-	useLoginParams?: () => Record< string, string | number >;
-=======
 	 *  You can use this hook to configure the login url.
 	 * @returns An object describing the configuration.
 	 * For now only extraQueryParams is supported.
@@ -134,7 +128,6 @@
 		customLoginPath?: string;
 		extraQueryParams: Record< string, string | number >;
 	};
->>>>>>> 27c18a43
 	useSteps: UseStepsHook;
 	useStepNavigation: UseStepNavigationHook< ReturnType< Flow[ 'useSteps' ] > >;
 	useAssertConditions?: UseAssertConditionsHook< ReturnType< Flow[ 'useSteps' ] > >;
