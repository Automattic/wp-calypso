import { SENSEI_FLOW } from '@automattic/onboarding';
import { useCallback, useEffect, useMemo } from 'react';
import { useSearchParams } from 'react-router-dom';
import { recordSignupStart } from 'calypso/lib/analytics/signup';
import { type Flow } from '../../types';
/**
 * Hook to track the start of a signup flow.
 */
interface Props {
	flow: Flow;
	currentStepRoute: string;
}

export const useSignUpStartTracking = ( { flow, currentStepRoute }: Props ) => {
	const steps = flow.useSteps();
	const [ queryParams, setQuery ] = useSearchParams();
	const ref = queryParams.get( 'ref' ) || '';

	// TODO: Using the new start flag we can remove reference to SENSEI_FLOW
	const firstStepSlug = ( flow.name === SENSEI_FLOW ? steps[ 1 ] : steps[ 0 ] ).slug;
	const isFirstStep = firstStepSlug === currentStepRoute;
	const flowVariant = flow.variantSlug;
	const signupStartEventProps = flow.useSignupStartEventProps?.();
<<<<<<< HEAD
	const shouldTrack = flow.isSignupFlow && ( isFirstStep || isSignupStep );
	const flowName = flow.name;
=======
	const isStartingFlow = isFirstStep || queryParams.has( 'start' );
	const flowName = flow.name;
	const shouldTrack = flow.isSignupFlow && isStartingFlow;
>>>>>>> 78eef302

	const extraProps = useMemo( () => {
		return {
			...signupStartEventProps,
			...( flowVariant && { flow_variant: flowVariant } ),
<<<<<<< HEAD
		};
	}, [ signupStartEventProps, flowVariant ] );
=======
		} ),
		[ signupStartEventProps, flowVariant ]
	);
>>>>>>> 78eef302

	const removeSignupParam = useCallback( () => {
		if ( queryParams.has( 'start' ) ) {
			queryParams.delete( 'start' );
			setQuery( queryParams );
		}
	}, [ queryParams, setQuery ] );

	useEffect( () => {
		if ( shouldTrack ) {
			recordSignupStart( flowName, ref, extraProps );
			removeSignupParam();
		}
		// We don't want to re-record the event when the extraProps or query params change.
		// Please don't add them to the dependency array.
		// eslint-disable-next-line react-hooks/exhaustive-deps
	}, [ flowName, ref, removeSignupParam, shouldTrack ] );
};<|MERGE_RESOLUTION|>--- conflicted
+++ resolved
@@ -21,27 +21,16 @@
 	const isFirstStep = firstStepSlug === currentStepRoute;
 	const flowVariant = flow.variantSlug;
 	const signupStartEventProps = flow.useSignupStartEventProps?.();
-<<<<<<< HEAD
-	const shouldTrack = flow.isSignupFlow && ( isFirstStep || isSignupStep );
-	const flowName = flow.name;
-=======
 	const isStartingFlow = isFirstStep || queryParams.has( 'start' );
 	const flowName = flow.name;
 	const shouldTrack = flow.isSignupFlow && isStartingFlow;
->>>>>>> 78eef302
 
 	const extraProps = useMemo( () => {
 		return {
 			...signupStartEventProps,
 			...( flowVariant && { flow_variant: flowVariant } ),
-<<<<<<< HEAD
 		};
 	}, [ signupStartEventProps, flowVariant ] );
-=======
-		} ),
-		[ signupStartEventProps, flowVariant ]
-	);
->>>>>>> 78eef302
 
 	const removeSignupParam = useCallback( () => {
 		if ( queryParams.has( 'start' ) ) {
