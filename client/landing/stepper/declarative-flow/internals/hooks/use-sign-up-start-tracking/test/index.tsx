/**
 * @jest-environment jsdom
 */

import { recordTracksEvent } from '@automattic/calypso-analytics';
import { SENSEI_FLOW } from '@automattic/onboarding';
import { addQueryArgs } from '@wordpress/url';
import React from 'react';
import { MemoryRouter } from 'react-router-dom';
import { renderHookWithProvider } from 'calypso/test-helpers/testing-library';
import { useSignUpStartTracking } from '../';
import type { Flow, StepperStep } from '../../../types';

const steps = [ { slug: 'step-1' }, { slug: 'step-2' } ] as StepperStep[];

const regularFlow: Flow = {
	name: 'regular-flow',
	useSteps: () => steps,
	useStepNavigation: () => ( {
		submit: () => {},
	} ),
	isSignupFlow: false,
};

const signUpFlow: Flow = {
	...regularFlow,
	name: 'sign-up-flow',
	isSignupFlow: true,
};

const senseiFlow: Flow = {
	...regularFlow,
	name: SENSEI_FLOW,
	// The original sensei flow is missing the isSignupFlow flag as true, it will be addressed by wp-calypso/pull/91593
	isSignupFlow: true,
};

jest.mock( '@automattic/calypso-analytics' );

const render = ( { flow, currentStepRoute, queryParams = {} } ) => {
	return renderHookWithProvider(
		() =>
			useSignUpStartTracking( {
				flow,
				currentStepRoute,
			} ),
		{
			wrapper: ( { children } ) => (
				<MemoryRouter initialEntries={ [ addQueryArgs( `/setup/${ flow.name }`, queryParams ) ] }>
					{ children }
				</MemoryRouter>
			),
		}
	);
};

describe( 'useSignUpTracking', () => {
	beforeEach( () => {
		jest.clearAllMocks();
	} );

	it( 'does not track event when the flow is not a isSignupFlow', () => {
		render( { flow: regularFlow, currentStepRoute: 'step-1' } );

		expect( recordTracksEvent ).not.toHaveBeenCalled();
	} );

	it( 'does not track event when the flow is not a isSignupFlow and the signup flag is set', () => {
		render( { flow: regularFlow, currentStepRoute: 'step-1', queryParams: { start: 1 } } );

		expect( recordTracksEvent ).not.toHaveBeenCalled();
	} );

	describe( 'sign-up-flow', () => {
		it( 'tracks the event current step is first step', () => {
			render( {
				flow: signUpFlow,
				currentStepRoute: 'step-1',
				queryParams: { ref: 'another-flow-or-cta' },
			} );

			expect( recordTracksEvent ).toHaveBeenCalledWith( 'calypso_signup_start', {
				flow: 'sign-up-flow',
				ref: 'another-flow-or-cta',
			} );
		} );

<<<<<<< HEAD
		it( 'tracks the event when the step is not the first but the signup flag is set', () => {
			const { rerender } = render( {
=======
		it( 'tracks the event when the step is not the first but the start flag is set', () => {
			render( {
>>>>>>> 78eef302
				flow: signUpFlow,
				currentStepRoute: 'step-2',
				queryParams: { start: 1 },
			} );

			expect( recordTracksEvent ).toHaveBeenCalledWith( 'calypso_signup_start', {
				flow: 'sign-up-flow',
				ref: '',
			} );

			rerender();
			expect( recordTracksEvent ).toHaveBeenCalledTimes( 1 );
		} );

		it( 'tracks the event with extra props from useSignupStartEventProps', () => {
			render( {
				flow: {
					...signUpFlow,
					useSignupStartEventProps: () => ( { extra: 'props' } ),
				} satisfies Flow,
				currentStepRoute: 'step-1',
				queryParams: { ref: 'another-flow-or-cta' },
			} );

			expect( recordTracksEvent ).toHaveBeenCalledWith( 'calypso_signup_start', {
				flow: 'sign-up-flow',
				ref: 'another-flow-or-cta',
				extra: 'props',
			} );
		} );

		it( 'tracks the calypso_signup_start event includes the flowVariant if the flow has one', () => {
			render( {
				flow: {
					...signUpFlow,
					variantSlug: 'variant-slug',
				} satisfies Flow,
				currentStepRoute: 'step-1',
			} );

			expect( recordTracksEvent ).toHaveBeenCalledWith( 'calypso_signup_start', {
				flow: 'sign-up-flow',
				flow_variant: 'variant-slug',
				ref: '',
			} );
		} );

		it( 'does not track events current step is NOT the first step', () => {
			render( { flow: signUpFlow, currentStepRoute: 'step-2' } );

			expect( recordTracksEvent ).not.toHaveBeenCalled();
		} );

		// Check if sensei is a sign-up flow;
		it( "tracks when the user is on the sensei's flow second step", () => {
			render( { flow: senseiFlow, currentStepRoute: 'step-2' } );

			expect( recordTracksEvent ).toHaveBeenCalledWith( 'calypso_signup_start', {
				flow: SENSEI_FLOW,
				ref: '',
			} );
		} );

		it( 'does not trigger the event on rerender', () => {
			const { rerender } = render( {
				flow: { ...signUpFlow, useSignupStartEventProps: () => ( { extra: 'props' } ) },
				currentStepRoute: 'step-1',
				queryParams: { ref: 'another-flow-or-cta' },
			} );

			rerender();

			expect( recordTracksEvent ).toHaveBeenCalledTimes( 1 );
		} );
	} );
} );<|MERGE_RESOLUTION|>--- conflicted
+++ resolved
@@ -31,7 +31,6 @@
 const senseiFlow: Flow = {
 	...regularFlow,
 	name: SENSEI_FLOW,
-	// The original sensei flow is missing the isSignupFlow flag as true, it will be addressed by wp-calypso/pull/91593
 	isSignupFlow: true,
 };
 
@@ -85,13 +84,8 @@
 			} );
 		} );
 
-<<<<<<< HEAD
-		it( 'tracks the event when the step is not the first but the signup flag is set', () => {
+		it( 'tracks the event when the step is not the first but the start flag is set', () => {
 			const { rerender } = render( {
-=======
-		it( 'tracks the event when the step is not the first but the start flag is set', () => {
-			render( {
->>>>>>> 78eef302
 				flow: signUpFlow,
 				currentStepRoute: 'step-2',
 				queryParams: { start: 1 },
