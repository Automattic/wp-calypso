import classnames from 'classnames';
import { useEffect } from 'react';
import { Switch, Route, Redirect, generatePath, useHistory, useLocation } from 'react-router-dom';
import SignupHeader from 'calypso/signup/signup-header';
import * as Steps from './steps-repository';
import type { StepPath } from './steps-repository';
import type { Flow } from './types';
import './global.scss';

/**
 * This component accepts a single flow property. It does the following:
 *
 * 1. It renders a react-router route for every step in the flow.
 * 2. It gives every step the ability to navigate back and forth within the flow
 * 3. It's responsive to the dynamic changes in side the flow's hooks (useSteps and useStepsNavigation)
 *
 * @param props
 * @param props.flow the flow you want to render
 * @returns A React router switch will all the routes
 */
export const FlowRenderer: React.FC< { flow: Flow } > = ( { flow } ) => {
	const stepPaths = flow.useSteps();
	const location = useLocation();
	const currentRoute = location.pathname.substring( 1 ) as StepPath;
	const history = useHistory();
	const { search } = useLocation();
<<<<<<< HEAD
	const stepNavigation = flow.useStepNavigation( currentRoute, ( path: StepPath ) => {
		const _path = path.includes( '?' ) // does path contain search params
			? generatePath( '/' + path )
			: generatePath( '/' + path + search );

		history.push( _path, stepPaths );
	} );
=======
	const stepNavigation = flow.useStepNavigation( currentRoute, ( path: StepPath ) =>
		history.push( generatePath( '/' + path + search ), stepPaths )
	);
>>>>>>> c7136fb9
	const pathToClass = ( path: string ) =>
		path.replace( /([a-z0-9])([A-Z])/g, '$1-$2' ).toLowerCase();

	flow.useSideEffect?.();

	useEffect( () => {
		window.scrollTo( 0, 0 );
	}, [ location ] );

	flow.useAssertConditions?.();

	return (
		<Switch>
			{ stepPaths.map( ( path ) => {
				// eslint-disable-next-line @typescript-eslint/ban-ts-comment
				// @ts-ignore - steps with slash char cause type issue ( example: import/list )
				const StepComponent = Steps[ path ];
				return (
					<Route key={ path } path={ `/${ path }` }>
						<div className={ classnames( flow.name, flow.classnames, pathToClass( path ) ) }>
							<SignupHeader />
							<StepComponent navigation={ stepNavigation } flow={ flow.name } />
						</div>
					</Route>
				);
			} ) }
			<Route>
				<Redirect to={ stepPaths[ 0 ] + search } />
			</Route>
		</Switch>
	);
};<|MERGE_RESOLUTION|>--- conflicted
+++ resolved
@@ -24,7 +24,6 @@
 	const currentRoute = location.pathname.substring( 1 ) as StepPath;
 	const history = useHistory();
 	const { search } = useLocation();
-<<<<<<< HEAD
 	const stepNavigation = flow.useStepNavigation( currentRoute, ( path: StepPath ) => {
 		const _path = path.includes( '?' ) // does path contain search params
 			? generatePath( '/' + path )
@@ -32,11 +31,6 @@
 
 		history.push( _path, stepPaths );
 	} );
-=======
-	const stepNavigation = flow.useStepNavigation( currentRoute, ( path: StepPath ) =>
-		history.push( generatePath( '/' + path + search ), stepPaths )
-	);
->>>>>>> c7136fb9
 	const pathToClass = ( path: string ) =>
 		path.replace( /([a-z0-9])([A-Z])/g, '$1-$2' ).toLowerCase();
 
