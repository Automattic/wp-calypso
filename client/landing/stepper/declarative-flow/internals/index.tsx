--- conflicted
+++ resolved
@@ -1,11 +1,6 @@
 import { isNewsletterOrLinkInBioFlow, isWooExpressFlow } from '@automattic/onboarding';
 import { useSelect, useDispatch } from '@wordpress/data';
-<<<<<<< HEAD
-import classnames from 'classnames';
 import { useEffect, useState, useCallback, Suspense, lazy } from 'react';
-=======
-import { useEffect, useState, useCallback, Suspense } from 'react';
->>>>>>> ececdfa0
 import Modal from 'react-modal';
 import { Navigate, Route, Routes, generatePath, useNavigate, useLocation } from 'react-router-dom';
 import DocumentHead from 'calypso/components/data/document-head';
