import {
	isNewsletterOrLinkInBioFlow,
	isSenseiFlow,
	isWooExpressFlow,
} from '@automattic/onboarding';
import { useSelect, useDispatch } from '@wordpress/data';
<<<<<<< HEAD
import { useI18n } from '@wordpress/react-i18n';
import { useEffect, useState, useCallback, Suspense, lazy } from 'react';
=======
import { useEffect, useState, useCallback, Suspense, lazy, useRef } from 'react';
>>>>>>> c34105ab
import Modal from 'react-modal';
import { Navigate, Route, Routes, generatePath, useNavigate, useLocation } from 'react-router-dom';
import DocumentHead from 'calypso/components/data/document-head';
import { useQuery } from 'calypso/landing/stepper/hooks/use-query';
import { STEPPER_INTERNAL_STORE } from 'calypso/landing/stepper/stores';
import { recordPageView } from 'calypso/lib/analytics/page-view';
import { recordSignupStart } from 'calypso/lib/analytics/signup';
import AsyncCheckoutModal from 'calypso/my-sites/checkout/modal/async';
import {
	getSignupCompleteFlowNameAndClear,
	getSignupCompleteStepNameAndClear,
} from 'calypso/signup/storageUtils';
import { useSite } from '../../hooks/use-site';
import useSyncRoute from '../../hooks/use-sync-route';
import { ONBOARD_STORE } from '../../stores';
import kebabCase from '../../utils/kebabCase';
import { getAssemblerSource } from './analytics/record-design';
import recordStepStart from './analytics/record-step-start';
import StepRoute from './components/step-route';
import StepperLoader from './components/stepper-loader';
import { AssertConditionState, Flow, StepperStep } from './types';
import './global.scss';
import type { OnboardSelect, StepperInternalSelect } from '@automattic/data-stores';

/**
 * This component accepts a single flow property. It does the following:
 *
 * 1. It renders a react-router route for every step in the flow.
 * 2. It gives every step the ability to navigate back and forth within the flow
 * 3. It's responsive to the dynamic changes in side the flow's hooks (useSteps and useStepsNavigation)
 *
 * @param props
 * @param props.flow the flow you want to render
 * @returns A React router switch will all the routes
 */
export const FlowRenderer: React.FC< { flow: Flow } > = ( { flow } ) => {
	// Configure app element that React Modal will aria-hide when modal is open
	Modal.setAppElement( '#wpcom' );
	const flowSteps = flow.useSteps();
	const stepPaths = flowSteps.map( ( step ) => step.slug );
	const location = useLocation();
	const currentStepRoute = location.pathname.split( '/' )[ 2 ]?.replace( /\/+$/, '' );
	const { __ } = useI18n();
	const navigate = useNavigate();
	const { search } = useLocation();
	const { setStepData } = useDispatch( STEPPER_INTERNAL_STORE );
	const intent = useSelect(
		( select ) => ( select( ONBOARD_STORE ) as OnboardSelect ).getIntent(),
		[]
	);
	const design = useSelect(
		( select ) => ( select( ONBOARD_STORE ) as OnboardSelect ).getSelectedDesign(),
		[]
	);

	const urlQueryParams = useQuery();
	const isInHostingFlow = useRef( urlQueryParams.get( 'hosting-flow' ) === 'true' ).current;

	const site = useSite();
	const ref = urlQueryParams.get( 'ref' ) || '';

	const stepProgress = useSelect(
		( select ) => ( select( ONBOARD_STORE ) as OnboardSelect ).getStepProgress(),
		[]
	);
	const progressValue = stepProgress ? stepProgress.progress / stepProgress.count : 0;
	const [ previousProgress, setPreviousProgress ] = useState(
		stepProgress ? stepProgress.progress : 0
	);
	const previousProgressValue = stepProgress ? previousProgress / stepProgress.count : 0;

	// this pre-loads all the lazy steps down the flow.
	useEffect( () => {
		Promise.all( flowSteps.map( ( step ) => 'asyncComponent' in step && step.asyncComponent() ) );
	}, stepPaths );

	const isFlowStart = useCallback( () => {
		if ( ! flow || ! stepProgress ) {
			return false;
		}
		if ( stepProgress?.progress === 0 ) {
			return true;
		}
		if ( flow.name === 'sensei' && stepProgress?.progress === 1 ) {
			return true;
		}
		return false;
	}, [ flow, stepProgress ] );

	const _navigate = async ( path: string, extraData = {} ) => {
		// If any extra data is passed to the navigate() function, store it to the stepper-internal store.
		setStepData( {
			path: path,
			intent: intent,
			...extraData,
		} );

		const _path = path.includes( '?' ) // does path contain search params
			? generatePath( `/${ flow.variantSlug ?? flow.name }/${ path }` )
			: generatePath( `/${ flow.variantSlug ?? flow.name }/${ path }${ search }` );

		navigate( _path, { state: stepPaths } );
		setPreviousProgress( stepProgress?.progress ?? 0 );
	};

	const stepNavigation = flow.useStepNavigation( currentStepRoute, _navigate );

	// Retrieve any extra step data from the stepper-internal store. This will be passed as a prop to the current step.
	const stepData = useSelect(
		( select ) => ( select( STEPPER_INTERNAL_STORE ) as StepperInternalSelect ).getStepData(),
		[]
	);

	flow.useSideEffect?.( currentStepRoute, _navigate );

	useSyncRoute();

	useEffect( () => {
		window.scrollTo( 0, 0 );
	}, [ location ] );

	useEffect( () => {
		if ( isFlowStart() ) {
			recordSignupStart( flow.name, ref );
		}
	}, [ flow, ref, isFlowStart ] );

	useEffect( () => {
		// We record the event only when the step is not empty. Additionally, we should not fire this event whenever the intent is changed
		if ( ! currentStepRoute ) {
			return;
		}

		const signupCompleteFlowName = getSignupCompleteFlowNameAndClear();
		const signupCompleteStepName = getSignupCompleteStepNameAndClear();
		const isReEnteringStep =
			signupCompleteFlowName === flow.name && signupCompleteStepName === currentStepRoute;
		if ( ! isReEnteringStep ) {
			recordStepStart( flow.name, kebabCase( currentStepRoute ), {
				intent,
				is_in_hosting_flow: isInHostingFlow,
				...( design && { assembler_source: getAssemblerSource( design ) } ),
			} );
		}

		// Also record page view for data and analytics
		const pathname = window.location.pathname || '';
		const pageTitle = `Setup > ${ flow.name } > ${ currentStepRoute }`;
		recordPageView( pathname, pageTitle );

		// We leave out intent from the dependency list, due to the ONBOARD_STORE being reset in the exit flow.
		// This causes the intent to become empty, and thus this event being fired again.
		// eslint-disable-next-line react-hooks/exhaustive-deps
	}, [ flow.name, currentStepRoute ] );

	const assertCondition = flow.useAssertConditions?.() ?? { state: AssertConditionState.SUCCESS };

	const renderStep = ( step: StepperStep ) => {
		switch ( assertCondition.state ) {
			case AssertConditionState.CHECKING:
				/* eslint-disable wpcalypso/jsx-classname-namespace */
				return <StepperLoader />;
			/* eslint-enable wpcalypso/jsx-classname-namespace */
			case AssertConditionState.FAILURE:
				return <></>;
		}

		const StepComponent = 'asyncComponent' in step ? lazy( step.asyncComponent ) : step.component;

		return (
			<StepComponent
				navigation={ stepNavigation }
				flow={ flow.name }
				variantSlug={ flow.variantSlug }
				stepName={ step.slug }
				data={ stepData }
			/>
		);
	};

	const getDocumentHeadTitle = () => {
		if ( isNewsletterOrLinkInBioFlow( flow.name ) ) {
			return flow.title;
		} else if ( isSenseiFlow( flow.name ) ) {
			return __( 'Course Creator' );
		}
	};

	let progressBarExtraStyle: React.CSSProperties = {};
	if ( 'videopress' === flow.name ) {
		progressBarExtraStyle = {
			'--previous-progress': Math.min( 100, Math.ceil( previousProgressValue * 100 ) ) + '%',
			'--current-progress': Math.min( 100, Math.ceil( progressValue * 100 ) ) + '%',
		} as React.CSSProperties;
	}

	return (
		<Suspense fallback={ <StepperLoader /> }>
			<DocumentHead title={ getDocumentHeadTitle() } />
			<Routes>
				{ flowSteps.map( ( step ) => (
					<Route
						key={ step.slug }
						path={ `/${ flow.variantSlug ?? flow.name }/${ step.slug }` }
						element={
							<StepRoute
								step={ step }
								flow={ flow }
								progressBarExtraStyle={ progressBarExtraStyle }
								progressValue={ progressValue }
								showWooLogo={ isWooExpressFlow( flow.name ) }
								renderStep={ renderStep }
							/>
						}
					/>
				) ) }
				<Route
					path="*"
					element={
						<Navigate to={ `/${ flow.variantSlug ?? flow.name }/${ stepPaths[ 0 ] }${ search }` } />
					}
				/>
			</Routes>
			<AsyncCheckoutModal siteId={ site?.ID } />
		</Suspense>
	);
};<|MERGE_RESOLUTION|>--- conflicted
+++ resolved
@@ -4,12 +4,8 @@
 	isWooExpressFlow,
 } from '@automattic/onboarding';
 import { useSelect, useDispatch } from '@wordpress/data';
-<<<<<<< HEAD
 import { useI18n } from '@wordpress/react-i18n';
-import { useEffect, useState, useCallback, Suspense, lazy } from 'react';
-=======
 import { useEffect, useState, useCallback, Suspense, lazy, useRef } from 'react';
->>>>>>> c34105ab
 import Modal from 'react-modal';
 import { Navigate, Route, Routes, generatePath, useNavigate, useLocation } from 'react-router-dom';
 import DocumentHead from 'calypso/components/data/document-head';
