<<<<<<< HEAD
import classnames from 'classnames';
import { PropsWithChildren, useEffect } from 'react';
=======
import clsx from 'clsx';
import { useEffect } from 'react';
>>>>>>> f2d1422b
import { useLoginUrlForFlow } from 'calypso/landing/stepper/hooks/use-login-url-for-flow';
import kebabCase from 'calypso/landing/stepper/utils/kebabCase';
import SignupHeader from 'calypso/signup/signup-header';
import { useSelector } from 'calypso/state';
import { isUserLoggedIn } from 'calypso/state/current-user/selectors';
import VideoPressIntroBackground from '../../steps-repository/intro/videopress-intro-background';
import { useStepRouteTracking } from './hooks/use-step-route-tracking';
import type { Flow, StepperStep } from '../../types';

interface StepRouteProps extends PropsWithChildren {
	step: StepperStep;
	flow: Flow;
	showWooLogo: boolean;
}

const StepRoute = ( { step, flow, showWooLogo, children }: StepRouteProps ) => {
	const userIsLoggedIn = useSelector( isUserLoggedIn );
	const loginUrl = useLoginUrlForFlow( { flow } );
	const shouldRedirectToLogin = step.requiresLoggedInUser && ! userIsLoggedIn;
	const shouldSkipRender = shouldRedirectToLogin || ! children;

	useStepRouteTracking( {
		flowName: flow.name,
		stepSlug: step.slug,
		skipTracking: shouldSkipRender,
	} );

	useEffect( () => {
		if ( shouldRedirectToLogin ) {
			window.location.assign( loginUrl );
		}
	}, [ loginUrl, shouldRedirectToLogin ] );

<<<<<<< HEAD
=======
//TODO: Check we can move RenderStep function to here and remove the renderStep prop
const StepRoute = ( { step, flow, showWooLogo, renderStep }: StepRouteProps ) => {
	const userIsLoggedIn = useSelector( isUserLoggedIn );
	const loginUrl = useLoginUrlForFlow( { flow } );
	const stepContent = renderStep( step );
	const shouldRedirectToLogin = step.requiresLoggedInUser && ! userIsLoggedIn;
	const shouldSkipRender = shouldRedirectToLogin || ! stepContent;

	useStepRouteTracking( {
		flowName: flow.name,
		stepSlug: step.slug,
		skipTracking: shouldSkipRender,
	} );

	useEffect( () => {
		if ( shouldRedirectToLogin ) {
			window.location.assign( loginUrl );
		}
	}, [ loginUrl, shouldRedirectToLogin ] );

>>>>>>> f2d1422b
	if ( shouldSkipRender ) {
		return null;
	}

	return (
		<div
			className={ clsx(
				'step-route',
				flow.name,
				flow.variantSlug,
				flow.classnames,
				kebabCase( step.slug )
			) }
		>
			{ 'videopress' === flow.name && 'intro' === step.slug && <VideoPressIntroBackground /> }
			{ children && <SignupHeader pageTitle={ flow.title } showWooLogo={ showWooLogo } /> }
			{ children }
		</div>
	);
};

export default StepRoute;<|MERGE_RESOLUTION|>--- conflicted
+++ resolved
@@ -1,10 +1,5 @@
-<<<<<<< HEAD
-import classnames from 'classnames';
+import clsx from 'clsx';
 import { PropsWithChildren, useEffect } from 'react';
-=======
-import clsx from 'clsx';
-import { useEffect } from 'react';
->>>>>>> f2d1422b
 import { useLoginUrlForFlow } from 'calypso/landing/stepper/hooks/use-login-url-for-flow';
 import kebabCase from 'calypso/landing/stepper/utils/kebabCase';
 import SignupHeader from 'calypso/signup/signup-header';
@@ -38,29 +33,6 @@
 		}
 	}, [ loginUrl, shouldRedirectToLogin ] );
 
-<<<<<<< HEAD
-=======
-//TODO: Check we can move RenderStep function to here and remove the renderStep prop
-const StepRoute = ( { step, flow, showWooLogo, renderStep }: StepRouteProps ) => {
-	const userIsLoggedIn = useSelector( isUserLoggedIn );
-	const loginUrl = useLoginUrlForFlow( { flow } );
-	const stepContent = renderStep( step );
-	const shouldRedirectToLogin = step.requiresLoggedInUser && ! userIsLoggedIn;
-	const shouldSkipRender = shouldRedirectToLogin || ! stepContent;
-
-	useStepRouteTracking( {
-		flowName: flow.name,
-		stepSlug: step.slug,
-		skipTracking: shouldSkipRender,
-	} );
-
-	useEffect( () => {
-		if ( shouldRedirectToLogin ) {
-			window.location.assign( loginUrl );
-		}
-	}, [ loginUrl, shouldRedirectToLogin ] );
-
->>>>>>> f2d1422b
 	if ( shouldSkipRender ) {
 		return null;
 	}
