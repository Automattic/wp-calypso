--- conflicted
+++ resolved
@@ -1,10 +1,6 @@
-<<<<<<< HEAD
-import classnames from 'classnames';
+import clsx from 'clsx';
 import { useEffect } from 'react';
 import { useLoginUrlForFlow } from 'calypso/landing/stepper/hooks/use-login-url-for-flow';
-=======
-import clsx from 'clsx';
->>>>>>> 5edecb41
 import kebabCase from 'calypso/landing/stepper/utils/kebabCase';
 import SignupHeader from 'calypso/signup/signup-header';
 import { useSelector } from 'calypso/state';
