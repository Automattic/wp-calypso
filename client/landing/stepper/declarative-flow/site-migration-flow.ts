import { PLAN_MIGRATION_TRIAL_MONTHLY } from '@automattic/calypso-products';
import { isHostedSiteMigrationFlow } from '@automattic/onboarding';
import { SiteExcerptData } from '@automattic/sites';
import { useSelect } from '@wordpress/data';
import { useEffect } from 'react';
import { HOSTING_INTENT_MIGRATE } from 'calypso/data/hosting/use-add-hosting-trial-mutation';
import { useAnalyzeUrlQuery } from 'calypso/data/site-profiler/use-analyze-url-query';
import { useQuery } from 'calypso/landing/stepper/hooks/use-query';
import { stepsWithRequiredLogin } from 'calypso/landing/stepper/utils/steps-with-required-login';
import { triggerGuidesForStep } from 'calypso/lib/guides/trigger-guides-for-step';
import { addQueryArgs } from 'calypso/lib/url';
import { useIsSiteAdmin } from '../hooks/use-is-site-admin';
import { useSiteData } from '../hooks/use-site-data';
import { useSiteSlugParam } from '../hooks/use-site-slug-param';
import { USER_STORE, ONBOARD_STORE, SITE_STORE } from '../stores';
import { goToCheckout } from '../utils/checkout';
import { recordSubmitStep } from './internals/analytics/record-submit-step';
import { STEPS } from './internals/steps';
import { type SiteMigrationIdentifyAction } from './internals/steps-repository/site-migration-identify';
import { AssertConditionState } from './internals/types';
import type { AssertConditionResult, Flow, ProvidedDependencies } from './internals/types';
import type { OnboardSelect, SiteSelect, UserSelect } from '@automattic/data-stores';

const FLOW_NAME = 'site-migration';

const siteMigration: Flow = {
	name: FLOW_NAME,
	isSignupFlow: false,

	useSteps() {
		const baseSteps = [
			STEPS.SITE_MIGRATION_IDENTIFY,
			STEPS.SITE_MIGRATION_IMPORT_OR_MIGRATE,
			STEPS.SITE_MIGRATION_UPGRADE_PLAN,
			STEPS.SITE_MIGRATION_ASSIGN_TRIAL_PLAN,
			STEPS.SITE_MIGRATION_INSTRUCTIONS_I2,
			STEPS.ERROR,
			STEPS.SITE_MIGRATION_ASSISTED_MIGRATION,
		];

		const hostedVariantSteps = isHostedSiteMigrationFlow( this.variantSlug ?? FLOW_NAME )
			? [ STEPS.PICK_SITE, STEPS.SITE_CREATION_STEP, STEPS.PROCESSING ]
			: [];

		return stepsWithRequiredLogin( [ ...baseSteps, ...hostedVariantSteps ] );
	},

	useAssertConditions(): AssertConditionResult {
		const { siteSlug, siteId } = useSiteData();
		const { isOwner } = useIsSiteOwner();
		const userIsLoggedIn = useSelect(
			( select ) => ( select( USER_STORE ) as UserSelect ).isCurrentUserLoggedIn(),
			[]
		);
<<<<<<< HEAD
		const flowPath = this.variantSlug ?? FLOW_NAME;
=======
		const startUrl = useStartUrl( this.variantSlug ?? FLOW_NAME );

		let result: AssertConditionResult = { state: AssertConditionState.SUCCESS };
		const { isAdmin } = useIsSiteAdmin();
>>>>>>> 5edecb41

		useEffect( () => {
			if ( isOwner === false && userIsLoggedIn ) {
				window.location.assign( '/start' );
			}
		}, [ isOwner, userIsLoggedIn ] );

		useEffect( () => {
<<<<<<< HEAD
			// We don't need to do anything if the user isn't logged in.
			if ( ! userIsLoggedIn ) {
				return;
			}
=======
			if ( isAdmin === false ) {
				window.location.assign( '/start' );
			}
		}, [ isAdmin ] );
>>>>>>> 5edecb41

			// If we have  site slug or ID, no need to do anything.
			if ( siteSlug || siteId ) {
				return;
			}

			if ( isHostedSiteMigrationFlow( flowPath ) ) {
				return;
			}

			window.location.assign( '/start' );
		}, [ flowPath, siteId, siteSlug, userIsLoggedIn ] );

		if ( ! siteSlug && ! siteId && ! isHostedSiteMigrationFlow( flowPath ) ) {
			return {
				state: AssertConditionState.FAILURE,
				message: 'site-migration does not have the site slug or site id.',
			};
		}

		return { state: AssertConditionState.SUCCESS };
	},

	useStepNavigation( currentStep, navigate ) {
		const flowName = this.name;
		const { siteId } = useSiteData();
		const variantSlug = this.variantSlug;
		const flowPath = variantSlug ?? flowName;
		const siteCount =
			useSelect( ( select ) => ( select( USER_STORE ) as UserSelect ).getCurrentUser(), [] )
				?.site_count ?? 0;

		const intent = useSelect(
			( select ) => ( select( ONBOARD_STORE ) as OnboardSelect ).getIntent(),
			[]
		);
		const siteSlugParam = useSiteSlugParam();
		const urlQueryParams = useQuery();
		const fromQueryParam = urlQueryParams.get( 'from' );
		const { getSiteIdBySlug } = useSelect( ( select ) => select( SITE_STORE ) as SiteSelect, [] );
		const { data: urlData, isLoading: isLoadingFromData } = useAnalyzeUrlQuery(
			fromQueryParam || '',
			true
		);
		const isFromSiteWordPress = ! isLoadingFromData && urlData?.platform === 'wordpress';

		const exitFlow = ( to: string ) => {
			window.location.assign( to );
		};

		// Call triggerGuidesForStep for the current step
		useEffect( () => {
			triggerGuidesForStep( flowName, currentStep, siteId );
		}, [ flowName, currentStep, siteId ] );

		// TODO - We may need to add `...params: string[]` back once we start adding more steps.
		async function submit( providedDependencies: ProvidedDependencies = {} ) {
			recordSubmitStep( providedDependencies, intent, flowName, currentStep, variantSlug );
			const siteSlug = ( providedDependencies?.siteSlug as string ) || siteSlugParam || '';
			const siteId = getSiteIdBySlug( siteSlug );

			switch ( currentStep ) {
				case STEPS.SITE_MIGRATION_IDENTIFY.slug: {
					const { from, platform, action } = providedDependencies as {
						from: string;
						platform: string;
						action: SiteMigrationIdentifyAction;
					};

					if ( action === 'skip_platform_identification' || platform !== 'wordpress' ) {
						if ( isHostedSiteMigrationFlow( variantSlug ?? '' ) ) {
							// siteId/siteSlug wont be defined here if coming from a direct link/signup.
							// We need to make sure there's a site to import into.
							if ( ! siteSlugParam ) {
								return navigate( STEPS.SITE_CREATION_STEP.slug );
							}
						}
						return exitFlow(
							addQueryArgs(
								{
									siteId,
									siteSlug,
									from,
									origin: STEPS.SITE_MIGRATION_IDENTIFY.slug,
									backToFlow: `/${ flowPath }/${ STEPS.SITE_MIGRATION_IDENTIFY.slug }`,
								},
								'/setup/site-setup/importList'
							)
						);
					}

					if ( isHostedSiteMigrationFlow( variantSlug ?? '' ) ) {
						if ( ! siteSlugParam ) {
							if ( siteCount > 0 ) {
								return navigate( `sitePicker?from=${ encodeURIComponent( from ) }` );
							}

							if ( from ) {
								return navigate( addQueryArgs( { from }, STEPS.SITE_CREATION_STEP.slug ) );
							}
							return navigate( 'error' );
						}
					}

					return navigate(
						addQueryArgs(
							{ from: from, siteSlug, siteId },
							STEPS.SITE_MIGRATION_IMPORT_OR_MIGRATE.slug
						)
					);
				}

				case STEPS.PICK_SITE.slug: {
					switch ( providedDependencies?.action ) {
						case 'update-query': {
							const newQueryParams =
								( providedDependencies?.queryParams as { [ key: string ]: string } ) || {};

							Object.keys( newQueryParams ).forEach( ( key ) => {
								newQueryParams[ key ]
									? urlQueryParams.set( key, newQueryParams[ key ] )
									: urlQueryParams.delete( key );
							} );

							return navigate( `sitePicker?${ urlQueryParams.toString() }` );
						}
						case 'select-site': {
							const { ID: newSiteId, slug: newSiteSlug } =
								providedDependencies.site as SiteExcerptData;
							return navigate(
								addQueryArgs(
									{ siteId: newSiteId, siteSlug: newSiteSlug, from: fromQueryParam },
									STEPS.SITE_MIGRATION_IMPORT_OR_MIGRATE.slug
								)
							);
						}
						case 'create-site':
							return navigate(
								addQueryArgs( { from: fromQueryParam }, STEPS.SITE_CREATION_STEP.slug )
							);
					}
				}

				case STEPS.SITE_CREATION_STEP.slug: {
					return navigate( addQueryArgs( { from: fromQueryParam }, STEPS.PROCESSING.slug ) );
				}

				case STEPS.PROCESSING.slug: {
					if ( providedDependencies?.siteCreated ) {
						if ( ! fromQueryParam ) {
							// If we get to this point without a fromQueryParam then we are coming from a direct
							// pick your current platform link. That's why we navigate to the importList step.
							return exitFlow(
								addQueryArgs(
									{
										siteId,
										siteSlug,
										origin: STEPS.SITE_MIGRATION_IDENTIFY.slug,
										backToFlow: `/${ flowPath }/${ STEPS.SITE_MIGRATION_IDENTIFY.slug }`,
									},
									'/setup/site-setup/importList'
								)
							);
						}
						return navigate(
							addQueryArgs(
								{ siteId, siteSlug, from: fromQueryParam },
								STEPS.SITE_MIGRATION_IMPORT_OR_MIGRATE.slug
							)
						);
					}
				}

				case STEPS.SITE_MIGRATION_IMPORT_OR_MIGRATE.slug: {
					// Switch to the normal Import flow.
					if ( providedDependencies?.destination === 'import' ) {
						return exitFlow(
							addQueryArgs(
								{
									siteSlug,
									from: fromQueryParam ?? '',
									option: 'content',
									backToFlow: `/${ flowPath }/${ STEPS.SITE_MIGRATION_IMPORT_OR_MIGRATE.slug }`,
								},
								`/setup/site-setup/importerWordpress`
							)
						);
					}

					// Take the user to the upgrade plan step.
					if ( providedDependencies?.destination === 'upgrade' ) {
						return navigate( STEPS.SITE_MIGRATION_UPGRADE_PLAN.slug, {
							siteId,
							siteSlug,
						} );
					}

					// Continue with the migration flow.
					return navigate( STEPS.SITE_MIGRATION_INSTRUCTIONS_I2.slug, {
						siteId,
						siteSlug,
					} );
				}

				case STEPS.SITE_MIGRATION_ASSIGN_TRIAL_PLAN.slug: {
					if ( providedDependencies?.error ) {
						return navigate( STEPS.ERROR.slug );
					}

					return navigate( STEPS.SITE_MIGRATION_INSTRUCTIONS_I2.slug, {
						siteId,
						siteSlug,
					} );
				}

				case STEPS.SITE_MIGRATION_UPGRADE_PLAN.slug: {
					if ( providedDependencies?.goToCheckout ) {
						const redirectAfterCheckout = providedDependencies?.userAcceptedDeal
							? STEPS.SITE_MIGRATION_ASSISTED_MIGRATION.slug
							: STEPS.SITE_MIGRATION_INSTRUCTIONS_I2.slug;

						const destination = addQueryArgs(
							{
								siteSlug,
								from: fromQueryParam,
								siteId,
							},
							`/setup/${ flowPath }/${ redirectAfterCheckout }`
						);

						urlQueryParams.delete( 'showModal' );
						goToCheckout( {
							flowName: flowPath,
							stepName: STEPS.SITE_MIGRATION_UPGRADE_PLAN.slug,
							siteSlug: siteSlug,
							destination: destination,
							plan: providedDependencies.plan as string,
							cancelDestination: `/setup/${ flowPath }/${
								STEPS.SITE_MIGRATION_UPGRADE_PLAN.slug
							}?${ urlQueryParams.toString() }`,
							extraQueryParams:
								providedDependencies?.sendIntentWhenCreatingTrial &&
								providedDependencies?.plan === PLAN_MIGRATION_TRIAL_MONTHLY
									? { hosting_intent: HOSTING_INTENT_MIGRATE }
									: {},
						} );
						return;
					}
				}
			}
		}

		const goBack = () => {
			switch ( currentStep ) {
				case STEPS.SITE_MIGRATION_IMPORT_OR_MIGRATE.slug: {
					return navigate( STEPS.SITE_MIGRATION_IDENTIFY.slug );
				}
				case STEPS.SITE_MIGRATION_IDENTIFY.slug: {
					return exitFlow( `/setup/site-setup/goals?${ urlQueryParams }` );
				}

				case STEPS.SITE_MIGRATION_UPGRADE_PLAN.slug: {
					if ( urlQueryParams.has( 'showModal' ) || ! isFromSiteWordPress ) {
						urlQueryParams.delete( 'showModal' );
						return navigate(
							`${ STEPS.SITE_MIGRATION_IMPORT_OR_MIGRATE.slug }?${ urlQueryParams }`
						);
					}

					if ( isFromSiteWordPress ) {
						urlQueryParams.set( 'showModal', 'true' );
					}

					return navigate( `site-migration-upgrade-plan?${ urlQueryParams.toString() }` );
				}
			}
		};

		return { goBack, submit, exitFlow };
	},
};

export default siteMigration;<|MERGE_RESOLUTION|>--- conflicted
+++ resolved
@@ -47,40 +47,25 @@
 
 	useAssertConditions(): AssertConditionResult {
 		const { siteSlug, siteId } = useSiteData();
-		const { isOwner } = useIsSiteOwner();
+		const { isAdmin } = useIsSiteAdmin();
 		const userIsLoggedIn = useSelect(
 			( select ) => ( select( USER_STORE ) as UserSelect ).isCurrentUserLoggedIn(),
 			[]
 		);
-<<<<<<< HEAD
 		const flowPath = this.variantSlug ?? FLOW_NAME;
-=======
-		const startUrl = useStartUrl( this.variantSlug ?? FLOW_NAME );
-
-		let result: AssertConditionResult = { state: AssertConditionState.SUCCESS };
-		const { isAdmin } = useIsSiteAdmin();
->>>>>>> 5edecb41
 
 		useEffect( () => {
-			if ( isOwner === false && userIsLoggedIn ) {
+			if ( isAdmin === false ) {
 				window.location.assign( '/start' );
 			}
-		}, [ isOwner, userIsLoggedIn ] );
+		}, [ isAdmin ] );
 
 		useEffect( () => {
-<<<<<<< HEAD
 			// We don't need to do anything if the user isn't logged in.
 			if ( ! userIsLoggedIn ) {
 				return;
 			}
-=======
-			if ( isAdmin === false ) {
-				window.location.assign( '/start' );
-			}
-		}, [ isAdmin ] );
->>>>>>> 5edecb41
-
-			// If we have  site slug or ID, no need to do anything.
+
 			if ( siteSlug || siteId ) {
 				return;
 			}
@@ -90,7 +75,7 @@
 			}
 
 			window.location.assign( '/start' );
-		}, [ flowPath, siteId, siteSlug, userIsLoggedIn ] );
+		}, [ flowPath, siteId, siteSlug, userIsLoggedIn, isAdmin ] );
 
 		if ( ! siteSlug && ! siteId && ! isHostedSiteMigrationFlow( flowPath ) ) {
 			return {
