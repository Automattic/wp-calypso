--- conflicted
+++ resolved
@@ -1,8 +1,4 @@
-<<<<<<< HEAD
 import { isEnabled } from '@automattic/calypso-config';
-=======
-import config from '@automattic/calypso-config';
->>>>>>> 15d56b04
 import { useLocale } from '@automattic/i18n-utils';
 import { useSelect, useDispatch } from '@wordpress/data';
 import { useEffect } from 'react';
@@ -243,7 +239,7 @@
 				}
 
 				case STEPS.BUNDLE_TRANSFER.slug: {
-					if ( config.isEnabled( 'migration-flow/remove-processing-step' ) ) {
+					if ( isEnabled( 'migration-flow/remove-processing-step' ) ) {
 						return navigate( STEPS.SITE_MIGRATION_INSTRUCTIONS.slug );
 					}
 					return navigate( STEPS.PROCESSING.slug, { bundleProcessing: true } );
