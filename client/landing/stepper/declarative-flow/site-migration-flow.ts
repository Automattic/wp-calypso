--- conflicted
+++ resolved
@@ -305,17 +305,14 @@
 							siteSlug: siteSlug,
 							destination: destination,
 							plan: providedDependencies.plan as string,
-<<<<<<< HEAD
 							cancelDestination: `/setup/${ FLOW_NAME }/${
 								STEPS.SITE_MIGRATION_UPGRADE_PLAN.slug
 							}?${ urlQueryParams.toString() }`,
-=======
 							extraQueryParams:
 								providedDependencies?.sendIntentWhenCreatingTrial &&
 								providedDependencies?.plan === PLAN_MIGRATION_TRIAL_MONTHLY
 									? { hosting_intent: HOSTING_INTENT_MIGRATE }
 									: {},
->>>>>>> 1be7a151
 						} );
 						return;
 					}
