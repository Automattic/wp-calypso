--- conflicted
+++ resolved
@@ -238,11 +238,9 @@
 
 		const goBack = () => {
 			switch ( currentStep ) {
-<<<<<<< HEAD
-				case STEPS.SITE_MIGRATION_IMPORT_OR_MIGRATE.slug:
+				case STEPS.SITE_MIGRATION_IMPORT_OR_MIGRATE.slug: {
 					navigate( STEPS.SITE_MIGRATION_IDENTIFY.slug );
-					break;
-=======
+				}
 				case STEPS.SITE_MIGRATION_IDENTIFY.slug: {
 					return exitFlow( `/setup/site-setup/goals?${ urlQueryParams }` );
 				}
@@ -250,7 +248,6 @@
 				case STEPS.SITE_MIGRATION_UPGRADE_PLAN.slug: {
 					return navigate( `${ STEPS.SITE_MIGRATION_IMPORT_OR_MIGRATE.slug }?${ urlQueryParams }` );
 				}
->>>>>>> 9a0e2055
 			}
 		};
 
