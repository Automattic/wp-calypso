--- conflicted
+++ resolved
@@ -1,26 +1,17 @@
-<<<<<<< HEAD
 import { PLAN_MIGRATION_TRIAL_MONTHLY } from '@automattic/calypso-products';
-=======
->>>>>>> 763438c0
 import { HOSTED_SITE_MIGRATION_V2_FLOW, SITE_SETUP_FLOW } from '@automattic/onboarding';
 import { translate } from 'i18n-calypso';
 import { useSearchParams } from 'react-router-dom';
 import { Primitive } from 'utility-types';
-<<<<<<< HEAD
 import { HOSTING_INTENT_MIGRATE } from 'calypso/data/hosting/use-add-hosting-trial-mutation';
 import { type Flow } from 'calypso/landing/stepper/declarative-flow/internals/types';
 import { goToCheckout } from 'calypso/landing/stepper/utils/checkout';
 import { addQueryArgs } from 'calypso/lib/url';
 import { HOW_TO_MIGRATE_OPTIONS } from '../../constants';
-=======
-import { type Flow } from 'calypso/landing/stepper/declarative-flow/internals/types';
-import { addQueryArgs } from 'calypso/lib/url';
->>>>>>> 763438c0
 import { stepsWithRequiredLogin } from '../../utils/steps-with-required-login';
 import { STEPS } from '../internals/steps';
 import { ProvidedDependencies } from '../internals/types';
 
-<<<<<<< HEAD
 const {
 	PLATFORM_IDENTIFICATION,
 	PROCESSING,
@@ -32,10 +23,6 @@
 	SITE_MIGRATION_STARTED,
 	SITE_MIGRATION_ASSISTED_MIGRATION,
 } = STEPS;
-=======
-const { PLATFORM_IDENTIFICATION, PROCESSING, SITE_CREATION_STEP, SITE_MIGRATION_UPGRADE_PLAN } =
-	STEPS;
->>>>>>> 763438c0
 
 export default {
 	name: HOSTED_SITE_MIGRATION_V2_FLOW,
@@ -49,14 +36,11 @@
 			SITE_CREATION_STEP,
 			PROCESSING,
 			SITE_MIGRATION_UPGRADE_PLAN,
-<<<<<<< HEAD
 			SITE_MIGRATION_HOW_TO_MIGRATE,
 			SITE_MIGRATION_SOURCE_URL,
 			SITE_MIGRATION_INSTRUCTIONS,
 			SITE_MIGRATION_STARTED,
 			SITE_MIGRATION_ASSISTED_MIGRATION,
-=======
->>>>>>> 763438c0
 		] );
 	},
 
@@ -66,7 +50,6 @@
 		return {
 			submit: ( props?: ProvidedDependencies ) => {
 				const data = {
-<<<<<<< HEAD
 					// Site Creation Step
 					siteId: props?.siteId || query.get( 'siteId' ),
 					siteSlug: props?.siteSlug || query.get( 'siteSlug' ),
@@ -89,25 +72,13 @@
 					// Source URL Step
 					from: props?.from || query.get( 'from' ),
 				} as Record< string, Primitive | string >;
-=======
-					platform: props?.platform || query.get( 'platform' ),
-					siteId: props?.siteId || query.get( 'siteId' ),
-					siteSlug: props?.siteSlug || query.get( 'siteSlug' ),
-					next: props?.next || query.get( 'next' ),
-					url: props?.url,
-				} as Record< string, Primitive >;
->>>>>>> 763438c0
 
 				if ( currentStep === PLATFORM_IDENTIFICATION.slug ) {
 					return navigate(
 						addQueryArgs(
 							{
 								platform: data.platform,
-<<<<<<< HEAD
-								...( data.platform !== 'wordpress' ? { next: data.next } : {} ),
-=======
 								...( data.platform !== 'wordpress' ? { next: data.url } : {} ),
->>>>>>> 763438c0
 							},
 							SITE_CREATION_STEP.slug
 						)
@@ -149,7 +120,6 @@
 						)
 					);
 				}
-<<<<<<< HEAD
 
 				if ( currentStep === SITE_MIGRATION_UPGRADE_PLAN.slug ) {
 					if ( data?.goToCheckout ) {
@@ -227,8 +197,6 @@
 						)
 					);
 				}
-=======
->>>>>>> 763438c0
 			},
 		};
 	},
