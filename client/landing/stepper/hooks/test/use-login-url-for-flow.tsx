/**
 * @jest-environment jsdom
 */
import { addQueryArgs } from '@wordpress/url';
import React from 'react';
import { MemoryRouter } from 'react-router';
import { renderHookWithProvider } from 'calypso/test-helpers/testing-library';
import { type Flow } from '../../declarative-flow/internals/types';
import { useLoginUrlForFlow } from '../use-login-url-for-flow';

const flow = { name: 'some-flow', title: 'some-title' } as Flow;

describe( 'useLoginUrlForFlow', () => {
	const Wrapper =
		( basename ) =>
		( { children } ) => {
			const base = basename || 'setup';
			return (
				<MemoryRouter basename={ base } initialEntries={ [ `/${ base }/site-migration-flow` ] }>
					{ children }
				</MemoryRouter>
			);
		};

	it( 'returns the login URL redirecting to the current step', () => {
		const { result } = renderHookWithProvider( () => useLoginUrlForFlow( { flow } ), {
			wrapper: Wrapper( 'setup' ),
		} );

		expect( result.current ).toEqual(
			addQueryArgs( '/start/account/user-social', {
				variationName: 'some-flow',
				redirect_to: '/setup/site-migration-flow',
				pageTitle: 'some-title',
				toStepper: true,
			} )
		);
	} );

<<<<<<< HEAD
=======
	it( 'returns the login with custom login path', () => {
		const flowWithCustomLoginPath = {
			...flow,
			useLoginParams: () => ( {
				customLoginPath: '/custom-login-path',
			} ),
		} as Flow;

		const { result } = renderHookWithProvider(
			() => useLoginUrlForFlow( { flow: flowWithCustomLoginPath } ),
			{
				wrapper: Wrapper( 'setup' ),
			}
		);

		expect( result.current ).toEqual(
			addQueryArgs( '/custom-login-path', {
				variationName: 'some-flow',
				redirect_to: '/setup/site-migration-flow',
				pageTitle: 'some-title',
				toStepper: true,
			} )
		);
	} );

>>>>>>> 27c18a43
	it( 'returns the login with with extra params', () => {
		const flowWithExtraParams = {
			...flow,
			useLoginParams: () => ( {
<<<<<<< HEAD
				foo: 'bar',
				bar: 'baz',
=======
				extraQueryParams: {
					foo: 'bar',
					bar: 'baz',
				},
>>>>>>> 27c18a43
			} ),
		} satisfies Flow;

		const { result } = renderHookWithProvider(
			() => useLoginUrlForFlow( { flow: flowWithExtraParams } ),
			{
				wrapper: Wrapper( 'setup' ),
			}
		);

		expect( result.current ).toEqual(
			addQueryArgs( '/start/account/user-social', {
				variationName: 'some-flow',
				redirect_to: '/setup/site-migration-flow',
				pageTitle: 'some-title',
				toStepper: true,
				foo: 'bar',
				bar: 'baz',
			} )
		);
	} );

	// Inside the react-router-dom the useLocation.pathname doesn't include the basename
	it( 'returns the login URL for the flow considering the basename', () => {
		const { result } = renderHookWithProvider( () => useLoginUrlForFlow( { flow } ), {
			wrapper: Wrapper( 'crazy-setup' ),
		} );

		expect( result.current ).toEqual(
			addQueryArgs( '/start/account/user-social', {
				variationName: 'some-flow',
				redirect_to: '/crazy-setup/site-migration-flow',
				pageTitle: 'some-title',
				toStepper: true,
			} )
		);
	} );
} );<|MERGE_RESOLUTION|>--- conflicted
+++ resolved
@@ -37,8 +37,6 @@
 		);
 	} );
 
-<<<<<<< HEAD
-=======
 	it( 'returns the login with custom login path', () => {
 		const flowWithCustomLoginPath = {
 			...flow,
@@ -64,20 +62,14 @@
 		);
 	} );
 
->>>>>>> 27c18a43
 	it( 'returns the login with with extra params', () => {
 		const flowWithExtraParams = {
 			...flow,
 			useLoginParams: () => ( {
-<<<<<<< HEAD
-				foo: 'bar',
-				bar: 'baz',
-=======
 				extraQueryParams: {
 					foo: 'bar',
 					bar: 'baz',
 				},
->>>>>>> 27c18a43
 			} ),
 		} satisfies Flow;
 
