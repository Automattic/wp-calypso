import { addQueryArgs } from '@wordpress/url';
import { useHref, useLocation } from 'react-router';
import { useLoginUrl } from '../utils/path';
import { useFlowLocale } from './use-flow-locale';
import { useSiteData } from './use-site-data';
import type { Flow } from 'calypso/landing/stepper/declarative-flow/internals/types';

type UseLoginUrlForFlowProps = {
	flow: Flow;
};

export function useLoginUrlForFlow( { flow }: UseLoginUrlForFlowProps ): string {
	const locale = useFlowLocale();
	const location = useLocation();
	const { siteId, siteSlug } = useSiteData();
	const path = useHref( location.pathname );
<<<<<<< HEAD
	const extra = flow.useLoginParams?.() ?? {};
=======
	const { extraQueryParams, customLoginPath } = flow.useLoginParams?.() ?? {};
>>>>>>> 27c18a43

	const redirectTo = addQueryArgs( path, {
		...( locale && locale !== 'en' ? { locale } : {} ),
		...( siteId ? { siteId } : {} ),
		...( siteSlug ? { siteSlug } : {} ),
		...Object.fromEntries( new URLSearchParams( location.search ).entries() ),
	} );

	return useLoginUrl( {
		variationName: flow.variantSlug ?? flow.name,
		pageTitle: flow.title,
		locale,
		redirectTo,
<<<<<<< HEAD
		extra,
=======
		extra: extraQueryParams,
		customLoginPath,
>>>>>>> 27c18a43
	} );
}<|MERGE_RESOLUTION|>--- conflicted
+++ resolved
@@ -14,11 +14,7 @@
 	const location = useLocation();
 	const { siteId, siteSlug } = useSiteData();
 	const path = useHref( location.pathname );
-<<<<<<< HEAD
-	const extra = flow.useLoginParams?.() ?? {};
-=======
 	const { extraQueryParams, customLoginPath } = flow.useLoginParams?.() ?? {};
->>>>>>> 27c18a43
 
 	const redirectTo = addQueryArgs( path, {
 		...( locale && locale !== 'en' ? { locale } : {} ),
@@ -32,11 +28,7 @@
 		pageTitle: flow.title,
 		locale,
 		redirectTo,
-<<<<<<< HEAD
-		extra,
-=======
 		extra: extraQueryParams,
 		customLoginPath,
->>>>>>> 27c18a43
 	} );
 }