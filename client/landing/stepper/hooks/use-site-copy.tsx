--- conflicted
+++ resolved
@@ -79,8 +79,12 @@
 		clearSignupDestinationCookie();
 		setPlanCartItem( { product_slug: plan?.product_slug as string } );
 
-<<<<<<< HEAD
 		const marketplacePluginProducts = ( purchases || [] )
+			.filter(
+				( purchase ) =>
+					[ 'marketplace_plugin', 'marketplace_theme' ].includes( purchase.productType ) &&
+					purchase.siteId === site?.ID
+			)
 			.filter(
 				( purchase ) =>
 					purchase.productType === 'marketplace_plugin' && purchase.siteId === site?.ID
@@ -89,16 +93,6 @@
 
 		setProductCartItems( marketplacePluginProducts );
 	}, [ plan, setPlanCartItem, purchases, shouldShowSiteCopyItem, setProductCartItems, site?.ID ] );
-=======
-		const marketplaceProducts = purchases
-			.filter( ( purchase ) =>
-				[ 'marketplace_plugin', 'marketplace_theme' ].includes( purchase.productType )
-			)
-			.map( ( purchase ) => ( { product_slug: purchase.productSlug } ) );
-
-		setProductCartItems( marketplaceProducts );
-	}, [ plan, setPlanCartItem, purchases, shouldShowSiteCopyItem, setProductCartItems ] );
->>>>>>> 663ba31b
 
 	return useMemo(
 		() => ( {
