--- conflicted
+++ resolved
@@ -1,10 +1,7 @@
-<<<<<<< HEAD
-import { SubscriptionManager } from '@automattic/data-stores';
-=======
 import { Gridicon } from '@automattic/components';
 import { useMemo } from '@wordpress/element';
 import { useLocalizedMoment } from 'calypso/components/localized-moment';
->>>>>>> dd139f72
+import { SubscriptionManager } from '@automattic/data-stores';
 import { SiteSettings } from '../settings-popover';
 import type { SiteSubscription } from '@automattic/data-stores/src/reader/types';
 
