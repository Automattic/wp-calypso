import { SubscriptionManager } from '@automattic/data-stores';
import { useTranslate } from 'i18n-calypso';
import { useMemo } from 'react';

const useSubheaderText = () => {
<<<<<<< HEAD
	const emailAddress = Reader.SubscriptionManager.useSubscriberEmailAddress();
=======
	const emailAddress = SubscriptionManager.useSubscriberEmailAddress();
>>>>>>> 07da4c4b
	const translate = useTranslate();

	return useMemo( () => {
		if ( emailAddress ) {
			return translate(
				"Manage the WordPress.com newsletter and blogs you've subscribed to with {{span}}%(emailAddress)s{{/span}}.",
				{
					args: {
						emailAddress: emailAddress,
					},
					components: {
						span: <span className="email-address" />,
					},
				}
			);
		}
		return translate( 'Manage your WordPress.com newsletter and blog subscriptions.' );
	}, [ emailAddress, translate ] );
};

export default useSubheaderText;<|MERGE_RESOLUTION|>--- conflicted
+++ resolved
@@ -3,11 +3,7 @@
 import { useMemo } from 'react';
 
 const useSubheaderText = () => {
-<<<<<<< HEAD
-	const emailAddress = Reader.SubscriptionManager.useSubscriberEmailAddress();
-=======
 	const emailAddress = SubscriptionManager.useSubscriberEmailAddress();
->>>>>>> 07da4c4b
 	const translate = useTranslate();
 
 	return useMemo( () => {
