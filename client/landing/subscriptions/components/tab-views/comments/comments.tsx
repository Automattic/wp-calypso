import { SubscriptionManager, Reader } from '@automattic/data-stores';
import SearchInput from '@automattic/search';
import { useTranslate } from 'i18n-calypso';
import { useState } from 'react';
import SelectDropdown from 'calypso/components/select-dropdown';
import { CommentList } from 'calypso/landing/subscriptions/components/comment-list';
import { SearchIcon } from 'calypso/landing/subscriptions/components/icons';
import { Notice, NoticeType } from 'calypso/landing/subscriptions/components/notice';
import { SortControls, Option } from 'calypso/landing/subscriptions/components/sort-controls';
import { getOptionLabel } from 'calypso/landing/subscriptions/helpers';
import { useSearch, useSiteSubscriptionsFilterOptions } from 'calypso/landing/subscriptions/hooks';
import TabView from '../tab-view';
import './styles.scss';

const { PostSubscriptionsSortBy: SortBy, SiteSubscriptionsFilterBy: FilterBy } = Reader;

const useSortOptions = () => {
	const translate = useTranslate();

	return [
		{ value: SortBy.RecentlySubscribed, label: translate( 'Recently subscribed' ) },
		{ value: SortBy.PostName, label: translate( 'Post name' ) },
	];
};

const Comments = () => {
	const translate = useTranslate();
	const [ sortTerm, setSortTerm ] = useState( SortBy.RecentlySubscribed );
	const { searchTerm, handleSearch } = useSearch();
	const sortOptions = useSortOptions();
	const availableFilterOptions = useSiteSubscriptionsFilterOptions();
	const [ filterOption, setFilterOption ] = useState( FilterBy.All );

	const {
		data: { posts, totalCount },
		isLoading,
		error,
	} = SubscriptionManager.usePostSubscriptionsQuery( { searchTerm, sortTerm, filterOption } );

	// todo: translate when we have agreed on the error message
	const errorMessage = error ? 'An error occurred while fetching your subscriptions.' : '';

	if ( ! isLoading && ! totalCount ) {
		return (
			<Notice type={ NoticeType.Warning }>
				{ translate( 'You are not subscribed to any comments.' ) }
			</Notice>
		);
	}

	return (
		<TabView errorMessage={ errorMessage } isLoading={ isLoading }>
			<div className="list-actions-bar">
				<SearchInput
					placeholder={ translate( 'Search by post, site title, or address…' ) }
					searchIcon={ <SearchIcon size={ 18 } /> }
					onSearch={ handleSearch }
				/>

				<SelectDropdown
					className="subscriptions-manager__filter-control subscriptions-manager__list-actions-bar-spacer"
					options={ availableFilterOptions }
					onSelect={ ( selectedOption: Option< Reader.SiteSubscriptionsFilterBy > ) =>
						setFilterOption( selectedOption.value as Reader.SiteSubscriptionsFilterBy )
					}
<<<<<<< HEAD
					selectedText={
						translate( 'View: ' ) + getOptionLabel( availableFilterOptions, filterOption )
					}
=======
					selectedText={ translate( 'View: %s', {
						args: getFilterLabel( availableFilterOptions, filterOption ) || '',
					} ) }
>>>>>>> b60e83c3
				/>

				<SortControls options={ sortOptions } value={ sortTerm } onChange={ setSortTerm } />
			</div>

			<CommentList posts={ posts } />

			{ totalCount && posts?.length === 0 && (
				<Notice type={ NoticeType.Warning }>
					{ translate( 'Sorry, no posts match {{italic}}%s.{{/italic}}', {
						components: { italic: <i /> },
						args: searchTerm || getOptionLabel( availableFilterOptions, filterOption ),
					} ) }
				</Notice>
			) }
		</TabView>
	);
};

export default Comments;<|MERGE_RESOLUTION|>--- conflicted
+++ resolved
@@ -63,15 +63,9 @@
 					onSelect={ ( selectedOption: Option< Reader.SiteSubscriptionsFilterBy > ) =>
 						setFilterOption( selectedOption.value as Reader.SiteSubscriptionsFilterBy )
 					}
-<<<<<<< HEAD
-					selectedText={
-						translate( 'View: ' ) + getOptionLabel( availableFilterOptions, filterOption )
-					}
-=======
 					selectedText={ translate( 'View: %s', {
-						args: getFilterLabel( availableFilterOptions, filterOption ) || '',
+						args: getOptionLabel( availableFilterOptions, filterOption ) || '',
 					} ) }
->>>>>>> b60e83c3
 				/>
 
 				<SortControls options={ sortOptions } value={ sortTerm } onChange={ setSortTerm } />
