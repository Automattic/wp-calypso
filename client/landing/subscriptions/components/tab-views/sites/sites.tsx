import config from '@automattic/calypso-config';
import { SubscriptionManager } from '@automattic/data-stores';
import SearchInput from '@automattic/search';
import { useTranslate } from 'i18n-calypso';
<<<<<<< HEAD
import { SearchIcon } from 'calypso/landing/subscriptions/components/icons';
import { Notice } from 'calypso/landing/subscriptions/components/notice';
import { SiteList } from 'calypso/landing/subscriptions/components/site-list';
import { useSearch } from 'calypso/landing/subscriptions/hooks';
=======
import { useMemo, useState } from 'react';
import { useDebounce } from 'use-debounce';
import { SearchIcon } from 'calypso/landing/subscriptions/components/icons';
import { Notice } from 'calypso/landing/subscriptions/components/notice';
import { SiteList } from 'calypso/landing/subscriptions/components/site-list';
import { SortControls, Option } from 'calypso/landing/subscriptions/components/sort-controls';
>>>>>>> a33af03c
import TabView from '../tab-view';

const SortBy = SubscriptionManager.SiteSubscriptionsSortBy;

const isListControlsEnabled = config.isEnabled( 'subscription-management/sites-list-controls' );

const getSortOptions = ( translate: ReturnType< typeof useTranslate > ): Option[] => [
	{ value: SortBy.LastUpdated, label: translate( 'Last updated' ) },
	// todo: translate when we have agreed on the label
	{ value: SortBy.DateSubscribed, label: 'Date subscribed' },
	// todo: translate when we have agreed on the label
	{ value: SortBy.SiteName, label: 'Site name' },
];

const useSortOptions = ( translate: ReturnType< typeof useTranslate > ): Option[] =>
	useMemo( () => getSortOptions( translate ), [ translate ] );

const Sites = () => {
	const translate = useTranslate();
<<<<<<< HEAD
	const { searchTerm, handleSearch } = useSearch();
	const { data, isLoading, error } = SubscriptionManager.useSiteSubscriptionsQuery( {
		searchTerm,
=======
	const [ searchTerm, setSearchTerm ] = useState( '' );
	const [ debouncedSearchTerm ] = useDebounce( searchTerm, 300 );
	const [ sortTerm, setSortTerm ] = useState( SortBy.LastUpdated );
	const { data, isLoading, error } = SubscriptionManager.useSiteSubscriptionsQuery( {
		searchTerm: debouncedSearchTerm,
		sortTerm,
>>>>>>> a33af03c
	} );
	const { subscriptions, totalCount } = data ?? {};
	const sortOptions = useSortOptions( translate );
	// todo: translate when we have agreed on the error message
	const errorMessage = error ? 'An error occurred while fetching your subscriptions.' : '';

	if ( ! isLoading && ! totalCount ) {
		return <Notice type="warning">{ translate( 'You are not subscribed to any sites.' ) }</Notice>;
	}

	return (
		<TabView errorMessage={ errorMessage } isLoading={ isLoading }>
			{ isListControlsEnabled && (
				<div className="subscriptions-manager__list-actions-bar">
					<SearchInput
						placeholder={ translate( 'Search by site name or address…' ) }
						searchIcon={ <SearchIcon size={ 18 } /> }
						onSearch={ handleSearch }
					/>
					<SortControls options={ sortOptions } value={ sortTerm } onChange={ setSortTerm } />
				</div>
			) }

			<SiteList sites={ subscriptions } />

			{ totalCount > 0 && subscriptions.length === 0 && (
				<Notice type="warning">
					{ translate( 'Sorry, no sites match {{italic}}%s.{{/italic}}', {
						components: { italic: <i /> },
						args: searchTerm,
					} ) }
				</Notice>
			) }
		</TabView>
	);
};

export default Sites;<|MERGE_RESOLUTION|>--- conflicted
+++ resolved
@@ -2,19 +2,12 @@
 import { SubscriptionManager } from '@automattic/data-stores';
 import SearchInput from '@automattic/search';
 import { useTranslate } from 'i18n-calypso';
-<<<<<<< HEAD
-import { SearchIcon } from 'calypso/landing/subscriptions/components/icons';
-import { Notice } from 'calypso/landing/subscriptions/components/notice';
-import { SiteList } from 'calypso/landing/subscriptions/components/site-list';
-import { useSearch } from 'calypso/landing/subscriptions/hooks';
-=======
 import { useMemo, useState } from 'react';
-import { useDebounce } from 'use-debounce';
 import { SearchIcon } from 'calypso/landing/subscriptions/components/icons';
 import { Notice } from 'calypso/landing/subscriptions/components/notice';
 import { SiteList } from 'calypso/landing/subscriptions/components/site-list';
 import { SortControls, Option } from 'calypso/landing/subscriptions/components/sort-controls';
->>>>>>> a33af03c
+import { useSearch } from 'calypso/landing/subscriptions/hooks';
 import TabView from '../tab-view';
 
 const SortBy = SubscriptionManager.SiteSubscriptionsSortBy;
@@ -34,18 +27,11 @@
 
 const Sites = () => {
 	const translate = useTranslate();
-<<<<<<< HEAD
 	const { searchTerm, handleSearch } = useSearch();
+	const [ sortTerm, setSortTerm ] = useState( SortBy.LastUpdated );
 	const { data, isLoading, error } = SubscriptionManager.useSiteSubscriptionsQuery( {
 		searchTerm,
-=======
-	const [ searchTerm, setSearchTerm ] = useState( '' );
-	const [ debouncedSearchTerm ] = useDebounce( searchTerm, 300 );
-	const [ sortTerm, setSortTerm ] = useState( SortBy.LastUpdated );
-	const { data, isLoading, error } = SubscriptionManager.useSiteSubscriptionsQuery( {
-		searchTerm: debouncedSearchTerm,
 		sortTerm,
->>>>>>> a33af03c
 	} );
 	const { subscriptions, totalCount } = data ?? {};
 	const sortOptions = useSortOptions( translate );
