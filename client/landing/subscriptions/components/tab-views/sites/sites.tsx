--- conflicted
+++ resolved
@@ -30,15 +30,9 @@
 	} );
 	const { subscriptions, totalCount } = data ?? {};
 	const sortOptions = useSortOptions( translate );
-<<<<<<< HEAD
-	// todo: translate when we have agreed on the error message
-	const errorMessage = error ? 'An error occurred while fetching your subscriptions.' : '';
-=======
 	const errorMessage = error
 		? translate( "Oops! The subscription couldn't be found or doesn't exist." )
 		: '';
-	const isListControlsEnabled = config.isEnabled( 'subscription-management/sites-list-controls' );
->>>>>>> 8c31d545
 
 	if ( ! isLoading && ! totalCount ) {
 		return (
