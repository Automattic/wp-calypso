import { SubscriptionManager } from '@automattic/data-stores';
import { useLocale } from '@automattic/i18n-utils';
import { useTranslate } from 'i18n-calypso';
import { useMemo } from 'react';
import { Navigate, Route, Routes, useLocation, useNavigate } from 'react-router-dom';
import Nav from 'calypso/components/section-nav';
import NavItem from 'calypso/components/section-nav/item';
import NavTabs from 'calypso/components/section-nav/tabs';
import {
	Comments,
	Settings,
	Sites,
	Pending,
} from 'calypso/landing/subscriptions/components/tab-views';
import './styles.scss';

type SubscriptionManagerTab = {
	label: string;
	subpath: string;
	fullPath: string;
	count?: number;
	selected: boolean;
	redirectURL?: string;
	hide?: boolean;
};

const getFullPath = ( subpath: string, locale: string ) =>
	`/subscriptions/${ subpath }${ locale !== 'en' ? '/' + locale : '' }`;

const useTabs = (): SubscriptionManagerTab[] => {
	const { pathname } = useLocation();
	const translate = useTranslate();
	const locale = useLocale();
<<<<<<< HEAD
	const { data: counts } = SubscriptionManager.useSubscriptionsCountQuery();
	const { isLoggedIn } = SubscriptionManager.useIsLoggedIn();

	const isCommentsViewEnabled =
		config.isEnabled( 'subscription-management-comments-view' ) && locale === 'en' && ! isLoggedIn;
	const isPendingViewEnabled =
		config.isEnabled( 'subscription-management-pending-view' ) && locale === 'en' && ! isLoggedIn;
=======
>>>>>>> 0a3c2615

	return useMemo( () => {
		return [
			{
				label: translate( 'Sites' ),
				subpath: 'sites',
				fullPath: getFullPath( 'sites', locale ),
				count: counts?.blogs || undefined,
				selected: pathname.startsWith( getFullPath( 'sites', locale ) ),
			},
			{
				label: translate( 'Comments' ),
				subpath: 'comments',
				fullPath: getFullPath( 'comments', locale ),
				count: counts?.comments || undefined,
				selected: pathname.startsWith( getFullPath( 'comments', locale ) ),
				...( isCommentsViewEnabled && {
					redirectURL: `https://wordpress.com/email-subscriptions/?option=comments&locale=${ locale }`,
				} ),
			},
			{
				label: translate( 'Pending' ),
				subpath: 'pending',
				fullPath: getFullPath( 'pending', locale ),
				count: counts?.pending || undefined,
				selected: pathname.startsWith( getFullPath( 'pending', locale ) ),
				...( isPendingViewEnabled && {
					redirectURL: `https://wordpress.com/email-subscriptions/pending`,
				} ),
				hide: ! counts?.pending && ! pathname.includes( 'pending' ),
			},
			{
				label: translate( 'Settings' ),
				fullPath: getFullPath( 'settings', locale ),
				subpath: 'settings',
				selected: pathname.startsWith( getFullPath( 'settings', locale ) ),
			},
		];
	}, [
		counts?.blogs,
		counts?.comments,
		counts?.pending,
		isCommentsViewEnabled,
		isPendingViewEnabled,
		locale,
		pathname,
		translate,
	] );
};

const TabsSwitcher = () => {
	const navigate = useNavigate();
	const tabs = useTabs();
	const { label: selectedText, count: selectedCount } = tabs.find( ( tab ) => tab.selected ) ?? {};
	return (
		<>
			<Nav
				className="subscription-manager-tab-switcher"
				selectedText={ selectedText }
				selectedCount={ selectedCount }
			>
				<NavTabs>
<<<<<<< HEAD
					{ tabs.map( ( tab ) =>
						tab.hide ? null : (
							<NavItem
								key={ tab.subpath }
								onClick={ () => {
									tab.redirectURL
										? window.location.replace( tab.redirectURL )
										: navigate( tab.fullPath );
								} }
								count={ tab.count }
								selected={ tab.selected }
							>
								{ tab.label }
							</NavItem>
						)
=======
					<NavItem
						onClick={ () => navigate( sitesPath ) }
						count={ counts?.blogs || undefined }
						selected={ pathname.startsWith( sitesPath ) }
					>
						{ translate( 'Sites' ) }
					</NavItem>

					<NavItem
						onClick={ () => navigate( commentsPath ) }
						count={ counts?.comments || undefined }
						selected={ pathname.startsWith( commentsPath ) }
					>
						{ translate( 'Comments' ) }
					</NavItem>

					{ counts?.pending || pathname.includes( 'pending' ) ? (
						<NavItem
							onClick={ () => navigate( pendingPath ) }
							count={ counts?.pending || undefined }
							selected={ pathname.startsWith( pendingPath ) }
						>
							{ translate( 'Pending' ) }
						</NavItem>
					) : (
						''
>>>>>>> 0a3c2615
					) }
				</NavTabs>
			</Nav>

			<Routes>
				<Route index element={ <Navigate to="sites" /> } />
				<Route path="sites/*" element={ <Sites /> } />
				<Route path="comments/*" element={ <Comments /> } />
				<Route path="pending/*" element={ <Pending /> } />
				<Route path="settings/*" element={ <Settings /> } />
			</Routes>
		</>
	);
};

export default TabsSwitcher;<|MERGE_RESOLUTION|>--- conflicted
+++ resolved
@@ -15,84 +15,61 @@
 import './styles.scss';
 
 type SubscriptionManagerTab = {
+	id: string;
 	label: string;
-	subpath: string;
-	fullPath: string;
 	count?: number;
+	onClick: () => void;
 	selected: boolean;
-	redirectURL?: string;
 	hide?: boolean;
 };
 
-const getFullPath = ( subpath: string, locale: string ) =>
-	`/subscriptions/${ subpath }${ locale !== 'en' ? '/' + locale : '' }`;
+const getPath = ( subpath: string ) => `/subscriptions/${ subpath }`;
+
+const getPathWithLocale = ( subpath: string, locale: string ) =>
+	getPath( subpath ) + ( locale !== 'en' ? '/' + locale : '' );
 
 const useTabs = (): SubscriptionManagerTab[] => {
+	const navigate = useNavigate();
 	const { pathname } = useLocation();
 	const translate = useTranslate();
 	const locale = useLocale();
-<<<<<<< HEAD
 	const { data: counts } = SubscriptionManager.useSubscriptionsCountQuery();
-	const { isLoggedIn } = SubscriptionManager.useIsLoggedIn();
-
-	const isCommentsViewEnabled =
-		config.isEnabled( 'subscription-management-comments-view' ) && locale === 'en' && ! isLoggedIn;
-	const isPendingViewEnabled =
-		config.isEnabled( 'subscription-management-pending-view' ) && locale === 'en' && ! isLoggedIn;
-=======
->>>>>>> 0a3c2615
 
 	return useMemo( () => {
 		return [
 			{
+				id: 'sites',
 				label: translate( 'Sites' ),
-				subpath: 'sites',
-				fullPath: getFullPath( 'sites', locale ),
 				count: counts?.blogs || undefined,
-				selected: pathname.startsWith( getFullPath( 'sites', locale ) ),
+				onClick: () => navigate( getPathWithLocale( 'sites', locale ) ),
+				selected: pathname.startsWith( getPath( 'sites' ) ),
 			},
 			{
+				id: 'comments',
 				label: translate( 'Comments' ),
-				subpath: 'comments',
-				fullPath: getFullPath( 'comments', locale ),
 				count: counts?.comments || undefined,
-				selected: pathname.startsWith( getFullPath( 'comments', locale ) ),
-				...( isCommentsViewEnabled && {
-					redirectURL: `https://wordpress.com/email-subscriptions/?option=comments&locale=${ locale }`,
-				} ),
+				onClick: () => navigate( getPathWithLocale( 'comments', locale ) ),
+				selected: pathname.startsWith( getPath( 'comments' ) ),
 			},
 			{
+				id: 'pending',
 				label: translate( 'Pending' ),
-				subpath: 'pending',
-				fullPath: getFullPath( 'pending', locale ),
 				count: counts?.pending || undefined,
-				selected: pathname.startsWith( getFullPath( 'pending', locale ) ),
-				...( isPendingViewEnabled && {
-					redirectURL: `https://wordpress.com/email-subscriptions/pending`,
-				} ),
+				onClick: () => navigate( getPathWithLocale( 'pending', locale ) ),
+				selected: pathname.startsWith( getPath( 'pending' ) ),
 				hide: ! counts?.pending && ! pathname.includes( 'pending' ),
 			},
 			{
+				id: 'settings',
 				label: translate( 'Settings' ),
-				fullPath: getFullPath( 'settings', locale ),
-				subpath: 'settings',
-				selected: pathname.startsWith( getFullPath( 'settings', locale ) ),
+				onClick: () => navigate( getPathWithLocale( 'settings', locale ) ),
+				selected: pathname.startsWith( getPath( 'settings' ) ),
 			},
 		];
-	}, [
-		counts?.blogs,
-		counts?.comments,
-		counts?.pending,
-		isCommentsViewEnabled,
-		isPendingViewEnabled,
-		locale,
-		pathname,
-		translate,
-	] );
+	}, [ counts?.blogs, counts?.comments, counts?.pending, locale, navigate, pathname, translate ] );
 };
 
 const TabsSwitcher = () => {
-	const navigate = useNavigate();
 	const tabs = useTabs();
 	const { label: selectedText, count: selectedCount } = tabs.find( ( tab ) => tab.selected ) ?? {};
 	return (
@@ -103,50 +80,17 @@
 				selectedCount={ selectedCount }
 			>
 				<NavTabs>
-<<<<<<< HEAD
 					{ tabs.map( ( tab ) =>
 						tab.hide ? null : (
 							<NavItem
-								key={ tab.subpath }
-								onClick={ () => {
-									tab.redirectURL
-										? window.location.replace( tab.redirectURL )
-										: navigate( tab.fullPath );
-								} }
+								key={ tab.id }
+								onClick={ tab.onClick }
 								count={ tab.count }
 								selected={ tab.selected }
 							>
 								{ tab.label }
 							</NavItem>
 						)
-=======
-					<NavItem
-						onClick={ () => navigate( sitesPath ) }
-						count={ counts?.blogs || undefined }
-						selected={ pathname.startsWith( sitesPath ) }
-					>
-						{ translate( 'Sites' ) }
-					</NavItem>
-
-					<NavItem
-						onClick={ () => navigate( commentsPath ) }
-						count={ counts?.comments || undefined }
-						selected={ pathname.startsWith( commentsPath ) }
-					>
-						{ translate( 'Comments' ) }
-					</NavItem>
-
-					{ counts?.pending || pathname.includes( 'pending' ) ? (
-						<NavItem
-							onClick={ () => navigate( pendingPath ) }
-							count={ counts?.pending || undefined }
-							selected={ pathname.startsWith( pendingPath ) }
-						>
-							{ translate( 'Pending' ) }
-						</NavItem>
-					) : (
-						''
->>>>>>> 0a3c2615
 					) }
 				</NavTabs>
 			</Nav>
