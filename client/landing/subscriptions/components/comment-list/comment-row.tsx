import { Gridicon } from '@automattic/components';
import { SubscriptionManager } from '@automattic/data-stores';
import { memo, useMemo } from 'react';
import TimeSince from 'calypso/components/time-since';
import { CommentSettings } from '../settings-popover';
import type { PostSubscription } from '@automattic/data-stores/src/reader/types';

type CommentRowProps = PostSubscription & {
	forwardedRef: React.Ref< HTMLDivElement >;
	style: React.CSSProperties;
};

const CommentRow = ( {
	id,
	post_id,
	post_title,
	post_excerpt,
	post_url,
	blog_id,
	site_title,
	site_icon,
	site_url,
	subscription_date,
	forwardedRef,
	style,
}: CommentRowProps ) => {
	const hostname = useMemo( () => new URL( site_url ).hostname, [ site_url ] );
	const siteIcon = useMemo( () => {
		if ( site_icon ) {
			return <img className="icon" src={ site_icon } alt={ site_title } />;
		}
		return <Gridicon className="icon" icon="globe" size={ 48 } />;
	}, [ site_icon, site_title ] );
	const { mutate: unFollow, isLoading: unfollowing } =
		SubscriptionManager.usePostUnfollowMutation();
	return (
		<div style={ style } ref={ forwardedRef } className="row-wrapper">
			<div className="row" role="row">
				<span className="post" role="cell">
					<div className="title">
						<a href={ post_url } target="_blank" rel="noreferrer noopener">
							{ post_title }
						</a>
					</div>
					<div className="excerpt">{ post_excerpt }</div>
				</span>
				<a href={ site_url } rel="noreferrer noopener" className="title-box" target="_blank">
					<span className="title-box" role="cell">
						{ siteIcon }
						<span className="title-column">
							<span className="name">{ site_title }</span>
							<span className="url">{ hostname }</span>
						</span>
					</span>
				</a>
				<span className="date" role="cell">
					<TimeSince date={ subscription_date.toISOString?.() ?? subscription_date } />
				</span>
				<span className="actions" role="cell">
<<<<<<< HEAD
					<CommentSettings onUnsubscribe={ () => undefined } unsubscribing={ false } />
=======
					<CommentSettings
						onUnfollow={ () => unFollow( { post_id, blog_id, id } ) }
						unfollowing={ unfollowing }
					/>
>>>>>>> 370f3d61
				</span>
			</div>
		</div>
	);
};

export default memo( CommentRow );<|MERGE_RESOLUTION|>--- conflicted
+++ resolved
@@ -31,8 +31,8 @@
 		}
 		return <Gridicon className="icon" icon="globe" size={ 48 } />;
 	}, [ site_icon, site_title ] );
-	const { mutate: unFollow, isLoading: unfollowing } =
-		SubscriptionManager.usePostUnfollowMutation();
+	const { mutate: unsubscribe, isLoading: unsubscribing } =
+		SubscriptionManager.usePostUnsubscribeMutation();
 	return (
 		<div style={ style } ref={ forwardedRef } className="row-wrapper">
 			<div className="row" role="row">
@@ -57,14 +57,10 @@
 					<TimeSince date={ subscription_date.toISOString?.() ?? subscription_date } />
 				</span>
 				<span className="actions" role="cell">
-<<<<<<< HEAD
-					<CommentSettings onUnsubscribe={ () => undefined } unsubscribing={ false } />
-=======
 					<CommentSettings
-						onUnfollow={ () => unFollow( { post_id, blog_id, id } ) }
-						unfollowing={ unfollowing }
+						onUnsubscribe={ () => unsubscribe( { post_id, blog_id, id } ) }
+						unsubscribing={ unsubscribing }
 					/>
->>>>>>> 370f3d61
 				</span>
 			</div>
 		</div>
