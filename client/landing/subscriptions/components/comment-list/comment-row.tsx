import { Gridicon } from '@automattic/components';
import { memo, useMemo } from '@wordpress/element';
import TimeSince from 'calypso/components/time-since';
import { CommentSettings } from '../settings-popover';
import type { PostSubscription } from '@automattic/data-stores/src/reader/types';

type CommentRowProps = PostSubscription & {
	forwardedRef: React.Ref< HTMLDivElement >;
	style: React.CSSProperties;
};

const CommentRow = ( {
	title,
	excerpt,
	site_title,
	site_icon,
	site_url,
	date_subscribed,
	forwardedRef,
	style,
}: CommentRowProps ) => {
	const hostname = useMemo( () => new URL( site_url ).hostname, [ site_url ] );
	const siteIcon = useMemo( () => {
		if ( site_icon ) {
			return <img className="icon" src={ site_icon } alt={ site_title } />;
		}
		return <Gridicon className="icon" icon="globe" size={ 48 } />;
	}, [ site_icon, site_title ] );
	return (
		<div style={ style } ref={ forwardedRef } className="row-wrapper">
			<div className="row" role="row">
				<span className="post" role="cell">
					<div className="title">{ title }</div>
					<div className="excerpt">{ excerpt }</div>
				</span>
				<a href={ site_url } rel="noreferrer noopener" className="title-box" target="_blank">
					<span className="title-box" role="cell">
						{ siteIcon }
						<span className="title-column">
							<span className="name">{ site_title }</span>
							<span className="url">{ hostname }</span>
						</span>
					</span>
				</a>
				<span className="date" role="cell">
					<TimeSince date={ date_subscribed.toISOString?.() ?? date_subscribed } />
				</span>
				<span className="actions" role="cell">
					...
				</span>
<<<<<<< HEAD
			</div>
		</div>
=======
			</a>
			<span className="date" role="cell">
				<TimeSince date={ date_subscribed.toISOString?.() ?? date_subscribed } />
			</span>
			<span className="actions" role="cell">
				<CommentSettings onUnfollow={ () => undefined } unfollowing={ false } />
			</span>
		</li>
>>>>>>> f3996134
	);
};

export default memo( CommentRow );<|MERGE_RESOLUTION|>--- conflicted
+++ resolved
@@ -1,5 +1,5 @@
 import { Gridicon } from '@automattic/components';
-import { memo, useMemo } from '@wordpress/element';
+import { memo, useMemo } from 'react';
 import TimeSince from 'calypso/components/time-since';
 import { CommentSettings } from '../settings-popover';
 import type { PostSubscription } from '@automattic/data-stores/src/reader/types';
@@ -46,21 +46,10 @@
 					<TimeSince date={ date_subscribed.toISOString?.() ?? date_subscribed } />
 				</span>
 				<span className="actions" role="cell">
-					...
+					<CommentSettings onUnfollow={ () => undefined } unfollowing={ false } />
 				</span>
-<<<<<<< HEAD
 			</div>
 		</div>
-=======
-			</a>
-			<span className="date" role="cell">
-				<TimeSince date={ date_subscribed.toISOString?.() ?? date_subscribed } />
-			</span>
-			<span className="actions" role="cell">
-				<CommentSettings onUnfollow={ () => undefined } unfollowing={ false } />
-			</span>
-		</li>
->>>>>>> f3996134
 	);
 };
 
