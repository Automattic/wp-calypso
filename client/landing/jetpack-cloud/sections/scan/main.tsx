/**
 * External dependencies
 */
import React, { Component } from 'react';
import { connect } from 'react-redux';
import { Button, ProgressBar } from '@automattic/components';
import { translate } from 'i18n-calypso';

/**
 * Internal dependencies
 */
import DocumentHead from 'components/data/document-head';
import QueryJetpackScan from 'components/data/query-jetpack-scan';
import SecurityIcon from 'landing/jetpack-cloud/components/security-icon';
import ScanPlaceholder from 'landing/jetpack-cloud/components/scan-placeholder';
import StatsFooter from 'landing/jetpack-cloud/components/stats-footer';
import ScanThreats from 'landing/jetpack-cloud/components/scan-threats';
import { Scan, Site } from 'landing/jetpack-cloud/sections/scan/types';
import { isEnabled } from 'config';
import Gridicon from 'components/gridicon';
import Main from 'components/main';
import SidebarNavigation from 'my-sites/sidebar-navigation';
import PageViewTracker from 'lib/analytics/page-view-tracker';
import { getSelectedSite, getSelectedSiteId, getSelectedSiteSlug } from 'state/ui/selectors';
import getSiteUrl from 'state/sites/selectors/get-site-url';
import getSiteScanProgress from 'state/selectors/get-site-scan-progress';
import getSiteScanIsInitial from 'state/selectors/get-site-scan-is-initial';
import getSiteScanState from 'state/selectors/get-site-scan-state';
import { withLocalizedMoment } from 'components/localized-moment';
import contactSupportUrl from 'landing/jetpack-cloud/lib/contact-support-url';
import { recordTracksEvent } from 'state/analytics/actions';
import { triggerScanRun } from 'landing/jetpack-cloud/lib/trigger-scan-run';

/**
 * Style dependencies
 */
import './style.scss';

interface Props {
<<<<<<< HEAD
	site: Site | null;
	siteID: number | null;
=======
	site: object | null;
	siteId: number | null;
>>>>>>> 6230c892
	siteSlug: string | null;
	siteUrl?: string;
	scanState?: Scan;
	scanProgress?: number;
	isInitialScan?: boolean;
	moment: Function;
	dispatchRecordTracksEvent: Function;
	dispatchScanRun: Function;
}

class ScanPage extends Component< Props > {
	renderProvisioning() {
		return (
			<>
				<SecurityIcon icon="in-progress" />
				{ this.renderHeader( translate( 'Preparing to scan' ) ) }
				<p>
					Lorem ipsum. We need to change this text. The scan was unable to process the themes
					directory and did not completed successfully. In order to complete the scan you will need
					to speak to support who can help determine what went wrong.
				</p>
				{ this.renderContactSupportButton() }
			</>
		);
	}

	renderHeader( text: i18nCalypso.TranslateResult ) {
		return <h1 className="scan__header">{ text }</h1>;
	}

	renderContactSupportButton() {
		const { dispatchRecordTracksEvent, siteUrl, siteId, scanState } = this.props;
		const scanStateType = scanState?.state;

		return (
			<Button
				primary
				target="_blank"
				rel="noopener noreferrer"
				href={ contactSupportUrl( siteUrl, scanStateType ) }
				className="scan__button"
				onClick={ () =>
					dispatchRecordTracksEvent( 'calypso_scan_error_contact_support', {
						scan_state: scanStateType,
						site_id: siteId,
					} )
				}
			>
				{ translate( 'Contact Support {{externalIcon/}}', {
					components: { externalIcon: <Gridicon icon="external" size={ 24 } /> },
				} ) }
			</Button>
		);
	}
	// @todo: missing copy and design for this state
	renderUnavailable() {
		return (
			<>
				<SecurityIcon icon="scan-error" />
				{ this.renderHeader( 'Scan is unavailable' ) }
				<p>
					{ translate(
						'The scan was unable to process the themes directory and did not completed ' +
							'successfully. In order to complete the scan you will need to speak to support ' +
							'who can help determine what went wrong.'
					) }
				</p>
				{ this.renderContactSupportButton() }
			</>
		);
	}

	renderScanOkay() {
		const { scanState, siteId, siteSlug, moment, dispatchScanRun } = this.props;
		const lastScanTimestamp = scanState?.mostRecent?.timestamp
			? scanState?.mostRecent?.timestamp.getTime()
			: '';

		return (
			<>
				<SecurityIcon />
				{ this.renderHeader( translate( 'Don’t worry about a thing' ) ) }
				<p>
					{ translate(
						/* translators: %s is a time string relative to now */
						'The last Jetpack scan ran {{strong}}%s{{/strong}} and everything ' +
							'looked great.' +
							'{{br/}}' +
							'Run a manual scan now or wait for Jetpack to scan your site later today.',
						{
							args: [ moment( lastScanTimestamp ).fromNow() ],
							components: {
								strong: <strong />,
								br: <br />,
							},
						}
					) }
				</p>
				{ isEnabled( 'jetpack-cloud/on-demand-scan' ) && (
					<Button
						primary
						href={ `/scan/${ siteSlug }` }
						className="scan__button"
						onClick={ () => dispatchScanRun( siteId ) }
					>
						{ translate( 'Scan now' ) }
					</Button>
				) }
			</>
		);
	}

<<<<<<< HEAD
	handleOnScanNow = () => {
		const {
			dispatchRecordTracksEvent,
			siteID,
			dispatchRequestScanEnqueue,
			dispatchStartScanOptimistically,
		} = this.props;

		dispatchRecordTracksEvent( 'calypso_scan_run', {
			site_id: siteID,
		} );

		dispatchRequestScanEnqueue( siteID );
		dispatchStartScanOptimistically( siteID );
	};

=======
>>>>>>> 6230c892
	renderScanning() {
		const { scanProgress = 0, isInitialScan } = this.props;

		const heading =
			scanProgress === 0 ? translate( 'Preparing to scan' ) : translate( 'Scanning files' );

		return (
			<>
				<SecurityIcon icon="in-progress" />
				{ this.renderHeader( heading ) }
				<ProgressBar value={ scanProgress } total={ 100 } color="#069E08" />
				{ isInitialScan && (
					<p>
						{ translate(
							'Welcome to Jetpack Scan, we are taking a first look at your site now ' +
								'and the results will be with you soon.'
						) }
					</p>
				) }
				<p>
					{ translate(
						'We will send you an email once the scan completes, in the meantime feel ' +
							'free to continue to use your site as normal, you can check back on ' +
							'progress at any time.'
					) }
				</p>
			</>
		);
	}

	renderScanError() {
		return (
			<>
				<SecurityIcon icon="scan-error" />
				{ this.renderHeader( translate( 'Something went wrong' ) ) }
				<p>
					{ translate(
						"Jetpack Scan couldn't complete a scan of your site. Please check to see if your site is down " +
							"– if it's not, try again. If it is, or if Jetpack Scan is still having problems, contact our support team."
					) }
				</p>
				{ this.renderContactSupportButton() }
			</>
		);
	}

	renderScanState() {
		const { site, scanState } = this.props;
		if ( ! scanState || ! site ) {
			return <ScanPlaceholder />;
		}

		const { state, mostRecent, threats } = scanState;

		if ( state === 'provisioning' ) {
			return this.renderProvisioning();
		}

		// @todo: missing copy and design for these states
		if ( state === 'unavailable' ) {
			return this.renderUnavailable();
		}

		if ( state === 'scanning' ) {
			return this.renderScanning();
		}

		const errorFound = !! mostRecent.error;
		const threatsFound = threats.length > 0;

		if ( errorFound && ! threatsFound ) {
			return this.renderScanError();
		}

		if ( threatsFound ) {
<<<<<<< HEAD
			// @todo: we should display somehow that an error happened (design missing)
			return <ScanThreats threats={ threats } error={ errorFound } site={ site } />;
=======
			return (
				<ScanThreats
					className="scan__threats"
					threats={ threats }
					error={ errorFound }
					site={ site }
				/>
			);
>>>>>>> 6230c892
		}

		return this.renderScanOkay();
	}

	render() {
		if ( null === this.props.siteID ) {
			return;
		}
		return (
			<Main className="scan__main">
				<DocumentHead title="Scanner" />
				<SidebarNavigation />
				<QueryJetpackScan siteId={ this.props.siteId } />
				<PageViewTracker path="/scan/:site" title="Scanner" />
				<div className="scan__content">{ this.renderScanState() }</div>
				<StatsFooter
					header="Scan Summary"
					noticeText={ translate(
						'Failing to plan is planning to fail. Regular backups ensure that should ' +
							'the worst happen, you are prepared. Jetpack Backup has you covered.'
					).toString() }
					noticeLink="https://jetpack.com/upgrade/backup"
				/>
			</Main>
		);
	}
}

export default connect(
	( state ) => {
<<<<<<< HEAD
		const site = getSelectedSite( state ) as Site;
		const siteID = getSelectedSiteId( state );
		const siteSlug = getSelectedSiteSlug( state );
		if ( ! siteID ) {
			return {
				site,
				siteID,
				siteSlug,
			};
		}
		const siteUrl = getSiteUrl( state, siteID ) || undefined;
		const scanState = ( getSiteScanState( state, siteID ) as Scan ) || undefined;
		const scanProgress = getSiteScanProgress( state, siteID ) || undefined;
		const isInitialScan = getSiteScanIsInitial( state, siteID );
=======
		const site = getSelectedSite( state );
		const siteId = getSelectedSiteId( state );
		const siteUrl = getSiteUrl( state, siteId );
		const siteSlug = getSelectedSiteSlug( state );
		const scanState = getSiteScanState( state, siteId );
		const scanProgress = getSiteScanProgress( state, siteId );
		const isInitialScan = getSiteScanIsInitial( state, siteId );
>>>>>>> 6230c892

		return {
			site,
			siteId,
			siteUrl,
			siteSlug,
			scanState,
			scanProgress,
			isInitialScan,
		};
	},
	{
		dispatchRecordTracksEvent: recordTracksEvent,
		dispatchScanRun: triggerScanRun,
	}
)( withLocalizedMoment( ScanPage ) );<|MERGE_RESOLUTION|>--- conflicted
+++ resolved
@@ -37,13 +37,8 @@
 import './style.scss';
 
 interface Props {
-<<<<<<< HEAD
 	site: Site | null;
-	siteID: number | null;
-=======
-	site: object | null;
 	siteId: number | null;
->>>>>>> 6230c892
 	siteSlug: string | null;
 	siteUrl?: string;
 	scanState?: Scan;
@@ -156,25 +151,6 @@
 		);
 	}
 
-<<<<<<< HEAD
-	handleOnScanNow = () => {
-		const {
-			dispatchRecordTracksEvent,
-			siteID,
-			dispatchRequestScanEnqueue,
-			dispatchStartScanOptimistically,
-		} = this.props;
-
-		dispatchRecordTracksEvent( 'calypso_scan_run', {
-			site_id: siteID,
-		} );
-
-		dispatchRequestScanEnqueue( siteID );
-		dispatchStartScanOptimistically( siteID );
-	};
-
-=======
->>>>>>> 6230c892
 	renderScanning() {
 		const { scanProgress = 0, isInitialScan } = this.props;
 
@@ -250,10 +226,6 @@
 		}
 
 		if ( threatsFound ) {
-<<<<<<< HEAD
-			// @todo: we should display somehow that an error happened (design missing)
-			return <ScanThreats threats={ threats } error={ errorFound } site={ site } />;
-=======
 			return (
 				<ScanThreats
 					className="scan__threats"
@@ -262,7 +234,6 @@
 					site={ site }
 				/>
 			);
->>>>>>> 6230c892
 		}
 
 		return this.renderScanOkay();
@@ -294,30 +265,20 @@
 
 export default connect(
 	( state ) => {
-<<<<<<< HEAD
 		const site = getSelectedSite( state ) as Site;
-		const siteID = getSelectedSiteId( state );
+		const siteId = getSelectedSiteId( state );
 		const siteSlug = getSelectedSiteSlug( state );
-		if ( ! siteID ) {
+		if ( ! siteId ) {
 			return {
 				site,
-				siteID,
+				siteId,
 				siteSlug,
 			};
 		}
-		const siteUrl = getSiteUrl( state, siteID ) || undefined;
-		const scanState = ( getSiteScanState( state, siteID ) as Scan ) || undefined;
-		const scanProgress = getSiteScanProgress( state, siteID ) || undefined;
-		const isInitialScan = getSiteScanIsInitial( state, siteID );
-=======
-		const site = getSelectedSite( state );
-		const siteId = getSelectedSiteId( state );
-		const siteUrl = getSiteUrl( state, siteId );
-		const siteSlug = getSelectedSiteSlug( state );
-		const scanState = getSiteScanState( state, siteId );
-		const scanProgress = getSiteScanProgress( state, siteId );
+		const siteUrl = getSiteUrl( state, siteId ) || undefined;
+		const scanState = ( getSiteScanState( state, siteId ) as Scan ) || undefined;
+		const scanProgress = getSiteScanProgress( state, siteId ) || undefined;
 		const isInitialScan = getSiteScanIsInitial( state, siteId );
->>>>>>> 6230c892
 
 		return {
 			site,
