/**
 * External dependencies
 */
import { localize } from 'i18n-calypso';
import classnames from 'classnames';
import PropTypes from 'prop-types';
import React, { Component, Fragment } from 'react';
import { connect } from 'react-redux';

/**
 * Internal dependencies
 */
import {
	backupDownloadPath,
	backupRestorePath,
	settingsPath,
} from 'landing/jetpack-cloud/sections/backups/paths';
import { Card } from '@automattic/components';
import { getSelectedSiteId, getSelectedSiteSlug } from 'state/ui/selectors';
import { withApplySiteOffset } from 'landing/jetpack-cloud/components/site-offset';
import { withLocalizedMoment } from 'components/localized-moment';
import ActivityActor from 'my-sites/activity/activity-log-item/activity-actor';
import ActivityDescription from './activity-description';
import ActivityMedia from 'my-sites/activity/activity-log-item/activity-media';
import Button from 'components/forms/form-button';
import ExternalLink from 'components/external-link';
import getAllowRestore from 'state/selectors/get-allow-restore';
import getDoesRewindNeedCredentials from 'state/selectors/get-does-rewind-need-credentials';
import Gridicon from 'components/gridicon';
import PopoverMenu from 'components/popover/menu';
import QueryRewindState from 'components/data/query-rewind-state';
import StreamsMediaPreview from './activity-card-streams-media-preview';
import { isSuccessfulRealtimeBackup } from 'landing/jetpack-cloud/sections/backups/utils';

/**
 * Style dependencies
 */
import './style.scss';
import downloadIcon from './download-icon.svg';
import missingCredentialsIcon from 'landing/jetpack-cloud/components/daily-backup-status/missing-credentials.svg';

class ActivityCard extends Component {
	static propTypes = {
		activity: PropTypes.object.isRequired,
		allowRestore: PropTypes.bool.isRequired,
		applySiteOffset: PropTypes.func,
		className: PropTypes.string,
		doesRewindNeedCredentials: PropTypes.bool.isRequired,
		moment: PropTypes.func.isRequired,
		siteId: PropTypes.number,
		siteSlug: PropTypes.string.isRequired,
		summarize: PropTypes.bool,
		translate: PropTypes.func.isRequired,
	};

	static defaultProps = {
		summarize: false,
	};

	topPopoverContext = React.createRef();
	bottomPopoverContext = React.createRef();

	state = {
		showTopPopoverMenu: false,
		showBottomPopoverMenu: false,
		showContent: false,
	};

	togglePopoverMenu = ( topPopoverMenu = true ) => {
		if ( topPopoverMenu ) {
			this.setState( { showTopPopoverMenu: ! this.state.showTopPopoverMenu } );
		} else {
			this.setState( { showBottomPopoverMenu: ! this.state.showBottomPopoverMenu } );
		}
	};

	closePopoverMenu = () =>
		this.setState( { showTopPopoverMenu: false, showBottomPopoverMenu: false } );
	toggleSeeContent = () => this.setState( { showContent: ! this.state.showContent } );

	onSpace = ( evt, fn ) => {
		if ( evt.key === ' ' ) {
			return fn;
		}

		return () => {};
	};

	renderStreams( streams = [] ) {
		const { applySiteOffset, allowRestore, moment, siteSlug, siteId, translate } = this.props;

		return streams.map( ( item, index ) => {
			const activityMedia = item.activityMedia;

			if ( activityMedia && activityMedia.available ) {
				return (
					<div
						key={ `activity-card__streams-item-${ index }` }
						className="activity-card__streams-item"
					>
						<div className="activity-card__streams-item-title">{ activityMedia.name }</div>
						<ActivityMedia
							name={ activityMedia.name }
							fullImage={ activityMedia.medium_url || activityMedia.thumbnail_url }
						/>
					</div>
				);
			}
			return (
				<ActivityCard
					activity={ item }
					allowRestore={ allowRestore }
					applySiteOffset={ applySiteOffset }
					key={ item.activityId }
					moment={ moment }
					siteSlug={ siteSlug }
					siteId={ siteId }
					summarize
					translate={ translate }
					dontShowActionBar={ true }
				/>
			);
		} );
	}

	renderActivityContent() {
		const { activity } = this.props;

		//todo: add the rest of the cases for expandable content (daily backup,...)
		return (
			<div className="activity-card__content">
				{ !! activity.streams && [
					...this.renderStreams( activity.streams ),
					this.renderBottomToolbar(),
				] }
			</div>
		);
	}

	renderExpandContentControl() {
		const { translate } = this.props;

		return (
			<Button
				compact
				borderless
				className="activity-card__see-content-link"
				onClick={ this.toggleSeeContent }
				onKeyDown={ this.onSpace( this.toggleSeeContent ) }
			>
				{ this.state.showContent ? translate( 'Hide content' ) : translate( 'See content' ) }
				<Gridicon
					size={ 18 }
					icon={ this.state.showContent ? 'chevron-up' : 'chevron-down' }
					className="activity-card__see-content-icon"
				/>
			</Button>
		);
	}

	renderActionButton( isTopToolbar = true ) {
		const { activity, doesRewindNeedCredentials, siteSlug, translate } = this.props;

		const context = isTopToolbar ? this.topPopoverContext : this.bottomPopoverContext;

		const showPopoverMenu = isTopToolbar
			? this.state.showTopPopoverMenu
			: this.state.showBottomPopoverMenu;

		return (
			<>
				<Button
					compact
					borderless
					className="activity-card__actions-button"
					onClick={ () => {
						return this.togglePopoverMenu( isTopToolbar );
					} }
					ref={ context }
				>
					{ translate( 'Actions' ) }
					<Gridicon icon="add" className="activity-card__actions-icon" />
				</Button>
				<PopoverMenu
					context={ context.current }
					isVisible={ showPopoverMenu }
					onClose={ this.closePopoverMenu }
					className="activity-card__popover"
				>
					<Button
						href={ ! doesRewindNeedCredentials && backupRestorePath( siteSlug, activity.rewindId ) }
						className="activity-card__restore-button"
						disabled={ doesRewindNeedCredentials }
					>
						{ translate( 'Restore to this point' ) }
					</Button>
					{ doesRewindNeedCredentials && (
						<div className="activity-card__credentials-warning">
							<img src={ missingCredentialsIcon } alt="" role="presentation" />
							<div className="activity-card__credentials-warning-text">
								{ translate(
									'{{a}}Enter your server credentials{{/a}} to enable one-click restores from your backups.',
									{
										components: {
											a: <ExternalLink href={ settingsPath( siteSlug ) } onClick={ () => {} } />,
										},
									}
								) }
							</div>
						</div>
					) }
					<Button
						borderless
						compact
						isPrimary={ false }
						href={ backupDownloadPath( siteSlug, activity.rewindId ) }
						className="activity-card__download-button"
					>
						<img
							src={ downloadIcon }
							className="activity-card__download-icon"
							role="presentation"
							alt=""
						/>
						{ translate( 'Download backup' ) }
					</Button>
				</PopoverMenu>
			</>
		);
	}

	renderTopToolbar = () => this.renderToolbar( true );
	renderBottomToolbar = () => this.renderToolbar( false );

	renderToolbar( isTopToolbar = true ) {
		const { activity } = this.props;

		// Check if the activities in the stream are rewindables
		const isRewindable = isSuccessfulRealtimeBackup( activity );
		const streams = activity.streams;

		return ! ( streams || isRewindable ) ? null : (
			<Fragment key={ `activity-card__toolbar-${ isTopToolbar ? 'top' : 'bottom' }` }>
				<div
					// force the actions to stay in the left if we aren't showing the content link
					className={
						! streams && isRewindable
							? 'activity-card__activity-actions-reverse'
							: 'activity-card__activity-actions'
					}
				>
					{ streams && this.renderExpandContentControl() }
					{ isRewindable && this.renderActionButton( isTopToolbar ) }
				</div>
			</Fragment>
		);
	}

	renderMediaPreview() {
		const {
			activity: { streams, activityMedia },
		} = this.props;

		if (
			streams &&
			streams.filter( ( { activityMedia: streamActivityMedia } ) => streamActivityMedia?.available )
				.length > 2
		) {
			return <StreamsMediaPreview streams={ streams } />;
		} else if ( activityMedia?.available ) {
			return (
				<ActivityMedia
					className="activity-card__activity-media"
					name={ activityMedia.name }
					thumbnail={ activityMedia.medium_url || activityMedia.thumbnail_url }
					fullImage={ false }
				/>
			);
		}
		return null;
	}

	render() {
<<<<<<< HEAD
		const {
			activity,
			allowRestore,
			className,
			gmtOffset,
			siteId,
			summarize,
			timezone,
			dontShowActionBar,
		} = this.props;
=======
		const { activity, allowRestore, applySiteOffset, className, siteId, summarize } = this.props;
>>>>>>> bdf6439b

		const backupTimeDisplay = applySiteOffset
			? applySiteOffset( activity.activityTs ).format( 'LT' )
			: '';

		const showActivityContent = this.state.showContent;

		return (
			<div className={ classnames( className, 'activity-card' ) }>
				<QueryRewindState siteId={ siteId } />
				{ ! summarize && (
					<div className="activity-card__time">
						<Gridicon icon={ activity.activityIcon } className="activity-card__time-icon" />
						<div className="activity-card__time-text">{ backupTimeDisplay }</div>
					</div>
				) }
				<Card>
					<ActivityActor
						{ ...{
							actorAvatarUrl: activity.actorAvatarUrl,
							actorName: activity.actorName,
							actorRole: activity.actorRole,
							actorType: activity.actorType,
						} }
					/>
					<div className="activity-card__activity-description">
						{ this.renderMediaPreview() }
						<ActivityDescription activity={ activity } rewindIsActive={ allowRestore } />
					</div>
					<div className="activity-card__activity-title">{ activity.activityTitle }</div>

					{ ! summarize && ! dontShowActionBar && this.renderTopToolbar() }

					{ showActivityContent && this.renderActivityContent() }
				</Card>
			</div>
		);
	}
}

const mapStateToProps = ( state ) => {
	const siteId = getSelectedSiteId( state );
	const siteSlug = getSelectedSiteSlug( state );

	return {
		allowRestore: getAllowRestore( state, siteId ),
		doesRewindNeedCredentials: getDoesRewindNeedCredentials( state, siteId ),
		siteId,
		siteSlug,
	};
};

export default connect( mapStateToProps )(
	withLocalizedMoment( withApplySiteOffset( localize( ActivityCard ) ) )
);<|MERGE_RESOLUTION|>--- conflicted
+++ resolved
@@ -117,7 +117,6 @@
 					siteId={ siteId }
 					summarize
 					translate={ translate }
-					dontShowActionBar={ true }
 				/>
 			);
 		} );
@@ -281,20 +280,7 @@
 	}
 
 	render() {
-<<<<<<< HEAD
-		const {
-			activity,
-			allowRestore,
-			className,
-			gmtOffset,
-			siteId,
-			summarize,
-			timezone,
-			dontShowActionBar,
-		} = this.props;
-=======
 		const { activity, allowRestore, applySiteOffset, className, siteId, summarize } = this.props;
->>>>>>> bdf6439b
 
 		const backupTimeDisplay = applySiteOffset
 			? applySiteOffset( activity.activityTs ).format( 'LT' )
@@ -326,7 +312,7 @@
 					</div>
 					<div className="activity-card__activity-title">{ activity.activityTitle }</div>
 
-					{ ! summarize && ! dontShowActionBar && this.renderTopToolbar() }
+					{ ! summarize && this.renderTopToolbar() }
 
 					{ showActivityContent && this.renderActivityContent() }
 				</Card>
