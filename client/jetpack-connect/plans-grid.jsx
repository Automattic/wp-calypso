/** @format */
/**
 * External dependencies
 */
import React, { Component } from 'react';
import PropTypes from 'prop-types';
import { localize } from 'i18n-calypso';

/**
 * Internal dependencies
 */
import MainWrapper from './main-wrapper';
import FormattedHeader from 'components/formatted-header';
import PlansFeaturesMain from 'my-sites/plans-features-main';
<<<<<<< HEAD
=======
import PlansSkipButton from 'components/plans/plans-skip-button';
import { abtest } from 'lib/abtest';
>>>>>>> 0eba98a7

/**
 * Constants
 */
const defaultJetpackSite = { jetpack: true, plan: {}, isUpgradeable: () => true };

class JetpackPlansGrid extends Component {
	static propTypes = {
		basePlansPath: PropTypes.string,
		hideFreePlan: PropTypes.bool,
		interval: PropTypes.string,
		isLanding: PropTypes.bool,
		onSelect: PropTypes.func,
		selectedSite: PropTypes.object,

		// Connected
		translate: PropTypes.func.isRequired,
	};

	renderConnectHeader() {
		const { isLanding, translate } = this.props;

		const headerText = translate( 'Explore our Jetpack plans' );
		let subheaderText = translate( "Now that you're set up, pick a plan that fits your needs." );

		if ( isLanding ) {
			subheaderText = translate( 'Pick a plan that fits your needs.' );
		}
		return <FormattedHeader headerText={ headerText } subHeaderText={ subheaderText } />;
	}

	render() {
		return (
			<MainWrapper isWide className="jetpack-connect__hide-plan-icons">
				<div className="jetpack-connect__plans">
					{ this.renderConnectHeader() }

<<<<<<< HEAD
=======
					{ abtest( 'jetpackFreePlanButtonPosition' ) === 'locationTop' && (
						<PlansSkipButton onClick={ this.handleSkipButtonClick } />
					) }

>>>>>>> 0eba98a7
					<div id="plans">
						<PlansFeaturesMain
							site={ this.props.selectedSite || defaultJetpackSite }
							isInSignup={ true }
							isLandingPage={ ! this.props.selectedSite }
							basePlansPath={ this.props.basePlansPath }
							onUpgradeClick={ this.props.onSelect }
							intervalType={ this.props.interval }
							hideFreePlan={ this.props.hideFreePlan }
							displayJetpackPlans={ true }
						/>
						{ abtest( 'jetpackFreePlanButtonPosition' ) === 'locationBottom' && (
							<PlansSkipButton onClick={ this.handleSkipButtonClick } />
						) }
						{ this.props.children }
					</div>
				</div>
			</MainWrapper>
		);
	}
}

export default localize( JetpackPlansGrid );<|MERGE_RESOLUTION|>--- conflicted
+++ resolved
@@ -12,11 +12,8 @@
 import MainWrapper from './main-wrapper';
 import FormattedHeader from 'components/formatted-header';
 import PlansFeaturesMain from 'my-sites/plans-features-main';
-<<<<<<< HEAD
-=======
 import PlansSkipButton from 'components/plans/plans-skip-button';
 import { abtest } from 'lib/abtest';
->>>>>>> 0eba98a7
 
 /**
  * Constants
@@ -54,13 +51,10 @@
 				<div className="jetpack-connect__plans">
 					{ this.renderConnectHeader() }
 
-<<<<<<< HEAD
-=======
 					{ abtest( 'jetpackFreePlanButtonPosition' ) === 'locationTop' && (
 						<PlansSkipButton onClick={ this.handleSkipButtonClick } />
 					) }
 
->>>>>>> 0eba98a7
 					<div id="plans">
 						<PlansFeaturesMain
 							site={ this.props.selectedSite || defaultJetpackSite }
@@ -72,9 +66,11 @@
 							hideFreePlan={ this.props.hideFreePlan }
 							displayJetpackPlans={ true }
 						/>
+
 						{ abtest( 'jetpackFreePlanButtonPosition' ) === 'locationBottom' && (
 							<PlansSkipButton onClick={ this.handleSkipButtonClick } />
 						) }
+
 						{ this.props.children }
 					</div>
 				</div>
