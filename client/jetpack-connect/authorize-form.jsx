--- conflicted
+++ resolved
@@ -129,11 +129,7 @@
 	render() {
 		const { queryObject } = this.props.jetpackConnectAuthorize;
 
-<<<<<<< HEAD
-		if ( 'undefined' === typeof queryObject ) {
-=======
 		if ( ! this.props.preSelectedSite && typeof queryObject === 'undefined' ) {
->>>>>>> f12c722c
 			return this.renderNoQueryArgsError();
 		}
 		return (
