module.exports = {
<<<<<<< HEAD
	'root': true,
	'extends': 'wpcalypso/react',
	'parser': 'babel-eslint',
	'env': {
		'browser': true,
		'mocha': true,
		'node': true
=======
	root: true,
	'extends': [
		'wpcalypso/react',
		'plugin:jest/recommended',
	],
	parser: 'babel-eslint',
	env: {
		browser: true,
		'jest/globals': true,
		mocha: true,
		node: true
>>>>>>> 988fcc83
	},
	'globals': {
		'asyncRequire': true,
		'PROJECT_NAME': true
	},
<<<<<<< HEAD
	'rules': {
		'camelcase': 0, // REST API objects include underscores
		'max-len': [ 2, { 'code': 140 } ],
=======
	plugins: [
		'jest'
	],
	rules: {
		camelcase: 0, // REST API objects include underscores
		'jest/valid-expect': 0,
		'max-len': [ 2, { code: 140 } ],
>>>>>>> 988fcc83
		'no-restricted-imports': [ 2, 'lib/sites-list', 'lib/mixins/data-observe' ],
		'no-restricted-modules': [ 2, 'lib/sites-list', 'lib/mixins/data-observe' ],
		'no-unused-expressions': 0, // Allows Chai `expect` expressions
		'wpcalypso/jsx-classname-namespace': [ 2, {
			'rootFiles': [ 'index.js', 'index.jsx', 'main.js', 'main.jsx' ],
		} ],
		'wpcalypso/import-no-redux-combine-reducers': 2
	}
};<|MERGE_RESOLUTION|>--- conflicted
+++ resolved
@@ -1,5 +1,4 @@
 module.exports = {
-<<<<<<< HEAD
 	'root': true,
 	'extends': 'wpcalypso/react',
 	'parser': 'babel-eslint',
@@ -7,29 +6,25 @@
 		'browser': true,
 		'mocha': true,
 		'node': true
-=======
-	root: true,
+	'root': true,
 	'extends': [
 		'wpcalypso/react',
 		'plugin:jest/recommended',
 	],
-	parser: 'babel-eslint',
-	env: {
-		browser: true,
+	'parser': 'babel-eslint',
+	'env': {
+		'browser': true,
 		'jest/globals': true,
-		mocha: true,
-		node: true
->>>>>>> 988fcc83
+		'mocha': true,
+		'node': true
 	},
 	'globals': {
 		'asyncRequire': true,
 		'PROJECT_NAME': true
 	},
-<<<<<<< HEAD
-	'rules': {
+'rules': {
 		'camelcase': 0, // REST API objects include underscores
 		'max-len': [ 2, { 'code': 140 } ],
-=======
 	plugins: [
 		'jest'
 	],
@@ -37,7 +32,6 @@
 		camelcase: 0, // REST API objects include underscores
 		'jest/valid-expect': 0,
 		'max-len': [ 2, { code: 140 } ],
->>>>>>> 988fcc83
 		'no-restricted-imports': [ 2, 'lib/sites-list', 'lib/mixins/data-observe' ],
 		'no-restricted-modules': [ 2, 'lib/sites-list', 'lib/mixins/data-observe' ],
 		'no-unused-expressions': 0, // Allows Chai `expect` expressions
