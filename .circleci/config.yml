--- conflicted
+++ resolved
@@ -560,14 +560,7 @@
       - run: *set-e2e-variables
       - run: *save-chrome-version
       - run: *update-node
-<<<<<<< HEAD
-      - run: |
-          source $HOME/.nvm/nvm.sh
-          nvm use
-          yarn add chromedriver --force
-=======
       - run: yarn add chromedriver --force
->>>>>>> 3f39fe35
       - run: yarn run decryptconfig
       - run: ./scripts/randomize.sh specs
       - run: |
@@ -602,14 +595,7 @@
       - run: *set-e2e-variables
       - run: *save-chrome-version
       - run: *update-node
-<<<<<<< HEAD
-      - run: |
-          source $HOME/.nvm/nvm.sh
-          nvm use
-          yarn add chromedriver --force
-=======
       - run: yarn add chromedriver --force
->>>>>>> 3f39fe35
       - run: sudo apt-get install -y fonts-ipafont-gothic xfonts-100dpi xfonts-75dpi xfonts-scalable xfonts-cyrillic fonts-wqy-zenhei
       - run:
           name: Skip Jetpack Tests if needed
