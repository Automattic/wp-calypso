--- conflicted
+++ resolved
@@ -336,13 +336,8 @@
 		"enzyme": "3.10.0",
 		"enzyme-adapter-react-16": "1.15.1",
 		"enzyme-to-json": "3.4.3",
-<<<<<<< HEAD
 		"eslint": "6.6.0",
-		"eslint-config-prettier": "4.2.0",
-=======
-		"eslint": "5.16.0",
 		"eslint-config-prettier": "4.3.0",
->>>>>>> 80b5fdad
 		"eslint-config-wpcalypso": "file:./packages/eslint-config-wpcalypso",
 		"eslint-plugin-import": "2.17.2",
 		"eslint-plugin-jest": "23.0.3",
