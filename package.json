--- conflicted
+++ resolved
@@ -123,13 +123,8 @@
 		"express": "4.16.4",
 		"express-useragent": "1.0.12",
 		"fast-json-stable-stringify": "2.0.0",
-<<<<<<< HEAD
 		"filesize": "5.0.3",
-		"flag-icon-css": "3.3.0",
-=======
-		"filesize": "5.0.2",
 		"flag-icon-css": "3.4.5",
->>>>>>> e8c5d7bf
 		"flux": "3.1.3",
 		"fontfaceobserver": "2.1.0",
 		"fuse.js": "3.4.4",
