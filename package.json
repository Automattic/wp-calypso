--- conflicted
+++ resolved
@@ -170,11 +170,7 @@
 		"@types/validator": "^13.7.1",
 		"@types/webpack-env": "^1.16.3",
 		"@wordpress/base-styles": "^4.27.0",
-<<<<<<< HEAD
-		"@wordpress/components": "^25.1.0",
-=======
 		"@wordpress/components": "^25.3.0",
->>>>>>> a48b1c9d
 		"@wordpress/data": "^9.5.0",
 		"@wordpress/element": "^5.13.0",
 		"@wordpress/i18n": "^4.36.0",
@@ -317,11 +313,7 @@
 		"@wordpress/block-serialization-spec-parser": "4.36.0",
 		"@wordpress/blocks": "12.12.0",
 		"@wordpress/browserslist-config": "5.19.0",
-<<<<<<< HEAD
-		"@wordpress/components": "25.1.0",
-=======
 		"@wordpress/components": "25.3.0",
->>>>>>> a48b1c9d
 		"@wordpress/compose": "6.12.0",
 		"@wordpress/core-data": "6.12.0",
 		"@wordpress/create-block-tutorial-template": "2.24.0",
