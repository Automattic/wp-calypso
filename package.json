{
	"name": "wp-calypso",
	"author": "Automattic Inc.",
	"version": "0.17.0",
	"description": "A pure REST-API and JS based version of the WordPress.com admin",
	"private": true,
	"workspaces": {
		"packages": [
			"client",
			"apps/*",
			"packages/*",
			"test/e2e",
			"test/e2e/lib/reporter"
		],
		"nohoist": [
			"**/config",
			"**/testarmada-magellan",
			"**/testarmada-magellan-*",
			"calypso/@wordpress/interface",
			"calypso/@wordpress/edit-post"
		]
	},
	"license": "GPL-2.0-or-later",
	"repository": {
		"type": "git",
		"url": "https://github.com/Automattic/wp-calypso.git"
	},
	"browserslist": {
		"defaults": [
			"extends @wordpress/browserslist-config"
		],
		"evergreen": [
			"last 2 Chrome versions",
			"last 1 ChromeAndroid versions",
			"last 2 Firefox versions",
			"last 2 Safari versions",
			"last 2 iOS versions",
			"last 2 Edge versions",
			"last 2 Opera versions",
			"unreleased Chrome versions",
			"unreleased ChromeAndroid versions",
			"unreleased Firefox versions",
			"unreleased FirefoxAndroid versions",
			"unreleased Edge versions",
			"unreleased Opera versions"
		],
		"server": [
			"current node"
		]
	},
	"engines": {
		"node": "^v12.21.0",
		"yarn": "^1.22.10"
	},
	"scripts": {
		"analyze-bundles": "yarn run build-client-stats && webpack-bundle-analyzer client/stats.json public/evergreen -h 127.0.0.1 -p 9898 -s gzip",
		"analyze-bundles:server": "yarn run build-server-stats && webpack-bundle-analyzer client/stats-server.json build -h 127.0.0.1 -p 9898 -s parsed",
		"analyze-icfy": "yarn run build-client-stats && node --max-old-space-size=4096 bin/icfy-analyze.js",
		"postcss": "postcss -r --config packages/calypso-build/postcss.config.js",
		"build": "yarn run build-static && yarn run build-css && run-p -s build-devdocs:* && run-p -s build-server build-client-if-prod build-client-if-desktop",
		"build-css": "run-p -s build-css:*",
		"build-css:directly": "node-sass --importer node_modules/node-sass-package-importer/dist/cli.js --include-path client client/assets/stylesheets/directly.scss public/directly.css --output-style compressed && yarn run -s postcss public/directly.css",
		"build-css:reader-mobile": "node-sass --importer node_modules/node-sass-package-importer/dist/cli.js --include-path client client/assets/stylesheets/reader-mobile.scss public/reader-mobile.css --output-style compressed && yarn run -s postcss public/reader-mobile.css",
		"build-devdocs:search-index": "node bin/generate-devdocs-search-index.js",
		"build-devdocs:selectors-index": "node bin/generate-devdocs-selectors-index.js",
		"build-desktop": "run-s build-desktop:source build-desktop:install-app-deps build-desktop:app",
		"build-desktop:source": "run-s build-desktop:config build-desktop:server build-desktop:client build-desktop:static",
		"build-desktop:config": "node desktop/bin/build-desktop-config.js",
		"build-desktop:secrets": "node desktop/bin/build-desktop-secrets.js",
		"build-desktop:server": "BROWSERSLIST_ENV=server CALYPSO_ENV=desktop webpack --config client/webpack.config.desktop.js --stats-preset errors-only",
		"build-desktop:client": "CALYPSO_ENV=desktop yarn run build-client-evergreen",
		"build-desktop:static": "npx --no-install ncp static desktop/public",
		"build-desktop:install-app-deps": "cd desktop && yarn install --frozen-lockfile",
		"build-desktop:app": "cd desktop && yarn run build",
		"test-desktop:e2e": "node desktop/e2e/run.js",
		"build-docker": "node bin/build-docker.js",
		"build-static": "npx ncp static public && npx ncp client/lib/service-worker public --filter=\"service-worker(/service-worker\\.js)?$\"",
		"prebuild-server": "mkdirp build",
		"build-server": "BROWSERSLIST_ENV=server webpack --config client/webpack.config.node.js --stats-preset errors-only",
		"build-server:copy-modules": "node bin/copy-production-modules.js",
		"postbuild-server": "node -e \"process.env.CALYPSO_ENV === 'production' && process.exit(1)\" || yarn run build-server:copy-modules",
		"build-server-stats": "NODE_ENV=production CALYPSO_ENV=production EMIT_STATS=true yarn run build-server",
		"build-client": "yarn run build-client-evergreen",
		"build-client-do": "yarn webpack --config client/webpack.config.js --stats-preset errors-only",
		"build-client-fallback": "BROWSERSLIST_ENV=defaults yarn run build-client-do",
		"postbuild-client-fallback": "yarn run validate-fallback-es5",
		"build-client-evergreen": "BROWSERSLIST_ENV=evergreen yarn run build-client-do",
		"build-client-both": "CONCURRENT_BUILDS=2 concurrently -c cyan -n \"fallback ,evergreen\" \"yarn run build-client-fallback\" \"yarn run build-client-evergreen\"",
		"build-client-if-prod": "node -e \"process.env.CALYPSO_ENV === 'production' && process.exit(1)\" || yarn run build-client-both && yarn run build-languages-if-enabled",
		"build-client-if-desktop": "node -e \"(process.env.CALYPSO_ENV === 'desktop' || process.env.CALYPSO_ENV === 'desktop-development') && process.exit(1)\" || yarn run build-client-fallback",
		"build-client-stats": "NODE_ENV=production CALYPSO_ENV=production EMIT_STATS=true PROGRESS=true yarn run build-client-evergreen",
		"build-packages": "{ [[ \"$SKIP_TSC\" == \"true\" ]] || tsc --build packages/tsconfig.json; } && lerna run prepare --stream",
		"build-languages": "yarn run translate && node bin/build-languages.js",
		"build-languages-if-enabled": "node -e \"(process.env.BUILD_TRANSLATION_CHUNKS === 'true' || process.env.ENABLE_FEATURES === 'use-translation-chunks') && process.exit(1)\" || yarn run build-languages",
		"calypso-doctor": "./node_modules/.bin/calypso-doctor",
		"clean": "yarn run clean:packages && yarn run clean:build && yarn run clean:public && yarn run clean:translations",
		"clean:build": "npx rimraf build client/server/bundler/*.json client/server/devdocs/search-index.js",
		"clean:packages": "lerna run clean --stream",
		"clean:public": "npx rimraf public",
		"clean:translations": "npx rimraf build/strings calypso-strings.pot chunks-map.*.json",
		"distclean": "yarn run clean && npx rimraf node_modules client/node_modules desktop/node_modules apps/*/node_modules packages/*/node_modules test/e2e/node_modules .cache apps/*/.cache vendor",
		"docker": "docker run -it --name wp-calypso --rm -p 80:3000 wp-calypso",
		"docker-jetpack-cloud": "docker run -it --env CALYPSO_ENV=jetpack-cloud-production --name wp-calypso --rm -p 80:3000 wp-calypso",
		"eslint-branch": "node bin/eslint-branch.js",
		"install-if-no-packages": "node bin/install-if-no-packages.js",
		"postinstall": "test -n \"$DISABLEPOSTINSTALL\" || ((node -e \"process.exit(process.env.CALYPSO_DOCTOR_SKIP !== 'true')\" || yarn run calypso-doctor) && yarn run build-packages)",
		"lint": "run-s -s lint:*",
		"lint:config-defaults": "node bin/validate-config-keys.js",
		"lint:css": "stylelint \"**/*.scss\" --syntax scss",
		"lint:js": "eslint --cache .",
		"lint:mixedindent": "mixedindentlint --ignore-comments \"client/**/*.scss\" \"assets/**/*.scss\" \"**/*.js\" \"**/*.jsx\" \"**/*.tsx\" \"**/*.tsx\" \"!build/**\" \"!node_modules/**\" \"!public/**\" \"!client/config/index.js\"",
		"lint:package-json": "npmPkgJsonLint './package.json' './client/package.json' './packages/*/package.json' './apps/*/package.json'",
		"prestart": "npx check-node-version --package && node bin/welcome.js",
		"start": "yarn run -s build",
		"poststart": "run-p -s start-build-if-web start-build-if-desktop",
		"start-fallback": "DEV_TARGET=fallback yarn run start",
		"start-jetpack-cloud": "CALYPSO_ENV=jetpack-cloud-development yarn start",
		"start-jetpack-cloud-p": "PORT=3001 CALYPSO_ENV=jetpack-cloud-development yarn run build-server",
		"poststart-jetpack-cloud-p": "PORT=3001 CALYPSO_ENV=jetpack-cloud-development yarn run start-build-web",
		"reformat-files": "./node_modules/.bin/prettier --ignore-path .eslintignore --write \"**/*.{js,jsx,json,ts,tsx}\"",
		"start-build-do": "node build/server.js | bunyan -o short",
		"start-build-fallback": "BROWSERSLIST_ENV=defaults yarn run start-build-do",
		"start-build-evergreen": "BROWSERSLIST_ENV=evergreen yarn run start-build-do",
		"start-build-if-desktop": "node -e \"(process.env.CALYPSO_ENV === 'desktop' || process.env.CALYPSO_ENV === 'desktop-development') && process.exit(1)\" || yarn run start-build-fallback",
		"start-build-if-web": "node -e \"(process.env.CALYPSO_ENV !== 'desktop' && process.env.CALYPSO_ENV !== 'desktop-development') && process.exit(1)\" || yarn run start-build-web",
		"start-build-web": "run-p -s start-build-web-if-fallback start-build-web-if-evergreen",
		"start-build-web-if-fallback": "node -e \"process.env.DEV_TARGET === 'fallback' && process.exit(1)\" || yarn run start-build-fallback",
		"start-build-web-if-evergreen": "node -e \"(! process.env.DEV_TARGET || process.env.DEV_TARGET === 'evergreen') && process.exit(1)\" || yarn run start-build-evergreen",
		"test": "run-s -s test-client test-packages test-server test-build-tools",
		"test-client": "jest -c=test/client/jest.config.js",
		"test-client:watch": "yarn run -s test-client --watch",
		"test-e2e": "cd test/e2e && yarn install --frozen-lockfile --ignore-scripts && yarn run test",
		"encrypt-e2e-config": "openssl enc -md sha1 -aes-256-cbc -pass env:CONFIG_KEY -out ./test/e2e/config/encrypted.enc -in ./test/e2e/config/local-$NODE_ENV.json",
		"decrypt-e2e-config": "openssl enc -md sha1 -aes-256-cbc -d -pass env:CONFIG_KEY -in ./test/e2e/config/encrypted.enc -out ./test/e2e/config/local-$NODE_ENV.json",
		"test-integration": "jest -c=test/integration/jest.config.js",
		"test-integration:watch": "yarn run -s test-integration --watch",
		"test-packages": "jest -c=test/packages/jest.config.js",
		"test-packages:watch": "jest -c=test/packages/jest.config.js --watch",
		"test-server": "jest -c=test/server/jest.config.js",
		"test-server:coverage": "yarn run -s test-server --coverage",
		"test-server:watch": "yarn run -s test-server --watch",
		"test-build-tools": "jest -c=test/build-tools/jest.config.js",
		"translate": "npx rimraf build/strings && wp-babel-makepot './{client,packages,apps}/**/*.{js,jsx,ts,tsx}' --ignore '**/node_modules/**,**/test/**,**/*.d.ts' --base './' --dir './build/strings' --output './calypso-strings.pot'",
		"tsc": "NODE_OPTIONS='--max-old-space-size=4096' tsc",
		"typecheck": "yarn run tsc --project client",
		"update-deps": "npx rimraf yarn.lock && yarn run distclean && PUPPETEER_SKIP_CHROMIUM_DOWNLOAD=true yarn install && replace --silent 'http://' 'https://' . --recursive --include='yarn.lock' && touch -m node_modules",
		"validate-fallback-es5": "npx eslint --parser-options=ecmaVersion:5 --no-eslintrc --no-ignore ./public/fallback/*.js",
		"prewhybundled": "NODE_ENV=production CALYPSO_ENV=production EMIT_STATS=withreasons CONCATENATE_MODULES=false yarn run -s build-client-evergreen",
		"whybundled": "whybundled client/stats.json",
		"prewhybundled:server": "NODE_ENV=production CALYPSO_ENV=production EMIT_STATS=withreasons CONCATENATE_MODULES=false yarn run -s build-server",
		"whybundled:server": "whybundled client/stats-server.json",
		"composite-checkout-demo": "webpack-dev-server --config ./packages/composite-checkout/webpack.config.demo.js",
		"components:storybook:start": "start-storybook -c packages/components/.storybook",
		"search:storybook:start": "start-storybook -c packages/search/.storybook"
	},
	"dependencies": {
		"@automattic/babel-plugin-i18n-calypso": "^1.2.0",
		"@automattic/babel-plugin-transform-wpcalypso-async": "^1.0.1",
		"@automattic/calypso-build": "^7.0.0",
		"@automattic/calypso-color-schemes": "^2.1.1",
		"@automattic/calypso-doctor": "^0.1.0",
		"@automattic/calypso-polyfills": "^1.0.0",
		"@automattic/color-studio": "2.4.0",
		"@automattic/components": "^1.0.0-alpha.1",
		"@automattic/data-stores": "^1.0.0-alpha.1",
		"@automattic/i18n-utils": "^1.0.0",
		"@automattic/languages": "^1.0.0",
		"@automattic/typography": "^1.0.0",
		"@automattic/viewport": "^1.0.0",
		"@automattic/wp-babel-makepot": "^1.0.0",
		"@babel/core": "^7.12.3",
		"@babel/eslint-parser": "^7.13.8",
		"@babel/register": "^7.12.1",
		"@babel/runtime": "^7.12.5",
		"@signal-noise/stylelint-scales": "^2.0.0",
		"@storybook/addon-actions": "^6.1.10",
		"@storybook/preset-scss": "^1.0.3",
		"@storybook/react": "^6.1.10",
		"@types/classnames": "^2.2.11",
		"@types/cookie": "^0.4.0",
		"@types/debug": "^4.1.5",
		"@types/fast-json-stable-stringify": "^2.0.0",
		"@types/jest": "^25.2.3",
		"@types/lodash": "^4.14.168",
		"@types/page": "^1.11.1",
		"@types/qs": "^6.9.5",
		"@types/react": "^16.14.2",
		"@types/react-modal": "^3.10.6",
		"@types/react-redux": "^7.1.15",
		"@types/react-router-dom": "^5.1.7",
		"@types/react-transition-group": "^4.4.0",
		"@types/uuid": "^8.3.0",
		"@types/webpack-env": "^1.16.0",
		"@types/wordpress__api-fetch": "^3.2.3",
		"@types/wordpress__block-editor": "^2.2.9",
		"@types/wordpress__block-library": "^2.6.1",
		"@types/wordpress__components": "^9.8.6",
		"@types/wordpress__compose": "^3.4.3",
		"@types/wordpress__data": "^4.6.9",
		"@types/wordpress__data-controls": "^1.0.4",
		"@types/wordpress__editor": "^9.4.5",
		"@typescript-eslint/eslint-plugin": "^4.12.0",
		"@typescript-eslint/parser": "^4.12.0",
		"@wordpress/base-styles": "^3.3.0",
		"@wordpress/components": "^12.0.1",
		"@wordpress/element": "^2.19.0",
		"@wordpress/eslint-plugin": "^7.3.0",
		"@wordpress/i18n": "^3.17.0",
		"@wordpress/icons": "^2.9.0",
		"@wordpress/jest-preset-default": "^6.5.0",
		"@wordpress/npm-package-json-lint-config": "^3.1.0",
		"@wordpress/url": "^2.21.0",
		"autoprefixer": "^9.7.3",
		"babel-jest": "^26.3.0",
		"babel-loader": "^8.2.1",
		"babel-plugin-dynamic-import-node": "^2.3.0",
		"babel-plugin-transform-react-remove-prop-types": "^0.4.24",
		"browserslist": "^4.16.0",
		"calypso": "^0.17.0",
		"calypso-codemods": "^0.1.6",
		"caniuse-lite": "^1.0.30001173",
		"capture-website": "^1.0.0",
		"chai": "^4.2.0",
		"chai-enzyme": "^1.0.0-beta.1",
		"chalk": "^4.0.0",
		"check-node-version": "^4.0.2",
		"chokidar-cli": "^2.1.0",
		"chroma-js": "^2.1.0",
		"concurrently": "^5.1.0",
		"debug": "^4.1.1",
		"doctrine": "^3.0.0",
		"enzyme": "^3.11.0",
		"enzyme-adapter-react-16": "^1.15.1",
		"enzyme-to-json": "^3.4.3",
		"eslint": "^7.12.0",
		"eslint-config-prettier": "^6.14.0",
		"eslint-plugin-import": "^2.22.1",
		"eslint-plugin-inclusive-language": "^1.2.1",
		"eslint-plugin-jest": "^23.20.0",
		"eslint-plugin-jsdoc": "^30.7.3",
		"eslint-plugin-jsx-a11y": "^6.3.1",
		"eslint-plugin-md": "^1.0.19",
		"eslint-plugin-mocha": "^8.0.0",
		"eslint-plugin-prettier": "^3.1.4",
		"eslint-plugin-react": "^7.21.5",
		"eslint-plugin-react-hooks": "^4.0.5",
		"eslint-plugin-wpcalypso": "^5.1.0",
		"eslint-plugin-you-dont-need-lodash-underscore": "^6.11.0",
		"exports-loader": "^0.7.0",
		"fake-indexeddb": "^3.1.0",
		"fork-ts-checker-webpack-plugin": "^3.1.1",
		"gettext-parser": "^4.0.3",
		"glob": "^7.1.6",
		"globby": "^10.0.1",
		"html-loader": "^0.5.5",
		"husky": "^4.2.5",
		"i18n-calypso": "^5.0.0",
		"i18n-calypso-cli": "^1.0.0",
		"ignore-loader": "^0.1.2",
		"imports-loader": "^0.8.0",
		"jest": "^26.4.0",
		"jest-enzyme": "^7.1.2",
		"jest-junit": "^9.0.0",
		"lerna": "^3.20.2",
		"loader-utils": "^1.2.3",
		"lodash": "^4.17.20",
		"lunr": "^2.3.8",
		"mini-css-extract-plugin": "^1.3.5",
		"mixedindentlint": "^1.2.0",
		"mkdirp": "^1.0.4",
		"ncp": "^2.0.0",
		"nock": "^12.0.3",
		"node-sass": "^4.13.0",
		"node-sass-package-importer": "^5.3.2",
		"npm-merge-driver": "^2.3.5",
		"npm-run-all": "^4.1.5",
		"photon": "^4.0.0",
		"postcss": "^8.2.6",
		"postcss-cli": "^8.3.1",
		"postcss-custom-properties": "^11.0.0",
		"prettier": "npm:wp-prettier@2.2.1-beta-1",
		"qs": "^6.9.1",
		"react": "^16.12.0",
		"react-dom": "^16.12.0",
		"readline-sync": "^1.4.10",
		"recursive-copy": "^2.0.10",
		"replace": "^1.1.5",
		"request": "^2.88.2",
		"sharp": "^0.25.3",
		"sinon": "^9.0.2",
		"sinon-chai": "^3.5.0",
		"source-map": "^0.7.3",
		"style-loader": "^1.2.1",
		"stylelint": "^13.7.0",
		"svgstore-cli": "^1.3.1",
		"terser": "^5.5.1",
		"terser-webpack-plugin": "^5.1.1",
		"typescript": "^4.1.3",
<<<<<<< HEAD
		"webpack": "^5.24.4",
		"webpack-bundle-analyzer": "^4.4.0",
		"webpack-cli": "^4.3.1",
=======
		"webpack": "^5.13.0",
		"webpack-bundle-analyzer": "^4.3.0",
		"webpack-cli": "^4.5.0",
>>>>>>> 37c1fa93
		"webpack-dev-middleware": "^4.0.2",
		"webpack-dev-server": "^4.0.0-beta.0",
		"whybundled": "^1.4.2",
		"wpcom": "^6.0.0",
		"yargs": "^15.3.1"
	},
	"optionalDependencies": {
		"fsevents": "^2.1.2"
	},
	"husky": {
		"hooks": {
			"pre-commit": "yarn run -s install-if-no-packages && node bin/pre-commit-hook.js",
			"pre-push": "yarn run -s install-if-no-packages && node bin/pre-push-hook.js"
		}
	},
	"devDependencies": {
		"bunyan": "^1.8.14",
		"chokidar": "^2.1.8",
		"eslint-nibble": "^6.0.0"
	}
}<|MERGE_RESOLUTION|>--- conflicted
+++ resolved
@@ -296,15 +296,9 @@
 		"terser": "^5.5.1",
 		"terser-webpack-plugin": "^5.1.1",
 		"typescript": "^4.1.3",
-<<<<<<< HEAD
 		"webpack": "^5.24.4",
 		"webpack-bundle-analyzer": "^4.4.0",
-		"webpack-cli": "^4.3.1",
-=======
-		"webpack": "^5.13.0",
-		"webpack-bundle-analyzer": "^4.3.0",
 		"webpack-cli": "^4.5.0",
->>>>>>> 37c1fa93
 		"webpack-dev-middleware": "^4.0.2",
 		"webpack-dev-server": "^4.0.0-beta.0",
 		"whybundled": "^1.4.2",
