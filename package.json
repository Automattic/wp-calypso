--- conflicted
+++ resolved
@@ -90,12 +90,8 @@
     "morgan": "1.2.0",
     "ms": "0.7.1",
     "node-sass": "3.7.0",
-<<<<<<< HEAD
-    "notifications-panel": "1.1.10",
+    "notifications-panel": "1.1.11",
     "npm-run-all": "4.0.2",
-=======
-    "notifications-panel": "1.1.11",
->>>>>>> b782c7a7
     "numeral": "2.0.4",
     "page": "1.6.4",
     "percentage-regex": "3.0.0",
