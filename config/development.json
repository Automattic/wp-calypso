{
	"env": "development",
	"env_id": "development",
	"favicon_url": "/calypso/images/favicons/favicon-development.ico",
	"client_slug": "browser",
	"protocol": "http",
	"hostname": "calypso.localhost",
	"port": 3000,
	"i18n_default_locale_slug": "en",
	"siftscience_key": "e00e878351",
	"oauth_client_id": "39911",
	"wpcom_signup_id": "39911",
	"wpcom_signup_key": "cOaYKdrkgXz8xY7aysv4fU6wL6sK5J8a6ojReEIAPwggsznj4Cb6mW0nffTxtYT8",
	"mc_analytics_enabled": false,
	"boom_analytics_enabled": false,
	"server_side_boom_analytics_enabled": false,
	"boom_analytics_key": "development",
	"google_analytics_key": "UA-10673494-15",
	"hotjar_enabled": true,
	"signup_url": "/start",
	"login_url": "https://wordpress.com/wp-login.php",
	"logout_url": "https://wordpress.com/wp-login.php?action=logout&redirect_to=https%3A%2F%2F|subdomain|wordpress.com",
	"facebook_api_key": "249643311490",
	"discover_logged_out_redirect_url": "https://discover.wordpress.com",
	"dsp_stripe_pub_key": "pk_live_51LYYzQF53KN4RFN0ePTwefdm7seki4pRuc4a19gPMGUba5mzuosz0IBR0cp4T57FiBgxK911ky0LNwlX2IHbm0SS00uPHEQNBO",
	"dsp_widget_js_src": "https://widgets.wp.com/promote/widget.js",
	"features": {
		"ad-tracking": false,
		"calypso/help-center": true,
		"calypsoify/plugins": true,
		"cancellation-offers": true,
		"checkout/google-pay": true,
		"cloudflare": true,
		"comments/filters-in-posts": true,
		"current-site/domain-warning": true,
		"current-site/notice": true,
		"current-site/stale-cart-notice": false,
		"desktop-promo": true,
		"dev/auth-helper": true,
		"dev/account-settings-helper": true,
		"dev/features-helper": true,
		"dev/preferences-helper": true,
		"dev/react-query-devtools": true,
		"devdocs": true,
		"devdocs/color-scheme-picker": true,
		"devdocs/redirect-loggedout-homepage": true,
		"domains/gdpr-consent-page": true,
		"domains/kracken-ui/dashes-filter": false,
		"domains/kracken-ui/exact-match-filter": true,
		"domains/kracken-ui/max-characters-filter": false,
		"domains/kracken-ui/pagination": true,
		"domains/new-status-design": true,
		"domains/premium-domain-purchases": true,
		"email-accounts/enabled": true,
		"external-media": true,
		"external-media/free-photo-library": true,
		"external-media/google-photos": true,
		"external-media/openverse": true,
		"full-site-editing/beta-opt-in": true,
		"fullstory": true,
		"gdpr-banner": false,
		"google-drive": true,
		"google-my-business": true,
		"gutenboarding/alpha-templates": false,
		"happychat": true,
		"help": true,
		"home/layout-dev": true,
		"hosting/datacenter-picker": true,
		"i18n/community-translator": false,
		"i18n/empathy-mode": true,
		"i18n/translation-scanner": true,
		"importers/substack": true,
		"inline-help": true,
		"jetpack/agency-dashboard": true,
		"jetpack/api-cache": true,
		"jetpack/app-branding": true,
		"jetpack/backup-messaging-i3": true,
		"jetpack/concierge-sessions": false,
		"jetpack/connect/mobile-app-flow": true,
		"jetpack/features-section/atomic": true,
		"jetpack/features-section/jetpack": true,
		"jetpack/features-section/simple": true,
		"jetpack/magic-link-signup": true,
		"jetpack/plugin-management": true,
		"jetpack/pricing-add-boost-social": true,
		"jetpack/pricing-page-annual-only": true,
		"jetpack/pricing-page-rework-v1": true,
		"jetpack/simplify-pricing-structure": false,
		"jetpack/standalone-plugin-onboarding-update-v1": true,
		"jitms": true,
		"lasagna": true,
		"layout/app-banner": true,
		"layout/guided-tours": true,
		"layout/query-selected-editor": true,
		"layout/support-article-dialog": true,
		"legal-updates-banner": true,
		"limit-global-styles": true,
		"login/magic-login": true,
		"login/react-lost-password-screen": true,
		"logmein": true,
		"mailchimp": true,
		"manage/import/site-importer-endpoints": true,
		"marketplace-domain-bundle": true,
		"marketplace-jetpack-plugin-search": true,
		"marketplace-personal-premium": false,
		"marketplace-test": true,
		"me/account-close": true,
		"me/account/color-scheme-picker": true,
		"me/vat-details": true,
		"my-sites/add-ons": true,
		"network-connection": true,
		"oauth": false,
		"onboarding/import": true,
		"onboarding/import-from-blogger": true,
		"onboarding/import-from-medium": true,
		"onboarding/import-from-squarespace": true,
		"onboarding/import-from-wix": true,
		"onboarding/import-from-wordpress": true,
		"onboarding/import-light": false,
		"onboarding/import-light-url-screen": true,
		"onboarding/import-redirect-to-themes": true,
		"p2/p2-plus": true,
		"page/export": true,
		"plans/personal-plan": true,
		"plans/pro-plan": false,
		"plans/starter-plan": false,
		"plugins/ssr-categories": true,
		"plugins/ssr-details": true,
		"plugins/ssr-landing": true,
		"post-editor/checkout-overlay": true,
		"post-list/qr-code-link": true,
		"pre-cancellation-modal": false,
		"press-this": true,
		"publicize-preview": true,
		"purchases/new-payment-methods": true,
		"push-notifications": true,
		"reader": true,
		"reader/comment-polling": false,
		"reader/full-errors": true,
		"reader/list-management": true,
		"recommend-plugins": true,
		"redirect-fallback-browsers": false,
		"rum-tracking/logstash": true,
		"safari-idb-mitigation": true,
		"security/security-checkup": true,
		"seller-experience": true,
		"server-side-rendering": true,
		"settings/featured-image-template-toggle": true,
		"settings/modernize-reading-settings": true,
		"settings/security/monitor": true,
		"sign-in-with-apple": true,
		"sign-in-with-apple/redirect": true,
		"signup/design-picker-pattern-assembler": true,
		"signup/inline-help": false,
		"signup/professional-email-step": false,
		"signup/social": true,
		"signup/tailored-ecommerce": true,
		"signup/woo-verify-email": false,
		"site-indicator": true,
		"sites-as-landing-page": true,
		"ssr/prefetch-timebox": false,
<<<<<<< HEAD
		"stats/new-all-time-highlights": true,
=======
		"stats/new-annual-highlights": true,
>>>>>>> 5e8ef66e
		"stats/new-main-chart": true,
		"stats/new-stats-module-component": true,
		"stats/show-traffic-highlights": true,
		"stepper-woocommerce-poc": true,
		"subscriber-csv-upload": true,
		"subscriber-importer": true,
		"subscription-gifting": true,
		"themes/atomic-homepage-replace": true,
		"themes/plugin-bundling": true,
		"themes/premium": true,
		"themes/showcase-i4/search-and-filter": true,
		"themes/subscription-purchases": true,
		"themes/theme-switch-persist-template": true,
		"themes/third-party-premium": true,
		"titan/iframe-control-panel": false,
		"unified-pages/virtual-home-page": true,
		"upgrades/redirect-payments": true,
		"upgrades/upcoming-renewals-notices": true,
		"upgrades/wpcom-monthly-plans": true,
		"upsell/concierge-session": true,
		"woop": false,
		"wordpress-action-search": false,
		"wpcom-user-bootstrap": false
	}
}<|MERGE_RESOLUTION|>--- conflicted
+++ resolved
@@ -159,11 +159,6 @@
 		"site-indicator": true,
 		"sites-as-landing-page": true,
 		"ssr/prefetch-timebox": false,
-<<<<<<< HEAD
-		"stats/new-all-time-highlights": true,
-=======
-		"stats/new-annual-highlights": true,
->>>>>>> 5e8ef66e
 		"stats/new-main-chart": true,
 		"stats/new-stats-module-component": true,
 		"stats/show-traffic-highlights": true,
