{
	"env": "development",
	"env_id": "development",
	"favicon_url": "/calypso/images/favicons/favicon-development.ico",
	"client_slug": "browser",
	"protocol": "http",
	"hostname": "calypso.localhost",
	"port": 3000,
	"i18n_default_locale_slug": "en",
	"siftscience_key": "e00e878351",
	"oauth_client_id": "39911",
	"wpcom_signup_id": "39911",
	"wpcom_signup_key": "cOaYKdrkgXz8xY7aysv4fU6wL6sK5J8a6ojReEIAPwggsznj4Cb6mW0nffTxtYT8",
	"mc_analytics_enabled": false,
	"boom_analytics_enabled": false,
	"server_side_boom_analytics_enabled": false,
	"boom_analytics_key": "development",
	"hotjar_enabled": true,
	"signup_url": "/start",
	"login_url": "https://wordpress.com/wp-login.php",
	"logout_url": "https://wordpress.com/wp-login.php?action=logout&redirect_to=https%3A%2F%2F|subdomain|wordpress.com",
	"facebook_api_key": "249643311490",
	"dsp_stripe_pub_key": "pk_live_51LYYzQF53KN4RFN0oHFYHpzmHGpuUAXZ6ygDAFxM4XkRArRsET0orrofmsynkd9DhFaOGEsDZ3RC4f8mgI0zhEyN000X8i0Mqx",
	"dsp_widget_js_src": "https://dsp.wp.com/widget.js",
	"blaze_pro_back_link": "http://blaze.pro:3005/app",
	"advertising_dashboard_path_prefix": "/advertising",
	"zendesk_presales_chat_key": "216bf91d-f10f-4f66-bf65-a0cba220cd38",
	"zendesk_presales_chat_key_akismet": "7ce13115-7b34-4069-9d64-228d90f148d1",
	"zendesk_presales_chat_key_jp_checkout": "7c42153f-f579-49ba-a33e-246b2d27fb93",
	"zendesk_support_chat_key": "715f17a8-4a28-4a7f-8447-0ef8f06c70d7",
	"features": {
		"ad-tracking": false,
		"akismet/checkout-quantity-dropdown": true,
		"calypso/ai-blogging-prompts": true,
		"calypso/ai-assembler": true,
		"calypso/help-center": true,
		"calypsoify/plugins": true,
		"cancellation-offers": true,
		"checkout/ebanx-pix": true,
		"checkout/google-pay": true,
		"checkout/vat-form": true,
		"checkout/checkout-version": true,
		"checkout/razorpay": true,
		"cloudflare": true,
		"comments/filters-in-posts": true,
		"current-site/domain-warning": true,
		"current-site/notice": true,
		"current-site/stale-cart-notice": false,
		"design-picker/use-assembler-styles": true,
		"desktop-promo": true,
		"dev/auth-helper": true,
		"dev/account-settings-helper": true,
		"dev/features-helper": true,
		"dev/preferences-helper": true,
		"dev/react-query-devtools": true,
		"dev/store-sandbox-helper": true,
		"devdocs": true,
		"devdocs/color-scheme-picker": true,
		"devdocs/redirect-loggedout-homepage": true,
		"domains/gdpr-consent-page": true,
		"domains/kracken-ui/dashes-filter": false,
		"domains/kracken-ui/exact-match-filter": true,
		"domains/kracken-ui/max-characters-filter": false,
		"domains/kracken-ui/pagination": true,
		"domains/new-status-design": true,
		"email-accounts/enabled": true,
		"external-media": true,
		"external-media/free-photo-library": true,
		"external-media/google-photos": true,
		"external-media/openverse": true,
		"cookie-banner": false,
		"google-drive": true,
		"google-my-business": true,
		"help": true,
		"help/gpt-response": true,
		"home/layout-dev": true,
		"hosting/datacenter-picker": true,
		"i18n/community-translator": false,
		"i18n/empathy-mode": true,
		"i18n/translation-scanner": true,
		"importer/site-backups": true,
		"importer/unified": true,
		"importers/substack": true,
		"individual-subscriber-stats": true,
		"jetpack/agency-dashboard": true,
		"jetpack/ai-assistant-request-limit": true,
		"jetpack/ai-logo-generator": true,
		"jetpack/api-cache": true,
		"jetpack/backup-contents-page": true,
		"jetpack/backup-messaging-i3": true,
		"jetpack/backup-restore-preflight-checks": true,
		"jetpack/backup-retention-settings": true,
		"jetpack/cancel-through-main-flow": true,
		"jetpack/concierge-sessions": false,
		"jetpack/connect/mobile-app-flow": true,
		"jetpack/features-section/atomic": true,
		"jetpack/features-section/jetpack": true,
		"jetpack/features-section/simple": true,
		"jetpack/golden-token": true,
		"jetpack/magic-link-signup": true,
		"jetpack/manage-simple-sites": true,
		"jetpack/plugin-management": true,
		"jetpack/pricing-add-boost-social": true,
		"jetpack/pricing-page-annual-only": true,
		"jetpack/sharing-buttons-block-enabled": true,
		"jetpack/simplify-pricing-structure": false,
		"jetpack/social-plans-v1": false,
		"jetpack/standalone-plugin-onboarding-update-v1": true,
		"jetpack/offer-complete-after-activation": false,
		"jetpack/zendesk-chat-for-logged-in-users": true,
		"jitms": true,
		"lasagna": true,
		"launchpad-updates": true,
		"launchpad/navigator": false,
		"launchpad/new-task-definition-parser": true,
		"launchpad/new-task-definition-parser/free": true,
		"launchpad/new-task-definition-parser/start-writing": true,
		"launchpad/new-task-definition-parser/design-first": true,
		"launchpad/new-task-definition-parser/newsletter": true,
		"launchpad/new-task-definition-parser/build": true,
		"launchpad/new-task-definition-parser/videopress": true,
		"launchpad/new-task-definition-parser/link-in-bio": true,
		"layout/app-banner": true,
		"layout/guided-tours": true,
		"layout/query-selected-editor": true,
		"layout/support-article-dialog": true,
		"layout/dotcom-nav-redesign-v2": true,
		"layout/wpcom-admin-interface": true,
		"legal-updates-banner": true,
		"livechat_solution": true,
		"login/magic-login": true,
		"login/react-lost-password-screen": true,
		"login/social-first": true,
		"logmein": true,
		"mailchimp": true,
		"manage/import/site-importer-endpoints": true,
		"marketplace-domain-bundle": true,
		"marketplace-fetch-all-dynamic-products": true,
		"marketplace-personal-premium": false,
		"marketplace-reviews-notification": false,
		"marketplace-test": true,
		"me/account-close": true,
		"me/account/color-scheme-picker": true,
		"me/vat-details": true,
		"my-sites/add-ons": true,
		"network-connection": true,
		"oauth": false,
		"onboarding/design-choices": true,
		"onboarding/import": true,
		"onboarding/import-from-blogger": true,
		"onboarding/import-from-medium": true,
		"onboarding/import-from-squarespace": true,
		"onboarding/import-from-wix": true,
		"onboarding/import-from-wordpress": true,
		"onboarding/import-light": false,
		"onboarding/import-redirect-to-themes": true,
		"onboarding/interval-dropdown": true,
		"onboarding/new-user-survey": false,
		"onboarding/new-user-survey-scrambled": false,
		"onboarding/trail-map-feature-grid-copy": false,
		"onboarding/trail-map-feature-grid-structure": false,
		"onboarding/trail-map-feature-grid": false,
		"onboarding/user-on-stepper-hosting": true,
		"p2/p2-plus": true,
		"p2-enabled": false,
		"page/export": true,
		"pattern-assembler/v2": true,
		"plans/hosting-trial": true,
		"plans/migration-trial": true,
		"plans/personal-plan": true,
		"plans/pro-plan": false,
		"plans/starter-plan": false,
		"plans/updated-storage-labels": true,
		"plans/upgradeable-storage": true,
		"plugins/multisite-scheduled-updates": true,
		"plugins/ssr-categories": true,
		"plugins/ssr-details": true,
		"plugins/ssr-landing": true,
		"post-editor/checkout-overlay": true,
		"post-list/qr-code-link": true,
		"press-this": true,
		"promote-post/widget-i2": true,
		"publicize-preview": true,
		"purchases/new-payment-methods": true,
		"push-notifications": true,
		"reader": true,
		"reader/comment-polling": false,
		"reader/first-posts-stream": true,
		"reader/full-errors": true,
		"reader/list-management": true,
		"reader/public-tag-pages": true,
		"redirect-fallback-browsers": false,
		"rum-tracking/logstash": true,
		"safari-idb-mitigation": true,
		"security/security-checkup": true,
		"seller-experience": true,
		"server-side-rendering": true,
		"settings/newsletter-settings-page": true,
		"settings/security/monitor": true,
		"sign-in-with-apple": true,
		"sign-in-with-apple/redirect": true,
		"signup/design-picker-preview-colors": true,
		"signup/design-picker-preview-fonts": true,
		"signup/professional-email-step": false,
		"signup/social": true,
		"signup/social-first": true,
		"site-indicator": true,
		"site-profiler/metrics": true,
		"ssr/prefetch-timebox": false,
<<<<<<< HEAD
		"stats/date-control": true,
		"stats/devices": true,
=======
		"stats/paid-wpcom-stats": true,
>>>>>>> 27c316c8
		"stats/paid-wpcom-v2": true,
		"stats/tier-upgrade-slider": true,
		"stats/utm-builder": true,
		"stepper-woocommerce-poc": true,
		"storage-addon": true,
		"subscriber-csv-upload": true,
		"subscriber-importer": true,
		"subscription-gifting": true,
		"themes/block-theme-previews-premium-and-woo": true,
		"themes/discovery": true,
		"themes/display-thank-you-page-for-bundle": true,
		"themes/premium": true,
		"themes/subscription-purchases": true,
		"themes/text-search-lots": true,
		"themes/assembler-first": true,
		"titan/iframe-control-panel": false,
		"two-factor/enhanced-security": true,
		"upgrades/redirect-payments": true,
		"upgrades/upcoming-renewals-notices": true,
		"upgrades/wpcom-monthly-plans": true,
		"user-management-revamp": true,
		"videomaker-trial": true,
		"videopress-tv": true,
		"woop": false,
		"woo/passwordless": true,
		"wordpress-action-search": false,
		"wpcom-user-bootstrap": false,
		"yolo/command-palette": true
	}
}<|MERGE_RESOLUTION|>--- conflicted
+++ resolved
@@ -207,12 +207,6 @@
 		"site-indicator": true,
 		"site-profiler/metrics": true,
 		"ssr/prefetch-timebox": false,
-<<<<<<< HEAD
-		"stats/date-control": true,
-		"stats/devices": true,
-=======
-		"stats/paid-wpcom-stats": true,
->>>>>>> 27c316c8
 		"stats/paid-wpcom-v2": true,
 		"stats/tier-upgrade-slider": true,
 		"stats/utm-builder": true,
