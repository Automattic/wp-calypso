{
	"env": "production",
	"env_id": "wpcalypso",
	"favicon_url": "/calypso/images/favicons/favicon-wpcalypso.ico",
	"client_slug": "browser",
	"hostname": "wpcalypso.wordpress.com",
	"i18n_default_locale_slug": "en",
	"signup_url": "/start",
	"login_url": "https://wordpress.com/wp-login.php",
	"logout_url": "https://wordpress.com/wp-login.php?action=logout&redirect_to=https%3A%2F%2F|subdomain|wordpress.com",
	"facebook_api_key": "249643311490",
	"discover_logged_out_redirect_url": "https://discover.wordpress.com",
	"dsp_stripe_pub_key": "pk_live_51LYYzQF53KN4RFN0oHFYHpzmHGpuUAXZ6ygDAFxM4XkRArRsET0orrofmsynkd9DhFaOGEsDZ3RC4f8mgI0zhEyN000X8i0Mqx",
	"dsp_widget_js_src": "https://widgets.wp.com/promote-v2/widget.js",
	"advertising_dashboard_path_prefix": "/advertising",
	"zendesk_presales_chat_key": "216bf91d-f10f-4f66-bf65-a0cba220cd38",
	"zendesk_presales_chat_key_akismet": "7ce13115-7b34-4069-9d64-228d90f148d1",
	"zendesk_presales_chat_key_jp_checkout": "7c42153f-f579-49ba-a33e-246b2d27fb93",
	"zendesk_support_chat_key": "cec07bc9-4da6-4dd2-afa7-c7e01ae73584",
	"features": {
		"ad-tracking": false,
		"akismet/siteless-checkout": true,
		"anchor/sunset-integration": true,
		"calypso/help-center": true,
		"calypsoify/plugins": true,
		"cancellation-offers": true,
		"catch-js-errors": true,
		"checkout/google-pay": true,
		"checkout/vat-form": true,
		"cloudflare": true,
		"current-site/domain-warning": true,
		"current-site/notice": true,
		"current-site/stale-cart-notice": false,
		"desktop-promo": true,
		"dev/auth-helper": true,
		"dev/account-settings-helper": true,
		"dev/preferences-helper": true,
		"devdocs": true,
		"devdocs/color-scheme-picker": true,
		"devdocs/redirect-loggedout-homepage": false,
		"domains/gdpr-consent-page": true,
		"domains/kracken-ui/exact-match-filter": true,
		"domains/kracken-ui/pagination": true,
		"domains/new-status-design": true,
		"domains/premium-domain-purchases": true,
		"email-accounts/enabled": true,
		"external-media": true,
		"external-media/free-photo-library": true,
		"external-media/google-photos": true,
		"external-media/openverse": true,
		"fediverse/allow-opt-in": true,
		"cookie-banner": true,
		"github-integration-i1": false,
		"google-my-business": true,
		"gutenboarding/alpha-templates": false,
		"happychat": false,
		"help": true,
		"help/gpt-response": true,
		"home/layout-dev": true,
		"hosting-onboarding-i2": true,
		"hosting/datacenter-picker": true,
		"i18n/translation-scanner": true,
		"importers/substack": true,
		"importer/unified": true,
		"inline-help": true,
		"jetpack/agency-dashboard": true,
		"jetpack/api-cache": true,
		"jetpack/backup-retention-settings": true,
		"jetpack/cancel-through-main-flow": true,
		"jetpack/concierge-sessions": false,
		"jetpack/connect/mobile-app-flow": true,
		"jetpack/features-section/atomic": true,
		"jetpack/features-section/jetpack": true,
		"jetpack/features-section/simple": true,
		"jetpack/plugin-management": false,
		"jetpack/pricing-add-boost-social": true,
		"jetpack/pricing-page-annual-only": true,
		"jetpack/simplify-pricing-structure": false,
		"jetpack-social/advanced-plan": false,
		"jetpack/offer-complete-after-activation": false,
<<<<<<< HEAD
		"jetpack/zendesk-chat-for-logged-in-users": true,
=======
		"jetpack-social/multiple-connections": false,
>>>>>>> 82344ac4
		"jitms": true,
		"lasagna": true,
		"launchpad-updates": false,
		"layout/app-banner": true,
		"layout/guided-tours": true,
		"layout/query-selected-editor": true,
		"layout/support-article-dialog": true,
		"legal-updates-banner": false,
		"limit-global-styles": true,
		"livechat_solution": true,
		"login/magic-login": true,
		"logmein": true,
		"mailchimp": true,
		"marketplace-domain-bundle": true,
		"marketplace-fetch-all-dynamic-products": true,
		"marketplace-jetpack-plugin-search": true,
		"marketplace-personal-premium": false,
		"marketplace-test": true,
		"me/account-close": true,
		"me/account/color-scheme-picker": true,
		"me/vat-details": true,
		"my-sites/add-ons": true,
		"network-connection": true,
		"newsletter/stats": false,
		"onboarding/import": true,
		"onboarding/import-from-blogger": true,
		"onboarding/import-from-medium": true,
		"onboarding/import-from-squarespace": true,
		"onboarding/import-from-wix": true,
		"onboarding/import-from-wordpress": true,
		"onboarding/import-light": false,
		"onboarding/import-light-url-screen": true,
		"onboarding/import-redirect-to-themes": true,
		"onboarding/import-redesign": true,
		"onboarding/2023-pricing-grid": true,
		"p2/p2-plus": true,
		"pattern-assembler/all-patterns-category": true,
		"pattern-assembler/logged-in-showcase": true,
		"pattern-assembler/show-waitlist-patterns": false,
		"plans/personal-plan": true,
		"plans/pro-plan": false,
		"plans/starter-plan": false,
		"plugins/ssr-categories": true,
		"plugins/ssr-details": true,
		"plugins/ssr-landing": true,
		"post-editor/checkout-overlay": true,
		"post-list/qr-code-link": true,
		"press-this": true,
		"promote-post/redesign-i2": false,
		"pre-cancellation-modal": false,
		"publicize-preview": true,
		"purchases/new-payment-methods": true,
		"reader": true,
		"reader/full-errors": true,
		"reader/list-management": true,
		"reader/public-tag-pages": true,
		"reader/subscription-management": true,
		"recommend-plugins": true,
		"redirect-fallback-browsers": true,
		"rum-tracking/logstash": true,
		"safari-idb-mitigation": true,
		"security/security-checkup": true,
		"seller-experience": true,
		"server-side-rendering": true,
		"settings/modernize-reading-settings": true,
		"settings/security/monitor": true,
		"sign-in-with-apple": true,
		"sign-in-with-apple/redirect": true,
		"signup/design-picker-pattern-assembler": true,
		"signup/professional-email-step": false,
		"signup/social": true,
		"signup/woo-verify-email": false,
		"site-indicator": true,
		"ssr/prefetch-timebox": true,
		"stats/highlights-settings": false,
		"stats/module-settings": false,
		"stats/new-video-summary": false,
		"stats/subscribers-section": false,
		"stepper-woocommerce-poc": true,
		"storage-addon": false,
		"subscriber-csv-upload": true,
		"subscriber-importer": true,
		"subscribers-page": false,
		"subscription-gifting": true,
		"subscription-management-comments-view": true,
		"subscription-management-pending-view": true,
		"subscription-management/comments-list-controls": true,
		"themes/atomic-homepage-replace": true,
		"themes/display-thank-you-page": true,
		"themes/display-thank-you-page-for-woo": true,
		"themes/premium": true,
		"themes/subscription-purchases": false,
		"themes/theme-switch-persist-template": false,
		"unified-pages/virtual-home-page": true,
		"upgrades/redirect-payments": true,
		"upgrades/upcoming-renewals-notices": true,
		"upgrades/wpcom-monthly-plans": true,
		"upsell/concierge-session": true,
		"use-translation-chunks": true,
		"user-management-revamp": true,
		"woop": false,
		"wordpress-action-search": false,
		"wpcom-user-bootstrap": true,
		"yolo/site-transfers-i1": true
	},
	"siftscience_key": "e00e878351",
	"oauth_client_id": "39911",
	"wpcom_signup_id": "39911",
	"wpcom_signup_key": "cOaYKdrkgXz8xY7aysv4fU6wL6sK5J8a6ojReEIAPwggsznj4Cb6mW0nffTxtYT8",
	"mc_analytics_enabled": false,
	"boom_analytics_enabled": true,
	"server_side_boom_analytics_enabled": true,
	"boom_analytics_key": "wpcalypso",
	"google_analytics_key": "UA-10673494-15",
	"hotjar_enabled": true
}<|MERGE_RESOLUTION|>--- conflicted
+++ resolved
@@ -78,11 +78,7 @@
 		"jetpack/simplify-pricing-structure": false,
 		"jetpack-social/advanced-plan": false,
 		"jetpack/offer-complete-after-activation": false,
-<<<<<<< HEAD
 		"jetpack/zendesk-chat-for-logged-in-users": true,
-=======
-		"jetpack-social/multiple-connections": false,
->>>>>>> 82344ac4
 		"jitms": true,
 		"lasagna": true,
 		"launchpad-updates": false,
