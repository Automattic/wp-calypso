--- conflicted
+++ resolved
@@ -29,13 +29,8 @@
 		"always_use_logout_url": true,
 		"dev/auth-helper": true,
 		"dev/preferences-helper": true,
-<<<<<<< HEAD
 		"oauth": true,
-		"a4a/mock-api-data": true,
 		"a4a/hosting-preview-pane": true
-=======
-		"oauth": true
->>>>>>> b4e2998e
 	},
 	"enable_all_sections": false,
 	"sections": {
