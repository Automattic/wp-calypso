--- conflicted
+++ resolved
@@ -37,11 +37,8 @@
 		"a4a/site-migration": true,
 		"a4a-logged-out-signup": true,
 		"a4a-automated-referrals": true,
-<<<<<<< HEAD
+		"a4a-site-selector-and-importer": true,
 		"a4a-partner-directory": false
-=======
-		"a4a-site-selector-and-importer": true
->>>>>>> bcd85059
 	},
 	"enable_all_sections": false,
 	"sections": {
