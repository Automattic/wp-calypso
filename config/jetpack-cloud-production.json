--- conflicted
+++ resolved
@@ -35,11 +35,7 @@
 		"i18n/community-translator": false,
 		"jetpack-cloud": true,
 		"jetpack/backups-date-picker": true,
-<<<<<<< HEAD
 		"jetpack/more-informative-scan": false,
-		"jetpack/only-realtime-products": true,
-=======
->>>>>>> 160eb130
 		"jetpack/pricing-page": true,
 		"jetpack/redirect-legacy-plans": true,
 		"jetpack/server-credentials-advanced-flow": true,
