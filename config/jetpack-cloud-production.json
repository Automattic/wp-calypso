--- conflicted
+++ resolved
@@ -35,12 +35,7 @@
 		"checkout/google-pay": false,
 		"i18n/community-translator": false,
 		"jetpack-cloud": true,
-<<<<<<< HEAD
-		"jetpack/only-realtime-products": false,
-=======
-		"jetpack/backups-date-picker": true,
 		"jetpack/only-realtime-products": true,
->>>>>>> 9b28038c
 		"jetpack/pricing-page": true,
 		"jetpack/redirect-legacy-plans": true,
 		"jetpack/server-credentials-advanced-flow": true,
