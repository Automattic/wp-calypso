--- conflicted
+++ resolved
@@ -34,11 +34,7 @@
 		"checkout/google-pay": false,
 		"jetpack-cloud": true,
 		"jetpack/activity-log-sharing": true,
-<<<<<<< HEAD
-=======
-		"jetpack/backups-date-picker": true,
 		"jetpack/more-informative-scan": true,
->>>>>>> ea537dbf
 		"jetpack/partner-portal-payment": true,
 		"jetpack/pricing-page": true,
 		"jetpack/pricing-page-annual-only": false,
