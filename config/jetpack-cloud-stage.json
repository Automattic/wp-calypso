--- conflicted
+++ resolved
@@ -35,12 +35,7 @@
 		"checkout/google-pay": false,
 		"jetpack-cloud": true,
 		"jetpack/activity-log-sharing": true,
-<<<<<<< HEAD
-		"jetpack/only-realtime-products": false,
-=======
-		"jetpack/backups-date-picker": true,
 		"jetpack/only-realtime-products": true,
->>>>>>> 9b28038c
 		"jetpack/partner-portal-payment": true,
 		"jetpack/pricing-page": true,
 		"jetpack/redirect-legacy-plans": true,
