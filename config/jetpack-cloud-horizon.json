{
	"env": "production",
	"env_id": "jetpack-cloud-horizon",
	"favicon_url": "/calypso/images/favicons/favicon-jetpack-cloud-staging.ico",
	"client_slug": "browser",
	"hostname": "cloud.jetpack.com",
	"i18n_default_locale_slug": "en",
	"login_url": "https://wordpress.com/wp-login.php",
	"logout_url": "https://wordpress.com/wp-login.php?action=logout&redirect_to=https%3A%2F%2F|subdomain|wordpress.com",
	"jetpack_connect_url": "https://wordpress.com/jetpack/connect",
	"site_name": "Jetpack.com",
	"meta": [
		{
			"name": "description",
			"content": "Pricing page for Jetpack security, performance, and marketing plans"
		},
		{
			"property": "og:description",
			"content": "Pricing page for Jetpack security, performance, and marketing plans"
		},
		{
			"property": "og:image",
			"content": "https://i1.wp.com/s0.wp.com/wp-content/themes/a8c/jetpackme-new/images-2019/jetpack-logo.png?ssl=1"
		}
	],
	"features": {
		"activity-log/display-rules": true,
		"activity-log/v2": true,
		"always_use_logout_url": false,
		"current-site/domain-warning": false,
		"current-site/notice": false,
		"current-site/stale-cart-notice": false,
		"checkout/google-pay": true,
		"jetpack-cloud": true,
<<<<<<< HEAD
=======
		"jetpack/backups-date-picker": true,
		"jetpack/only-realtime-products": true,
>>>>>>> 9b28038c
		"jetpack/search-product": true,
		"jetpack/pricing-page": true,
		"jetpack/server-credentials-advanced-flow": true,
		"jetpack/simplify-pricing-structure": false,
		"jetpack/siteless-checkout": true,
		"jetpack/userless-checkout": true,
		"jetpack/redirect-legacy-plans": true,
		"layout/app-banner": false,
		"layout/guided-tours": false,
		"layout/query-selected-editor": false,
		"layout/support-article-dialog": false,
		"marketplace-test": false,
		"marketplace-v0.5": false,
		"marketplace": false,
		"oauth": false,
		"purchases/new-payment-methods": true,
		"site-indicator": false,
		"support-user": true,
		"upgrades/redirect-payments": true
	},
	"enable_all_sections": false,
	"sections": {
		"activity": true,
		"backup": true,
		"jetpack-cloud-auth": false,
		"jetpack-cloud-pricing": true,
		"jetpack-cloud-settings": true,
		"jetpack-cloud-partner-portal": true,
		"jetpack-cloud": true,
		"jetpack-search": true,
		"scan": true
	},
	"site_filter": [ "jetpack" ],
	"theme": "jetpack-cloud"
}<|MERGE_RESOLUTION|>--- conflicted
+++ resolved
@@ -32,11 +32,7 @@
 		"current-site/stale-cart-notice": false,
 		"checkout/google-pay": true,
 		"jetpack-cloud": true,
-<<<<<<< HEAD
-=======
-		"jetpack/backups-date-picker": true,
 		"jetpack/only-realtime-products": true,
->>>>>>> 9b28038c
 		"jetpack/search-product": true,
 		"jetpack/pricing-page": true,
 		"jetpack/server-credentials-advanced-flow": true,
