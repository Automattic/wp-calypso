{
	"env": "production",
	"env_id": "jetpack-cloud-horizon",
	"favicon_url": "/calypso/images/favicons/favicon-jetpack-cloud-staging.ico",
	"client_slug": "browser",
	"hostname": "cloud.jetpack.com",
	"i18n_default_locale_slug": "en",
	"login_url": "https://wordpress.com/wp-login.php",
	"logout_url": "https://wordpress.com/wp-login.php?action=logout&redirect_to=https%3A%2F%2F|subdomain|wordpress.com",
	"jetpack_connect_url": "https://wordpress.com/jetpack/connect",
	"site_name": "Jetpack.com",
	"meta": [
		{
			"name": "description",
			"content": "Pricing page for Jetpack security, performance, and marketing plans"
		},
		{
			"property": "og:description",
			"content": "Pricing page for Jetpack security, performance, and marketing plans"
		},
		{
			"property": "og:image",
			"content": "https://i1.wp.com/s0.wp.com/wp-content/themes/a8c/jetpackme-new/images-2019/jetpack-logo.png?ssl=1"
		}
	],
	"features": {
		"activity-log/v2": true,
		"always_use_logout_url": false,
		"current-site/domain-warning": false,
		"current-site/notice": false,
		"current-site/stale-cart-notice": false,
		"checkout/google-pay": true,
		"jetpack-cloud": true,
		"jetpack/backups-date-picker": true,
<<<<<<< HEAD
		"jetpack/more-informative-scan": false,
		"jetpack/only-realtime-products": true,
=======
>>>>>>> 160eb130
		"jetpack/search-product": true,
		"jetpack/pricing-page": true,
		"jetpack/server-credentials-advanced-flow": true,
		"jetpack/simplify-pricing-structure": false,
		"jetpack/siteless-checkout": true,
		"jetpack/userless-checkout": true,
		"jetpack/redirect-legacy-plans": true,
		"layout/app-banner": false,
		"layout/guided-tours": false,
		"layout/query-selected-editor": false,
		"layout/support-article-dialog": false,
		"marketplace-test": false,
		"marketplace-v0.5": false,
		"marketplace": false,
		"oauth": false,
		"purchases/new-payment-methods": true,
		"site-indicator": false,
		"support-user": true,
		"upgrades/redirect-payments": true
	},
	"enable_all_sections": false,
	"sections": {
		"activity": true,
		"backup": true,
		"jetpack-cloud-auth": false,
		"jetpack-cloud-pricing": true,
		"jetpack-cloud-settings": true,
		"jetpack-cloud-partner-portal": true,
		"jetpack-cloud": true,
		"jetpack-search": true,
		"scan": true
	},
	"site_filter": [ "jetpack" ],
	"theme": "jetpack-cloud"
}<|MERGE_RESOLUTION|>--- conflicted
+++ resolved
@@ -32,11 +32,7 @@
 		"checkout/google-pay": true,
 		"jetpack-cloud": true,
 		"jetpack/backups-date-picker": true,
-<<<<<<< HEAD
 		"jetpack/more-informative-scan": false,
-		"jetpack/only-realtime-products": true,
-=======
->>>>>>> 160eb130
 		"jetpack/search-product": true,
 		"jetpack/pricing-page": true,
 		"jetpack/server-credentials-advanced-flow": true,
