{
	"env": "production",
	"env_id": "jetpack-cloud-horizon",
	"favicon_url": "/calypso/images/favicons/favicon-jetpack-cloud-staging.ico",
	"client_slug": "browser",
	"hostname": "cloud.jetpack.com",
	"i18n_default_locale_slug": "en",
	"login_url": "https://wordpress.com/wp-login.php",
	"logout_url": "https://wordpress.com/wp-login.php?action=logout&redirect_to=https%3A%2F%2F|subdomain|wordpress.com",
	"jetpack_connect_url": "https://wordpress.com/jetpack/connect",
	"site_name": "Jetpack.com",
	"meta": [
		{
			"name": "description",
			"content": "Pricing page for Jetpack security, performance, and marketing plans"
		},
		{
			"property": "og:description",
			"content": "Pricing page for Jetpack security, performance, and marketing plans"
		},
		{
			"property": "og:image",
			"content": "https://i1.wp.com/s0.wp.com/wp-content/themes/a8c/jetpackme-new/images-2019/jetpack-logo.png?ssl=1"
		}
	],
	"features": {
		"activity-log/v2": true,
		"always_use_logout_url": false,
		"current-site/domain-warning": false,
		"current-site/notice": false,
		"current-site/stale-cart-notice": false,
		"checkout/google-pay": true,
		"jetpack-cloud": true,
<<<<<<< HEAD
=======
		"jetpack/backups-date-picker": true,
		"jetpack/more-informative-scan": false,
>>>>>>> ea537dbf
		"jetpack/search-product": true,
		"jetpack/pricing-page": true,
		"jetpack/pricing-page-annual-only": false,
		"jetpack/server-credentials-advanced-flow": true,
		"jetpack/simplify-pricing-structure": false,
		"jetpack/siteless-checkout": true,
		"jetpack/userless-checkout": true,
		"jetpack/redirect-legacy-plans": true,
		"layout/app-banner": false,
		"layout/guided-tours": false,
		"layout/query-selected-editor": false,
		"layout/support-article-dialog": false,
		"marketplace-test": false,
		"marketplace-v1": false,
		"marketplace": false,
		"oauth": false,
		"purchases/new-payment-methods": true,
		"site-indicator": false,
		"support-user": true,
		"upgrades/redirect-payments": true
	},
	"enable_all_sections": false,
	"sections": {
		"activity": true,
		"backup": true,
		"jetpack-cloud-auth": false,
		"jetpack-cloud-pricing": true,
		"jetpack-cloud-settings": true,
		"jetpack-cloud-partner-portal": true,
		"jetpack-cloud": true,
		"jetpack-search": true,
		"scan": true
	},
	"site_filter": [ "jetpack" ],
	"theme": "jetpack-cloud"
}<|MERGE_RESOLUTION|>--- conflicted
+++ resolved
@@ -31,11 +31,7 @@
 		"current-site/stale-cart-notice": false,
 		"checkout/google-pay": true,
 		"jetpack-cloud": true,
-<<<<<<< HEAD
-=======
-		"jetpack/backups-date-picker": true,
 		"jetpack/more-informative-scan": false,
->>>>>>> ea537dbf
 		"jetpack/search-product": true,
 		"jetpack/pricing-page": true,
 		"jetpack/pricing-page-annual-only": false,
