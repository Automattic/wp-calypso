--- conflicted
+++ resolved
@@ -42,12 +42,6 @@
 		"jetpack_core_inline_update": true,
 		"keyboard-shortcuts": true,
 		"mailing-lists/unsubscribe": true,
-<<<<<<< HEAD
-		"manage/ads": true,
-		"manage/ads/jetpack": true,
-=======
-		"manage/add-people": true,
->>>>>>> 3c2029a4
 		"manage/customize": true,
 		"manage/drafts": true,
 		"manage/edit-user": true,
