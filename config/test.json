{
	"env": "development",
	"env_id": "test",
	"client_slug": "browser",
	"protocol": "http",
	"hostname": "calypso.localhost",
	"port": 3000,
	"i18n_default_locale_slug": "en",
	"siftscience_key": "e00e878351",
	"oauth_client_id": "39911",
	"wpcom_signup_id": "39911",
	"wpcom_signup_key": "cOaYKdrkgXz8xY7aysv4fU6wL6sK5J8a6ojReEIAPwggsznj4Cb6mW0nffTxtYT8",
	"mc_analytics_enabled": false,
	"boom_analytics_enabled": false,
	"server_side_boom_analytics_enabled": false,
	"boom_analytics_key": "development",
	"google_analytics_key": "UA-10673494-15",
	"google_recaptcha_site_key": "",
	"hotjar_enabled": true,
	"signup_url": "/start",
	"login_url": "https://wordpress.com/wp-login.php",
	"logout_url": "https://wordpress.com/wp-login.php?action=logout&redirect_to=https%3A%2F%2F|subdomain|wordpress.com",
	"facebook_api_key": "249643311490",
	"discover_logged_out_redirect_url": "https://discover.wordpress.com",
	"features": {
		"ad-tracking": false,
		"calypsoify/plugins": true,
		"cancellation-offers": true,
		"catch-js-errors": false,
		"checkout/google-pay": true,
		"cloudflare": true,
		"current-site/domain-warning": true,
		"current-site/notice": true,
		"current-site/stale-cart-notice": false,
		"desktop-promo": true,
		"devdocs": true,
		"devdocs/redirect-loggedout-homepage": true,
		"difm/allow-extra-pages": false,
		"fullstory": true,
		"cookie-banner": false,
		"google-my-business": false,
		"help": true,
		"importers/substack": true,
		"inline-help": true,
		"jetpack/agency-dashboard": true,
		"jetpack/cancel-through-main-flow": true,
		"jetpack/concierge-sessions": false,
		"jetpack/features-section/atomic": true,
		"jetpack/features-section/jetpack": true,
		"jetpack/features-section/simple": true,
		"jetpack/plugin-management": false,
		"jetpack/pricing-page-annual-only": true,
		"jetpack/simplify-pricing-structure": false,
		"jitms": true,
		"lasagna": false,
		"layout/app-banner": true,
		"layout/guided-tours": true,
		"layout/query-selected-editor": true,
		"layout/support-article-dialog": true,
		"legal-updates-banner": true,
		"limit-global-styles": true,
		"mailchimp": true,
		"marketplace-jetpack-plugin-search": false,
		"marketplace-personal-premium": false,
		"me/account-close": true,
		"me/vat-details": true,
		"my-sites/add-ons": true,
		"network-connection": true,
		"plans/personal-plan": true,
		"plans/pro-plan": false,
		"plans/starter-plan": false,
		"plugins/ssr-categories": true,
		"plugins/ssr-details": true,
		"plugins/ssr-landing": true,
		"post-list/qr-code-link": false,
		"press-this": true,
		"publicize-preview": true,
		"purchases/new-payment-methods": true,
		"reader": true,
		"reader/full-errors": true,
		"reader/list-management": true,
		"redirect-fallback-browsers": true,
		"rum-tracking/logstash": false,
		"security/security-checkup": true,
		"seller-experience": true,
		"server-side-rendering": true,
		"settings/security/monitor": true,
		"signup/inline-help": false,
		"signup/social": true,
		"site-indicator": true,
		"ssr/prefetch-timebox": true,
<<<<<<< HEAD
		"stats/all-time-views": true,
		"stats/horizontal-bars-everywhere": false,
		"stats/new-main-chart": true,
=======
>>>>>>> c2941900
		"stepper-woocommerce-poc": true,
		"themes/premium": true,
		"upgrades/redirect-payments": true,
		"upgrades/upcoming-renewals-notices": true,
		"upgrades/wpcom-monthly-plans": true,
		"wordpress-action-search": false,
		"wpcom-user-bootstrap": false
	}
}<|MERGE_RESOLUTION|>--- conflicted
+++ resolved
@@ -89,12 +89,7 @@
 		"signup/social": true,
 		"site-indicator": true,
 		"ssr/prefetch-timebox": true,
-<<<<<<< HEAD
-		"stats/all-time-views": true,
 		"stats/horizontal-bars-everywhere": false,
-		"stats/new-main-chart": true,
-=======
->>>>>>> c2941900
 		"stepper-woocommerce-poc": true,
 		"themes/premium": true,
 		"upgrades/redirect-payments": true,
