{
	"env": "production",
	"env_id": "desktop",
	"client_slug": "desktop",
	"hostname": "127.0.0.1",
	"i18n_default_locale_slug": "en",
	"wpcom_user_bootstrap": false,
	"signup_url": "/start/desktop",
	"login_url": "/login",
	"logout_url": "/logout",
	"facebook_api_key": "249643311490",
	"discover_logged_out_redirect_url": "/",
	"features": {
		"ad-tracking": true,
		"always_use_logout_url": true,
		"apple-pay": false,
		"catch-js-errors": false,
		"code-splitting": false,
		"community-translator": true,
		"desktop": true,
		"desktop-promo": false,
		"fluid-width": true,
		"help": true,
		"help/courses": true,
		"guided-tours": true,
		"jetpack/connect": true,
		"jetpack/personalPlan": true,
		"jetpack/seo-tools": true,
		"mailing-lists/unsubscribe": true,
		"manage/add-people": true,
<<<<<<< HEAD
		"manage/ads": true,
		"manage/ads/jetpack": true,
=======
		"manage/advanced-seo": true,
		"manage/advanced-seo/custom-title": true,
		"manage/advanced-seo/preview-nudge": true,
>>>>>>> 3c2029a4
		"manage/custom-post-types": true,
		"manage/customize": true,
		"manage/edit-user": true,
		"manage/jetpack": true,
		"manage/menus": true,
		"manage/menus-jetpack": true,
		"manage/option_sync_non_public_post_stati": false,
		"manage/pages": true,
		"manage/people": true,
		"manage/people/readers": true,
		"manage/plans": true,
		"manage/plan-features": false,
		"manage/plugins": true,
		"manage/plugins/cache": false,
		"manage/plugins/setup": false,
		"manage/posts": true,
		"manage/security": true,
		"manage/seo": true,
		"manage/sharing": true,
		"manage/site-settings/analytics": true,
		"manage/site-settings/categories": true,
		"manage/site-settings/delete-site": true,
		"manage/stats": true,
		"manage/themes": true,
		"manage/themes-jetpack": true,
		"manage/themes/details": true,
		"me/account": true,
		"me/find-friends": false,
		"me/my-profile": true,
		"me/next-steps": true,
		"me/notifications": true,
		"me/security": true,
		"me/security/account-recovery": true,
		"me/trophies": false,
		"oauth": true,
		"olark": true,
		"persist-redux": true,
		"plans/personal-plan": true,
		"post-editor/author-selector": true,
		"press-this": false,
		"preview-layout": true,
		"reader": true,
		"reader/full-errors": false,
		"reader/search": true,
		"resume-editing": true,
		"republicize": false,
		"rubberband-scroll-disable": true,
		"settings/security/monitor": true,
		"signup/domain-first-flow": false,
		"ui/first-view": false,
		"upgrades/checkout": true,
		"upgrades/credit-cards": true,
		"upgrades/domain-search": true,
		"upgrades/in-app-purchase": false,
		"upgrades/paypal": false,
		"upgrades/premium-themes": true,
		"upgrades/presale-chat": true,
		"upgrades/removal-survey": true
	},
	"rtl": false,
	"jetpack_min_version": "3.3",
	"siftscience_key": "a4f69f6759",
	"wpcom_signup_id": "39911",
	"wpcom_signup_key": "cOaYKdrkgXz8xY7aysv4fU6wL6sK5J8a6ojReEIAPwggsznj4Cb6mW0nffTxtYT8",
	"mc_analytics_enabled": true,
	"boom_analytics_enabled": false,
	"boom_analytics_key": "desktop",
	"google_analytics_enabled": true,
	"google_analytics_key": "UA-10673494-10",
	"google_adwords_conversion_id": 1067250390,
	"olark": {
		"business_account_id": "3146-815-10-9343",
		"business_group_id": "3033aa025c1a9648c703eb70132ff220"
	}
}<|MERGE_RESOLUTION|>--- conflicted
+++ resolved
@@ -28,14 +28,6 @@
 		"jetpack/seo-tools": true,
 		"mailing-lists/unsubscribe": true,
 		"manage/add-people": true,
-<<<<<<< HEAD
-		"manage/ads": true,
-		"manage/ads/jetpack": true,
-=======
-		"manage/advanced-seo": true,
-		"manage/advanced-seo/custom-title": true,
-		"manage/advanced-seo/preview-nudge": true,
->>>>>>> 3c2029a4
 		"manage/custom-post-types": true,
 		"manage/customize": true,
 		"manage/edit-user": true,
