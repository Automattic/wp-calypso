package _self.projects

import Settings
import _self.bashNodeScript
import _self.lib.customBuildType.E2EBuildType
import jetbrains.buildServer.configs.kotlin.v2019_2.BuildStep
import jetbrains.buildServer.configs.kotlin.v2019_2.BuildType
import jetbrains.buildServer.configs.kotlin.v2019_2.FailureAction
import jetbrains.buildServer.configs.kotlin.v2019_2.Project
import jetbrains.buildServer.configs.kotlin.v2019_2.buildFeatures.commitStatusPublisher
import jetbrains.buildServer.configs.kotlin.v2019_2.buildFeatures.notifications
import jetbrains.buildServer.configs.kotlin.v2019_2.buildFeatures.perfmon
import jetbrains.buildServer.configs.kotlin.v2019_2.failureConditions.BuildFailureOnMetric
import jetbrains.buildServer.configs.kotlin.v2019_2.failureConditions.failOnMetricChange
import jetbrains.buildServer.configs.kotlin.v2019_2.projectFeatures.buildReportTab
import jetbrains.buildServer.configs.kotlin.v2019_2.triggers.schedule

object WPComTests : Project({
	id("WPComTests")
	name = "WPCom Tests"
	description = "Builds which test WordPress.com functionality, such as the Gutenberg plugin."

	params {
		param("docker_image", "%docker_image_e2e%")
		param("build.prefix", "1")
	}

	features {
		buildReportTab {
			title = "VR Report"
			startPage= "vr-report.zip!vr-report.zip!/test/visual/backstop_data/html_report/index.html"
		}
	}

	// Keep the previous ID in order to preserve the historical data
	buildType(gutenbergBuildType("desktop", "aee94c18-ee11-4c80-b6aa-245b967a97db"));
	buildType(gutenbergBuildType("mobile","2af2eaed-87d5-41f4-ab1d-4ed589d5ae82"));
	buildType(gutenbergPlaywrightBuildType("desktop", "fab2e82e-d27b-4ba2-bbd7-232df944e75c"));
	buildType(gutenbergPlaywrightBuildType("mobile", "77a5a0f1-9644-4c04-9d27-0066cd2d4ada"));
	buildType(coblocksPlaywrightBuildType("desktop", "08f88b93-993e-4de8-8d80-4a94981d9af4"));
	buildType(coblocksPlaywrightBuildType("mobile", "cbcd44d5-4d31-4adc-b1b5-97f1225c6a7c"));
	buildType(jetpackBuildType("desktop"));
	buildType(jetpackBuildType("mobile"));
	buildType(VisualRegressionTests);
	buildType(I18NTests);
	buildType(P2E2ETests)
})

fun gutenbergBuildType(screenSize: String, buildUuid: String): BuildType {
	return BuildType {
		uuid = buildUuid
		id("WPComTests_gutenberg_$screenSize")
		name = "Gutenberg tests ($screenSize)"
		description = "Runs Gutenberg E2E tests using $screenSize screen resolution"

		artifactRules = """
			reports => reports
			logs.tgz => logs.tgz
			screenshots => screenshots
		""".trimIndent()

		vcs {
			root(Settings.WpCalypso)
			cleanCheckout = true
		}

		params {
			text(
				name = "URL",
				value = "https://wordpress.com",
				label = "Test URL",
				description = "URL to test against",
				allowEmpty = false
			)
			checkbox(
				name = "GUTENBERG_EDGE",
				value = "false",
				label = "Use gutenberg-edge",
				description = "Use a blog with gutenberg-edge sticker",
				checked = "true",
				unchecked = "false"
			)
			checkbox(
				name = "COBLOCKS_EDGE",
				value = "false",
				label = "Use coblocks-edge",
				description = "Use a blog with coblocks-edge sticker",
				checked = "true",
				unchecked = "false"
			)
		}

		steps {
			bashNodeScript {
				name = "Prepare environment"
				scriptContent = """
					export NODE_ENV="test"

					# Install modules
					${_self.yarn_install_cmd}
				"""
			}
			bashNodeScript {
				name = "Run e2e tests ($screenSize)"
				scriptContent = """
					shopt -s globstar
					set -x

					cd test/e2e
					mkdir temp

					export LIVEBRANCHES=false
					export NODE_CONFIG_ENV=test
					export TEST_VIDEO=true
					export HIGHLIGHT_ELEMENT=true
					export TEST_ON_ATOMIC=%TEST_ON_ATOMIC%
					export GUTENBERG_EDGE=%GUTENBERG_EDGE%
					export COBLOCKS_EDGE=%COBLOCKS_EDGE%
					export URL=%URL%
					export BROWSERSIZE=$screenSize
					export BROWSERLOCALE=en
					export NODE_CONFIG="{\"calypsoBaseURL\":\"${'$'}{URL}\"}"

					# Instructs Magellan to not hide the output from individual `mocha` processes. This is required for
					# mocha-teamcity-reporter to work.
					export MAGELLANDEBUG=true

					# Decrypt config
					openssl aes-256-cbc -md sha1 -d -in ./config/encrypted.enc -out ./config/local-test.json -k "%E2E_CONFIG_ENCRYPTION_KEY%"

					# Run the test
					yarn magellan --config=magellan-wpcom.json --max_workers=%E2E_WORKERS% --local_browser=chrome --mocha_args="--reporter mocha-multi-reporters --reporter-options configFile=mocha-reporter.json"
				""".trimIndent()
				dockerRunParameters = "-u %env.UID% --security-opt seccomp=.teamcity/docker-seccomp.json --shm-size=8gb"
			}
			bashNodeScript {
				name = "Collect results"
				executionMode = BuildStep.ExecutionMode.RUN_ON_FAILURE
				scriptContent = """
					set -x

					mkdir -p screenshots
					find test/e2e -type f -path '*/screenshots/*' -print0 | xargs -r -0 mv -t screenshots

					mkdir -p logs
					find test/e2e -name '*.log' -print0 | xargs -r -0 tar cvfz logs.tgz
				""".trimIndent()
			}
		}

		features {
			perfmon {
			}
			notifications {
				notifierSettings = slackNotifier {
					connection = "PROJECT_EXT_11"
					sendTo = "#gutenberg-e2e"
					messageFormat = verboseMessageFormat {
						addBranch = true
						addStatusText = true
						maximumNumberOfChanges = 10
					}
				}
				branchFilter = "+:<default>"
				buildFailed = true
				buildFinishedSuccessfully = true
			}
			commitStatusPublisher {
				vcsRootExtId = "${Settings.WpCalypso.id}"
				publisher = github {
					githubUrl = "https://api.github.com"
					authType = personalToken {
						token = "credentialsJSON:57e22787-e451-48ed-9fea-b9bf30775b36"
					}
				}
			}
		}

		failureConditions {
			executionTimeoutMin = 20
			// TeamCity will mute a test if it fails and then succeeds within the same build. Otherwise TeamCity UI will not
			// display a difference between real errors and retries, making it hard to understand what is actually failing.
			supportTestRetry = true

			// Don't fail if the runner exists with a non zero code. This allows a build to pass if the failed tests have
			// been muted previously.
			nonZeroExitCode = false

			// Fail if the number of passing tests is 50% or less than the last build. This will catch the case where the test runner
			// crashes and no tests are run.
			failOnMetricChange {
				metric = BuildFailureOnMetric.MetricType.PASSED_TEST_COUNT
				threshold = 50
				units = BuildFailureOnMetric.MetricUnit.PERCENTS
				comparison = BuildFailureOnMetric.MetricComparison.LESS
				compareTo = build {
					buildRule = lastSuccessful()
				}
			}
		}

		triggers {
			schedule {
				schedulingPolicy = daily {
					hour = 4
				}
				branchFilter = """
					+:trunk
				""".trimIndent()
				triggerBuild = always()
				withPendingChangesOnly = false
			}
		}
	}
}

fun gutenbergPlaywrightBuildType( targetDevice: String, buildUuid: String ): E2EBuildType {
    return E2EBuildType (
		buildId = "WPComTests_gutenberg_Playwright_$targetDevice",
		buildUuid = buildUuid,
		buildName = "Playwright Gutenberg E2E tests ($targetDevice)",
		buildDescription = "Runs Gutenberg e2e tests on $targetDevice size",
		testGroup = "gutenberg",
		buildParams = {
			text(
				name = "env.URL",
				value = "https://wordpress.com",
				label = "Test URL",
				description = "URL to test against",
				allowEmpty = false
			)
			checkbox(
				name = "env.GUTENBERG_EDGE",
				value = "false",
				label = "Use gutenberg-edge",
				description = "Use a blog with gutenberg-edge sticker",
				checked = "true",
				unchecked = "false"
			)
			checkbox(
				name = "env.COBLOCKS_EDGE",
				value = "false",
				label = "Use coblocks-edge",
				description = "Use a blog with coblocks-edge sticker",
				checked = "true",
				unchecked = "false"
			)
<<<<<<< HEAD
			checkbox(
				name = "env.TEST_ON_ATOMIC",
				value = "false",
				label = "Test on Atomic",
				description = "Use a Atomic blog to test against",
				checked = "true",
				unchecked = "false"
			)
=======
			param("env.AUTHENTICATE_ACCOUNTS", "gutenbergSimpleSiteEdgeUser,gutenbergSimpleSiteUser,coBlocksSimpleSiteEdgeUser,simpleSitePersonalPlanUser")
>>>>>>> d7899d01
			param("env.VIEWPORT_NAME", "$targetDevice")
		},
		buildFeatures = {
			notifications {
				notifierSettings = slackNotifier {
					connection = "PROJECT_EXT_11"
					sendTo = "#gutenberg-e2e"
					messageFormat = verboseMessageFormat {
						addBranch = true
						addStatusText = true
						maximumNumberOfChanges = 10
					}
				}
				branchFilter = "+:<default>"
				buildFailed = true
				buildFinishedSuccessfully = true
			}
		},
		buildTriggers = {
			schedule {
				schedulingPolicy = daily {
					hour = 4
				}
				branchFilter = """
					+:trunk
				""".trimIndent()
				triggerBuild = always()
				withPendingChangesOnly = false
			}
		}
	)
}

fun coblocksPlaywrightBuildType( targetDevice: String, buildUuid: String ): E2EBuildType {
    return E2EBuildType (
		buildId = "WPComTests_coblocks_Playwright_$targetDevice",
		buildUuid = buildUuid,
		buildName = "Playwright CoBlocks E2E Tests ($targetDevice)",
		buildDescription = "Runs CoBlocks E2E tests as $targetDevice",
		testGroup = "coblocks",
		buildParams = {
			text(
				name = "env.URL",
				value = "https://wordpress.com",
				label = "Test URL",
				description = "URL to test against",
				allowEmpty = false
			)
			checkbox(
				name = "env.COBLOCKS_EDGE",
				value = "false",
				label = "Use coblocks-edge",
				description = "Use a blog with coblocks-edge sticker",
				checked = "true",
				unchecked = "false"
			)
			param("env.AUTHENTICATE_ACCOUNTS", "gutenbergSimpleSiteEdgeUser,gutenbergSimpleSiteUser,coBlocksSimpleSiteEdgeUser")
			param("env.VIEWPORT_NAME", "$targetDevice")
		},
		buildFeatures = {
			notifications {
				notifierSettings = slackNotifier {
					connection = "PROJECT_EXT_11"
					sendTo = "#gutenberg-e2e"
					messageFormat = verboseMessageFormat {
						addBranch = true
						addStatusText = true
						maximumNumberOfChanges = 10
					}
				}
				branchFilter = "+:<default>"
				buildFailed = true
				buildFinishedSuccessfully = true
			}
		},
	)
}

fun jetpackBuildType(screenSize: String): BuildType {
	return BuildType {
		id("WPComTests_jetpack_$screenSize")
		name = "Jetpack tests ($screenSize)"
		description = "Runs Calypso Jetpack E2E tests using $screenSize screen resolution"

		params {
			select(
				name = "JETPACKHOST",
				value = "PRESSABLEBLEEDINGEDGE",
				label = "Jetpack Host",
				options = listOf("PRESSABLE","PRESSABLEBLEEDINGEDGE")
			)
		}

		artifactRules = """
			reports => reports
			logs.tgz => logs.tgz
			screenshots => screenshots
		""".trimIndent()

		vcs {
			root(Settings.WpCalypso)
			cleanCheckout = true
		}

		steps {
			bashNodeScript {
				name = "Prepare environment"
				scriptContent = """
					export NODE_ENV="test"

					# Install modules
					${_self.yarn_install_cmd}
				"""
			}
			bashNodeScript {
				name = "Run e2e tests ($screenSize)"
				scriptContent = """
					shopt -s globstar
					set -x

					cd test/e2e
					mkdir temp

					export LIVEBRANCHES=false
					export NODE_CONFIG_ENV=test
					export TEST_VIDEO=true
					export HIGHLIGHT_ELEMENT=true
					export BROWSERSIZE=$screenSize
					export BROWSERLOCALE=en
					export JETPACKHOST=%JETPACKHOST%
					export TARGET=JETPACK

					# Instructs Magellan to not hide the output from individual `mocha` processes. This is required for
					# mocha-teamcity-reporter to work.
					export MAGELLANDEBUG=true

					# Decrypt config
					openssl aes-256-cbc -md sha1 -d -in ./config/encrypted.enc -out ./config/local-test.json -k "%E2E_CONFIG_ENCRYPTION_KEY%"

					# Run the test
					yarn magellan --config=magellan-jetpack.json --max_workers=%E2E_WORKERS% --local_browser=chrome --mocha_args="--reporter mocha-multi-reporters --reporter-options configFile=mocha-reporter.json"
				""".trimIndent()
				dockerRunParameters = "-u %env.UID% --security-opt seccomp=.teamcity/docker-seccomp.json --shm-size=8gb"
			}
			bashNodeScript {
				name = "Collect results"
				executionMode = BuildStep.ExecutionMode.RUN_ON_FAILURE
				scriptContent = """
					set -x

					mkdir -p screenshots
					find test/e2e -type f -path '*/screenshots/*' -print0 | xargs -r -0 mv -t screenshots

					mkdir -p logs
					find test/e2e -name '*.log' -print0 | xargs -r -0 tar cvfz logs.tgz
				""".trimIndent()
			}
		}

		features {
			perfmon {
			}
			notifications {
				notifierSettings = slackNotifier {
					connection = "PROJECT_EXT_11"
					sendTo = "#e2e-jetpack-notif"
					messageFormat = verboseMessageFormat {
						addBranch = true
						addStatusText = true
						maximumNumberOfChanges = 10
					}
				}
				branchFilter = "+:<default>"
				buildFailed = true
				buildFinishedSuccessfully = true
			}
		}

		failureConditions {
			executionTimeoutMin = 20
			// TeamCity will mute a test if it fails and then succeeds within the same build. Otherwise TeamCity UI will not
			// display a difference between real errors and retries, making it hard to understand what is actually failing.
			supportTestRetry = true

			// Don't fail if the runner exists with a non zero code. This allows a build to pass if the failed tests have
			// been muted previously.
			nonZeroExitCode = false

			// Fail if the number of passing tests is 50% or less than the last build. This will catch the case where the test runner
			// crashes and no tests are run.
			failOnMetricChange {
				metric = BuildFailureOnMetric.MetricType.PASSED_TEST_COUNT
				threshold = 50
				units = BuildFailureOnMetric.MetricUnit.PERCENTS
				comparison = BuildFailureOnMetric.MetricComparison.LESS
				compareTo = build {
					buildRule = lastSuccessful()
				}
			}
		}
	}
}

private object VisualRegressionTests : BuildType({
	name = "Visual Regression Tests"
	description = "Runs visual regression tests"

	artifactRules = """
		vr-report.zip => vr-report.zip
	""".trimIndent()

	vcs {
		root(Settings.WpCalypso)
		cleanCheckout = true
	}

	steps {
		bashNodeScript {
			name = "Prepare environment"
			scriptContent = """
				export NODE_ENV="test"

				# Install modules
				${_self.yarn_install_cmd}
			"""
		}
		bashNodeScript {
			name = "Run Visual Regression Tests"
			scriptContent = """
				set -x
				export NODE_ENV="test"
				export CAPTURE_LIMIT=16
				export COMPARE_LIMIT=150

				apt-get install -y docker-compose

				# Decrypt config
				openssl aes-256-cbc -md sha1 -d -in ./test/visual/config/encrypted.enc -out ./test/visual/config/development.json -k "%E2E_CONFIG_ENCRYPTION_KEY%"

				# Run the test
				yarn test-visual
			""".trimIndent()
			dockerRunParameters = "-v /var/run/docker.sock:/var/run/docker.sock"
		}
		bashNodeScript {
			name = "Collect results"
			executionMode = BuildStep.ExecutionMode.RUN_ON_FAILURE
			scriptContent = """
				set -x

				zip -r vr-report.zip test/visual/backstop_data/html_report test/visual/backstop_data/bitmaps_test test/visual/backstop_data/bitmaps_reference

			""".trimIndent()
		}
	}

	failureConditions {
		executionTimeoutMin = 30
	}

	features {
		notifications {
			notifierSettings = slackNotifier {
				connection = "PROJECT_EXT_11"
				sendTo = "#visual-regression-automated-tests"
				messageFormat = simpleMessageFormat()
			}
			branchFilter = "trunk"
			buildFailed = true
			buildFinishedSuccessfully = true
			buildFailedToStart = true
			firstSuccessAfterFailure = true
			buildProbablyHanging = true
		}
	}
})

private object I18NTests : E2EBuildType(
	buildId = "WPComTests_i18n",
	buildUuid = "2698576f-6ae4-4f05-ae9a-55ce07c9b42f",
	buildName = "I18N Tests",
	buildDescription = "Runs tests related to i18n",
	testGroup = "i18n",
	buildParams = {
		text(
			name = "env.URL",
			value = "https://wordpress.com",
			label = "Test URL",
			description = "URL to test against",
			allowEmpty = false
		)
		text(
			name = "env.LOCALES",
			value = "en,es,pt-br,de,fr,he,ja,it,nl,ru,tr,id,zh-cn,zh-tw,ko,ar,sv",
			label = "Locales to use",
			description = "Locales to use, separated by comma",
			allowEmpty = false
		)
		param("env.VIEWPORT_NAME", "desktop")
	},
	buildFeatures = {
		notifications {
			notifierSettings = slackNotifier {
				connection = "PROJECT_EXT_11"
				sendTo = "#i18n-bots"
				messageFormat = simpleMessageFormat()
			}
			branchFilter = "trunk"
			buildFailed = true
			buildFinishedSuccessfully = true
			buildFailedToStart = true
			firstSuccessAfterFailure = true
			buildProbablyHanging = true
		}
	},
	buildTriggers = {
		schedule {
			schedulingPolicy = daily {
				hour = 3
			}
			branchFilter = """
				+:trunk
			""".trimIndent()
			triggerBuild = always()
			withPendingChangesOnly = false
		}
	}
)

object P2E2ETests : E2EBuildType(
	buildId = "WPComTests_p2",
	buildUuid = "086ed775-eee4-4cc0-abc4-bb497979ef48",
	buildName = "P2 E2E Tests",
	buildDescription = "Runs end-to-end tests against P2.",
	testGroup = "p2",
	buildParams = {
		param("env.VIEWPORT_NAME", "desktop")
		param("env.URL", "https://wpcalypso.wordpress.com")
	},
	buildFeatures = {
		notifications {
			notifierSettings = slackNotifier {
				connection = "PROJECT_EXT_11"
				sendTo = "#e2eflowtesting-p2"
				messageFormat = simpleMessageFormat()
			}
			branchFilter = "trunk"
			buildFailed = true
			buildFinishedSuccessfully = true
			buildFailedToStart = true
			buildProbablyHanging = true
		}
		notifications {
			notifierSettings = slackNotifier {
				connection = "PROJECT_EXT_11"
				sendTo = "#happytools-alerts"
				messageFormat = simpleMessageFormat()
			}
			branchFilter = "trunk"
			buildFailed = true
		}
	},
	buildTriggers = {
		schedule {
			schedulingPolicy = cron {
				hours = "*/3"
				dayOfWeek = "*"
			}
			branchFilter = "+:trunk"
			triggerBuild = always()
			withPendingChangesOnly = false
		}
	}
)
<|MERGE_RESOLUTION|>--- conflicted
+++ resolved
@@ -245,7 +245,6 @@
 				checked = "true",
 				unchecked = "false"
 			)
-<<<<<<< HEAD
 			checkbox(
 				name = "env.TEST_ON_ATOMIC",
 				value = "false",
@@ -254,9 +253,7 @@
 				checked = "true",
 				unchecked = "false"
 			)
-=======
 			param("env.AUTHENTICATE_ACCOUNTS", "gutenbergSimpleSiteEdgeUser,gutenbergSimpleSiteUser,coBlocksSimpleSiteEdgeUser,simpleSitePersonalPlanUser")
->>>>>>> d7899d01
 			param("env.VIEWPORT_NAME", "$targetDevice")
 		},
 		buildFeatures = {
