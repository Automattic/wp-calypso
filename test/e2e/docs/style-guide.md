--- conflicted
+++ resolved
@@ -28,15 +28,9 @@
 async function openModal() {
 	const modalButtonLocator = By.css( 'button.open-modal' );
 	const modalLocator = By.css( '.modal' );
-<<<<<<< HEAD
-	await driverHelper.clickWhenClickable( this.driver, modalButtonLocator ).then( async function () {
-		await driverHelper.waitUntilLocatedAndVisible( modalLocator );
-	} );
-=======
 	await driverHelper
 		.clickWhenClickable( this.driver, modalButtonLocator )
 		.then( () => driverHelper.waitUntilLocatedAndVisible( modalLocator ) );
->>>>>>> 5445457d
 }
 ```
 
