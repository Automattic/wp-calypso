/**
 * External dependencies
 */
import webdriver, {
	By,
	Condition,
	Key,
	logging,
	WebDriver,
	WebElement,
	WebElementCondition,
} from 'selenium-webdriver';
import config from 'config';
import { forEach } from 'lodash';

/**
 * Internal dependencies
 */
import * as SlackNotifier from './slack-notifier.js';
import * as dataHelper from './data-helper';
import * as driverManager from './driver-manager';

const explicitWaitMS = config.get( 'explicitWaitMS' );
const by = webdriver.By;

export async function highlightElement( driver, element ) {
	if ( process.env.HIGHLIGHT_ELEMENT === 'true' ) {
		return await driver.executeScript(
			"arguments[0].setAttribute('style', 'background: gold; border: 2px solid red;');",
			element
		);
	}
}

const until = {
	...webdriver.until,
	/**
	 * Creates a condition that will loop until element is clickable. A clickable
	 * element must be located and not (aria-)disabled.
	 *
	 * @param {By} locator The element's locator
	 * @returns {WebElementCondition} The new condition
	 */
	elementIsClickable( locator ) {
		const locatorStr = typeof locator === 'function' ? 'by function()' : locator + '';

		return new WebElementCondition(
			`for element to be clickable ${ locatorStr }`,
			async function ( driver ) {
				try {
					const element = await waitUntilElementStopsMoving( driver, locator );
					const isEnabled = await element.isEnabled();
					const isAriaEnabled = await element
						.getAttribute( 'aria-disabled' )
						.then( ( v ) => v !== 'true' );

					return isEnabled && isAriaEnabled ? element : null;
				} catch {
					return null;
				}
			}
		);
	},
};

/**
 * Clicks an element when it becomes clickable. Throws an error after it
 * times out.
 *
 * @param {WebDriver} driver The parent WebDriver instance
 * @param {By} locator The element's locator
 * @param {number} [timeout=explicitWaitMS] The timeout in milliseconds
 * @returns {Promise<WebElement>} A promise that will be resolved with
 * the clicked element
 */
export async function clickWhenClickable( driver, locator, timeout = explicitWaitMS ) {
	const element = await driver.wait( until.elementIsClickable( locator ), timeout );

	try {
		await highlightElement( driver, element );
		await element.click();
	} catch ( error ) {
		// Flaky response back from IE, so assume success and hope for the best
		if ( global.browserName === 'Internet Explorer' ) {
			console.log( "WARNING: IE claims the click action failed, but we're proceeding anyway!" );
		} else {
			throw error;
		}
	}

	return element;
}

/**
 * Checks whether an element is located in DOM or not.
 *
 * @param {WebDriver} driver The parent WebDriver instance
 * @param {By} locator The element's locator
 * @returns {Promise<boolean>} A promise that will be resolved with whether the
 * element is located or not
 */
export async function isElementLocated( driver, locator ) {
	const elements = await driver.findElements( locator );
	return elements.length > 0;
}

/**
 * An opposite to the isElementLocated helper.
 *
 * @param {WebDriver} driver The parent WebDriver instance
 * @param {By} locator The element's locator
 * @returns {Promise<boolean>} A promise that will be resolved with true if the
 * element is not in DOM
 */
export async function isElementNotLocated( driver, locator ) {
	return ! ( await isElementLocated( driver, locator ) );
}

/**
 * Waits until an element is located in DOM and visible. Throws an error after
 * it times out.
 *
 * @param {WebDriver} driver The parent WebDriver instance
 * @param {By} locator The element's locator
 * @param {number} [timeout=explicitWaitMS] The timeout in milliseconds
 * @returns {Promise<WebElement>} A promise that will be resolved with
 * the located element
 */
export function waitUntilElementLocatedAndVisible( driver, locator, timeout = explicitWaitMS ) {
	const locatorStr = typeof locator === 'function' ? 'by function()' : locator + '';

	return driver.wait(
		new WebElementCondition(
			`for the element to become located and visible ${ locatorStr }`,
			async function () {
				try {
					const element = await driver.findElement( locator );
					const isDisplayed = await element.isDisplayed();

					return isDisplayed ? element : null;
				} catch {
					return null;
				}
			}
		),
		timeout
	);
}

/**
 * Waits until an element is located in DOM. Throws an error after it times out.
 *
 * @param {WebDriver} driver The parent WebDriver instance
 * @param {By} locator The element's locator
 * @param {number} [timeout=explicitWaitMS] The timeout in milliseconds
 * @returns {Promise<WebElement>} A promise that will be resolved with
 * the located element
 */
export function waitUntilElementLocated( driver, locator, timeout ) {
	return driver.wait( until.elementLocated( locator ), timeout );
}

/**
 * Waits until an element is NOT located in DOM. Throws an error after it times
 * out.
 *
 * @param {WebDriver} driver The parent WebDriver instance
 * @param {By} locator The element's locator
 * @param {number} [timeout=explicitWaitMS] The timeout in milliseconds
 * @returns {Promise<WebElement>} A promise that will be resolved with true when
 * the element becomes unavaialble
 */
export function waitUntilElementNotLocated( driver, locator, timeout ) {
	const locatorStr = typeof locator === 'function' ? 'by function()' : locator + '';

	return driver.wait(
		new Condition( `for element to NOT be located ${ locatorStr }`, function () {
			return isElementNotLocated( driver, locator );
		} ),
		timeout
	);
}

/**
 * Checks whether an element is eventually located in DOM and visible.
 *
 * @param {WebDriver} driver The parent WebDriver instance
 * @param {By} locator The element's locator
 * @param {number} [timeout=explicitWaitMS] The timeout in milliseconds
 * @returns {Promise<WebElement>} A promise that will be resolved with whether
 * the element is located and visible
 */
export async function isElementEventuallyLocatedAndVisible(
	driver,
	locator,
	timeout = explicitWaitMS
) {
	try {
		await waitUntilElementLocatedAndVisible( driver, locator, timeout );
		return true;
	} catch {
		return false;
	}
}

/**
 * Clicks an element with given locator if it's located in DOM.
 *
 * @param {WebDriver} driver The parent WebDriver instance
 * @param {By} locator The element's locator
 * @returns {Promise<WebElement>} A promise that will resolve with the located element
 */
export async function clickIfPresent( driver, locator ) {
	const element = ( await driver.findElements( locator ) )[ 0 ];
	if ( ! element ) {
		return null;
	}

	return clickWhenClickable( driver, locator );
}

export async function getElementCount( driver, selector ) {
	const elements = await driver.findElements( selector );
	return elements.length || 0;
}

/**
 * Types a key sequence on the DOM element.
 *
 * @param {WebDriver} driver The parent WebDriver instance
 * @param {By} locator The element's locator
 * @param {number|string} value The element's value to set
 * @param {Object} options The options object
 * @param {boolean} options.secureValue Whether the value should be displayed in case of an error
 * @param {number} options.pauseBetweenKeysMS The time between keystrokes
 * @returns {Promise<WebElement>} A promise that will resolve with the located element
 */
export function setWhenSettable(
	driver,
	locator,
	value,
	{ secureValue = false, pauseBetweenKeysMS = 0 } = {}
) {
	const locatorStr = typeof locator === 'function' ? 'by function()' : locator + '';
	let timeout = explicitWaitMS;
	let errorMessage = `for element to be settable ${ locatorStr }`;

	if ( ! secureValue ) {
		errorMessage = `${ errorMessage } to "${ value }"`;
	}

	if ( typeof pauseBetweenKeysMS === 'number' && pauseBetweenKeysMS > 0 ) {
		// Make sure that typing time is accounted for
		timeout = timeout + value.length * pauseBetweenKeysMS;
	}

	return driver.wait(
		new WebElementCondition( errorMessage, async function () {
			const element = ( await driver.findElements( locator ) )[ 0 ];
			if ( ! element ) {
				return null;
			}
			await highlightElement( driver, element );
			const currentValue = await element.getAttribute( 'value' );
			if ( currentValue === value ) {
				// Do nothing if given value is already set
				return element;
			}

			if ( currentValue ) {
				// Clear the input if it has some value
				await element.sendKeys( Key.END );
				for ( let i = 0; i < currentValue.length; i++ ) {
					await element.sendKeys( Key.BACK_SPACE );
				}
			}
			if ( ! pauseBetweenKeysMS ) {
				await element.sendKeys( value );
			} else {
				for ( let i = 0; i < value.length; i++ ) {
					await driver.sleep( pauseBetweenKeysMS );
					await element.sendKeys( value[ i ] );
				}
			}
			const newValue = await element.getAttribute( 'value' );

			return newValue === value ? element : null;
		} ),
		timeout
	);
}

export function setCheckbox( driver, selector ) {
	return driver.findElement( selector ).then( ( checkbox ) => {
		checkbox.getAttribute( 'checked' ).then( ( checked ) => {
			if ( checked !== 'true' ) {
				return this.clickWhenClickable( driver, selector );
			}
		} );
	} );
}

export function unsetCheckbox( driver, selector ) {
	return driver.findElement( selector ).then( ( checkbox ) => {
		checkbox.getAttribute( 'checked' ).then( ( checked ) => {
			if ( checked === 'true' ) {
				return this.clickWhenClickable( driver, selector );
			}
		} );
	} );
}

/**
 * Check whether an image is actually visible - that is rendered to the screen - not just having a reference in the DOM
 *
 * @param {object} driver - Browser context in which to search
 * @param {object} webElement - Element to search for
 * @returns {Promise} - Resolved when the script is done executing
 */
export function imageVisible( driver, webElement ) {
	return driver.executeScript(
		'return (typeof arguments[0].naturalWidth!="undefined" && arguments[0].naturalWidth>0)',
		webElement
	);
}

export function checkForConsoleErrors( driver ) {
	if ( config.get( 'checkForConsoleErrors' ) === true ) {
		driver
			.manage()
			.logs()
			.get( 'browser' )
			.then( function ( logs ) {
				if ( logs.length > 0 ) {
					forEach( logs, ( log ) => {
						// Ignore chrome cast errors in Chrome - http://stackoverflow.com/questions/24490323/google-chrome-cast-sender-error-if-chrome-cast-extension-is-not-installed-or-usi/26095117#26095117
						// Also ignore post message errors - this is a known limitation at present
						// Also ignore 404 errors for viewing sites or posts/pages that are private
						if (
							log.message.indexOf( 'cast_sender.js' ) === -1 &&
							log.message.indexOf( '404' ) === -1 &&
							log.message.indexOf( "Failed to execute 'postMessage' on 'DOMWindow'" ) === -1
						) {
							driver.getCurrentUrl().then( ( url ) => {
								SlackNotifier.warn( `Found console error: "${ log.message }" on url '${ url }'`, {
									suppressDuplicateMessages: true,
								} );
							} );
						}
					} );
				}
			} );
	}
}

export function getBrowserLogs( driver ) {
	return driver.manage().logs().get( logging.Type.BROWSER );
}
export function getPerformanceLogs( driver ) {
	return driver.manage().logs().get( logging.Type.PERFORMANCE );
}

<<<<<<< HEAD
=======
export async function ensureMobileMenuOpen( driver ) {
	if ( process.env.BROWSERSIZE !== 'mobile' ) {
		return null;
	}

	const mobileHeaderLocator = by.css( '.section-nav__mobile-header' );
	const menuLocator = by.css( '.section-nav' );
	const openMenuLocator = by.css( '.section-nav.is-open' );

	await waitUntilElementLocatedAndVisible( driver, menuLocator );
	const menuElement = await driver.findElement( menuLocator );
	const isMenuOpen = await menuElement
		.getAttribute( 'class' )
		.then( ( classNames ) => classNames.includes( 'is-open' ) );

	if ( ! isMenuOpen ) {
		await clickWhenClickable( driver, mobileHeaderLocator );
		await waitUntilElementLocatedAndVisible( driver, openMenuLocator );
	}
}

>>>>>>> 6b4f2638
export function waitForInfiniteListLoad( driver, elementSelector, { numElements = 10 } = {} ) {
	return driver.wait( function () {
		return driver.findElements( elementSelector ).then( ( elements ) => {
			return elements.length >= numElements;
		} );
	} );
}

export async function switchToWindowByIndex( driver, index ) {
	const currentScreenSize = driverManager.currentScreenSize();
	const handles = await driver.getAllWindowHandles();

	await driver.switchTo().window( handles[ index ] );
	if ( currentScreenSize !== 'desktop' ) {
		// Resize target window to ensure we stay in the same viewport size:
		await driverManager.resizeBrowser( driver, currentScreenSize );
	}
}

export async function numberOfOpenWindows( driver ) {
	const handles = await driver.getAllWindowHandles();
	return handles.length;
}

export async function waitForNumberOfWindows( driver, numberWindows, waitOverride ) {
	const timeoutWait = waitOverride ? waitOverride : explicitWaitMS;

	return await driver.wait(
		async function () {
			const handles = await driver.getAllWindowHandles();
			return handles.length === numberWindows;
		},
		timeoutWait,
		`Timed out waiting for ${ numberWindows } browser windows`
	);
}

export async function closeCurrentWindow( driver ) {
	return await driver.close();
}

export async function ensurePopupsClosed( driver ) {
	const numWindows = await numberOfOpenWindows( driver );
	let windowIndex;
	for ( windowIndex = 1; windowIndex < numWindows; windowIndex++ ) {
		await switchToWindowByIndex( driver, windowIndex );
		await closeCurrentWindow( driver );
	}
	return switchToWindowByIndex( driver, 0 );
}

export async function refreshIfJNError( driver, timeout = 2000 ) {
	if ( dataHelper.getTargetType() !== 'JETPACK' ) {
		return false;
	}

	// Match only 503 Error codes
	const jnSiteError = by.xpath(
		"//pre[@class='error' and .='/srv/users/SYSUSER/log/APPNAME/APPNAME_apache.error.log' and //title[.='503 Service Unavailable']]"
	);

	// Match WP DB error
	const jnDBError = by.xpath( '//h1[.="Error establishing a database connection"]' );

	const refreshIfNeeded = async () => {
		const jnErrorDisplayed = await isElementEventuallyLocatedAndVisible(
			driver,
			jnSiteError,
			timeout
		);
		const jnDBErrorDisplayed = await isElementLocated( driver, jnDBError );
		if ( jnErrorDisplayed || jnDBErrorDisplayed ) {
			console.log( 'JN Error! Refreshing the page' );
			await driver.navigate().refresh();
			return await refreshIfNeeded();
		}
		return true;
	};

	return await refreshIfNeeded();
}

/**
 * @description
 * Scroll element on a page to desired position
 *
 * @param {object} driver WebDriver
 * @param {object} selector A element's selector
 * @param {string} position An element's position. Can be 'start', 'end' and 'center'
 * @returns {Promise<void>} Promise
 */
export async function scrollIntoView( driver, selector, position = 'center' ) {
	const selectorElement = await driver.findElement( selector );

	return await driver.executeScript(
		`arguments[0].scrollIntoView( { block: "${ position }", inline: "center" } )`,
		selectorElement
	);
}

export async function selectElementByText( driver, selector, text ) {
	const element = async () => {
		const allElements = await driver.findElements( selector );
		return await webdriver.promise.filter( allElements, getInnerTextMatcherFunction( text ) );
	};
	return await this.clickWhenClickable( driver, element );
}

/**
 * Waits until an element with given locator and inner text is located.
 *
 * @param {WebDriver} driver The parent WebDriver instance
 * @param {By} locator The element's locator
 * @param {string|RegExp} text The text the element should contain
 * @param {number} [timeout=explicitWaitMS] The timeout in milliseconds
 * @returns {Promise<WebElement>} A promise that will resolve with the located element
 */
export async function waitUntilElementWithTextLocated(
	driver,
	locator,
	text,
	timeout = explicitWaitMS
) {
	const locatorStr = typeof locator === 'function' ? 'by function()' : locator + '';

	return driver.wait(
		new WebElementCondition(
			`for element to be located ${ locatorStr } and contain text "${ text }"`,
			async function () {
				const locatedElements = await driver.findElements( locator );
				if ( locatedElements.length === 0 ) {
					return null;
				}
				const elementsWithText = await webdriver.promise.filter(
					locatedElements,
					getInnerTextMatcherFunction( text )
				);

				return elementsWithText[ 0 ];
			}
		),
		timeout
	);
}

export function getElementByText( driver, selector, text ) {
	return async () => {
		const allElements = await driver.findElements( selector );
		return await webdriver.promise.filter( allElements, getInnerTextMatcherFunction( text ) );
	};
}

export async function dismissAlertIfPresent( driver ) {
	try {
		await driver.switchTo().alert().dismiss();
		return true;
	} catch ( error ) {
		return false;
	}
}

export async function acceptAlertIfPresent( driver ) {
	try {
		await driver.switchTo().alert().accept();
		return true;
	} catch ( error ) {
		return false;
	}
}

export async function waitForAlertPresent( driver ) {
	return await driver.wait( until.alertIsPresent(), this.explicitWaitMS, 'Alert is not present.' );
}

function getInnerTextMatcherFunction( match ) {
	return async ( element ) => {
		const elementText = await element.getText();
		if ( typeof match === 'string' ) {
			return elementText === match;
		}
		if ( match.test ) {
			return match.test( elementText );
		}
		throw new Error( 'Unknown matcher type; must be a string or a regular expression' );
	};
}

export async function waitTillTextPresent( driver, selector, text, waitOverride ) {
	const timeoutWait = waitOverride ? waitOverride : explicitWaitMS;

	return driver.wait(
		function () {
			return driver.findElements( selector ).then(
				async function ( allElements ) {
					return await webdriver.promise.filter( allElements, getInnerTextMatcherFunction( text ) );
				},
				function () {
					return false;
				}
			);
		},
		timeoutWait,
		`Timed out waiting for element with ${ selector.using } of '${ selector.value }' to be present and displayed with text '${ text }'`
	);
}

/**
 * Waits until the input driver is able to switch to the designated frame.
 * Upon successful resolution, the driver will be left focused on the new frame.
 *
 * @param {WebDriver} driver The parent WebDriver instance
 * @param {By} locator The frame element's locator
 * @param {number} [timeout=explicitWaitMS] The timeout in milliseconds
 * @returns {Promise<boolean>} A promise that will resolve with true if the
 * switch was succesfull
 */
export function waitUntilAbleToSwitchToFrame( driver, locator, timeout = explicitWaitMS ) {
	return driver.wait( until.ableToSwitchToFrame( locator ), timeout );
}

/**
 * Waits until a window of a given index is ready to be switched to and switches
 * to it.
 *
 * @param {WebDriver} driver The parent WebDriver instance
 * @param {number} windowIndex The index of the window to switch to
 * @param {number} [timeout=explicitWaitMS] The timeout in milliseconds
 * @returns {Promise<boolean>} A promise that will resolve with true if the
 * switch was succesfull
 */
export function waitUntilAbleToSwitchToWindow( driver, windowIndex, timeout = explicitWaitMS ) {
	return driver.wait(
		new Condition( `to be able to switch to window #${ windowIndex }`, async function () {
			try {
				await switchToWindowByIndex( driver, windowIndex );
			} catch {
				return null;
			}

			return true;
		} ),
		timeout
	);
}

/**
 * Waits until an element stops moving. Useful for interacting with animated
 * elements.
 *
 * @param {WebDriver} driver The parent WebDriver instance
 * @param {By} locator The element's locator
 * @param {number} [timeout=explicitWaitMS] The timeout in milliseconds
 * @returns {Promise<WebElement>} A promise that will be resolved with
 * the located element
 */
export function waitUntilElementStopsMoving( driver, locator, timeout = explicitWaitMS ) {
	const locatorStr = typeof locator === 'function' ? 'by function()' : locator + '';
	let elementX;
	let elementY;

	return driver.wait(
		new Condition( `for an element to stop moving ${ locatorStr }`, async function () {
			try {
				const element = await driver.findElement( locator );
				const elementRect = await driver.executeScript(
					`return arguments[0].getBoundingClientRect()`,
					element
				);

				if ( elementX !== elementRect.x || elementY !== elementRect.y ) {
					elementX = elementRect.x;
					elementY = elementRect.y;
					return null;
				}

				return element;
			} catch {
				return null;
			}
		} ),
		timeout
	);
}<|MERGE_RESOLUTION|>--- conflicted
+++ resolved
@@ -360,30 +360,6 @@
 	return driver.manage().logs().get( logging.Type.PERFORMANCE );
 }
 
-<<<<<<< HEAD
-=======
-export async function ensureMobileMenuOpen( driver ) {
-	if ( process.env.BROWSERSIZE !== 'mobile' ) {
-		return null;
-	}
-
-	const mobileHeaderLocator = by.css( '.section-nav__mobile-header' );
-	const menuLocator = by.css( '.section-nav' );
-	const openMenuLocator = by.css( '.section-nav.is-open' );
-
-	await waitUntilElementLocatedAndVisible( driver, menuLocator );
-	const menuElement = await driver.findElement( menuLocator );
-	const isMenuOpen = await menuElement
-		.getAttribute( 'class' )
-		.then( ( classNames ) => classNames.includes( 'is-open' ) );
-
-	if ( ! isMenuOpen ) {
-		await clickWhenClickable( driver, mobileHeaderLocator );
-		await waitUntilElementLocatedAndVisible( driver, openMenuLocator );
-	}
-}
-
->>>>>>> 6b4f2638
 export function waitForInfiniteListLoad( driver, elementSelector, { numElements = 10 } = {} ) {
 	return driver.wait( function () {
 		return driver.findElements( elementSelector ).then( ( elements ) => {
