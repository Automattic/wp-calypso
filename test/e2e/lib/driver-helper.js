/**
 * External dependencies
 */
import webdriver, { Key, By, WebDriver, WebElement, WebElementCondition } from 'selenium-webdriver';
import config from 'config';
import { forEach } from 'lodash';

/**
 * Internal dependencies
 */
import * as SlackNotifier from './slack-notifier.js';
import * as dataHelper from './data-helper';
import * as driverManager from './driver-manager';

const explicitWaitMS = config.get( 'explicitWaitMS' );
const by = webdriver.By;

export async function highlightElement( driver, element ) {
	if ( process.env.HIGHLIGHT_ELEMENT === 'true' ) {
		return await driver.executeScript(
			"arguments[0].setAttribute('style', 'background: gold; border: 2px solid red;');",
			element
		);
	}
}

const until = {
	...webdriver.until,
	/**
	 * Creates a condition that will loop until element is clickable. A clickable
	 * element must be located and not (aria-)disabled.
	 *
	 * @param {By} locator The element's locator
	 * @returns {WebElementCondition} The new condition
	 */
	elementIsClickable( locator ) {
		const locatorStr = typeof locator === 'function' ? 'by function()' : locator + '';

		return new WebElementCondition(
			`for element to be clickable ${ locatorStr }`,
			async function ( driver ) {
				try {
					const element = await driver.findElement( locator );
					const isEnabled = await element.isEnabled();
					const isAriaEnabled = await element
						.getAttribute( 'aria-disabled' )
						.then( ( v ) => v !== 'true' );

					return isEnabled && isAriaEnabled ? element : null;
				} catch {
					return null;
				}
			}
		);
	},
};

/**
 * Clicks an element when it becomes clickable. Throws an error after it
 * times out.
 *
 * @param {WebDriver} driver The parent WebDriver instance
 * @param {By} locator The element's locator
 * @param {number} [timeout=explicitWaitMS] The timeout in milliseconds
 * @returns {Promise<WebElement>} A promise that will be resolved with
 * the clicked element
 */
export async function clickWhenClickable( driver, locator, timeout = explicitWaitMS ) {
	const element = await driver.wait( until.elementIsClickable( locator ), timeout );

	try {
		await highlightElement( driver, element );
		await element.click();
	} catch ( error ) {
		// Flaky response back from IE, so assume success and hope for the best
		if ( global.browserName === 'Internet Explorer' ) {
			console.log( "WARNING: IE claims the click action failed, but we're proceeding anyway!" );
		} else {
			throw error;
		}
	}

	return element;
}

<<<<<<< HEAD
export function waitTillFocused( driver, selector, pollingOverride, waitOverride ) {
	const timeoutWait = waitOverride ? waitOverride : explicitWaitMS;
	const timeoutPolling = pollingOverride ? pollingOverride : explicitWaitMS;

	return driver.wait(
		function () {
			return driver.findElement( selector ).then(
				async function ( element ) {
					// Poll if element is active every 100 ms until focused or until timeoutPolling is reached
					for ( let i = 0; i < timeoutPolling / 100; i++ ) {
						const isFocused =
							( await driver.switchTo().activeElement().getId() ) === ( await element.getId() );
						if ( isFocused ) {
							return true;
						}
						await driver.sleep( 100 );
					}
					return false;
				},
				function () {
					return false;
				}
			);
		},
		timeoutWait,
		`Timed out waiting for element with ${ selector.using } of '${ selector.value }' to be focused`
	);
}

/**
 * Waits until an element is located in DOM and visible. Throws an error after
 * it times out.
 *
 * @param {WebDriver} driver The parent WebDriver instance
 * @param {By} locator The element's locator
 * @param {number} [timeout=explicitWaitMS] The timeout in milliseconds
 * @returns {Promise<WebElement>} A promise that will be resolved with
 * the located element
 */
export function waitUntilLocatedAndVisible( driver, locator, timeout = explicitWaitMS ) {
	const locatorStr = typeof locator === 'function' ? 'by function()' : locator + '';
=======
export function waitTillPresentAndDisplayed( driver, selector, waitOverride ) {
	const timeoutWait = waitOverride ? waitOverride : explicitWaitMS;
>>>>>>> 6e85729a

	return driver.wait(
		new WebElementCondition(
			`for the element to become located and visible ${ locatorStr }`,
			async function () {
				const element = ( await driver.findElements( locator ) )[ 0 ];
				if ( ! element ) {
					return null;
				}
				const isDisplayed = await element.isDisplayed();

				return isDisplayed ? element : null;
			}
		),
		timeout
	);
}

export function isEventuallyPresentAndDisplayed( driver, selector, waitOverride ) {
	const timeoutWait = waitOverride ? waitOverride : explicitWaitMS;

	return driver
		.wait( function () {
			return driver.findElement( selector ).then(
				function ( element ) {
					return element.isDisplayed().then(
						function () {
							return true;
						},
						function () {
							return false;
						}
					);
				},
				function () {
					return false;
				}
			);
		}, timeoutWait )
		.then(
			( shown ) => {
				return shown;
			},
			() => {
				return false;
			}
		);
}

/**
 * Clicks an element with given locator if it's located in DOM.
 *
 * @param {WebDriver} driver The parent WebDriver instance
 * @param {By} locator The element's locator
 * @returns {Promise<WebElement>} A promise that will resolve with the located element
 */
export async function clickIfPresent( driver, locator ) {
	const element = ( await driver.findElements( locator ) )[ 0 ];
	if ( ! element ) {
		return null;
	}

	return clickWhenClickable( driver, locator );
}

export async function getElementCount( driver, selector ) {
	const elements = await driver.findElements( selector );
	return elements.length || 0;
}

export async function isElementPresent( driver, selector ) {
	const elements = await driver.findElements( selector );
	return !! elements.length;
}

export function elementIsNotPresent( driver, selector ) {
	return this.isElementPresent( driver, selector ).then( function ( isPresent ) {
		return ! isPresent;
	} );
}

/**
 * Types a key sequence on the DOM element.
 *
 * @param {WebDriver} driver The parent WebDriver instance
 * @param {By} locator The element's locator
 * @param {number|string} value The element's value to set
 * @param {Object} options The options object
 * @param {boolean} options.secureValue Whether the value should be displayed in case of an error
 * @param {number} options.pauseBetweenKeysMS The time between keystrokes
 * @returns {Promise<WebElement>} A promise that will resolve with the located element
 */
export function setWhenSettable(
	driver,
	locator,
	value,
	{ secureValue = false, pauseBetweenKeysMS = 0 } = {}
) {
	const locatorStr = typeof locator === 'function' ? 'by function()' : locator + '';
	let timeout = explicitWaitMS;
	let errorMessage = `for element to be settable ${ locatorStr }`;

	if ( ! secureValue ) {
		errorMessage = `${ errorMessage } to "${ value }"`;
	}

	if ( typeof pauseBetweenKeysMS === 'number' && pauseBetweenKeysMS > 0 ) {
		// Make sure that typing time is accounted for
		timeout = timeout + value.length * pauseBetweenKeysMS;
	}

	return driver.wait(
		new WebElementCondition( errorMessage, async function () {
			const element = ( await driver.findElements( locator ) )[ 0 ];
			if ( ! element ) {
				return null;
			}
			await highlightElement( driver, element );
			const currentValue = await element.getAttribute( 'value' );
			if ( currentValue === value ) {
				// Do nothing if given value is already set
				return element;
			}

			if ( currentValue ) {
				// Clear the input if it has some value
				await element.sendKeys( Key.END );
				for ( let i = 0; i < currentValue.length; i++ ) {
					await element.sendKeys( Key.BACK_SPACE );
				}
			}
			if ( ! pauseBetweenKeysMS ) {
				await element.sendKeys( value );
			} else {
				for ( let i = 0; i < value.length; i++ ) {
					await driver.sleep( pauseBetweenKeysMS );
					await element.sendKeys( value[ i ] );
				}
			}
			const newValue = await element.getAttribute( 'value' );

			return newValue === value ? element : null;
		} ),
		timeout
	);
}

export function setCheckbox( driver, selector ) {
	return driver.findElement( selector ).then( ( checkbox ) => {
		checkbox.getAttribute( 'checked' ).then( ( checked ) => {
			if ( checked !== 'true' ) {
				return this.clickWhenClickable( driver, selector );
			}
		} );
	} );
}

export function unsetCheckbox( driver, selector ) {
	return driver.findElement( selector ).then( ( checkbox ) => {
		checkbox.getAttribute( 'checked' ).then( ( checked ) => {
			if ( checked === 'true' ) {
				return this.clickWhenClickable( driver, selector );
			}
		} );
	} );
}

export function waitTillNotPresent( driver, selector, waitOverride ) {
	const timeoutWait = waitOverride ? waitOverride : explicitWaitMS;
	const self = this;

	return driver.wait(
		function () {
			return self.isElementPresent( driver, selector ).then( function ( isPresent ) {
				return ! isPresent;
			} );
		},
		timeoutWait,
		`Timed out waiting for element with ${ selector.using } of '${ selector.value }' to NOT be present`
	);
}

/**
 * Check whether an image is actually visible - that is rendered to the screen - not just having a reference in the DOM
 *
 * @param {object} driver - Browser context in which to search
 * @param {object} webElement - Element to search for
 * @returns {Promise} - Resolved when the script is done executing
 */
export function imageVisible( driver, webElement ) {
	return driver.executeScript(
		'return (typeof arguments[0].naturalWidth!="undefined" && arguments[0].naturalWidth>0)',
		webElement
	);
}

export function checkForConsoleErrors( driver ) {
	if ( config.get( 'checkForConsoleErrors' ) === true ) {
		driver
			.manage()
			.logs()
			.get( 'browser' )
			.then( function ( logs ) {
				if ( logs.length > 0 ) {
					forEach( logs, ( log ) => {
						// Ignore chrome cast errors in Chrome - http://stackoverflow.com/questions/24490323/google-chrome-cast-sender-error-if-chrome-cast-extension-is-not-installed-or-usi/26095117#26095117
						// Also ignore post message errors - this is a known limitation at present
						// Also ignore 404 errors for viewing sites or posts/pages that are private
						if (
							log.message.indexOf( 'cast_sender.js' ) === -1 &&
							log.message.indexOf( '404' ) === -1 &&
							log.message.indexOf( "Failed to execute 'postMessage' on 'DOMWindow'" ) === -1
						) {
							driver.getCurrentUrl().then( ( url ) => {
								SlackNotifier.warn( `Found console error: "${ log.message }" on url '${ url }'`, {
									suppressDuplicateMessages: true,
								} );
							} );
						}
					} );
				}
			} );
	}
}

export function printConsole( driver ) {
	if ( config.get( 'printConsoleLogs' ) === true ) {
		driver
			.manage()
			.logs()
			.get( 'browser' )
			.then( ( logs ) => {
				logs.forEach( ( log ) => console.log( log ) );
			} );
	}
}

export function logPerformance( driver ) {
	if ( config.get( 'logNetworkRequests' ) === true ) {
		driver
			.manage()
			.logs()
			.get( 'performance' )
			.then( ( browserLogs ) => {
				browserLogs.forEach( ( browserLog ) => {
					const message = JSON.parse( browserLog.message ).message;
					if (
						message.method === 'Network.responseReceived' ||
						message.method === 'Network.requestWillBeSent'
					) {
						console.log( JSON.stringify( message ) );
					}
				} );
			} );
	}
}

export async function ensureMobileMenuOpen( driver ) {
	if ( process.env.BROWSERSIZE !== 'mobile' ) {
		return null;
	}

	const mobileHeaderLocator = by.css( '.section-nav__mobile-header' );
	const menuLocator = by.css( '.section-nav' );
	const openMenuLocator = by.css( '.section-nav.is-open' );

	await waitUntilLocatedAndVisible( driver, menuLocator );
	const menuElement = await driver.findElement( menuLocator );
	const isMenuOpen = await menuElement
		.getAttribute( 'class' )
		.then( ( classNames ) => classNames.includes( 'is-open' ) );

	if ( ! isMenuOpen ) {
		await clickWhenClickable( driver, mobileHeaderLocator );
		await waitUntilLocatedAndVisible( driver, openMenuLocator );
	}
}

export function waitForInfiniteListLoad( driver, elementSelector, { numElements = 10 } = {} ) {
	return driver.wait( function () {
		return driver.findElements( elementSelector ).then( ( elements ) => {
			return elements.length >= numElements;
		} );
	} );
}

export async function switchToWindowByIndex( driver, index ) {
	const currentScreenSize = driverManager.currentScreenSize();
	const handles = await driver.getAllWindowHandles();
	await driver.switchTo().window( handles[ index ] );
	// Resize target window to ensure we stay in the same viewport size:
	await driverManager.resizeBrowser( driver, currentScreenSize );
}

export async function numberOfOpenWindows( driver ) {
	const handles = await driver.getAllWindowHandles();
	return handles.length;
}

export async function waitForNumberOfWindows( driver, numberWindows, waitOverride ) {
	const timeoutWait = waitOverride ? waitOverride : explicitWaitMS;

	return await driver.wait(
		async function () {
			const handles = await driver.getAllWindowHandles();
			return handles.length === numberWindows;
		},
		timeoutWait,
		`Timed out waiting for ${ numberWindows } browser windows`
	);
}

export async function closeCurrentWindow( driver ) {
	return await driver.close();
}

export async function ensurePopupsClosed( driver ) {
	const numWindows = await numberOfOpenWindows( driver );
	let windowIndex;
	for ( windowIndex = 1; windowIndex < numWindows; windowIndex++ ) {
		await switchToWindowByIndex( driver, windowIndex );
		await closeCurrentWindow( driver );
	}
	return switchToWindowByIndex( driver, 0 );
}

export async function refreshIfJNError( driver, timeout = 2000 ) {
	if ( dataHelper.getTargetType() !== 'JETPACK' ) {
		return false;
	}

	// Match only 503 Error codes
	const jnSiteError = by.xpath(
		"//pre[@class='error' and .='/srv/users/SYSUSER/log/APPNAME/APPNAME_apache.error.log' and //title[.='503 Service Unavailable']]"
	);

	// Match WP DB error
	const jnDBError = by.xpath( '//h1[.="Error establishing a database connection"]' );

	const refreshIfNeeded = async () => {
		const jnErrorDisplayed = await isEventuallyPresentAndDisplayed( driver, jnSiteError, timeout );
		const jnDBErrorDisplayed = await isElementPresent( driver, jnDBError );
		if ( jnErrorDisplayed || jnDBErrorDisplayed ) {
			console.log( 'JN Error! Refreshing the page' );
			await driver.navigate().refresh();
			return await refreshIfNeeded();
		}
		return true;
	};

	return await refreshIfNeeded();
}

/**
 * @description
 * Scroll element on a page to desired position
 *
 * @param {object} driver WebDriver
 * @param {object} selector A element's selector
 * @param {string} position An element's position. Can be 'start', 'end' and 'center'
 * @returns {Promise<void>} Promise
 */
export async function scrollIntoView( driver, selector, position = 'center' ) {
	const selectorElement = await driver.findElement( selector );

	return await driver.executeScript(
		`arguments[0].scrollIntoView( { block: "${ position }", inline: "center" } )`,
		selectorElement
	);
}

export async function selectElementByText( driver, selector, text ) {
	const element = async () => {
		const allElements = await driver.findElements( selector );
		return await webdriver.promise.filter( allElements, getInnerTextMatcherFunction( text ) );
	};
	return await this.clickWhenClickable( driver, element );
}

/**
 * Waits until an element with given locator and inner text is located.
 *
 * @param {WebDriver} driver The parent WebDriver instance
 * @param {By} locator The element's locator
 * @param {string|RegExp} text The text the element should contain
 * @param {number} [timeout=explicitWaitMS] The timeout in milliseconds
 * @returns {Promise<WebElement>} A promise that will resolve with the located element
 */
export async function waitUntilElementWithTextLocated(
	driver,
	locator,
	text,
	timeout = explicitWaitMS
) {
	const locatorStr = typeof locator === 'function' ? 'by function()' : locator + '';

	return driver.wait(
		new WebElementCondition(
			`for element to be located ${ locatorStr } and contain text "${ text }"`,
			async function () {
				const locatedElements = await driver.findElements( locator );
				if ( locatedElements.length === 0 ) {
					return null;
				}
				const elementsWithText = await webdriver.promise.filter(
					locatedElements,
					getInnerTextMatcherFunction( text )
				);

				return elementsWithText[ 0 ];
			}
		),
		timeout
	);
}

export function getElementByText( driver, selector, text ) {
	return async () => {
		const allElements = await driver.findElements( selector );
		return await webdriver.promise.filter( allElements, getInnerTextMatcherFunction( text ) );
	};
}

export async function clearTextArea( driver, selector ) {
	const textArea = await driver.findElement( selector );
	const textValue = await textArea.getText();
	let i = textValue.length;
	while ( i > 0 ) {
		await textArea.sendKeys( webdriver.Key.BACK_SPACE );
		i--;
	}
}

export async function dismissAlertIfPresent( driver ) {
	try {
		await driver.switchTo().alert().dismiss();
		return true;
	} catch ( error ) {
		return false;
	}
}

export async function acceptAlertIfPresent( driver ) {
	try {
		await driver.switchTo().alert().accept();
		return true;
	} catch ( error ) {
		return false;
	}
}

export async function waitForAlertPresent( driver ) {
	return await driver.wait( until.alertIsPresent(), this.explicitWaitMS, 'Alert is not present.' );
}

function getInnerTextMatcherFunction( match ) {
	return async ( element ) => {
		const elementText = await element.getText();
		if ( typeof match === 'string' ) {
			return elementText === match;
		}
		if ( match.test ) {
			return match.test( elementText );
		}
		throw new Error( 'Unknown matcher type; must be a string or a regular expression' );
	};
}

export async function waitTillTextPresent( driver, selector, text, waitOverride ) {
	const timeoutWait = waitOverride ? waitOverride : explicitWaitMS;

	return driver.wait(
		function () {
			return driver.findElements( selector ).then(
				async function ( allElements ) {
					return await webdriver.promise.filter( allElements, getInnerTextMatcherFunction( text ) );
				},
				function () {
					return false;
				}
			);
		},
		timeoutWait,
		`Timed out waiting for element with ${ selector.using } of '${ selector.value }' to be present and displayed with text '${ text }'`
	);
}<|MERGE_RESOLUTION|>--- conflicted
+++ resolved
@@ -83,36 +83,6 @@
 	return element;
 }
 
-<<<<<<< HEAD
-export function waitTillFocused( driver, selector, pollingOverride, waitOverride ) {
-	const timeoutWait = waitOverride ? waitOverride : explicitWaitMS;
-	const timeoutPolling = pollingOverride ? pollingOverride : explicitWaitMS;
-
-	return driver.wait(
-		function () {
-			return driver.findElement( selector ).then(
-				async function ( element ) {
-					// Poll if element is active every 100 ms until focused or until timeoutPolling is reached
-					for ( let i = 0; i < timeoutPolling / 100; i++ ) {
-						const isFocused =
-							( await driver.switchTo().activeElement().getId() ) === ( await element.getId() );
-						if ( isFocused ) {
-							return true;
-						}
-						await driver.sleep( 100 );
-					}
-					return false;
-				},
-				function () {
-					return false;
-				}
-			);
-		},
-		timeoutWait,
-		`Timed out waiting for element with ${ selector.using } of '${ selector.value }' to be focused`
-	);
-}
-
 /**
  * Waits until an element is located in DOM and visible. Throws an error after
  * it times out.
@@ -125,10 +95,6 @@
  */
 export function waitUntilLocatedAndVisible( driver, locator, timeout = explicitWaitMS ) {
 	const locatorStr = typeof locator === 'function' ? 'by function()' : locator + '';
-=======
-export function waitTillPresentAndDisplayed( driver, selector, waitOverride ) {
-	const timeoutWait = waitOverride ? waitOverride : explicitWaitMS;
->>>>>>> 6e85729a
 
 	return driver.wait(
 		new WebElementCondition(
