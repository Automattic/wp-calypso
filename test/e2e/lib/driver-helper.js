--- conflicted
+++ resolved
@@ -92,13 +92,12 @@
 }
 
 /**
-<<<<<<< HEAD
  * Checks whether an element is located in DOM or not.
  *
  * @param {WebDriver} driver The parent WebDriver instance
  * @param {By} locator The element's locator
- * @param {number} [timeout=explicitWaitMS] The timeout in milliseconds
- * @returns {Boolean} Whether the element is located or not
+ * @returns {Promise<boolean>} A promise that will be resolved with whether the
+ * element is located or not
  */
 export async function isLocated( driver, locator ) {
 	const elements = await driver.findElements( locator );
@@ -110,17 +109,14 @@
  *
  * @param {WebDriver} driver The parent WebDriver instance
  * @param {By} locator The element's locator
- * @param {number} [timeout=explicitWaitMS] The timeout in milliseconds
- * @returns {Boolean} True if the element is not in DOM
+ * @returns {Promise<boolean>} A promise that will be resolved with true if the
+ * element is not in DOM
  */
 export async function isNotLocated( driver, locator ) {
-	const isLocated = await isLocated( driver, locator );
-	return ! isLocated;
-}
-
-/**
-=======
->>>>>>> 5445457d
+	return ! ( await isLocated( driver, locator ) );
+}
+
+/**
  * Waits until an element is located in DOM and visible. Throws an error after
  * it times out.
  *
@@ -137,15 +133,6 @@
 		new WebElementCondition(
 			`for the element to become located and visible ${ locatorStr }`,
 			async function () {
-<<<<<<< HEAD
-				const element = ( await driver.findElements( locator ) )[ 0 ];
-				if ( ! element ) {
-					return null;
-				}
-				const isDisplayed = await element.isDisplayed();
-
-				return isDisplayed ? element : null;
-=======
 				try {
 					const element = await driver.findElement( locator );
 					const isDisplayed = await element.isDisplayed();
@@ -154,7 +141,6 @@
 				} catch {
 					return null;
 				}
->>>>>>> 5445457d
 			}
 		),
 		timeout
