/**
 * External dependencies
 */
import webdriver from 'selenium-webdriver';

/**
 * Internal dependencies
 */
import AsyncBaseContainer from '../async-base-container';
import SectionNavComponent from '../components/section-nav-component';
import * as driverHelper from '../driver-helper';
import * as dataHelper from '../data-helper';
import { currentScreenSize } from '../driver-manager';

const by = webdriver.By;
const host = dataHelper.getJetpackHost();

export default class PlansPage extends AsyncBaseContainer {
	constructor( driver ) {
		super( driver, by.css( '.is-section-plans' ) );
	}

	async openPlansTab() {
<<<<<<< HEAD
		await driverHelper.ensureMobileMenuOpen( this.driver );
		const locator = by.css(
=======
		const sectionNav = await SectionNavComponent.Expect( this.driver );
		await sectionNav.ensureMobileMenuOpen();
		const selector = by.css(
>>>>>>> f25bbdab
			'.current-plan a[href*="plans"]:not([href*="my-plan"]).section-nav-tab__link'
		);
		return await driverHelper.clickWhenClickable( this.driver, locator );
	}

	async openAdvancedPlansSegment() {
		const locator = by.css(
			'.plans-features-main ul.segmented-control.is-primary.plan-features__interval-type.is-customer-type-toggle li:nth-child(2)'
		);
		return await driverHelper.clickWhenClickable( this.driver, locator );
	}

	async waitForComparison() {
		const plansPageMainCssClass =
			host === 'WPCOM' ? '.plans-features-main__group' : '.selector__main';
		return await driverHelper.waitUntilElementLocatedAndVisible(
			this.driver,
			by.css( plansPageMainCssClass )
		);
	}

	async returnFromComparison() {
		return await driverHelper.clickWhenClickable( this.driver, by.css( '.header-cake__back' ) );
	}

	async onePrimaryButtonShown() {
		const selector =
			currentScreenSize() === 'mobile'
				? '.plan-features__mobile .plan-features__actions-button.is-primary'
				: '.plan-features__table-item.is-top-buttons button.plan-features__actions-button.is-primary';
		const count = await driverHelper.getElementCount( this.driver, by.css( selector ) );
		return count === 1;
	}

	async confirmCurrentPlan( planName ) {
		let selector = `.is-${ planName }-plan .plan-pill`;

		if ( this.screenSize === 'mobile' ) {
			selector = '.plan-features__mobile ' + selector;
		} else {
			selector = '.plan-features__table ' + selector;
		}

		if ( host !== 'WPCOM' ) {
			selector = `.is-${ planName }-plan`;
		}

		return driverHelper.isElementEventuallyLocatedAndVisible( this.driver, by.css( selector ) );
	}

	async planTypesShown( planType ) {
		const plansCssHandle =
			planType === 'jetpack' ? '.selector__main' : `[data-e2e-plans="${ planType }"]`;
		return await driverHelper.isElementEventuallyLocatedAndVisible(
			this.driver,
			by.css( plansCssHandle )
		);
	}

	async selectPaidPlan() {
		// Wait a little for loading animation
		await this.driver.sleep( 1000 );

		if ( host !== 'WPCOM' ) {
			return await this.selectJetpackSecurity();
		}

		if ( currentScreenSize() === 'mobile' ) {
			return await driverHelper.clickWhenClickable(
				this.driver,
				by.css( '.plan-features__mobile button.is-business-plan' )
			);
		}

		return await driverHelper.clickWhenClickable(
			this.driver,
			by.css( 'td.is-top-buttons button.is-business-plan' )
		);
	}

	async selectJetpackSecurity() {
		return await driverHelper.clickWhenClickable(
			this.driver,
			by.css( '[data-e2e-product-slug="jetpack_security_daily"] .button' )
		);
	}
}<|MERGE_RESOLUTION|>--- conflicted
+++ resolved
@@ -21,14 +21,9 @@
 	}
 
 	async openPlansTab() {
-<<<<<<< HEAD
-		await driverHelper.ensureMobileMenuOpen( this.driver );
-		const locator = by.css(
-=======
 		const sectionNav = await SectionNavComponent.Expect( this.driver );
 		await sectionNav.ensureMobileMenuOpen();
-		const selector = by.css(
->>>>>>> f25bbdab
+		const locator = by.css(
 			'.current-plan a[href*="plans"]:not([href*="my-plan"]).section-nav-tab__link'
 		);
 		return await driverHelper.clickWhenClickable( this.driver, locator );
