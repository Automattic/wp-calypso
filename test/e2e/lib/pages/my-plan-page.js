/**
 * External dependencies
 */
import { By } from 'selenium-webdriver';

/**
 * Internal dependencies
 */
import AsyncBaseContainer from '../async-base-container';
import SectionNavComponent from '../components/section-nav-component';
import * as driverHelper from '../driver-helper';

export default class MyPlanPage extends AsyncBaseContainer {
	constructor( driver ) {
		super( driver, By.css( '.is-section-plans .current-plan' ) );
	}

	async openPlansTab() {
<<<<<<< HEAD
		await driverHelper.ensureMobileMenuOpen( this.driver );
		const locator = By.css(
=======
		const sectionNav = await SectionNavComponent.Expect( this.driver );
		await sectionNav.ensureMobileMenuOpen();
		const selector = By.css(
>>>>>>> f25bbdab
			'.current-plan a[href*="plans"]:not([href*="my-plan"]).section-nav-tab__link'
		);
		return await driverHelper.clickWhenClickable( this.driver, locator );
	}

	async isSecurityPlan() {
		return await driverHelper.isElementEventuallyLocatedAndVisible(
			this.driver,
			By.css( '[data-e2e-product-slug="jetpack_security_daily"]' )
		);
	}
}<|MERGE_RESOLUTION|>--- conflicted
+++ resolved
@@ -16,14 +16,9 @@
 	}
 
 	async openPlansTab() {
-<<<<<<< HEAD
-		await driverHelper.ensureMobileMenuOpen( this.driver );
-		const locator = By.css(
-=======
 		const sectionNav = await SectionNavComponent.Expect( this.driver );
 		await sectionNav.ensureMobileMenuOpen();
-		const selector = By.css(
->>>>>>> f25bbdab
+		const locator = By.css(
 			'.current-plan a[href*="plans"]:not([href*="my-plan"]).section-nav-tab__link'
 		);
 		return await driverHelper.clickWhenClickable( this.driver, locator );
