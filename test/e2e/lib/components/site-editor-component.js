--- conflicted
+++ resolved
@@ -189,8 +189,6 @@
 		);
 	}
 
-<<<<<<< HEAD
-=======
 	async toggleGlobalStyles() {
 		if ( this.screenSize === 'mobile' ) {
 			const closed = await driverHelper.clickIfPresent(
@@ -253,14 +251,12 @@
 		await driverHelper.clickWhenClickable( this.driver, patternItemLocator );
 	}
 
->>>>>>> cae8708b
 	async toggleNavigationSidebar() {
 		await driverHelper.clickWhenClickable(
 			this.driver,
 			By.css( '.edit-site-navigation-toggle__button' )
 		);
 	}
-<<<<<<< HEAD
 
 	/**
 	 * Alias for `toggleNavigationSidebar`. We need to have the same function
@@ -268,6 +264,4 @@
 	 * tests are working as expected.
 	 */
 	toggleBlockEditorSidebar = this.toggleNavigationSidebar;
-=======
->>>>>>> cae8708b
 }