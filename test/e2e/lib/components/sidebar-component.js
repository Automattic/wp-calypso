--- conflicted
+++ resolved
@@ -193,14 +193,6 @@
 
 	async _scrollToAndClickMenuItem( target, { clickButton = false } = {} ) {
 		const selector = SidebarComponent._getSidebarSelector( target, { getButton: clickButton } );
-<<<<<<< HEAD
-
-		if ( ! ( await driverHelper.isEventuallyPresentAndDisplayed( this.driver, selector, 500 ) ) ) {
-			const settingsSelector = SidebarComponent._getSidebarSelector( 'settings' );
-			await driverHelper.scrollIntoView( this.driver, settingsSelector );
-		}
-=======
->>>>>>> 921e125f
 
 		await driverHelper.waitUntilLocatedAndVisible( this.driver, selector );
 		return await driverHelper.clickWhenClickable( this.driver, selector );
