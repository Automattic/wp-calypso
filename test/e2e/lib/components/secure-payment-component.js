--- conflicted
+++ resolved
@@ -12,11 +12,8 @@
 import AsyncBaseContainer from '../async-base-container';
 import * as driverHelper from '../driver-helper.js';
 import { currentScreenSize } from '../driver-manager';
-<<<<<<< HEAD
+import { getJetpackHost } from '../data-helper';
 import NoticesComponent from './notices-component';
-=======
-import { getJetpackHost } from '../data-helper';
->>>>>>> 7f1ac96b
 
 export default class SecurePaymentComponent extends AsyncBaseContainer {
 	constructor( driver ) {
