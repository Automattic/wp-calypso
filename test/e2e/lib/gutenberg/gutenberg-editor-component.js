/**
 * External dependencies
 */

import webdriver, { By, until } from 'selenium-webdriver';
import { kebabCase } from 'lodash';

/**
 * Internal dependencies
 */
import * as driverHelper from '../driver-helper';
import * as driverManager from '../driver-manager.js';
import AsyncBaseContainer from '../async-base-container';
import { ContactFormBlockComponent } from './blocks';
import { ShortcodeBlockComponent } from './blocks/shortcode-block-component';
import { ImageBlockComponent } from './blocks/image-block-component';
import { FileBlockComponent } from './blocks/file-block-component';
import GuideComponent from '../components/guide-component.js';

export default class GutenbergEditorComponent extends AsyncBaseContainer {
	constructor( driver, url, editorType = 'iframe' ) {
		super( driver, By.css( '.edit-post-header' ), url );
		this.editorType = editorType;

		this.editoriFrameSelector = By.css( '.calypsoify.is-iframe iframe.is-loaded' );
		this.publishHeaderSelector = By.css( '.editor-post-publish-panel__header' );
		this.prePublishButtonSelector = By.css(
			'.editor-post-publish-panel__toggle[aria-disabled="false"]'
		);
		this.publishButtonSelector = By.css(
			'.editor-post-publish-panel__header-publish-button button.editor-post-publish-button'
		);
		this.publishingSpinnerSelector = By.css(
			'.editor-post-publish-panel__content .components-spinner'
		);
		this.closePublishPanelButtonSelector = By.css(
			'.editor-post-publish-panel__header button[aria-label="Close panel"]'
		);
	}

	static async Expect( driver, editorType ) {
		const page = new this( driver, null, editorType );
		await page._expectInit();
		return page;
	}

	async _preInit() {
		if ( this.editorType !== 'iframe' ) {
			return;
		}
		await this.driver.switchTo().defaultContent();
		await driverHelper.waitUntilLocatedAndVisible( this.driver, this.editoriFrameSelector );
		await this.driver.wait(
			until.ableToSwitchToFrame( this.editoriFrameSelector ),
			this.explicitWaitMS,
			'Could not locate the editor iFrame.'
		);
	}

	async initEditor( { dismissPageTemplateSelector = false } = {} ) {
		if ( dismissPageTemplateSelector ) {
			await this.dismissPageTemplateSelector();
		}
		const editorWelcomeModal = new GuideComponent( this.driver );
		await editorWelcomeModal.dismiss( 4000 );
		return await this.closeSidebar();
	}

	async publish( { visit = false } = {} ) {
		await driverHelper.clickWhenClickable( this.driver, this.prePublishButtonSelector );
		await driverHelper.clickWhenClickable( this.driver, this.publishButtonSelector );
<<<<<<< HEAD
		// Let's give publishing request enough time to finish. Sometimes it takes
		// way more than the default 20 seconds, and the cost of waiting a bit
		// longer is definitely lower than the cost of repeating the whole spec.
		await driverHelper.waitUntilNotLocated( this.driver, this.publishingSpinnerSelector, 60000 );

		if ( closePanel ) {
			try {
				await this.closePublishedPanel();
			} catch ( e ) {
				console.log( 'Publish panel already closed' );
			}
		}
=======
>>>>>>> 5445457d

		const publishedPostLinkSelector = By.css( '.post-publish-panel__postpublish-header a' );
		const publishedPostLinkElement = await driverHelper.waitUntilLocatedAndVisible(
			this.driver,
			publishedPostLinkSelector
		);

		const publishedPostLinkUrl = await publishedPostLinkElement.getAttribute( 'href' );

		if ( visit ) {
			await driverHelper.clickWhenClickable( this.driver, publishedPostLinkSelector );
			await driverHelper.waitUntilLocatedAndVisible( this.driver, By.css( '#page' ) );
		} else {
			// Close the panel if we're not visiting the published page
			await driverHelper.clickWhenClickable(
				this.driver,
				By.css( 'button[aria-label="Close panel"]' )
			);
		}

		return publishedPostLinkUrl;
	}

	async update( { visit = false } = {} ) {
		await driverHelper.clickWhenClickable(
			this.driver,
			By.css( 'button.editor-post-publish-button' )
		);

		if ( visit ) {
<<<<<<< HEAD
			await this.waitForSuccessViewPostNotice();
			// Wait for the snackbar animation
			await this.driver.sleep( 1000 );
=======
>>>>>>> 5445457d
			await driverHelper.clickWhenClickable(
				this.driver,
				By.css( '.components-snackbar__content a' )
			);
<<<<<<< HEAD
			// Wait for the new page's content
			await this.driver.switchTo().defaultContent();
=======
			await driverHelper.waitUntilLocatedAndVisible( this.driver, By.css( '#page' ) );
>>>>>>> 5445457d
		}
	}

	async enterTitle( title ) {
		const titleSelector = By.css( '.editor-post-title__input' );
		return driverHelper.setWhenSettable( this.driver, titleSelector, title );
	}

	async getTitle() {
		return await this.driver
			.findElement( By.css( '.editor-post-title__input' ) )
			.getAttribute( 'value' );
	}

	async enterText( text ) {
		const appenderSelector = By.css( '.block-editor-default-block-appender' );
		const paragraphSelector = By.css( 'p.block-editor-rich-text__editable:first-of-type' );
		await driverHelper.clickWhenClickable( this.driver, appenderSelector );
		await driverHelper.waitUntilLocatedAndVisible( this.driver, paragraphSelector );
		const paragraphElement = await this.clearText( paragraphSelector );
		await paragraphElement.sendKeys( text );

		return paragraphElement;
	}

	async clearText( selector ) {
		const paragraphElement = await this.driver.findElement( selector );
		const text = await paragraphElement.getText();
		let i = text.length;
		while ( i > 0 ) {
			await paragraphElement.sendKeys( webdriver.Key.BACK_SPACE );
			i--;
		}
		return paragraphElement;
	}

	async getContent() {
		return await this.driver.findElement( By.css( '.block-editor-block-list__layout' ) ).getText();
	}

	async replaceTextOnLastParagraph( text ) {
		const paragraphSelector = By.css( 'p.block-editor-rich-text__editable:first-of-type' );
		const paragraphElement = await this.clearText( paragraphSelector );
		await paragraphElement.sendKeys( text );

		return paragraphElement;
	}

	async insertShortcode( shortcode ) {
		const blockID = await this.addBlock( 'Shortcode' );

		const shortcodeBlock = await ShortcodeBlockComponent.Expect( this.driver, blockID );
		return await shortcodeBlock.enterShortcode( shortcode );
	}

	async insertContactForm( email, subject ) {
		const blockID = await this.addBlock( 'Form' );

		const contactFormBlock = await ContactFormBlockComponent.Expect( this.driver, blockID );
		await contactFormBlock.openEditSettings();
		await contactFormBlock.insertEmail( email );
		return contactFormBlock.insertSubject( subject );
	}

	async toggleOptionsMenu() {
		await driverHelper.clickWhenClickable(
			this.driver,
			By.css( ".edit-post-more-menu button[aria-label='Options']" )
		);

		// This sleep is needed for the Options menu to be accessible. I've tried `waitUntilLocatedAndVisible`
		// but it doesn't seem to work consistently, but this is pending improvement as this adds up on total time.
		await this.driver.sleep( 2000 );
	}

	async switchToCodeEditor() {
		await this.toggleOptionsMenu();

		await driverHelper.clickWhenClickable(
			this.driver,
			By.xpath(
				"//div[@aria-label='Options']//button[text()='Code editor']|//button[./span='Code editor']"
			)
		);

		// Wait for the code editor element.
		const textAreaSelector = By.css( 'textarea.editor-post-text-editor' );
		await driverHelper.waitUntilLocatedAndVisible( this.driver, textAreaSelector );

		// Close the menu.
		await this.toggleOptionsMenu();

		return textAreaSelector;
	}

	async exitCodeEditor() {
		await driverHelper.clickWhenClickable(
			this.driver,
			By.xpath( "//button[text()='Exit code editor']" )
		);
	}

	async getBlocksCode() {
		const textAreaSelector = await this.switchToCodeEditor();
		const blocksCode = this.driver.findElement( textAreaSelector ).getAttribute( 'value' );
		await this.exitCodeEditor();

		return blocksCode;
	}

	async setBlocksCode( blocksCode ) {
		const textAreaSelector = await this.switchToCodeEditor();
		await driverHelper.setWhenSettable( this.driver, textAreaSelector, blocksCode );
		await this.exitCodeEditor();
	}

	blockDisplayedInEditor( dataTypeSelectorVal ) {
		return driverHelper.isEventuallyLocatedAndVisible(
			this.driver,
			By.css( `[data-type="${ dataTypeSelectorVal }"]` )
		);
	}

	contactFormDisplayedInEditor() {
		return this.blockDisplayedInEditor( 'jetpack/contact-form' );
	}

	async errorDisplayed() {
		return driverHelper.isEventuallyLocatedAndVisible(
			this.driver,
			By.css( '.editor-error-boundary' )
		);
	}

	async hasInvalidBlocks() {
		return await driverHelper.isLocated( this.driver, By.css( '.block-editor-warning' ) );
	}

	async openBlockInserterAndSearch( searchTerm ) {
		await driverHelper.scrollIntoView(
			this.driver,
			By.css( '.block-editor-writing-flow' ),
			'start'
		);
		const inserterToggleSelector = By.css(
			'.edit-post-header .edit-post-header-toolbar__inserter-toggle'
		);
		const inserterMenuSelector = By.css( '.block-editor-inserter__menu' );
		const inserterSearchInputSelector = By.css( 'input.block-editor-inserter__search-input' );

<<<<<<< HEAD
		if ( await driverHelper.isNotLocated( this.driver, inserterMenuSelector ) ) {
=======
		if ( await driverHelper.elementIsNotPresent( this.driver, inserterMenuSelector ) ) {
>>>>>>> 5445457d
			await driverHelper.clickWhenClickable( this.driver, inserterToggleSelector );
			// "Click" twice - the first click seems to trigger a tooltip, the second opens the menu
			// See https://github.com/Automattic/wp-calypso/issues/43179
			if ( await driverHelper.isNotLocated( this.driver, inserterMenuSelector ) ) {
				await driverHelper.clickWhenClickable( this.driver, inserterToggleSelector );
			}

			await driverHelper.waitUntilLocatedAndVisible( this.driver, inserterMenuSelector );
		}
		await driverHelper.setWhenSettable( this.driver, inserterSearchInputSelector, searchTerm );
	}

	// @TODO: Remove `.block-editor-inserter__results .components-panel__body-title` selector in favor of the `.block-editor-inserter__block-list .block-editor-inserter__panel-title` selector when Gutenberg 8.0.0 is deployed.
	async isBlockCategoryPresent( name ) {
		const categorySelector =
			'.block-editor-inserter__results .components-panel__body-title, .block-editor-inserter__block-list .block-editor-inserter__panel-title';
		const categoryName = await this.driver.findElement( By.css( categorySelector ) ).getText();
		return categoryName.toLowerCase() === name.toLowerCase();
	}

	async closeBlockInserter() {
		// @TODO: Remove `.edit-post-header .block-editor-inserter__toggle` selector in favor of the `.edit-post-header-toolbar__inserter-toggle` selector when Gutenberg 8.0.0 is deployed.
		// @TODO: Remove `.block-editor-inserter__popover .components-popover__close` selector in favor of the `.edit-post-layout__inserter-panel-header .components-button` selector when Gutenberg 8.0.0 is deployed.
		const inserterCloseSelector = By.css(
			driverManager.currentScreenSize() === 'mobile'
				? '.block-editor-inserter__popover .components-popover__close, .edit-post-layout__inserter-panel-header .components-button'
				: '.edit-post-header .block-editor-inserter__toggle, .edit-post-header .edit-post-header-toolbar__inserter-toggle'
		);
		const inserterMenuSelector = By.css( '.block-editor-inserter__menu' );
		await driverHelper.clickWhenClickable( this.driver, inserterCloseSelector );
		await driverHelper.waitUntilNotLocated( this.driver, inserterMenuSelector );
	}

	/**
	 * Returns a list of titles for the block items currently shown in the main inserter.
	 *
	 * @returns {string[]} Array of block titles (i.e ['Open Table', 'Paypal']);
	 */
	async getShownBlockInserterItems() {
		return this.driver
			.findElements(
				By.css(
					'.edit-post-layout__inserter-panel .block-editor-block-types-list span.block-editor-block-types-list__item-title'
				)
			)
			.then( ( els ) => webdriver.promise.map( els, ( el ) => el.getAttribute( 'innerText' ) ) );
	}

	/**
	 * @typedef {Object} BlockSelectorSettings
	 * @property {string} title The block title as it appears in the inserter
	 * @property {string} blockClass The suffix that's part of a wrapper CSS class that's used to select the block button in the inserter.
	 * Calcualted from the title if not present.
	 * @property {string} prefix Also used to build the CSS class that's used to select the block in the inserter.
	 * @property {string} ariaLabel The aria label text used to select the block element wrapper in the editor. Calculated from the title if not present.
	 * @property {boolean} initsWithChildFocus Whether or not the block gives focus to its first child upon being created/rendered in the editor.
	 */

	/**
	 * Returns an object with settings to be used to select the block button in
	 * the inserter or the actual block in the editor. This is used by @see {@link addBlock}
	 * to translate the title of a block into something it can use to select/find them.
	 *
	 * NOTE: In the future it'd be nice to return the actual block class (in `lib/gutenberg/blocks`) and move those attributes
	 * there instead of creating yet another value object, like it's being done now. We might then rethink or remove
	 * the @see {@link insertBlock} function, too.
	 *
	 * @param {string} title The block title.
	 * @returns {BlockSelectorSettings} the selector settings for the given block, to be used by {@link addBlock}.
	 */
	getBlockSelectorSettings( title ) {
		const defaultSettings = {
			title: title.charAt( 0 ).toUpperCase() + title.slice( 1 ), // Capitalize block name
			blockClass: kebabCase( title.toLowerCase() ),
			initsWithChildFocus: false,
			ariaLabel: `Block: ${ title }`,
			prefix: '',
		};

		let blockSettings;

		switch ( title ) {
			case 'Instagram':
			case 'Twitter':
			case 'YouTube':
				blockSettings = { ariaLabel: 'Block: Embed', prefix: 'embed\\/' };
				break;
			case 'Form':
				blockSettings = { prefix: 'jetpack-', blockClass: 'contact-form' };
				break;
			case 'Simple Payments':
			case 'Pay with PayPal':
				blockSettings = {
					ariaLabel: 'Block: Pay with PayPal',
					prefix: 'jetpack-',
					blockClass: 'simple-payments',
				};
				break;
			case 'Markdown':
				blockSettings = { prefix: 'jetpack-' };
				break;
			case 'Buttons':
			case 'Click to Tweet':
			case 'Hero':
			case 'Pricing Table':
				blockSettings = { prefix: 'coblocks-' };
				break;
			case 'Masonry':
				blockSettings = { prefix: 'coblocks-', blockClass: 'gallery-masonry' };
				break;
			case 'Logos':
				blockSettings = { prefix: 'coblocks-', blockClass: 'logos' };
				break;
			case 'Dynamic HR':
				blockSettings = { prefix: 'coblocks-', blockClass: 'dynamic-separator' };
				break;
			case 'Blog Posts':
				blockSettings = { prefix: 'a8c-' };
				break;
			case 'Subscription Form':
				blockSettings = { prefix: 'jetpack-', blockClass: 'subscriptions' };
				break;
			case 'Layout Grid':
			case 'Tiled Gallery':
			case 'Contact Info':
			case 'Slideshow':
				blockSettings = { prefix: 'jetpack-' };
				break;
			case 'Star Rating':
				blockSettings = { prefix: 'jetpack-', blockClass: 'rating-star' };
				break;
			case 'Premium Content':
				blockSettings = { blockClass: 'premium-content-container' };
				break;
		}

		return { ...defaultSettings, ...blockSettings };
	}
	// return blockID - top level block id which is looks like `block-b91ce479-fb2d-45b7-ad92-22ae7a58cf04`. Should be used for further interaction with added block.
	async addBlock( title ) {
		const { ariaLabel, prefix, blockClass, initsWithChildFocus } = this.getBlockSelectorSettings(
			title
		);

		// @TODO Remove the `deprecatedInserterBlockItemSelector` definition and usage after we activate GB 10.x on production.
		const deprecatedInserterBlockItemSelector = `.edit-post-layout__inserter-panel .block-editor-block-types-list button.editor-block-list-item-${ prefix.replace(
			'\\/',
			'-'
		) }${ blockClass }`;
		const inserterBlockItemSelector = By.css(
			`.edit-post-layout__inserter-panel .block-editor-block-types-list button.editor-block-list-item-${ prefix }${ blockClass }, ${ deprecatedInserterBlockItemSelector }`
		);

		const insertedBlockSelector = By.css(
			`.block-editor-block-list__block.${
				initsWithChildFocus ? 'has-child-selected' : 'is-selected'
			}[aria-label*='${ ariaLabel }']`
		);

		await this.openBlockInserterAndSearch( title );

<<<<<<< HEAD
		if ( await driverHelper.isNotLocated( this.driver, inserterBlockItemSelector ) ) {
=======
		if ( await driverHelper.elementIsNotPresent( this.driver, inserterBlockItemSelector ) ) {
>>>>>>> 5445457d
			await driverHelper.waitUntilLocatedAndVisible( this.driver, inserterBlockItemSelector );
		}

		// The normal click is needed to avoid hovering the element, which seems
		// to cause the element to become stale.
		await driverHelper.clickWhenClickable( this.driver, inserterBlockItemSelector );
		await driverHelper.waitUntilLocatedAndVisible( this.driver, insertedBlockSelector );

		return this.driver.findElement( insertedBlockSelector ).getAttribute( 'id' );
	}

	/**
	 * An alternative way of adding blocks to the editor by accepting the actual constructor
	 * class for the block, adding it to the editor, and returning an instance of this class.
	 *
	 * This allows for adding new blocks without the need to create new factory method in this class.
	 * You can just import the class of the block(s) you want to add and pass it to this function, which
	 * also means we don't need to couple the block class with this one.
	 *
	 * @param { Function } blockClass A block class
	 */
	async insertBlock( blockClass ) {
		const blockID = await this.addBlock( blockClass.blockTitle );
		return blockClass.Expect( this.driver, blockID );
	}

	async titleShown() {
		const titleSelector = By.css( '.editor-post-title__input' );
		await driverHelper.waitUntilLocatedAndVisible( this.driver, titleSelector );
		const element = await this.driver.findElement( titleSelector );
		return await element.getAttribute( 'value' );
	}

	async addImage( fileDetails ) {
		const blockID = await this.addBlock( 'Image' );

		const imageBlock = await ImageBlockComponent.Expect( this.driver, blockID );
		await imageBlock.uploadImage( fileDetails );

		return blockID;
	}

	async addFile( fileDetails ) {
		const blockID = await this.addBlock( 'File' );

		const fileBlock = await FileBlockComponent.Expect( this.driver, blockID );
		await fileBlock.uploadFile( fileDetails );

		return blockID;
	}

	async removeBlock( blockID ) {
		const blockSelector = By.css( `.wp-block[id="${ blockID }"]` );
		await driverHelper.isEventuallyLocatedAndVisible(
			this.driver,
			blockSelector,
			this.explicitWaitMS / 5
		);
		await this.driver.findElement( blockSelector ).click();
		await driverHelper.clickWhenClickable(
			this.driver,
			By.css( '.block-editor-block-settings-menu' )
		);
		await driverHelper.isEventuallyLocatedAndVisible(
			this.driver,
			By.css( '.components-menu-group' ),
			this.explicitWaitMS / 5
		);
		await this.driver.sleep( 1000 );
		return await driverHelper.clickWhenClickable(
			this.driver,
			By.css(
				'.components-menu-group:last-of-type button.components-menu-item__button:last-of-type'
			)
		);
	}

	async addImageFromMediaModal( fileDetails ) {
		const blockId = await this.addBlock( 'Image' );

		const imageBlock = await ImageBlockComponent.Expect( this.driver, blockId );
		return await imageBlock.insertImageFromMediaModal( fileDetails );
	}

	async toggleSidebar( open = true ) {
		const sidebarSelector = '.interface-complementary-area-header';
		const sidebarOpen = await driverHelper.isLocated(
			this.driver,
			By.css( sidebarSelector )
		);
		if ( open && ! sidebarOpen ) {
			return await driverHelper.clickWhenClickable(
				this.driver,
				By.css( "button[aria-label='Settings']" )
			);
		}

		if ( ! open && sidebarOpen ) {
			if ( driverManager.currentScreenSize() === 'desktop' ) {
				return await driverHelper.clickWhenClickable(
					this.driver,
					By.css( ".edit-post-sidebar__panel-tabs button[aria-label='Close settings']" )
				);
			}
			return await driverHelper.clickWhenClickable(
				this.driver,
				By.css( ".interface-complementary-area-header__small button[aria-label='Close settings']" )
			);
		}
	}

	async openSidebar() {
		return await this.toggleSidebar( true );
	}

	async closeSidebar() {
		return await this.toggleSidebar( false );
	}

	async closePublishedPanel() {
		return await driverHelper.clickWhenClickable(
			this.driver,
			this.closePublishPanelButtonSelector
		);
	}

	async ensureSaved() {
		await driverHelper.clickWhenClickable( this.driver, By.css( '.editor-post-save-draft' ) );
		const savedSelector = By.css( 'span.is-saved' );

		return await driverHelper.waitUntilLocatedAndVisible( this.driver, savedSelector );
	}

	async waitForSuccessViewPostNotice() {
		const noticeSelector = By.css( '.components-snackbar' );
		return await driverHelper.waitUntilLocatedAndVisible( this.driver, noticeSelector );
	}

	async dismissSuccessNotice() {
		await this.waitForSuccessViewPostNotice();
		return await driverHelper.clickWhenClickable( this.driver, By.css( '.components-snackbar' ) );
	}

	// @TODO: Update to new `.editor-post-preview__dropdown` format once we support it again
	// https://github.com/Automattic/wp-calypso/issues/40401
	async launchPreview() {
		return await driverHelper.clickWhenClickable(
			this.driver,
			By.css( '.components-button.editor-post-preview' ),
			this.explicitWaitMS
		);
	}

	async revertToDraft() {
<<<<<<< HEAD
		const revertDraftSelector = By.css( 'button.editor-post-switch-to-draft' );
		await driverHelper.clickWhenClickable( this.driver, revertDraftSelector );
		const revertAlert = await this.driver.switchTo().alert();
		await revertAlert.accept();
		await this.waitForSuccessViewPostNotice();
		await driverHelper.waitUntilLocatedAndVisible(
			this.driver,
			By.css( 'button.editor-post-publish-panel__toggle' )
		);
		return await driverHelper.waitUntilNotLocated(
			this.driver,
			By.css( 'button.editor-post-switch-to-draft' )
		);
	}

	async isDraft() {
		const hasPublishButton = await driverHelper.isLocated(
			this.driver,
			By.css( 'button.editor-post-publish-panel__toggle' )
		);
		const hasRevertButton = await driverHelper.isLocated(
			this.driver,
			By.css( 'button.editor-post-switch-to-draft' )
		);
		return hasPublishButton && ! hasRevertButton;
=======
		const revertToDraftButtonLocator = By.css( 'button.editor-post-switch-to-draft' );
		const enabledPublishButtonLocator = By.css(
			'button.editor-post-publish-button__button[aria-disabled="false"]'
		);

		await driverHelper.clickWhenClickable( this.driver, revertToDraftButtonLocator );
		await driverHelper.acceptAlertIfPresent( this.driver );
		await driverHelper.waitTillNotPresent( this.driver, revertToDraftButtonLocator );
		await driverHelper.waitUntilLocatedAndVisible( this.driver, enabledPublishButtonLocator );
>>>>>>> 5445457d
	}

	async viewPublishedPostOrPage() {
		await driverHelper.clickWhenClickable(
			this.driver,
			By.css( '.components-snackbar__content a' )
		);
		await this.driver.switchTo().defaultContent();
	}

	async schedulePost( publishDate ) {
		await driverHelper.clickWhenClickable( this.driver, this.prePublishButtonSelector );
		await driverHelper.waitUntilLocatedAndVisible( this.driver, this.publishHeaderSelector );
		await driverHelper.waitUntilElementWithTextLocated(
			this.driver,
			By.css( '.editor-post-publish-panel__link' ),
			publishDate
		);
		await driverHelper.clickWhenClickable( this.driver, this.publishButtonSelector );
		await driverHelper.waitUntilNotLocated( this.driver, this.publishingSpinnerSelector );
		await driverHelper.waitUntilElementWithTextLocated(
			this.driver,
			By.css( '.post-publish-panel__postpublish-header' ),
			/scheduled/i
		);
	}

	async closeScheduledPanel() {
		const publishCloseButtonSelector = By.css(
			'.editor-post-publish-panel__header > .components-button'
		);
		return await driverHelper.clickWhenClickable( this.driver, publishCloseButtonSelector );
	}

	async submitForReview() {
		await driverHelper.clickWhenClickable( this.driver, this.prePublishButtonSelector );
		await driverHelper.waitUntilLocatedAndVisible( this.driver, this.publishHeaderSelector );
		return await driverHelper.clickWhenClickable( this.driver, this.publishButtonSelector );
	}

	async closeEditor() {
		if ( driverManager.currentScreenSize() === 'mobile' ) {
			return await this.driver.navigate().back();
		}
		await driverHelper.clickWhenClickable(
			this.driver,
			By.css(
				'.edit-post-header .edit-post-fullscreen-mode-close, .edit-post-header-toolbar__back'
			)
		);
		return await driverHelper.clickWhenClickable(
			this.driver,
			By.css( '.wpcom-block-editor-nav-sidebar-nav-sidebar__home-button' )
		);
	}

	async dismissPageTemplateSelector() {
		if ( await driverHelper.isLocated( this.driver, By.css( '.page-pattern-modal' ) ) ) {
			if ( driverManager.currentScreenSize() === 'mobile' ) {
				// For some reason, when the screensize is set to mobile,
				// the welcome guide modal is not closed when the template button
				// is clicked, causing the test to fail with a timeout.
				//
				// The same doesn't seem to happen if I run the test
				// in the Desktop screen size, but resize to a mobileish size.
				// For this reason, when in the mobile screen size, we force-close
				// the welcome modal before trying to click the template selector.
				await driverHelper.clickIfPresent(
					this.driver,
					By.css( '.edit-post-welcome-guide button[aria-label="Close dialog"]' )
				);
				await driverHelper.clickWhenClickable(
					this.driver,
					By.css( 'button.page-pattern-modal__blank-button' )
				);
			} else {
				const useBlankButton = await this.driver.findElement(
					By.css( 'button.page-pattern-modal__blank-button' )
				);
				await this.driver.executeScript( 'arguments[0].click()', useBlankButton );
			}
		}
	}

	async clickUpgradeOnPremiumBlock() {
		await driverHelper.waitUntilLocatedAndVisible(
			this.driver,
			By.css(
				'.jetpack-upgrade-plan-banner__wrapper .is-primary:not(.jetpack-upgrade-plan__hidden)'
			)
		);
		return await driverHelper.clickWhenClickable(
			this.driver,
			By.css(
				'.jetpack-upgrade-plan-banner__wrapper .is-primary:not(.jetpack-upgrade-plan__hidden)'
			)
		);
	}
}<|MERGE_RESOLUTION|>--- conflicted
+++ resolved
@@ -69,21 +69,6 @@
 	async publish( { visit = false } = {} ) {
 		await driverHelper.clickWhenClickable( this.driver, this.prePublishButtonSelector );
 		await driverHelper.clickWhenClickable( this.driver, this.publishButtonSelector );
-<<<<<<< HEAD
-		// Let's give publishing request enough time to finish. Sometimes it takes
-		// way more than the default 20 seconds, and the cost of waiting a bit
-		// longer is definitely lower than the cost of repeating the whole spec.
-		await driverHelper.waitUntilNotLocated( this.driver, this.publishingSpinnerSelector, 60000 );
-
-		if ( closePanel ) {
-			try {
-				await this.closePublishedPanel();
-			} catch ( e ) {
-				console.log( 'Publish panel already closed' );
-			}
-		}
-=======
->>>>>>> 5445457d
 
 		const publishedPostLinkSelector = By.css( '.post-publish-panel__postpublish-header a' );
 		const publishedPostLinkElement = await driverHelper.waitUntilLocatedAndVisible(
@@ -114,22 +99,11 @@
 		);
 
 		if ( visit ) {
-<<<<<<< HEAD
-			await this.waitForSuccessViewPostNotice();
-			// Wait for the snackbar animation
-			await this.driver.sleep( 1000 );
-=======
->>>>>>> 5445457d
 			await driverHelper.clickWhenClickable(
 				this.driver,
 				By.css( '.components-snackbar__content a' )
 			);
-<<<<<<< HEAD
-			// Wait for the new page's content
-			await this.driver.switchTo().defaultContent();
-=======
 			await driverHelper.waitUntilLocatedAndVisible( this.driver, By.css( '#page' ) );
->>>>>>> 5445457d
 		}
 	}
 
@@ -280,11 +254,7 @@
 		const inserterMenuSelector = By.css( '.block-editor-inserter__menu' );
 		const inserterSearchInputSelector = By.css( 'input.block-editor-inserter__search-input' );
 
-<<<<<<< HEAD
 		if ( await driverHelper.isNotLocated( this.driver, inserterMenuSelector ) ) {
-=======
-		if ( await driverHelper.elementIsNotPresent( this.driver, inserterMenuSelector ) ) {
->>>>>>> 5445457d
 			await driverHelper.clickWhenClickable( this.driver, inserterToggleSelector );
 			// "Click" twice - the first click seems to trigger a tooltip, the second opens the menu
 			// See https://github.com/Automattic/wp-calypso/issues/43179
@@ -446,11 +416,7 @@
 
 		await this.openBlockInserterAndSearch( title );
 
-<<<<<<< HEAD
 		if ( await driverHelper.isNotLocated( this.driver, inserterBlockItemSelector ) ) {
-=======
-		if ( await driverHelper.elementIsNotPresent( this.driver, inserterBlockItemSelector ) ) {
->>>>>>> 5445457d
 			await driverHelper.waitUntilLocatedAndVisible( this.driver, inserterBlockItemSelector );
 		}
 
@@ -605,33 +571,6 @@
 	}
 
 	async revertToDraft() {
-<<<<<<< HEAD
-		const revertDraftSelector = By.css( 'button.editor-post-switch-to-draft' );
-		await driverHelper.clickWhenClickable( this.driver, revertDraftSelector );
-		const revertAlert = await this.driver.switchTo().alert();
-		await revertAlert.accept();
-		await this.waitForSuccessViewPostNotice();
-		await driverHelper.waitUntilLocatedAndVisible(
-			this.driver,
-			By.css( 'button.editor-post-publish-panel__toggle' )
-		);
-		return await driverHelper.waitUntilNotLocated(
-			this.driver,
-			By.css( 'button.editor-post-switch-to-draft' )
-		);
-	}
-
-	async isDraft() {
-		const hasPublishButton = await driverHelper.isLocated(
-			this.driver,
-			By.css( 'button.editor-post-publish-panel__toggle' )
-		);
-		const hasRevertButton = await driverHelper.isLocated(
-			this.driver,
-			By.css( 'button.editor-post-switch-to-draft' )
-		);
-		return hasPublishButton && ! hasRevertButton;
-=======
 		const revertToDraftButtonLocator = By.css( 'button.editor-post-switch-to-draft' );
 		const enabledPublishButtonLocator = By.css(
 			'button.editor-post-publish-button__button[aria-disabled="false"]'
@@ -641,7 +580,6 @@
 		await driverHelper.acceptAlertIfPresent( this.driver );
 		await driverHelper.waitTillNotPresent( this.driver, revertToDraftButtonLocator );
 		await driverHelper.waitUntilLocatedAndVisible( this.driver, enabledPublishButtonLocator );
->>>>>>> 5445457d
 	}
 
 	async viewPublishedPostOrPage() {
