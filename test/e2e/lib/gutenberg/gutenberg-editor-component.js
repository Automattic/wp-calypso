--- conflicted
+++ resolved
@@ -704,7 +704,6 @@
 		);
 	}
 
-<<<<<<< HEAD
 	async toggleBlockEditorSidebar() {
 		const dismissSidebarButtonSelector =
 			'button[aria-label="Block editor sidebar"][aria-expanded="false"]';
@@ -714,7 +713,8 @@
 			this.driver,
 			By.css( `${ toggleSidebarButtonSelector }, ${ dismissSidebarButtonSelector }` )
 		);
-=======
+	}
+
 	async dismissNotices() {
 		const locator = By.css( '.components-snackbar[aria-label="Dismiss this notice"]' );
 		const notices = await this.driver.findElements( locator );
@@ -738,6 +738,5 @@
 
 		await driverHelper.setWhenSettable( this.driver, quickInserterSearchInputLocator, name );
 		await driverHelper.clickWhenClickable( this.driver, patternItemLocator );
->>>>>>> cae8708b
 	}
 }