--- conflicted
+++ resolved
@@ -26,7 +26,6 @@
 
 const siteEditorUser = 'siteEditorSimpleSiteUser';
 
-<<<<<<< HEAD
 const clickGlobalStylesButton = async ( driver ) =>
 	await driverHelper.clickWhenClickable(
 		driver,
@@ -78,8 +77,6 @@
 	await driverHelper.setWhenSettable( driver, By.css( '.components-color-picker input' ), value );
 };
 
-=======
->>>>>>> fc202bc3
 const clickBlockSettingsButton = async ( driver ) =>
 	await driverHelper.clickWhenClickable(
 		driver,
