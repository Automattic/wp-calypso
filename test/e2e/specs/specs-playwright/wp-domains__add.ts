/**
 * @group quarantined
 */

import {
	DataHelper,
	BrowserManager,
	DomainsPage,
	SidebarComponent,
	DomainSearchComponent,
	setupHooks,
	CartCheckoutPage,
	IndividualPurchasePage,
	NavbarComponent,
<<<<<<< HEAD
	TestAccount,
=======
	NavbarCartComponent,
>>>>>>> 53ea591c
} from '@automattic/calypso-e2e';
import { Page } from 'playwright';

describe.skip( DataHelper.createSuiteTitle( 'Domains: Add to current site' ), function () {
	let page: Page;
	let sidebarComponent: SidebarComponent;
	let domainSearchComponent: DomainSearchComponent;
	let cartCheckoutPage: CartCheckoutPage;
	let navbarCartComponent: NavbarCartComponent;
	let selectedDomain: string;
	let domainsPage: DomainsPage;

	const blogName = DataHelper.getBlogName();

	setupHooks( ( args ) => {
		page = args.page;
		const testAccount = new TestAccount( 'calypsoPreReleaseUser' );
		await testAccount.authenticate( page );
	} );

	it( 'Set store cookie', async function () {
		await BrowserManager.setStoreCookie( page );
	} );

	describe( 'Purchase domain', function () {
		it( 'Navigate to Upgrades > Domains', async function () {
			sidebarComponent = new SidebarComponent( page );
			await sidebarComponent.navigate( 'Upgrades', 'Domains' );
		} );

		it( 'If required, clear the cart', async function () {
			domainsPage = new DomainsPage( page );
			navbarCartComponent = new NavbarCartComponent( page );
			const cartOpened = await navbarCartComponent.openCart();
			// The cart popover existing implies there are some items that need to be removed.
			if ( cartOpened ) {
				await navbarCartComponent.emptyCart();
			}
		} );

		it( 'Add domain to site', async function () {
			await domainsPage.addDomain();
		} );

		it( 'Search for a domain name', async function () {
			domainSearchComponent = new DomainSearchComponent( page );
			await domainSearchComponent.search( blogName + '.live' );
		} );

		it( 'Choose the .live TLD', async function () {
			selectedDomain = await domainSearchComponent.selectDomain( '.live' );
		} );

		it( 'Decline Titan Email upsell', async function () {
			await domainSearchComponent.clickButton( 'Skip' );
		} );

		it( 'See secure payment', async function () {
			cartCheckoutPage = new CartCheckoutPage( page );
			await cartCheckoutPage.validateCartItem( selectedDomain );
		} );

		it( 'Make purchase', async function () {
			await Promise.all( [
				page.waitForNavigation( {
					url: '**/checkout/thank-you/**',
					// Sometimes the testing domain third party system is really slow. It's better to wait a while than to throw a false positive.
					timeout: 90 * 1000,
				} ),
				cartCheckoutPage.purchase( { timeout: 120 * 1000 } ),
			] );
		} );
	} );

	describe( 'Cancel domain', function () {
		it( 'Return to Home dashboard', async function () {
			const navbarComponent = new NavbarComponent( page );
			await navbarComponent.clickMySites();
		} );

		it( 'Navigate to Upgrades > Domains', async function () {
			sidebarComponent = new SidebarComponent( page );
			await sidebarComponent.navigate( 'Upgrades', 'Domains' );
		} );

		it( 'Click on purchased domain', async function () {
			const domainsPage = new DomainsPage( page );
			await domainsPage.click( selectedDomain );
		} );

		it( 'Cancel domain', async function () {
			const individualPurchasePage = new IndividualPurchasePage( page );
			await individualPurchasePage.deleteDomain();
		} );
	} );
} );<|MERGE_RESOLUTION|>--- conflicted
+++ resolved
@@ -12,11 +12,8 @@
 	CartCheckoutPage,
 	IndividualPurchasePage,
 	NavbarComponent,
-<<<<<<< HEAD
+	NavbarCartComponent,
 	TestAccount,
-=======
-	NavbarCartComponent,
->>>>>>> 53ea591c
 } from '@automattic/calypso-e2e';
 import { Page } from 'playwright';
 
