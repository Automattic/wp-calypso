/** @format */

/**
 * External dependencies
 */
import config from 'config';
import assert from 'assert';
import { By } from 'selenium-webdriver';

/**
 * Internal dependencies
 */
import * as driverManager from '../lib/driver-manager.js';
import * as driverHelper from '../lib/driver-helper.js';
import * as dataHelper from '../lib/data-helper.js';

import WPHomePage from '../lib/pages/wp-home-page.js';
import StartPage from '../lib/pages/signup/start-page.js';
import JetpackAddNewSitePage from '../lib/pages/signup/jetpack-add-new-site-page';

import AboutPage from '../lib/pages/signup/about-page.js';
import DomainFirstPage from '../lib/pages/signup/domain-first-page';
import ReaderLandingPage from '../lib/pages/signup/reader-landing-page';
import PickAPlanPage from '../lib/pages/signup/pick-a-plan-page.js';
import CreateYourAccountPage from '../lib/pages/signup/create-your-account-page.js';
import CheckOutPage from '../lib/pages/signup/checkout-page';
import CheckOutThankyouPage from '../lib/pages/signup/checkout-thankyou-page.js';
import ImportFromURLPage from '../lib/pages/signup/import-from-url-page';
import SiteTypePage from '../lib/pages/signup/site-type-page';
import SiteTopicPage from '../lib/pages/signup/site-topic-page';
import SiteTitlePage from '../lib/pages/signup/site-title-page';
import LoginPage from '../lib/pages/login-page';
import MagicLoginPage from '../lib/pages/magic-login-page';
import ReaderPage from '../lib/pages/reader-page';
import DomainOnlySettingsPage from '../lib/pages/domain-only-settings-page';
import DomainDetailsPage from '../lib/pages/domain-details-page';
// import ManagePurchasePage from '../lib/pages/manage-purchase-page';
// import CancelPurchasePage from '../lib/pages/cancel-purchase-page';
// import CancelDomainPage from '../lib/pages/cancel-domain-page';
import GSuiteUpsellPage from '../lib/pages/gsuite-upsell-page';
import ThemesPage from '../lib/pages/themes-page';
import ThemeDetailPage from '../lib/pages/theme-detail-page';
import ImportPage from '../lib/pages/import-page';
import SettingsPage from '../lib/pages/settings-page';

import FindADomainComponent from '../lib/components/find-a-domain-component.js';
import SecurePaymentComponent from '../lib/components/secure-payment-component.js';
import NavBarComponent from '../lib/components/nav-bar-component';
import SideBarComponent from '../lib/components/sidebar-component';
import NoSitesComponent from '../lib/components/no-sites-component';
import StepWrapperComponent from '../lib/components/step-wrapper-component';

import * as SlackNotifier from '../lib/slack-notifier';

import EmailClient from '../lib/email-client.js';
import NewUserRegistrationUnavailableComponent from '../lib/components/new-user-domain-registration-unavailable-component';
// import DeleteAccountFlow from '../lib/flows/delete-account-flow';
// import DeletePlanFlow from '../lib/flows/delete-plan-flow';
import SignUpStep from '../lib/flows/sign-up-step';

import * as sharedSteps from '../lib/shared-steps/wp-signup-spec';

const mochaTimeOut = config.get( 'mochaTimeoutMS' );
const startBrowserTimeoutMS = config.get( 'startBrowserTimeoutMS' );
const screenSize = driverManager.currentScreenSize();
const signupInboxId = config.get( 'signupInboxId' );
const host = dataHelper.getJetpackHost();
const locale = driverManager.currentLocale();
const passwordForTestAccounts = config.get( 'passwordForNewTestSignUps' );
const sandboxCookieValue = config.get( 'storeSandboxCookieValue' );

let driver;

before( async function() {
	this.timeout( startBrowserTimeoutMS );
	this.driver = driver = await driverManager.startBrowser();
} );

describe( `[${ host }] Sign Up  (${ screenSize }, ${ locale })`, function() {
	this.timeout( mochaTimeOut );

	describe( 'Sign up for a free WordPress.com site from the Jetpack new site page, and log in via a magic link @parallel @email', function() {
		const blogName = dataHelper.getNewBlogName();
		const expectedBlogAddresses = dataHelper.getExpectedFreeAddresses( blogName );
		const emailAddress = dataHelper.getEmailAddress( blogName, signupInboxId );
		let magicLoginLink;

		before( async function() {
			return await driverManager.ensureNotLoggedIn( driver );
		} );

		step(
			'Can visit the Jetpack Add New Site page and choose "Create a shiny new WordPress.com site"',
			async function() {
				const jetpackAddNewSitePage = await JetpackAddNewSitePage.Visit( driver );
				await jetpackAddNewSitePage.createNewWordPressDotComSite();
			}
		);

		step( 'Can see the account page and enter account details', async function() {
			const createYourAccountPage = await CreateYourAccountPage.Expect( driver );
			return await createYourAccountPage.enterAccountDetailsAndSubmit(
				emailAddress,
				blogName,
				passwordForTestAccounts
			);
		} );

		step( 'Can see the "Site Type" page, and enter some site information', async function() {
			const siteTypePage = await SiteTypePage.Expect( driver );
			return await siteTypePage.selectBusinessType();
		} );

		step( 'Can see the "Site Topic" page, and enter the site topic', async function() {
			const siteTopicPage = await SiteTopicPage.Expect( driver );
			await siteTopicPage.enterSiteTopic( 'Tech Blog' );
			return await siteTopicPage.submitForm();
		} );

		step( 'Can see the "Site title" page, and enter the site title', async function() {
			const siteTitlePage = await SiteTitlePage.Expect( driver );
			await siteTitlePage.enterSiteTitle( blogName );
			return await siteTitlePage.submitForm();
		} );

		step(
			'Can then see the domains page, and Can search for a blog name, can see and select a free .wordpress address in the results',
			async function() {
				const findADomainComponent = await FindADomainComponent.Expect( driver );
				await findADomainComponent.searchForBlogNameAndWaitForResults( blogName );
				await findADomainComponent.checkAndRetryForFreeBlogAddresses(
					expectedBlogAddresses,
					blogName
				);
				const actualAddress = await findADomainComponent.freeBlogAddress();
				assert(
					expectedBlogAddresses.indexOf( actualAddress ) > -1,
					`The displayed free blog address: '${ actualAddress }' was not the expected addresses: '${ expectedBlogAddresses }'`
				);
				return await findADomainComponent.selectFreeAddress();
			}
		);

		step( 'Can see the plans page and pick the free plan', async function() {
			const pickAPlanPage = await PickAPlanPage.Expect( driver );
			return await pickAPlanPage.selectFreePlan();
		} );

		step(
			'Can then see the sign up processing page which will finish automatically move along',
			async function() {
				return await new SignUpStep( driver ).continueAlong( blogName, passwordForTestAccounts );
			}
		);

		sharedSteps.canSeeTheOnboardingChecklist();

		step( 'Can log out and request a magic link', async function() {
			if ( process.env.HORIZON_TESTS === 'true' ) {
				return this.skip();
			}
			await driverManager.ensureNotLoggedIn( driver );
			const loginPage = await LoginPage.Visit( driver );
			return await loginPage.requestMagicLink( emailAddress );
		} );

		step( 'Can see email containing magic link', async function() {
			if ( process.env.HORIZON_TESTS === 'true' ) {
				return this.skip();
			}
			const emailClient = new EmailClient( signupInboxId );
			const validator = emails => emails.find( email => email.subject.includes( 'WordPress.com' ) );
			const emails = await emailClient.pollEmailsByRecipient( emailAddress, validator );
			assert.strictEqual(
				emails.length,
				2,
				'The number of newly registered emails is not equal to 2 (activation and magic link)'
			);
			for ( const email of emails ) {
				if ( email.subject.includes( 'WordPress.com' ) ) {
					return ( magicLoginLink = email.html.links[ 0 ].href );
				}
			}
			return assert(
				magicLoginLink !== undefined,
				'Could not locate the magic login link email link'
			);
		} );

		step( 'Can visit the magic link and we should be logged in', async function() {
			if ( process.env.HORIZON_TESTS === 'true' ) {
				return this.skip();
			}
			await driver.get( magicLoginLink );
			const magicLoginPage = await MagicLoginPage.Expect( driver );
			await magicLoginPage.finishLogin();
			return await ReaderPage.Expect( driver );
		} );

		// after( 'Can delete our newly created account', async function() {
		// 	return await new DeleteAccountFlow( driver ).deleteAccount( blogName );
		// } );
	} );

	describe( 'Sign up for a free site, see the site preview, activate email and can publish @parallel', function() {
		const blogName = dataHelper.getNewBlogName();
		const expectedBlogAddresses = dataHelper.getExpectedFreeAddresses( blogName );
		const emailAddress = dataHelper.getEmailAddress( blogName, signupInboxId );

		before( async function() {
			return await driverManager.ensureNotLoggedIn( driver );
		} );

		step( 'Can visit the start page', async function() {
			await StartPage.Visit( driver, StartPage.getStartURL( { culture: locale } ) );
		} );

		step( 'Can see the account page and enter account details', async function() {
			const createYourAccountPage = await CreateYourAccountPage.Expect( driver );
			return await createYourAccountPage.enterAccountDetailsAndSubmit(
				emailAddress,
				blogName,
				passwordForTestAccounts
			);
		} );

		step( 'Can see the "Site Type" page, and enter some site information', async function() {
			const siteTypePage = await SiteTypePage.Expect( driver );
			return await siteTypePage.selectBusinessType();
		} );

		step( 'Can see the "Site Topic" page, and enter the site topic', async function() {
			const siteTopicPage = await SiteTopicPage.Expect( driver );
			await siteTopicPage.enterSiteTopic( 'Tech Blog' );
			return await siteTopicPage.submitForm();
		} );

		step( 'Can see the "Site title" page, and enter the site title', async function() {
			const siteTitlePage = await SiteTitlePage.Expect( driver );
			await siteTitlePage.enterSiteTitle( blogName );
			return await siteTitlePage.submitForm();
		} );

		step(
			'Can then see the domains page, and Can search for a blog name, can see and select a free .wordpress address in the results',
			async function() {
				const findADomainComponent = await FindADomainComponent.Expect( driver );
				await findADomainComponent.searchForBlogNameAndWaitForResults( blogName );
				await findADomainComponent.checkAndRetryForFreeBlogAddresses(
					expectedBlogAddresses,
					blogName
				);
				const actualAddress = await findADomainComponent.freeBlogAddress();
				assert(
					expectedBlogAddresses.indexOf( actualAddress ) > -1,
					`The displayed free blog address: '${ actualAddress }' was not the expected addresses: '${ expectedBlogAddresses }'`
				);
				return await findADomainComponent.selectFreeAddress();
			}
		);

		step( 'Can see the plans page and pick the free plan', async function() {
			const pickAPlanPage = await PickAPlanPage.Expect( driver );
			return await pickAPlanPage.selectFreePlan();
		} );

		step(
			'Can then see the sign up processing page which will finish automatically move along',
			async function() {
				return await new SignUpStep( driver ).continueAlong( blogName, passwordForTestAccounts );
			}
		);

		sharedSteps.canSeeTheOnboardingChecklist();

		// after( 'Can delete our newly created account', async function() {
		// 	return await new DeleteAccountFlow( driver ).deleteAccount( blogName );
		// } );
	} );

	describe( 'Sign up for a non-blog site on a premium paid plan through main flow using a coupon @parallel @visdiff', function() {
		const blogName = dataHelper.getNewBlogName();
		const expectedBlogAddresses = dataHelper.getExpectedFreeAddresses( blogName );
		const emailAddress = dataHelper.getEmailAddress( blogName, signupInboxId );
		let originalCartAmount;

		before( async function() {
			return await driverManager.ensureNotLoggedIn( driver );
		} );

		step( 'Can visit the start page', async function() {
			await StartPage.Visit( driver, StartPage.getStartURL( { flow: 'main', culture: locale } ) );
		} );

		step( 'Can see the account page and enter account details', async function() {
			const createYourAccountPage = await CreateYourAccountPage.Expect( driver );
			return await createYourAccountPage.enterAccountDetailsAndSubmit(
				emailAddress,
				blogName,
				passwordForTestAccounts
			);
		} );

		step( 'Can see the "About" page, and enter some site information', async function() {
			const aboutPage = await AboutPage.Expect( driver );
			return await aboutPage.enterSiteDetails( blogName, '', {
				showcase: true,
			} );
		} );

		step( 'Can accept defaults for about page', async function() {
			const aboutPage = await AboutPage.Expect( driver );
			await aboutPage.submitForm();
		} );

		step( 'Can then see the domains page ', async function() {
			const findADomainComponent = await FindADomainComponent.Expect( driver );
			const displayed = await findADomainComponent.displayed();
			return assert.strictEqual( displayed, true, 'The choose a domain page is not displayed' );
		} );

		step(
			'Can search for a blog name, can see and select a free WordPress.com blog address in results',
			async function() {
				return await new SignUpStep( driver ).selectFreeWordPressDotComAddresss(
					blogName,
					expectedBlogAddresses
				);
			}
		);

		step( 'Can then see the plans page and select the premium plan ', async function() {
			const pickAPlanPage = await PickAPlanPage.Expect( driver );
			const displayed = await pickAPlanPage.displayed();
			assert.strictEqual( displayed, true, 'The pick a plan page is not displayed' );
			return await pickAPlanPage.selectPremiumPlan();
		} );

		step(
			'Can then see the sign up processing page which will automatically move along',
			async function() {
				return await new SignUpStep( driver ).continueAlong( blogName, passwordForTestAccounts );
			}
		);

		step(
			'Can then see the secure payment page with the premium plan in the cart',
			async function() {
				const securePaymentComponent = await SecurePaymentComponent.Expect( driver );
				const premiumPlanInCart = await securePaymentComponent.containsPremiumPlan();
				assert.strictEqual( premiumPlanInCart, true, "The cart doesn't contain the premium plan" );
				const numberOfProductsInCart = await securePaymentComponent.numberOfProductsInCart();
				return assert.strictEqual(
					numberOfProductsInCart,
					1,
					"The cart doesn't contain the expected number of products"
				);
			}
		);

		step( 'Can Correctly Apply Coupon discount', async function() {
			const securePaymentComponent = await SecurePaymentComponent.Expect( driver );
			await securePaymentComponent.toggleCartSummary();
			originalCartAmount = await securePaymentComponent.cartTotalAmount();

			await securePaymentComponent.enterCouponCode( dataHelper.getTestCouponCode() );

			const newCartAmount = await securePaymentComponent.cartTotalAmount();
			const expectedCartAmount = originalCartAmount * 0.99;

			// The HTML element that cartTotalAmount() parses is rounded to different decimal level depended on the currency.
			// For example, in USD it would be 2, e.g. 12.34. In JPY or TWD there will be no decimal digits.
			// Thus we are dropping them to do comparison here so that the result won't be affected by the currency.
			assert.strictEqual(
				Math.floor( newCartAmount ),
				Math.floor( expectedCartAmount ),
				'Coupon not applied properly'
			);
		} );

		step( 'Can Remove Coupon', async function() {
			const securePaymentComponent = await SecurePaymentComponent.Expect( driver );

			await securePaymentComponent.removeCoupon();

			const removedCouponAmount = await securePaymentComponent.cartTotalAmount();
			assert.strictEqual( removedCouponAmount, originalCartAmount, 'Coupon not removed properly' );
		} );

		// after( 'Can delete our newly created account', async function() {
		// 	return await new DeleteAccountFlow( driver ).deleteAccount( blogName );
		// } );
	} );

	describe( 'Sign up for a site on a premium paid plan through main flow in USD currency @parallel @canary', function() {
		const blogName = dataHelper.getNewBlogName();
		const expectedBlogAddresses = dataHelper.getExpectedFreeAddresses( blogName );
		const emailAddress = dataHelper.getEmailAddress( blogName, signupInboxId );
		const currencyValue = 'USD';
		const expectedCurrencySymbol = '$';

		before( async function() {
			return await driverManager.ensureNotLoggedIn( driver );
		} );

		step( 'We can set the sandbox cookie for payments', async function() {
			const wPHomePage = await WPHomePage.Visit( driver );
			await wPHomePage.checkURL( locale );
			await wPHomePage.setSandboxModeForPayments( sandboxCookieValue );
			return await wPHomePage.setCurrencyForPayments( currencyValue );
		} );

		step( 'Can visit the start page', async function() {
			await StartPage.Visit( driver, StartPage.getStartURL( { culture: locale } ) );
		} );

		step( 'Can then enter account details', async function() {
			const createYourAccountPage = await CreateYourAccountPage.Expect( driver );
			return await createYourAccountPage.enterAccountDetailsAndSubmit(
				emailAddress,
				blogName,
				passwordForTestAccounts
			);
		} );

		step( 'Can see the "Site Type" page, and enter some site information', async function() {
			const siteTypePage = await SiteTypePage.Expect( driver );
			return await siteTypePage.selectBusinessType();
		} );

		step( 'Can see the "Site Topic" page, and enter the site topic', async function() {
			const siteTopicPage = await SiteTopicPage.Expect( driver );
			await siteTopicPage.enterSiteTopic( 'Tech Blog' );
			return await siteTopicPage.submitForm();
		} );

		step( 'Can see the "Site title" page, and enter the site title', async function() {
			const siteTitlePage = await SiteTitlePage.Expect( driver );
			await siteTitlePage.enterSiteTitle( blogName );
			return await siteTitlePage.submitForm();
		} );

		step( 'Can then see the domains page ', async function() {
			const findADomainComponent = await FindADomainComponent.Expect( driver );
			const displayed = await findADomainComponent.displayed();
			return assert.strictEqual( displayed, true, 'The choose a domain page is not displayed' );
		} );

		step(
			'Can search for a blog name, can see and select a free WordPress.com blog address in results',
			async function() {
				return await new SignUpStep( driver ).selectFreeWordPressDotComAddresss(
					blogName,
					expectedBlogAddresses
				);
			}
		);

		step( 'Can then see the plans page and select the premium plan ', async function() {
			const pickAPlanPage = await PickAPlanPage.Expect( driver );
			const displayed = await pickAPlanPage.displayed();
			assert.strictEqual( displayed, true, 'The pick a plan page is not displayed' );
			return await pickAPlanPage.selectPremiumPlan();
		} );

		step(
			'Can then see the sign up processing page which will automatically move along',
			async function() {
				return await new SignUpStep( driver ).continueAlong( blogName, passwordForTestAccounts );
			}
		);

		step(
			'Can then see the secure payment page with the premium plan in the cart',
			async function() {
				const securePaymentComponent = await SecurePaymentComponent.Expect( driver );
				const premiumPlanInCart = await securePaymentComponent.containsPremiumPlan();
				assert.strictEqual( premiumPlanInCart, true, "The cart doesn't contain the premium plan" );
				const numberOfProductsInCart = await securePaymentComponent.numberOfProductsInCart();
				return assert.strictEqual(
					numberOfProductsInCart,
					1,
					"The cart doesn't contain the expected number of products"
				);
			}
		);

		step(
			'Can then see the secure payment page with the expected currency in the cart',
			async function() {
				const securePaymentComponent = await SecurePaymentComponent.Expect( driver );
				if ( driverManager.currentScreenSize() === 'desktop' ) {
					const totalShown = await securePaymentComponent.cartTotalDisplayed();
					assert.strictEqual(
						totalShown.indexOf( expectedCurrencySymbol ),
						0,
						`The cart total '${ totalShown }' does not begin with '${ expectedCurrencySymbol }'`
					);
				}
				const paymentButtonText = await securePaymentComponent.paymentButtonText();
				return assert(
					paymentButtonText.includes( expectedCurrencySymbol ),
					`The payment button text '${ paymentButtonText }' does not contain the expected currency symbol: '${ expectedCurrencySymbol }'`
				);
			}
		);

		step( 'Can enter and submit test payment details', async function() {
			const testCreditCardDetails = dataHelper.getTestCreditCardDetails();
			const securePaymentComponent = await SecurePaymentComponent.Expect( driver );
			await securePaymentComponent.enterTestCreditCardDetails( testCreditCardDetails );
			await securePaymentComponent.submitPaymentDetails();
			return await securePaymentComponent.waitForPageToDisappear();
		} );

		sharedSteps.canSeeTheOnboardingChecklist();

		// step( 'Can delete the plan', async function() {
		// 	return await new DeletePlanFlow( driver ).deletePlan( 'premium' );
		// } );

		// after( 'Can delete our newly created account', async function() {
		// 	return await new DeleteAccountFlow( driver ).deleteAccount( blogName );
		// } );
	} );

	describe( 'Sign up for a site on a premium paid plan coming in via /create as premium flow in JPY currency @parallel', function() {
		const blogName = dataHelper.getNewBlogName();
		const expectedBlogAddresses = dataHelper.getExpectedFreeAddresses( blogName );
		const emailAddress = dataHelper.getEmailAddress( blogName, signupInboxId );

		const currencyValue = 'JPY';
		const expectedCurrencySymbol = '¥';

		before( async function() {
			return await driverManager.ensureNotLoggedIn( driver );
		} );

		step( 'We can set the sandbox cookie for payments', async function() {
			const wPHomePage = await WPHomePage.Visit( driver );
			await wPHomePage.checkURL( locale );
			await wPHomePage.setSandboxModeForPayments( sandboxCookieValue );
			return await wPHomePage.setCurrencyForPayments( currencyValue );
		} );

		step( 'Can visit the start page', async function() {
			await StartPage.Visit(
				driver,
				StartPage.getStartURL( { culture: locale, flow: 'premium' } )
			);
		} );

		step( 'Can see the account details page and enter account details', async function() {
			const createYourAccountPage = await CreateYourAccountPage.Expect( driver );
			return await createYourAccountPage.enterAccountDetailsAndSubmit(
				emailAddress,
				blogName,
				passwordForTestAccounts
			);
		} );

		step( 'Can see the "Site Type" page, and enter some site information', async function() {
			const siteTypePage = await SiteTypePage.Expect( driver );
			return await siteTypePage.selectBlogType();
		} );

		step( 'Can see the "Site Topic" page, and enter the site topic', async function() {
			const siteTopicPage = await SiteTopicPage.Expect( driver );
			await siteTopicPage.enterSiteTopic( 'Tech Blog' );
			return await siteTopicPage.submitForm();
		} );

		step( 'Can see the "Site title" page, and enter the site title', async function() {
			const siteTitlePage = await SiteTitlePage.Expect( driver );
			await siteTitlePage.enterSiteTitle( blogName );
			return await siteTitlePage.submitForm();
		} );

		step(
			'Can then see the domains page and can search for a blog name, can see and select a free WordPress.com blog address in results',
			async function() {
				return await new SignUpStep( driver ).selectFreeWordPressDotComAddresss(
					blogName,
					expectedBlogAddresses
				);
			}
		);

		step(
			'Can then see the sign up processing page which will finish automatically move along',
			async function() {
				return await new SignUpStep( driver ).continueAlong( blogName, passwordForTestAccounts );
			}
		);

		step(
			'Can then see the secure payment page with the expected currency in the cart',
			async function() {
				const securePaymentComponent = await SecurePaymentComponent.Expect( driver );
				if ( driverManager.currentScreenSize() === 'desktop' ) {
					const totalShown = await securePaymentComponent.cartTotalDisplayed();
					assert.strictEqual(
						totalShown.indexOf( expectedCurrencySymbol ),
						0,
						`The cart total '${ totalShown }' does not begin with '${ expectedCurrencySymbol }'`
					);
				}
				const paymentButtonText = await securePaymentComponent.paymentButtonText();
				return assert(
					paymentButtonText.includes( expectedCurrencySymbol ),
					`The payment button text '${ paymentButtonText }' does not contain the expected currency symbol: '${ expectedCurrencySymbol }'`
				);
			}
		);

		step(
			'Can then see the secure payment page with the expected products in the cart',
			async function() {
				const securePaymentComponent = await SecurePaymentComponent.Expect( driver );
				const premiumPlanInCart = await securePaymentComponent.containsPremiumPlan();
				assert.strictEqual( premiumPlanInCart, true, "The cart doesn't contain the premium plan" );
				const numberOfProductsInCart = await securePaymentComponent.numberOfProductsInCart();
				return assert.strictEqual(
					numberOfProductsInCart,
					1,
					"The cart doesn't contain the expected number of products"
				);
			}
		);

		step( 'Can submit test payment details', async function() {
			const testCreditCardDetails = dataHelper.getTestCreditCardDetails();
			const securePaymentComponent = await SecurePaymentComponent.Expect( driver );
			await securePaymentComponent.enterTestCreditCardDetails( testCreditCardDetails );
			await securePaymentComponent.submitPaymentDetails();
			return await securePaymentComponent.waitForPageToDisappear();
		} );

		sharedSteps.canSeeTheOnboardingChecklist();

		// step( 'Can delete the plan', async function() {
		// 	return await new DeletePlanFlow( driver ).deletePlan( 'premium' );
		// } );
		//
		// after( 'Can delete our newly created account', async function() {
		// 	return await new DeleteAccountFlow( driver ).deleteAccount( blogName );
		// } );
	} );

	describe.skip( 'Sign up for a site on a personal paid plan coming in via /create as personal flow in GBP currency @parallel', function() {
		const blogName = dataHelper.getNewBlogName();
		const expectedBlogAddresses = dataHelper.getExpectedFreeAddresses( blogName );
		const emailAddress = dataHelper.getEmailAddress( blogName, signupInboxId );
		const currencyValue = 'GBP';
		const expectedCurrencySymbol = '£';

		before( async function() {
			return await driverManager.ensureNotLoggedIn( driver );
		} );

		step( 'We can set the sandbox cookie for payments', async function() {
			const wPHomePage = await WPHomePage.Visit( driver );
			await wPHomePage.checkURL( locale );
			await wPHomePage.setSandboxModeForPayments( sandboxCookieValue );
			return await wPHomePage.setCurrencyForPayments( currencyValue );
		} );

		step( 'Can visit the start page', async function() {
			await StartPage.Visit(
				driver,
				StartPage.getStartURL( { culture: locale, flow: 'personal' } )
			);
		} );

		step( 'Can see the account details page and enter account details', async function() {
			const createYourAccountPage = await CreateYourAccountPage.Expect( driver );
			return await createYourAccountPage.enterAccountDetailsAndSubmit(
				emailAddress,
				blogName,
				passwordForTestAccounts
			);
		} );

		step( 'Can see the "Site Type" page, and enter some site information', async function() {
			const siteTypePage = await SiteTypePage.Expect( driver );
			return await siteTypePage.selectBlogType();
		} );

		step( 'Can see the "Site Topic" page, and enter the site topic', async function() {
			const siteTopicPage = await SiteTopicPage.Expect( driver );
			await siteTopicPage.enterSiteTopic( 'Tech Blog' );
			return await siteTopicPage.submitForm();
		} );

		step( 'Can see the "Site title" page, and enter the site title', async function() {
			const siteTitlePage = await SiteTitlePage.Expect( driver );
			await siteTitlePage.enterSiteTitle( blogName );
			return await siteTitlePage.submitForm();
		} );

		step(
			'Can then see the domains page and can search for a blog name, can see and select a free WordPress.com blog address in results',
			async function() {
				return await new SignUpStep( driver ).selectFreeWordPressDotComAddresss(
					blogName,
					expectedBlogAddresses
				);
			}
		);

		step(
			'Can then see the sign up processing page which will finish automatically move along',
			async function() {
				return await new SignUpStep( driver ).continueAlong( blogName, passwordForTestAccounts );
			}
		);

		step(
			'Can then see the secure payment page with the expected currency in the cart',
			async function() {
				const securePaymentComponent = await SecurePaymentComponent.Expect( driver );
				if ( driverManager.currentScreenSize() === 'desktop' ) {
					const totalShown = await securePaymentComponent.cartTotalDisplayed();
					assert.strictEqual(
						totalShown.indexOf( expectedCurrencySymbol ),
						0,
						`The cart total '${ totalShown }' does not begin with '${ expectedCurrencySymbol }'`
					);
				}
				const paymentButtonText = await securePaymentComponent.paymentButtonText();
				return assert(
					paymentButtonText.includes( expectedCurrencySymbol ),
					`The payment button text '${ paymentButtonText }' does not contain the expected currency symbol: '${ expectedCurrencySymbol }'`
				);
			}
		);

		step(
			'Can then see the secure payment page with the expected products in the cart',
			async function() {
				const securePaymentComponent = await SecurePaymentComponent.Expect( driver );
				const personalPlanInCart = await securePaymentComponent.containsPersonalPlan();
				assert.strictEqual(
					personalPlanInCart,
					true,
					"The cart doesn't contain the personal plan"
				);
				const numberOfProductsInCart = await securePaymentComponent.numberOfProductsInCart();
				return assert.strictEqual(
					numberOfProductsInCart,
					1,
					"The cart doesn't contain the expected number of products"
				);
			}
		);

		step( 'Can submit test payment details', async function() {
			const testCreditCardDetails = dataHelper.getTestCreditCardDetails();
			const securePaymentComponent = await SecurePaymentComponent.Expect( driver );
			await securePaymentComponent.enterTestCreditCardDetails( testCreditCardDetails );
			await securePaymentComponent.submitPaymentDetails();
			return await securePaymentComponent.waitForPageToDisappear();
		} );

		sharedSteps.canSeeTheOnboardingChecklist();

		// step( 'Can delete the plan', async function() {
		// 	return await new DeletePlanFlow( driver ).deletePlan( 'personal' );
		// } );
		//
		// after( 'Can delete our newly created account', async function() {
		// 	return await new DeleteAccountFlow( driver ).deleteAccount( blogName );
		// } );
	} );

	describe.skip( 'Sign up for a domain only purchase coming in from wordpress.com/domains in EUR currency @parallel', function() {
		const siteName = dataHelper.getNewBlogName();
		const expectedDomainName = `${ siteName }.live`;
		const emailAddress = dataHelper.getEmailAddress( siteName, signupInboxId );
		const testDomainRegistarDetails = dataHelper.getTestDomainRegistarDetails( emailAddress );
		const currencyValue = 'EUR';
		const expectedCurrencySymbol = '€';

		before( async function() {
			if ( process.env.SKIP_DOMAIN_TESTS === 'true' ) {
				await SlackNotifier.warn(
					'Domains tests are currently disabled as SKIP_DOMAIN_TESTS is set to true',
					{ suppressDuplicateMessages: true }
				);
				return this.skip();
			}
		} );

		before( async function() {
			return await driverManager.ensureNotLoggedIn( driver );
		} );

		step( 'We can visit set the sandbox cookie for payments', async function() {
			const wPHomePage = await WPHomePage.Visit( driver );
			await wPHomePage.checkURL( locale );
			await wPHomePage.setSandboxModeForPayments( sandboxCookieValue );
			return await wPHomePage.setCurrencyForPayments( currencyValue );
		} );

		step( 'Can visit the domains start page', async function() {
			await StartPage.Visit(
				driver,
				StartPage.getStartURL( {
					culture: locale,
					flow: 'domain-first',
					query: `new=${ expectedDomainName }`,
				} )
			);
		} );

		step( 'Can select domain only from the domain first choice page', async function() {
			const domainFirstPage = await DomainFirstPage.Expect( driver );
			return await domainFirstPage.chooseJustBuyTheDomain();
		} );

		step( 'Can then enter account details', async function() {
			const createYourAccountPage = await CreateYourAccountPage.Expect( driver );
			return await createYourAccountPage.enterAccountDetailsAndSubmit(
				emailAddress,
				siteName,
				passwordForTestAccounts
			);
		} );

		step(
			'Can then see the sign up processing page which will finish automatically move along',
			async function() {
				return await new SignUpStep( driver ).continueAlong( siteName, passwordForTestAccounts );
			}
		);

		step(
			'Can see checkout page, choose domain privacy option and enter registrar details',
			async function() {
				let checkOutPage;
				try {
					checkOutPage = await CheckOutPage.Expect( driver );
				} catch ( err ) {
					//TODO: Check this code once more when domain registration is not available
					if (
						driverHelper.isEventuallyPresentAndDisplayed( driver, By.css( '.empty-content' ) )
					) {
						await SlackNotifier.warn(
							"OOPS! Something went wrong, you don't have a site! Check if domains registrations is available."
						);
						return this.skip();
					}
				}
				await checkOutPage.selectAddPrivacyProtectionCheckbox();
				await checkOutPage.enterRegistarDetails( testDomainRegistarDetails );
				return await checkOutPage.submitForm();
			}
		);

		step(
			'Can then see the secure payment page with the correct products in the cart',
			async function() {
				const securePaymentComponent = await SecurePaymentComponent.Expect( driver );
				const domainInCart = await securePaymentComponent.containsDotLiveDomain();
				assert.strictEqual(
					domainInCart,
					true,
					"The cart doesn't contain the .live domain product"
				);
				const numberOfProductsInCart = await securePaymentComponent.numberOfProductsInCart();
				return assert.strictEqual(
					numberOfProductsInCart,
					1,
					"The cart doesn't contain the expected number of products"
				);
			}
		);

		step(
			'Can then see the secure payment page with the expected currency in the cart',
			async function() {
				const securePaymentComponent = await SecurePaymentComponent.Expect( driver );
				if ( driverManager.currentScreenSize() === 'desktop' ) {
					const totalShown = await securePaymentComponent.cartTotalDisplayed();
					assert.strictEqual(
						totalShown.indexOf( expectedCurrencySymbol ),
						0,
						`The cart total '${ totalShown }' does not begin with '${ expectedCurrencySymbol }'`
					);
				}
				const paymentButtonText = await securePaymentComponent.paymentButtonText();
				return assert(
					paymentButtonText.includes( expectedCurrencySymbol ),
					`The payment button text '${ paymentButtonText }' does not contain the expected currency symbol: '${ expectedCurrencySymbol }'`
				);
			}
		);

		step( 'Can enter/submit test payment details', async function() {
			const testCreditCardDetails = dataHelper.getTestCreditCardDetails();
			const securePaymentComponent = await SecurePaymentComponent.Expect( driver );
			await securePaymentComponent.enterTestCreditCardDetails( testCreditCardDetails );
			await securePaymentComponent.submitPaymentDetails();
			await securePaymentComponent.waitForCreditCardPaymentProcessing();
			return await securePaymentComponent.waitForPageToDisappear();
		} );

		step(
			'Can see the secure check out thank you page and click "go to my domain" button to see the domain only settings page',
			async function() {
				const checkOutThankyouPage = await CheckOutThankyouPage.Expect( driver );
				await checkOutThankyouPage.goToMyDomain();
				const domainOnlySettingsPage = await DomainOnlySettingsPage.Expect( driver );
				await domainOnlySettingsPage.manageDomain();
				return await DomainDetailsPage.Expect( driver );
			}
		);

		step( 'Can open the sidebar', async function() {
			const navBarComponent = await NavBarComponent.Expect( driver );
			await navBarComponent.clickMySites();
		} );

		step( 'We should only one option - the settings option', async function() {
			const sideBarComponent = await SideBarComponent.Expect( driver );
			const numberMenuItems = await sideBarComponent.numberOfMenuItems();
			assert.strictEqual(
				numberMenuItems,
				1,
				'There is not a single menu item for a domain only site'
			);
			const exists = await sideBarComponent.settingsOptionExists();
			return assert( exists, 'The settings menu option does not exist' );
		} );

		// after( 'We can cancel the domain and delete newly created account', async function() {
		// 	return await ( async () => {
		// 		await ReaderPage.Visit( driver );
		// 		const navBarComponent = await NavBarComponent.Expect( driver );
		// 		await navBarComponent.clickMySites();
		// 		const sidebarComponent = await SideBarComponent.Expect( driver );
		// 		await sidebarComponent.selectSettings();
		// 		const domainOnlySettingsPage = await DomainOnlySettingsPage.Expect( driver );
		// 		await domainOnlySettingsPage.manageDomain();
		// 		const domainDetailsPage = await DomainDetailsPage.Expect( driver );
		// 		await domainDetailsPage.viewPaymentSettings();
		//
		// 		const managePurchasePage = await ManagePurchasePage.Expect( driver );
		// 		const domainDisplayed = await managePurchasePage.domainDisplayed();
		// 		assert.strictEqual(
		// 			domainDisplayed,
		// 			expectedDomainName,
		// 			'The domain displayed on the manage purchase page is unexpected'
		// 		);
		// 		await managePurchasePage.chooseCancelAndRefund();
		//
		// 		const cancelPurchasePage = await CancelPurchasePage.Expect( driver );
		// 		await cancelPurchasePage.clickCancelPurchase();
		//
		// 		const cancelDomainPage = await CancelDomainPage.Expect( driver );
		// 		await cancelDomainPage.completeSurveyAndConfirm();
		// 		return await new DeleteAccountFlow( driver ).deleteAccount( siteName );
		// 	} )().catch( err => {
		// 		SlackNotifier.warn(
		// 			`There was an error in the hooks that clean up the test account but since it is cleaning up we really don't care: '${ err }'`,
		// 			{ suppressDuplicateMessages: true }
		// 		);
		// 	} );
		// } );
	} );

	describe( 'Sign up for a site on a business paid plan w/ domain name coming in via /create as business flow in CAD currency @parallel', function() {
		const siteName = dataHelper.getNewBlogName();
		const expectedDomainName = `${ siteName }.live`;
		const emailAddress = dataHelper.getEmailAddress( siteName, signupInboxId );
		const testDomainRegistarDetails = dataHelper.getTestDomainRegistarDetails( emailAddress );
		const currencyValue = 'CAD';
		const expectedCurrencySymbol = 'C$';

		before( async function() {
			if ( process.env.SKIP_DOMAIN_TESTS === 'true' ) {
				await SlackNotifier.warn(
					'Domains tests are currently disabled as SKIP_DOMAIN_TESTS is set to true',
					{ suppressDuplicateMessages: true }
				);
				return this.skip();
			}
		} );

		before( async function() {
			return await driverManager.ensureNotLoggedIn( driver );
		} );

		step( 'We can set the sandbox cookie for payments', async function() {
			const wPHomePage = await WPHomePage.Visit( driver );
			await wPHomePage.checkURL( locale );
			await wPHomePage.setSandboxModeForPayments( sandboxCookieValue );
			return await wPHomePage.setCurrencyForPayments( currencyValue );
		} );

		step( 'Can visit the start page', async function() {
			await StartPage.Visit(
				driver,
				StartPage.getStartURL( { culture: locale, flow: 'business' } )
			);
		} );

		step( 'Can then enter account details and continue', async function() {
			const createYourAccountPage = await CreateYourAccountPage.Expect( driver );
			return await createYourAccountPage.enterAccountDetailsAndSubmit(
				emailAddress,
				siteName,
				passwordForTestAccounts
			);
		} );

		step(
			'Can see the "Site Type" page, and select online store, and switch flows',
			async function() {
				const siteTypePage = await SiteTypePage.Expect( driver );
				return await siteTypePage.selectOnlineStoreType();
			}
		);

		step(
			'Can see the domains page, and click the back navigation link, returning to original flow',
			async function() {
				await FindADomainComponent.Expect( driver );
				const stepWrapperComponent = await StepWrapperComponent.Expect( driver );
				await stepWrapperComponent.goBack();
			}
		);

		step( 'Can see the "Site Type" page, and enter some site information', async function() {
			const siteTypePage = await SiteTypePage.Expect( driver );
			return await siteTypePage.selectBusinessType();
		} );

		step( 'Can see the "Site Topic" page, and enter the site topic', async function() {
			const siteTopicPage = await SiteTopicPage.Expect( driver );
			await siteTopicPage.enterSiteTopic( 'Tech Blog' );
			return await siteTopicPage.submitForm();
		} );

		step( 'Can see the "Site title" page, and enter the site title', async function() {
			const siteTitlePage = await SiteTitlePage.Expect( driver );
			await siteTitlePage.enterSiteTitle( siteName );
			return await siteTitlePage.submitForm();
		} );

		step(
			'Can then see the domains page, and can search for a blog name, can see and select a paid .live address in results ',
			async function() {
				const findADomainComponent = await FindADomainComponent.Expect( driver );
				await findADomainComponent.searchForBlogNameAndWaitForResults( expectedDomainName );
				try {
					return await findADomainComponent.selectDomainAddress( expectedDomainName );
				} catch ( err ) {
					if ( await NewUserRegistrationUnavailableComponent.Expect( driver ) ) {
						await SlackNotifier.warn( 'SKIPPING: Domain registration is currently unavailable. ' );
						return this.skip();
					}
				}
			}
		);

		step(
			'Can then see the sign up processing page which will finish automatically move along',
			async function() {
				return await new SignUpStep( driver ).continueAlong( siteName, passwordForTestAccounts );
			}
		);

		step(
			'Can see checkout page, choose domain privacy option and enter registrar details',
			async function() {
				const checkOutPage = await CheckOutPage.Expect( driver );
				await checkOutPage.selectAddPrivacyProtectionCheckbox();
				await checkOutPage.enterRegistarDetails( testDomainRegistarDetails );
				return await checkOutPage.submitForm();
			}
		);

		step(
			'Can then see the secure payment page with the correct products in the cart',
			async function() {
				const securePaymentComponent = await SecurePaymentComponent.Expect( driver );
				const domainInCart = await securePaymentComponent.containsDotLiveDomain();
				assert.strictEqual(
					domainInCart,
					true,
					"The cart doesn't contain the .live domain product"
				);
				const businessPlanInCart = await securePaymentComponent.containsBusinessPlan();
				assert.strictEqual(
					businessPlanInCart,
					true,
					"The cart doesn't contain the business plan product"
				);
				// Removing product number assertion due to https://github.com/Automattic/wp-calypso/issues/24579
				// const numberOfProductsInCart = await securePaymentComponent.numberOfProductsInCart();
				// return assert.strictEqual(
				// 	numberOfProductsInCart,
				// 	3,
				// 	"The cart doesn't contain the expected number of products"
				// );
			}
		);

		step(
			'Can then see the secure payment page with the expected currency in the cart',
			async function() {
				const securePaymentComponent = await SecurePaymentComponent.Expect( driver );
				if ( driverManager.currentScreenSize() === 'desktop' ) {
					const totalShown = await securePaymentComponent.cartTotalDisplayed();
					assert.strictEqual(
						totalShown.indexOf( expectedCurrencySymbol ),
						0,
						`The cart total '${ totalShown }' does not begin with '${ expectedCurrencySymbol }'`
					);
				}
				const paymentButtonText = await securePaymentComponent.paymentButtonText();
				return assert(
					paymentButtonText.includes( expectedCurrencySymbol ),
					`The payment button text '${ paymentButtonText }' does not contain the expected currency symbol: '${ expectedCurrencySymbol }'`
				);
			}
		);

		step( 'Can enter/submit test payment details', async function() {
			const testCreditCardDetails = dataHelper.getTestCreditCardDetails();
			const securePaymentComponent = await SecurePaymentComponent.Expect( driver );
			await securePaymentComponent.enterTestCreditCardDetails( testCreditCardDetails );
			await securePaymentComponent.submitPaymentDetails();
			await securePaymentComponent.waitForCreditCardPaymentProcessing();
			return await securePaymentComponent.waitForPageToDisappear();
		} );

		step( 'Can see the gsuite upsell page', async function() {
			const gSuiteUpsellPage = await GSuiteUpsellPage.Expect( driver );
			return await gSuiteUpsellPage.declineEmail();
		} );

		sharedSteps.canSeeTheOnboardingChecklist();

		// step( 'Can delete the plan', async function() {
		// 	return await new DeletePlanFlow( driver ).deletePlan( 'business', {
		// 		deleteDomainAlso: true,
		// 	} );
		// } );
		//
		// after( 'Can delete our newly created account', async function() {
		// 	return await new DeleteAccountFlow( driver ).deleteAccount( siteName );
		// } );
	} );

	describe( 'Basic sign up for a free site @parallel @email @ie11canary', function() {
		const blogName = dataHelper.getNewBlogName();

		before( async function() {
			return await driverManager.ensureNotLoggedIn( driver );
		} );

		step( 'Can visit the start page', async function() {
			await StartPage.Visit( driver, StartPage.getStartURL( { culture: locale } ) );
		} );

		step( 'Can then enter account details and continue', async function() {
			const emailAddress = dataHelper.getEmailAddress( blogName, signupInboxId );
			const createYourAccountPage = await CreateYourAccountPage.Expect( driver );
			return await createYourAccountPage.enterAccountDetailsAndSubmit(
				emailAddress,
				blogName,
				passwordForTestAccounts
			);
		} );

		step( 'Can see the "Site Type" page, and enter some site information', async function() {
			const siteTypePage = await SiteTypePage.Expect( driver );
			return await siteTypePage.selectBlogType();
		} );

		step( 'Can see the "Site Topic" page, and enter the site topic', async function() {
			const siteTopicPage = await SiteTopicPage.Expect( driver );
			await siteTopicPage.enterSiteTopic( 'Tech Blog' );
			return await siteTopicPage.submitForm();
		} );

		step( 'Can see the "Site title" page, and enter the site title', async function() {
			const siteTitlePage = await SiteTitlePage.Expect( driver );
			await siteTitlePage.enterSiteTitle( blogName );
			return await siteTitlePage.submitForm();
		} );

		step(
			'Can then see the domains page, and Can search for a blog name, can see and select a free .wordpress address in the results',
			async function() {
				const expectedBlogAddresses = dataHelper.getExpectedFreeAddresses( blogName );
				const findADomainComponent = await FindADomainComponent.Expect( driver );
				await findADomainComponent.searchForBlogNameAndWaitForResults( blogName );
				await findADomainComponent.checkAndRetryForFreeBlogAddresses(
					expectedBlogAddresses,
					blogName
				);
				const actualAddress = await findADomainComponent.freeBlogAddress();
				assert(
					expectedBlogAddresses.indexOf( actualAddress ) > -1,
					`The displayed free blog address: '${ actualAddress }' was not the expected addresses: '${ expectedBlogAddresses }'`
				);
				return await findADomainComponent.selectFreeAddress();
			}
		);

		step( 'Can then see the plans page and pick the free plan', async function() {
			const pickAPlanPage = await PickAPlanPage.Expect( driver );
			return await pickAPlanPage.selectFreePlan();
		} );

		step(
			'Can then see the sign up processing page which will finish automatically move along',
			async function() {
				return await new SignUpStep( driver ).continueAlong( blogName, passwordForTestAccounts );
			}
		);

		sharedSteps.canSeeTheOnboardingChecklist();

		// after( 'Can delete our newly created account', async function() {
		// 	return await new DeleteAccountFlow( driver ).deleteAccount( blogName );
		// } );
	} );

	describe( 'Sign up while purchasing premium theme in AUD currency @parallel @email', function() {
		const blogName = dataHelper.getNewBlogName();
		const expectedBlogAddresses = dataHelper.getExpectedFreeAddresses( blogName );
		const emailAddress = dataHelper.getEmailAddress( blogName, signupInboxId );
		const currencyValue = 'AUD';
		const expectedCurrencySymbol = 'A$';
		let chosenThemeName = '';

		before( async function() {
			return await driverManager.ensureNotLoggedIn( driver );
		} );

		step( 'We can set the sandbox cookie for payments', async function() {
			const wPHomePage = await WPHomePage.Visit( driver );
			await wPHomePage.checkURL( locale );
			await wPHomePage.setSandboxModeForPayments( sandboxCookieValue );
			return await wPHomePage.setCurrencyForPayments( currencyValue );
		} );

		step( 'Can see the themes page and select premium theme ', async function() {
			const themesPage = await ThemesPage.Visit( driver, ThemesPage.getStartURL() );
			await themesPage.waitUntilThemesLoaded();
			await themesPage.setABTestControlGroupsInLocalStorage();
			await themesPage.showOnlyPremiumThemes();
			chosenThemeName = await themesPage.getFirstThemeName();
			return await themesPage.selectNewTheme();
		} );

		step( 'Can pick theme design', async function() {
			const themeDetailPage = await ThemeDetailPage.Expect( driver );
			return await themeDetailPage.pickThisDesign();
		} );

		step(
			'Can then see the domains page and can search for a blog name, can see and select a free WordPress.com blog address in results',
			async function() {
				return await new SignUpStep( driver ).selectFreeWordPressDotComAddresss(
					blogName,
					expectedBlogAddresses
				);
			}
		);

		step( 'Can then see the plans page and pick the free plan', async function() {
			const pickAPlanPage = await PickAPlanPage.Expect( driver );
			return await pickAPlanPage.selectFreePlan();
		} );

		step( 'Can then enter account details and continue', async function() {
			const createYourAccountPage = await CreateYourAccountPage.Expect( driver );
			return await createYourAccountPage.enterAccountDetailsAndSubmit(
				emailAddress,
				blogName,
				passwordForTestAccounts
			);
		} );

		step(
			'Can then see the sign up processing page which will finish automatically move along',
			async function() {
				if ( process.env.HORIZON_TESTS === 'true' ) {
					return this.skip();
				}
				return await new SignUpStep( driver ).continueAlong( blogName, passwordForTestAccounts );
			}
		);

		step(
			'Can then see the secure payment page with the chosen theme in the cart',
			async function() {
				if ( process.env.HORIZON_TESTS === 'true' ) {
					return this.skip();
				}
				const securePaymentComponent = await SecurePaymentComponent.Expect( driver );
				const products = await securePaymentComponent.getProductsNames();
				assert(
					products[ 0 ].search( chosenThemeName ),
					`First product in cart is not ${ chosenThemeName }`
				);
				const numberOfProductsInCart = await securePaymentComponent.numberOfProductsInCart();
				return assert.strictEqual(
					numberOfProductsInCart,
					1,
					"The cart doesn't contain the expected number of products"
				);
			}
		);

		step(
			'Can then see the secure payment page with the expected currency in the cart',
			async function() {
				const securePaymentComponent = await SecurePaymentComponent.Expect( driver );
				if ( driverManager.currentScreenSize() === 'desktop' ) {
					const totalShown = await securePaymentComponent.cartTotalDisplayed();
					assert.strictEqual(
						totalShown.indexOf( expectedCurrencySymbol ),
						0,
						`The cart total '${ totalShown }' does not begin with '${ expectedCurrencySymbol }'`
					);
				}
				const paymentButtonText = await securePaymentComponent.paymentButtonText();
				return assert(
					paymentButtonText.includes( expectedCurrencySymbol ),
					`The payment button text '${ paymentButtonText }' does not contain the expected currency symbol: '${ expectedCurrencySymbol }'`
				);
			}
		);

		step( 'Can submit test payment details', async function() {
			const testCreditCardDetails = dataHelper.getTestCreditCardDetails();
			const securePaymentComponent = await SecurePaymentComponent.Expect( driver );
			await securePaymentComponent.enterTestCreditCardDetails( testCreditCardDetails );
			await securePaymentComponent.submitPaymentDetails();
			return await securePaymentComponent.waitForPageToDisappear();
		} );

		sharedSteps.canSeeTheOnboardingChecklist();

		// step( 'Can delete the plan', async function() {
		// 	return await new DeletePlanFlow( driver ).deletePlan( 'theme' );
		// } );
		//
		// after( 'Can delete our newly created account', async function() {
		// 	return await new DeleteAccountFlow( driver ).deleteAccount( blogName );
		// } );
	} );

	describe( 'Sign up for free subdomain site @parallel', function() {
		const blogName = dataHelper.getNewBlogName();
		const expectedDomainName = `${ blogName }.art.blog`;

		before( async function() {
			if ( process.env.SKIP_DOMAIN_TESTS === 'true' ) {
				await SlackNotifier.warn(
					'Domains tests are currently disabled as SKIP_DOMAIN_TESTS is set to true',
					{ suppressDuplicateMessages: true }
				);
				return this.skip();
			}
		} );

		before( async function() {
			await driverManager.ensureNotLoggedIn( driver );
		} );

		step( 'Can enter the onboarding flow with vertical set', async function() {
			await StartPage.Visit(
				driver,
				StartPage.getStartURL( {
					culture: locale,
					query: 'vertical=art',
				} )
			);
		} );

		step( 'Can then enter account details and continue', async function() {
			const emailAddress = dataHelper.getEmailAddress( blogName, signupInboxId );
			const createYourAccountPage = await CreateYourAccountPage.Expect( driver );
			return await createYourAccountPage.enterAccountDetailsAndSubmit(
				emailAddress,
				blogName,
				passwordForTestAccounts
			);
		} );

		step( 'Can see the "Site Type" page, and enter some site information', async function() {
			const siteTypePage = await SiteTypePage.Expect( driver );
			return await siteTypePage.selectBlogType();
		} );

		step( 'Can see the "Site title" page, and enter the site title', async function() {
			const siteTitlePage = await SiteTitlePage.Expect( driver );
			await siteTitlePage.enterSiteTitle( blogName );
			return await siteTitlePage.submitForm();
		} );

		step(
			'Can then see the domains page, and Can search for a blog name, can see and select a free .art.blog address in the results',
			async function() {
				const findADomainComponent = await FindADomainComponent.Expect( driver );
				await findADomainComponent.searchForBlogNameAndWaitForResults( expectedDomainName );
				// More details: https://github.com/Automattic/wp-calypso/pull/35347
				// await findADomainComponent.checkAndRetryForFreeBlogAddresses(
				// 	expectedDomainName,
				// 	blogName
				// );
				const actualAddress = await findADomainComponent.freeBlogAddress();
				assert(
					expectedDomainName.indexOf( actualAddress ) > -1,
					`The displayed blog address: '${ actualAddress }' was not the expected addresses: '${ expectedDomainName }'`
				);
				return await findADomainComponent.selectFreeAddress();
			}
		);

		step( 'Can then see the plans page and pick the free plan', async function() {
			const pickAPlanPage = await PickAPlanPage.Expect( driver );
			return await pickAPlanPage.selectFreePlan();
		} );

		step(
			'Can then see the sign up processing page which will finish automatically move along',
			async function() {
				return await new SignUpStep( driver ).continueAlong( blogName, passwordForTestAccounts );
			}
		);

		sharedSteps.canSeeTheOnboardingChecklist();

		step( 'Can delete site', async function() {
			const sidebarComponent = await SideBarComponent.Expect( driver );
			await sidebarComponent.ensureSidebarMenuVisible();
			await sidebarComponent.selectSettings();
			const settingsPage = await SettingsPage.Expect( driver );
			return await settingsPage.deleteSite( expectedDomainName );
		} );

		// after( 'Can delete our newly created account', async function() {
		// 	return await new DeleteAccountFlow( driver ).deleteAccount( blogName );
		// } );
	} );

	describe( 'Sign up for an account only (no site) then add a site @parallel', function() {
		const userName = dataHelper.getNewBlogName();
		const blogName = dataHelper.getNewBlogName();
		const expectedBlogAddresses = dataHelper.getExpectedFreeAddresses( blogName );

		before( async function() {
			await driverManager.ensureNotLoggedIn( driver );
		} );

		step( 'Can enter the account flow and see the account details page', async function() {
			await StartPage.Visit(
				driver,
				StartPage.getStartURL( {
					culture: locale,
					flow: 'account',
				} )
			);
			await CreateYourAccountPage.Expect( driver );
		} );

		step( 'Can then enter account details and continue', async function() {
			const emailAddress = dataHelper.getEmailAddress( userName, signupInboxId );
			const createYourAccountPage = await CreateYourAccountPage.Expect( driver );
			return await createYourAccountPage.enterAccountDetailsAndSubmit(
				emailAddress,
				userName,
				passwordForTestAccounts
			);
		} );

		step(
			'Can then see the sign up processing page which will finish automatically move along',
			async function() {
				return await new SignUpStep( driver ).continueAlong( blogName, passwordForTestAccounts );
			}
		);

		step(
			'We are then on the Reader page and have no sites - we click Create Site',
			async function() {
				await ReaderPage.Expect( driver );
				const navBarComponent = await NavBarComponent.Expect( driver );
				await navBarComponent.clickMySites();
				const noSitesComponent = await NoSitesComponent.Expect( driver );
				return await noSitesComponent.createSite();
			}
		);

		step( 'Can see the "Site Type" page, and enter some site information', async function() {
			const siteTypePage = await SiteTypePage.Expect( driver );
			return await siteTypePage.selectBlogType();
		} );

		step( 'Can see the "Site Topic" page, and enter the site topic', async function() {
			const siteTopicPage = await SiteTopicPage.Expect( driver );
			await siteTopicPage.enterSiteTopic( 'Tech Blog' );
			return await siteTopicPage.submitForm();
		} );

		step( 'Can see the "Site title" page, and enter the site title', async function() {
			const siteTitlePage = await SiteTitlePage.Expect( driver );
			await siteTitlePage.enterSiteTitle( blogName );
			return await siteTitlePage.submitForm();
		} );

		step(
			'Can then see the domains page, and Can search for a blog name, can see and select a free .wordpress address in the results',
			async function() {
				const findADomainComponent = await FindADomainComponent.Expect( driver );
				await findADomainComponent.searchForBlogNameAndWaitForResults( blogName );
				await findADomainComponent.checkAndRetryForFreeBlogAddresses(
					expectedBlogAddresses,
					blogName
				);
				const actualAddress = await findADomainComponent.freeBlogAddress();
				assert(
					expectedBlogAddresses.indexOf( actualAddress ) > -1,
					`The displayed free blog address: '${ actualAddress }' was not the expected addresses: '${ expectedBlogAddresses }'`
				);
				return await findADomainComponent.selectFreeAddress();
			}
		);

		step( 'Can see the plans page and pick the free plan', async function() {
			const pickAPlanPage = await PickAPlanPage.Expect( driver );
			return await pickAPlanPage.selectFreePlan();
		} );

		step(
			'Can then see the sign up processing page which will finish automatically move along',
			async function() {
				return await new SignUpStep( driver ).continueAlong( blogName, passwordForTestAccounts );
			}
		);

		sharedSteps.canSeeTheOnboardingChecklist();

		// after( 'Can delete our newly created account', async function() {
		// 	return await new DeleteAccountFlow( driver ).deleteAccount( userName );
		// } );
	} );

	describe( 'Sign up for a Reader account @parallel', function() {
		const userName = dataHelper.getNewBlogName();

		before( async function() {
			await driverManager.ensureNotLoggedIn( driver );
		} );

		step( 'Can enter the reader flow and see the Reader landing page', async function() {
			await StartPage.Visit(
				driver,
				StartPage.getStartURL( {
					culture: locale,
					flow: 'reader',
				} )
			);
			return await ReaderLandingPage.Expect( driver );
		} );

		step( 'Can choose Start Using The Reader', async function() {
			const readerLandingPage = await ReaderLandingPage.Expect( driver );
			return await readerLandingPage.clickStartUsingTheReader();
		} );

		step(
			'Can see the account details page and enter account details and continue',
			async function() {
				const emailAddress = dataHelper.getEmailAddress( userName, signupInboxId );
				const createYourAccountPage = await CreateYourAccountPage.Expect( driver );
				return await createYourAccountPage.enterAccountDetailsAndSubmit(
					emailAddress,
					userName,
					passwordForTestAccounts
				);
			}
		);

		step(
			'Can then see the sign up processing page which will finish automatically move along',
			async function() {
				return await new SignUpStep( driver ).continueAlong( userName, passwordForTestAccounts );
			}
		);

		step( 'We are then on the Reader page', async function() {
			return await ReaderPage.Expect( driver );
		} );

		// after( 'Can delete our newly created account', async function() {
		// 	return await new DeleteAccountFlow( driver ).deleteAccount( userName );
		// } );
	} );

	describe( 'Import a site while signing up @parallel', function() {
		// Currently must use a Wix or GoDaddy site to be importable through this flow.
		const siteURL = 'https://hi6822.wixsite.com/eat-here-its-good';
		const userName = dataHelper.getNewBlogName();
		const emailAddress = dataHelper.getEmailAddress( userName, signupInboxId );

		before( async function() {
			if ( process.env.HORIZON_TESTS === 'true' ) {
				return this.skip();
			}
			return await driverManager.ensureNotLoggedIn( driver );
		} );

		step( 'Can start the import signup flow', async function() {
			return await StartPage.Visit(
				driver,
				StartPage.getStartURL( { culture: locale, flow: 'import', query: `url=${ siteURL }` } )
			);
		} );

		step( 'Can then enter account details and continue', async function() {
			const createYourAccountPage = await CreateYourAccountPage.Expect( driver );

			return await createYourAccountPage.enterAccountDetailsAndSubmit(
				emailAddress,
				userName,
				passwordForTestAccounts
			);
		} );

		step( 'Can then prefill url of site to import using a query param', async function() {
			const importFromURLPage = await ImportFromURLPage.Expect( driver );
			const urlValue = await importFromURLPage.getURLInputValue();

			assert.strictEqual(
				urlValue,
				siteURL,
				"The url input value doesn't match the url query argument"
			);
		} );

		step( 'Can then enter a valid url of a site to import', async function() {
			const importFromURLPage = await ImportFromURLPage.Expect( driver );

			// Invalid URL.
			await importFromURLPage.submitURL( 'foo' );
			await importFromURLPage.errorDisplayed();

			// Wix admin URL.
			await importFromURLPage.submitURL( 'www.wix.com/website/builder' );
			await importFromURLPage.errorDisplayed();

			// Wix URL missing site name.
			await importFromURLPage.submitURL( 'me.wixsite.com' );
			await importFromURLPage.errorDisplayed();

			// Retry checking site importability if there's an error.
			// Cancel test if endpoint still isn't working--can't continue testing this flow.
			let attempts = 2;
			while ( attempts >= 0 ) {
				try {
					await importFromURLPage.submitURL( siteURL );
					return await driverHelper.waitTillNotPresent(
						driver,
						By.css( importFromURLPage.containerSelector )
					);
				} catch ( e ) {
					attempts--;

					const importabilityErrorMessage =
						'There was an error with the importer, please try again.';
					const urlInputMessage = await importFromURLPage.getURLInputMessage();

					// `is-site-importable` was unresponsive or returned an error.
					if ( urlInputMessage === importabilityErrorMessage ) {
						// Last attempt, skip the test.
						if ( attempts < 1 ) {
							await SlackNotifier.warn(
								`Skipping test because checking site importability was retried and was still unsuccessful: ${ e }`,
								{ suppressDuplicateMessages: true }
							);
							return this.skip();
						}

						// More attempts are left, retry site importability check.
						console.log( `Checking site importability didn't work as expected - retrying: ${ e }` );
					} else {
						// Some other error, test failed.
						throw e;
					}
				}
			}
		} );

		step(
			'Can see the domains page prefilled with a suggested domain, and select a free domain',
			async function() {
				const findADomainComponent = await FindADomainComponent.Expect( driver );
				const domainSearch = await findADomainComponent.getSearchInputValue();

				assert.strictEqual(
					domainSearch,
					'eat-here-its-good',
					"The suggested domain doesn't match the import site url"
				);

				await findADomainComponent.waitForResults();
				return await findADomainComponent.selectFreeAddress();
			}
		);

		step( 'Can see the plans page and pick the free plan', async function() {
			const pickAPlanPage = await PickAPlanPage.Expect( driver );
			return await pickAPlanPage.selectFreePlan();
		} );

		step(
			'Can then see the sign up processing page which will finish automatically move along',
			async function() {
				return await new SignUpStep( driver ).continueAlong( userName, passwordForTestAccounts );
			}
		);

		step( 'Can then see the site importer pane and preview site to be imported', async function() {
			const importPage = await ImportPage.Expect( driver );

			// Test that we have opened the correct importer and can see the preview.
			await importPage.siteImporterInputPane();
			await importPage.previewSiteToBeImported();
		} );

		step( 'Can then start an import', async function() {
			const importPage = await ImportPage.Expect( driver );
			await importPage.siteImporterCanStartImport();
		} );

		step( 'Can activate my account from an email', async function() {
			const emailClient = new EmailClient( signupInboxId );
			const validator = emails => emails.find( email => email.subject.includes( 'Activate' ) );
			const emails = await emailClient.pollEmailsByRecipient( emailAddress, validator );
			assert.strictEqual(
				emails.length,
				1,
				'The number of newly registered emails is not equal to 1 (activation)'
			);
			const activationLink = emails[ 0 ].html.links[ 0 ].href;
			assert( activationLink !== undefined, 'Could not locate the activation link email link' );
			await driver.get( activationLink );
		} );

		// after( 'Can delete our newly created account', async function() {
		// 	return await new DeleteAccountFlow( driver ).deleteAccount( userName );
		// } );
	} );
<<<<<<< HEAD

	describe( 'Sign up for a free WordPress.com site via the new onboarding flow @parallel', () => {
		const userName = dataHelper.getNewBlogName();
		const blogName = dataHelper.getNewBlogName();
		const emailAddress = dataHelper.getEmailAddress( blogName, signupInboxId );

		before( async function() {
			await driverManager.ensureNotLoggedIn( driver );
		} );

		step( 'Can visit the start page', async function() {
			return await StartPage.Visit( driver, StartPage.getStartURL( { culture: locale } ) );
		} );

		step( 'Can see the account page and enter account details', async function() {
			const createYourAccountPage = await CreateYourAccountPage.Expect( driver );
			return await createYourAccountPage.enterAccountDetailsAndSubmit(
				emailAddress,
				userName,
				passwordForTestAccounts
			);
		} );

		step( 'Can see the "Site Type" page, and enter some site information', async function() {
			const siteTypePage = await SiteTypePage.Expect( driver );
			return await siteTypePage.selectBlogType();
		} );

		step( 'Can see the "Site Topic" page, and enter the site topic', async function() {
			const siteTopicPage = await SiteTopicPage.Expect( driver );
			await siteTopicPage.enterSiteTopic( 'Tech Blog' );
			return await siteTopicPage.submitForm();
		} );

		step( 'Can see the "Site title" page, and enter the site title', async function() {
			const siteTitlePage = await SiteTitlePage.Expect( driver );
			await siteTitlePage.enterSiteTitle( blogName );
			return await siteTitlePage.submitForm();
		} );

		step(
			'Can then see the domains page, and Can search for a blog name, can see and select a free .wordpress address in the results',
			async function() {
				const expectedBlogAddresses = dataHelper.getExpectedFreeAddresses( blogName );
				const findADomainComponent = await FindADomainComponent.Expect( driver );
				await findADomainComponent.searchForBlogNameAndWaitForResults( blogName );
				await findADomainComponent.checkAndRetryForFreeBlogAddresses(
					expectedBlogAddresses,
					blogName
				);
				const actualAddress = await findADomainComponent.freeBlogAddress();
				assert(
					expectedBlogAddresses.indexOf( actualAddress ) > -1,
					`The displayed free blog address: '${ actualAddress }' was not the expected addresses: '${ expectedBlogAddresses }'`
				);
				return await findADomainComponent.selectFreeAddress();
			}
		);

		step( 'Can see the plans page and pick the free plan', async function() {
			const pickAPlanPage = await PickAPlanPage.Expect( driver );
			return await pickAPlanPage.selectFreePlan();
		} );

		step(
			'Can then see the sign up processing page which will finish automatically move along',
			async function() {
				return await new SignUpStep( driver ).continueAlong( userName, passwordForTestAccounts );
			}
		);

		sharedSteps.canSeeTheOnboardingChecklist();

		// after( 'Can delete our newly created account', async function() {
		// 	return await new DeleteAccountFlow( driver ).deleteAccount( userName );
		// } );

		after( async function() {
			return await overrideABTests.setABTestControlGroups( driver, { reset: true } );
		} );
	} );

	describe( 'Sign up for an account only (no site) then add a site via new onboarding flow @parallel', () => {
		const userName = dataHelper.getNewBlogName();
		const blogName = dataHelper.getNewBlogName();

		before( async function() {
			await driverManager.ensureNotLoggedIn( driver );
		} );

		step( 'Can enter the account flow and see the account details page', async function() {
			await StartPage.Visit(
				driver,
				StartPage.getStartURL( {
					culture: locale,
					flow: 'account',
				} )
			);
			await CreateYourAccountPage.Expect( driver );
		} );

		step( 'Can then enter account details and continue', async function() {
			const emailAddress = dataHelper.getEmailAddress( userName, signupInboxId );
			const createYourAccountPage = await CreateYourAccountPage.Expect( driver );
			return await createYourAccountPage.enterAccountDetailsAndSubmit(
				emailAddress,
				userName,
				passwordForTestAccounts
			);
		} );

		step(
			'Can then see the sign up processing page which will finish automatically move along',
			async function() {
				return await new SignUpStep( driver ).continueAlong( userName, passwordForTestAccounts );
			}
		);

		step(
			'We are then on the Reader page and have no sites - we click Create Site',
			async function() {
				await ReaderPage.Expect( driver );
				const navBarComponent = await NavBarComponent.Expect( driver );
				await navBarComponent.clickMySites();
				const noSitesComponent = await NoSitesComponent.Expect( driver );
				return await noSitesComponent.createSite();
			}
		);

		step( 'Can see the "Site Type" page, and enter some site information', async function() {
			const siteTypePage = await SiteTypePage.Expect( driver );
			return await siteTypePage.selectBlogType();
		} );

		step( 'Can see the "Site Topic" page, and enter the site topic', async function() {
			const siteTopicPage = await SiteTopicPage.Expect( driver );
			await siteTopicPage.enterSiteTopic( 'Tech Blog' );
			return await siteTopicPage.submitForm();
		} );

		step( 'Can see the "Site title" page, and enter the site title', async function() {
			const siteTitlePage = await SiteTitlePage.Expect( driver );
			await siteTitlePage.enterSiteTitle( blogName );
			return await siteTitlePage.submitForm();
		} );

		step(
			'Can then see the domains page, and Can search for a blog name, can see and select a free .wordpress address in the results',
			async function() {
				const expectedBlogAddresses = dataHelper.getExpectedFreeAddresses( blogName );
				const findADomainComponent = await FindADomainComponent.Expect( driver );
				await findADomainComponent.searchForBlogNameAndWaitForResults( blogName );
				await findADomainComponent.checkAndRetryForFreeBlogAddresses(
					expectedBlogAddresses,
					blogName
				);
				const actualAddress = await findADomainComponent.freeBlogAddress();
				assert(
					expectedBlogAddresses.indexOf( actualAddress ) > -1,
					`The displayed free blog address: '${ actualAddress }' was not the expected addresses: '${ expectedBlogAddresses }'`
				);
				return await findADomainComponent.selectFreeAddress();
			}
		);

		step( 'Can see the plans page and pick the free plan', async function() {
			const pickAPlanPage = await PickAPlanPage.Expect( driver );
			return await pickAPlanPage.selectFreePlan();
		} );

		sharedSteps.canSeeTheOnboardingChecklist();

		// after( 'Can delete our newly created account', async function() {
		// 	return await new DeleteAccountFlow( driver ).deleteAccount( userName );
		// } );

		after( async function() {
			return await overrideABTests.setABTestControlGroups( driver, { reset: true } );
		} );
	} );
=======
>>>>>>> 46acbb19
} );<|MERGE_RESOLUTION|>--- conflicted
+++ resolved
@@ -1760,187 +1760,4 @@
 		// 	return await new DeleteAccountFlow( driver ).deleteAccount( userName );
 		// } );
 	} );
-<<<<<<< HEAD
-
-	describe( 'Sign up for a free WordPress.com site via the new onboarding flow @parallel', () => {
-		const userName = dataHelper.getNewBlogName();
-		const blogName = dataHelper.getNewBlogName();
-		const emailAddress = dataHelper.getEmailAddress( blogName, signupInboxId );
-
-		before( async function() {
-			await driverManager.ensureNotLoggedIn( driver );
-		} );
-
-		step( 'Can visit the start page', async function() {
-			return await StartPage.Visit( driver, StartPage.getStartURL( { culture: locale } ) );
-		} );
-
-		step( 'Can see the account page and enter account details', async function() {
-			const createYourAccountPage = await CreateYourAccountPage.Expect( driver );
-			return await createYourAccountPage.enterAccountDetailsAndSubmit(
-				emailAddress,
-				userName,
-				passwordForTestAccounts
-			);
-		} );
-
-		step( 'Can see the "Site Type" page, and enter some site information', async function() {
-			const siteTypePage = await SiteTypePage.Expect( driver );
-			return await siteTypePage.selectBlogType();
-		} );
-
-		step( 'Can see the "Site Topic" page, and enter the site topic', async function() {
-			const siteTopicPage = await SiteTopicPage.Expect( driver );
-			await siteTopicPage.enterSiteTopic( 'Tech Blog' );
-			return await siteTopicPage.submitForm();
-		} );
-
-		step( 'Can see the "Site title" page, and enter the site title', async function() {
-			const siteTitlePage = await SiteTitlePage.Expect( driver );
-			await siteTitlePage.enterSiteTitle( blogName );
-			return await siteTitlePage.submitForm();
-		} );
-
-		step(
-			'Can then see the domains page, and Can search for a blog name, can see and select a free .wordpress address in the results',
-			async function() {
-				const expectedBlogAddresses = dataHelper.getExpectedFreeAddresses( blogName );
-				const findADomainComponent = await FindADomainComponent.Expect( driver );
-				await findADomainComponent.searchForBlogNameAndWaitForResults( blogName );
-				await findADomainComponent.checkAndRetryForFreeBlogAddresses(
-					expectedBlogAddresses,
-					blogName
-				);
-				const actualAddress = await findADomainComponent.freeBlogAddress();
-				assert(
-					expectedBlogAddresses.indexOf( actualAddress ) > -1,
-					`The displayed free blog address: '${ actualAddress }' was not the expected addresses: '${ expectedBlogAddresses }'`
-				);
-				return await findADomainComponent.selectFreeAddress();
-			}
-		);
-
-		step( 'Can see the plans page and pick the free plan', async function() {
-			const pickAPlanPage = await PickAPlanPage.Expect( driver );
-			return await pickAPlanPage.selectFreePlan();
-		} );
-
-		step(
-			'Can then see the sign up processing page which will finish automatically move along',
-			async function() {
-				return await new SignUpStep( driver ).continueAlong( userName, passwordForTestAccounts );
-			}
-		);
-
-		sharedSteps.canSeeTheOnboardingChecklist();
-
-		// after( 'Can delete our newly created account', async function() {
-		// 	return await new DeleteAccountFlow( driver ).deleteAccount( userName );
-		// } );
-
-		after( async function() {
-			return await overrideABTests.setABTestControlGroups( driver, { reset: true } );
-		} );
-	} );
-
-	describe( 'Sign up for an account only (no site) then add a site via new onboarding flow @parallel', () => {
-		const userName = dataHelper.getNewBlogName();
-		const blogName = dataHelper.getNewBlogName();
-
-		before( async function() {
-			await driverManager.ensureNotLoggedIn( driver );
-		} );
-
-		step( 'Can enter the account flow and see the account details page', async function() {
-			await StartPage.Visit(
-				driver,
-				StartPage.getStartURL( {
-					culture: locale,
-					flow: 'account',
-				} )
-			);
-			await CreateYourAccountPage.Expect( driver );
-		} );
-
-		step( 'Can then enter account details and continue', async function() {
-			const emailAddress = dataHelper.getEmailAddress( userName, signupInboxId );
-			const createYourAccountPage = await CreateYourAccountPage.Expect( driver );
-			return await createYourAccountPage.enterAccountDetailsAndSubmit(
-				emailAddress,
-				userName,
-				passwordForTestAccounts
-			);
-		} );
-
-		step(
-			'Can then see the sign up processing page which will finish automatically move along',
-			async function() {
-				return await new SignUpStep( driver ).continueAlong( userName, passwordForTestAccounts );
-			}
-		);
-
-		step(
-			'We are then on the Reader page and have no sites - we click Create Site',
-			async function() {
-				await ReaderPage.Expect( driver );
-				const navBarComponent = await NavBarComponent.Expect( driver );
-				await navBarComponent.clickMySites();
-				const noSitesComponent = await NoSitesComponent.Expect( driver );
-				return await noSitesComponent.createSite();
-			}
-		);
-
-		step( 'Can see the "Site Type" page, and enter some site information', async function() {
-			const siteTypePage = await SiteTypePage.Expect( driver );
-			return await siteTypePage.selectBlogType();
-		} );
-
-		step( 'Can see the "Site Topic" page, and enter the site topic', async function() {
-			const siteTopicPage = await SiteTopicPage.Expect( driver );
-			await siteTopicPage.enterSiteTopic( 'Tech Blog' );
-			return await siteTopicPage.submitForm();
-		} );
-
-		step( 'Can see the "Site title" page, and enter the site title', async function() {
-			const siteTitlePage = await SiteTitlePage.Expect( driver );
-			await siteTitlePage.enterSiteTitle( blogName );
-			return await siteTitlePage.submitForm();
-		} );
-
-		step(
-			'Can then see the domains page, and Can search for a blog name, can see and select a free .wordpress address in the results',
-			async function() {
-				const expectedBlogAddresses = dataHelper.getExpectedFreeAddresses( blogName );
-				const findADomainComponent = await FindADomainComponent.Expect( driver );
-				await findADomainComponent.searchForBlogNameAndWaitForResults( blogName );
-				await findADomainComponent.checkAndRetryForFreeBlogAddresses(
-					expectedBlogAddresses,
-					blogName
-				);
-				const actualAddress = await findADomainComponent.freeBlogAddress();
-				assert(
-					expectedBlogAddresses.indexOf( actualAddress ) > -1,
-					`The displayed free blog address: '${ actualAddress }' was not the expected addresses: '${ expectedBlogAddresses }'`
-				);
-				return await findADomainComponent.selectFreeAddress();
-			}
-		);
-
-		step( 'Can see the plans page and pick the free plan', async function() {
-			const pickAPlanPage = await PickAPlanPage.Expect( driver );
-			return await pickAPlanPage.selectFreePlan();
-		} );
-
-		sharedSteps.canSeeTheOnboardingChecklist();
-
-		// after( 'Can delete our newly created account', async function() {
-		// 	return await new DeleteAccountFlow( driver ).deleteAccount( userName );
-		// } );
-
-		after( async function() {
-			return await overrideABTests.setABTestControlGroups( driver, { reset: true } );
-		} );
-	} );
-=======
->>>>>>> 46acbb19
 } );