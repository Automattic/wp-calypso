--- conflicted
+++ resolved
@@ -1,10 +1,6 @@
 {
 	"name": "WordPressDesktop",
-<<<<<<< HEAD
 	"version": "7.1.0",
-=======
-	"version": "7.1.0-beta1",
->>>>>>> faf4b10d
 	"repository": {
 		"type": "git",
 		"url": "https://github.com/Automattic/wp-calypso/"
