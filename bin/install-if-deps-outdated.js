--- conflicted
+++ resolved
@@ -31,22 +31,5 @@
 	if ( installResult ) {
 		process.exit( installResult );
 	}
-<<<<<<< HEAD
 	fs.utimesSync( 'node_modules', new Date(), new Date() );
-
-	// Cleanup old Githooks (remove in a few months from June 2017)
-	const path = require( 'path' );
-	const rm = file => fs.existsSync( file ) && fs.unlinkSync( file );
-	rm( path.join( '.git', 'hooks', 'pre-push' ) );
-	rm( path.join( '.git', 'hooks', 'pre-commit' ) );
-	rm( path.join( 'bin', 'pre-push' ) );
-	rm( path.join( 'bin', 'pre-commit' ) );
-	process.exit( spawnSync( 'npm', [ 'run', 'install' ], {
-		shell: true,
-		stdio: 'inherit',
-		cwd: path.join( 'node_modules', 'husky' ),
-	} ).status );
-=======
-	fs.utimesSync( 'node_modules', Date.now(), Date.now() );
->>>>>>> 291e8a10
 }