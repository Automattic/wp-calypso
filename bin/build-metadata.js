--- conflicted
+++ resolved
@@ -26,18 +26,11 @@
  */
 var priorityData = {
 	// dial code: +1
-<<<<<<< HEAD
-	us: 10,
-	ca: 5,
-	'do': 3,
-	pr: 1,
-	um: -99,
-=======
 	US: 10,
 	CA: 5,
 	DO: 3,
 	PR: 1,
->>>>>>> 39efd96a
+	UM: -99,
 	// dial code: +7
 	RU: 10,
 	KZ: 1,
@@ -50,40 +43,26 @@
 	IM: 3,
 	GG: 1,
 	// dial code: +47
-<<<<<<< HEAD
-	no: 10,
-	sj: 1,
-	bv: -99,
-	// dial code: +61
-	au: 10,
-	cx: 5,
-	cc: 1,
-	hm: -99,
-	// dial code: +64
-	nz: 10,
-	pn: -99,
-=======
 	NO: 10,
 	SJ: 1,
+	BV: -99,
 	// dial code: +61
 	AU: 10,
 	CX: 5,
 	CC: 1,
->>>>>>> 39efd96a
+	HM: -99,
+	// dial code: +64
+	NZ: 10,
+	PN: -99,
 	// dial code: +290
 	SH: 10,
 	TA: 1,
 	// dial code: +358
-<<<<<<< HEAD
-	fi: 10,
-	ax: 1,
-	// dial code: +500
-	fk: 10,
-	gs: -99,
-=======
 	FI: 10,
 	AX: 1,
->>>>>>> 39efd96a
+	// dial code: +500
+	FK: 10,
+	GS: -99,
 	// dial code: +590
 	GP: 10,
 	MF: 5,
@@ -278,48 +257,48 @@
 // Political correction
 function injectHardCodedValues( libPhoneNumberData ) {
 	return Object.assign( {}, {
-		kv: {
-			isoCode: 'kv',
+		KV: {
+			isoCode: 'KV',
 			dialCode: '383',
 			nationalPrefix: '0',
-			priority: priorityData.kv
-		},
-		um: {
-			isoCode: 'um',
+			priority: priorityData.KV
+		},
+		UM: {
+			isoCode: 'UM',
 			dialCode: '1',
 			nationalPrefix: '',
 			patternRegion: 'us',
-			priority: priorityData.um
-		},
-		bv: {
-			isoCode: 'bv',
+			priority: priorityData.UM
+		},
+		BV: {
+			isoCode: 'BV',
 			dialCode: '47',
 			nationalPrefix: '',
-			priority: priorityData.bv
-		},
-		tf: {
-			isoCode: 'tf',
+			priority: priorityData.BV
+		},
+		TF: {
+			isoCode: 'TF',
 			dialCode: '262',
 			nationalPrefix: '0',
-			priority: priorityData.tf
-		},
-		hm: {
-			isoCode: 'hm',
+			priority: priorityData.TF
+		},
+		HM: {
+			isoCode: 'HM',
 			dialCode: '61',
 			nationalPrefix: '0',
-			priority: priorityData.hm
-		},
-		pn: {
-			isoCode: 'pn',
+			priority: priorityData.HM
+		},
+		PN: {
+			isoCode: 'PN',
 			dialCode: '64',
 			nationalPrefix: '0',
-			priority: priorityData.pn
-		},
-		gs: {
-			isoCode: 'gs',
+			priority: priorityData.PN
+		},
+		GS: {
+			isoCode: 'GS',
 			nationalPrefix: '',
 			dialCode: '500',
-			priority: priorityData.gs
+			priority: priorityData.GS
 		}
 	}, libPhoneNumberData );
 }
