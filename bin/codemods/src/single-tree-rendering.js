/** @format */

/**
<<<<<<< HEAD
 * Single Tree Rendering Codemod
 *
 * Transforms `ReactDom.render()` to `context.primary/secondary`.
 *
 * Transforms `renderWithReduxStore()` to `context.primary/secondary`.
 *
 * Adds `context` to params in middlewares when using `ReactDom.render()`.
 *
 * Adds `next` to params and `next()` to body in middlewares when using
 *   `ReactDom.render()` or `renderWithReduxStore()`.
 *
 * Adds `makeLayout` and `clientRender` to `page()` route definitions and
 *   accompanying import statement.
 */

/**
 * External dependencies
 */
const _ = require( 'lodash' );

/**
 * Internal dependencies
 */
=======
 * External dependencies
 */
const _ = require( 'lodash' );
const fs = require( 'fs' );
const repl = require( 'repl' );

/**
* Internal dependencies
*/
>>>>>>> 5e78359e
const config = require( './config' );

export default function transformer( file, api ) {
	const j = api.jscodeshift;
	const root = j( file.source );

	/**
	 * Gather all of the external deps and throw them in a set
	 */
	const nodeJsDeps = repl._builtinLibs;
	const packageJson = JSON.parse( fs.readFileSync( './package.json', 'utf8' ) );
	const packageJsonDeps = []
		.concat( nodeJsDeps )
		.concat( Object.keys( packageJson.dependencies ) )
		.concat( Object.keys( packageJson.devDependencies ) );

	const externalDependenciesSet = new Set( packageJsonDeps );

	/**
	 * @param {object} importNode Node object
	 * @returns {boolean}
	 */
	const isExternal = importNode =>
		externalDependenciesSet.has( importNode.source.value.split( '/' )[ 0 ] );

	/**
	 * Removes the extra newlines between two import statements
 	 * caused by `insertAfter()`:
	 * @link https://github.com/benjamn/recast/issues/371
	 *
	 * @param {string} str
	 * @returns {string}
	 */
	function removeExtraNewlines( str ) {
		return str.replace( /(import.*\n)\n+(import)/g, '$1$2' );
	}

	/**
	 * Check if `parameters` has `param` either as a string or as a name of
	 * an object, which could be e.g. an `Identifier`.
	 *
	 * @param {array} parameters Parameters to look from. Could be an array of strings or Identifier objects.
	 * @param {string} parameter Parameter name
	 * @returns {boolean}
	 */
	function hasParam( params = [], paramValue ) {
		return _.some( params, param => {
			return ( param.name || param ) === paramValue;
		} );
	}

	/**
	 * Ensure `context` is among params
	 *
	 * @param {object} path Path object that wraps a single node
	 * @returns {object} Single node object
	 */
	function ensureContextMiddleware( path ) {
		// `context` param is already in
		if ( hasParam( path.value.params, 'context' ) ) {
			return path.value;
		}
		let ret = path.value;
		ret.params = [ j.identifier( 'context' ), ...ret.params ];

		return ret;
	}

	/**
	 * Ensure `next` is among params and `next()` is in the block's body
	 *
	 * @param {object} path Path object that wraps a single node
	 * @returns {object} Single node object
	 */
	function ensureNextMiddleware( path ) {
		// `next` param is already in
		if ( hasParam( path.value.params, 'next' ) ) {
			return path.value;
		}
		if ( path.value.params.length > 1 ) {
			// More than just a context arg, possibly not a middleware
			return path.value;
		}
		let ret = path.value;
		ret.params = [ ...ret.params, j.identifier( 'next' ) ];
		ret.body = j.blockStatement( [
			...path.value.body.body,
			j.expressionStatement( j.callExpression( j.identifier( 'next' ), [] ) ),
		] );

		return ret;
	}

	function getTarget( arg ) {
		if ( arg.type === 'Literal' ) {
			return arg.value;
		}
		if ( arg.type === 'CallExpression' ) {
			// More checks?
			return arg.arguments[ 0 ].value;
		}
	}

	/**
	 * Transform `renderWithReduxStore()` CallExpressions.
	 *
	 * @example
	 * Input
	 * ```
	 * renderWithReduxStore(
	 * 	 <Example />,
	 * 	 'primary',
	 * 	 context.store
	 * );
	 * ```
	 *
	 * Output:
	 * ```
	 * context.primary = <Example />;
	 * ```
	 *
	 * @param {object} path Path object that wraps a single node
	 * @returns {object} Single node object
	 */
	function transformRenderWithReduxStore( path ) {
		const expressionCallee = {
			name: 'renderWithReduxStore',
		};

		return transformToContextLayout( path, expressionCallee );
	}

	/**
	 * Transform `ReactDom.render()` CallExpressions.
	 *
	 * @example
	 * Input
	 * ```
	 * ReactDom.render(
	 * 	 <Example />,
	 * 	 document.getElementById( 'primary' )
	 * );
	 * ```
	 *
	 * Output:
	 * ```
	 * context.primary = <Example />;
	 * ```
	 *
	 * @param {object} path Path object that wraps a single node
	 * @returns {object} Single node object
	 */
	function transformReactDomRender( path ) {
		const expressionCallee = {
			type: 'MemberExpression',
			object: {
				name: 'ReactDom',
			},
			property: {
				name: 'render',
			},
		};

		return transformToContextLayout( path, expressionCallee );
	}

	/**
	 * Transform CallExpressions.
	 * What kind of CallExpressions this replaces depends on `expressionCallee`
	 * parameter.
	 *
	 * @example
	 * Input
	 * ```
	 * DefinedByExpressionCallee(
	 * 	 <Example />,
	 * 	 document.getElementById( 'primary' )
	 * );
	 * ```
	 *
	 * Output:
	 * ```
	 * context.primary = <Example />;
	 * ```
	 *
	 * @param {object} path Path object that wraps a single node
	 * @param {object} expressionCallee `callee` parameter for finding `CallExpression` nodes.
	 * @returns {object} Single node object
	 */
	function transformToContextLayout( path, expressionCallee ) {
		if ( path.value.params.length !== 2 ) {
			// More than just context and next args, possibly not a middleware
			return path.value;
		}
		return j( path )
			.find( j.CallExpression, {
				callee: expressionCallee,
			} )
			.replaceWith( p => {
				const contextArg = path.value.params[ 0 ];
				const target = getTarget( p.value.arguments[ 1 ] );
				return j.assignmentExpression(
					'=',
					j.memberExpression( contextArg, j.identifier( target ) ),
					p.value.arguments[ 0 ]
				);
			} );

		return j( node );
	}

	// Transform `ReactDom.render()` to `context.primary/secondary`
	root
		.find( j.CallExpression, {
			callee: {
				type: 'MemberExpression',
				object: {
					name: 'ReactDom',
				},
				property: {
					name: 'render',
				},
			},
		} )
		.closest( j.Function )
		.replaceWith( ensureContextMiddleware )
		// Receives already transformed object from `replaceWith()` above
		.replaceWith( ensureNextMiddleware )
		.forEach( transformReactDomRender );

	// Transform `renderWithReduxStore()` to `context.primary/secondary`
	root
		.find( j.CallExpression, {
			callee: {
				name: 'renderWithReduxStore',
			},
		} )
		.closestScope()
		.replaceWith( ensureNextMiddleware )
		.forEach( transformRenderWithReduxStore );

	// Remove `renderWithReduxStore` from `import { a, renderWithReduxStore, b } from 'lib/react-helpers'`
	root
		.find( j.ImportSpecifier, {
			local: {
				name: 'renderWithReduxStore',
			},
		} )
		.remove();

	// Find empty `import 'lib/react-helpers'`
	const orphanImportHelpers = root
		.find( j.ImportDeclaration, {
			source: {
				value: 'lib/react-helpers',
			},
		} )
		.filter( p => ! p.value.specifiers.length );

	if ( orphanImportHelpers.size() ) {
		// Find out if import had comment above it
		const comment = _.get( orphanImportHelpers.nodes(), '[0].comments[0]', false );

		// Remove empty `import 'lib/react-helpers'` (and any comments with it)
		orphanImportHelpers.remove();

		// Put back that removed comment (if any)
		if ( comment ) {
			// Find internal dependencies and place comment above first one
			root
				.find( j.ImportDeclaration )
				.filter( p => ! isExternal( p.value ) )
				.at( 0 )
				.replaceWith( p => {
					p.value.comments = [ comment ];
					return p.value;
				} );
		}
	}

	// Add makeLayout and clientRender middlewares to route definitions
	const routeDefs = root
		.find( j.CallExpression, {
			callee: {
				name: 'page',
			},
		} )
		.filter( p => p.value.arguments.length > 1 && p.value.arguments[ 0 ].value !== '*' )
		.forEach( p => {
			p.value.arguments.push( j.identifier( 'makeLayout' ) );
			p.value.arguments.push( j.identifier( 'clientRender' ) );
		} );

	if ( routeDefs.size() ) {
		root
			.find( j.ImportDeclaration )
			.at( -1 )
			.insertAfter( "import { makeLayout, render as clientRender } from 'controller';" );
	}

	const source = root.toSource( config.recastOptions );

	return routeDefs.size() ? removeExtraNewlines( source ) : source;
}<|MERGE_RESOLUTION|>--- conflicted
+++ resolved
@@ -1,7 +1,6 @@
 /** @format */
 
 /**
-<<<<<<< HEAD
  * Single Tree Rendering Codemod
  *
  * Transforms `ReactDom.render()` to `context.primary/secondary`.
@@ -18,14 +17,6 @@
  */
 
 /**
- * External dependencies
- */
-const _ = require( 'lodash' );
-
-/**
- * Internal dependencies
- */
-=======
  * External dependencies
  */
 const _ = require( 'lodash' );
@@ -33,9 +24,8 @@
 const repl = require( 'repl' );
 
 /**
-* Internal dependencies
-*/
->>>>>>> 5e78359e
+ * Internal dependencies
+ */
 const config = require( './config' );
 
 export default function transformer( file, api ) {
