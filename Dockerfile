--- conflicted
+++ resolved
@@ -1,8 +1,5 @@
-<<<<<<< HEAD
-FROM       node:8.11.1-stretch
-=======
-FROM node:10.6.0
->>>>>>> 0d737f0c
+FROM node:10.6.0-stretch
+
 LABEL maintainer="Automattic"
 
 RUN echo "deb http://ftp.debian.org/debian stretch-backports main" >> /etc/apt/sources.list.d/backports.list && \
