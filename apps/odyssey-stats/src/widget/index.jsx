--- conflicted
+++ resolved
@@ -1,9 +1,6 @@
 import '@automattic/calypso-polyfills';
-<<<<<<< HEAD
 import { translate } from 'i18n-calypso';
-=======
 import { QueryClient, QueryClientProvider } from '@tanstack/react-query';
->>>>>>> 160c4cdc
 import { render } from 'react-dom';
 import JetpackLogo from 'calypso/components/jetpack-logo';
 import config from '../lib/config-api';
