--- conflicted
+++ resolved
@@ -2,10 +2,7 @@
 import { QueryClient, QueryClientProvider } from '@tanstack/react-query';
 import domReady from '@wordpress/dom-ready';
 import { render } from 'react-dom';
-<<<<<<< HEAD
-=======
 import setLocale from './set-locale';
->>>>>>> 7b3d3e27
 
 function CommandPaletteApp() {
 	if ( ! window.commandPaletteConfig ) {
