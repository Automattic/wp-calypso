--- conflicted
+++ resolved
@@ -3,41 +3,15 @@
 import { getQueryArgs } from '@wordpress/url';
 import { isEditorReady } from '../../utils';
 
-<<<<<<< HEAD
 const { url, title } = getQueryArgs( window.location.href );
-=======
-const { url, title, text, embed } = getQueryArgs( window.location.href );
->>>>>>> 2f560514
 
 if ( url ) {
 	( async () => {
 		// Wait for the editor to be initialized and the core blocks registered.
 		await isEditorReady();
 
-<<<<<<< HEAD
 		dispatch( 'core/editor' ).resetEditorBlocks( [
 			createBlock( 'core/embed', { url, caption: title, type: 'wp-embed' } ),
 		] );
-		dispatch( 'core/editor' ).editPost( { title: title } );
-=======
-		const link = `<a href="${ url }">${ title }</a>`;
-
-		const blocks = [];
-
-		if ( embed ) {
-			blocks.push( createBlock( 'core/embed', { url: embed } ) );
-		}
-
-		if ( text ) {
-			blocks.push(
-				createBlock( 'core/quote', {
-					value: `<p>${ text }</p>`,
-					citation: link,
-				} )
-			);
-		}
-
-		dispatch( 'core/editor' ).resetEditorBlocks( blocks );
->>>>>>> 2f560514
 	} )();
 }