/**
 * External dependencies
 */
import { use, select } from '@wordpress/data';
import { registerPlugin } from '@wordpress/plugins';
import { applyFilters } from '@wordpress/hooks';
import { find, isEqual } from 'lodash';
import debugFactory from 'debug';

/**
 * Internal dependencies
 */
import tracksRecordEvent from './tracking/track-record-event';
import delegateEventTracking from './tracking/delegate-event-tracking';
import { trackGlobalStylesTabSelected } from './tracking/wpcom-block-editor-global-styles-tab-selected';
import { buildGlobalStylesContentEvents } from './utils';

// Debugger.
const debug = debugFactory( 'wpcom-block-editor:tracking' );

const noop = () => {};

/**
 * Global handler.
 * Use this function when you need to inspect the block
 * to get specific data and populate the record.
 *
 * @param {object} block - Block object data.
 * @returns {object} Record properties object.
 */
function globalEventPropsHandler( block ) {
	if ( ! block?.name ) {
		return {};
	}

	// `getActiveBlockVariation` selector is only available since Gutenberg 10.6.
	// To avoid errors, we make sure the selector exists. If it doesn't,
	// then we fallback to the old way.
	const { getActiveBlockVariation } = select( 'core/blocks' );
	if ( getActiveBlockVariation ) {
		return {
			variation_slug: getActiveBlockVariation( block.name, block.attributes )?.name,
		};
	}

	// Pick up variation slug from `core/embed` block.
	if ( block.name === 'core/embed' && block?.attributes?.providerNameSlug ) {
		return { variation_slug: block.attributes.providerNameSlug };
	}

	// Pick up variation slug from `core/social-link` block.
	if ( block.name === 'core/social-link' && block?.attributes?.service ) {
		return { variation_slug: block.attributes.service };
	}

	return {};
}
/**
 * Looks up the block name based on its id.
 *
 * @param {string} blockId Block identifier.
 * @returns {string|null} Block name if it exists. Otherwise, `null`.
 */
const getTypeForBlockId = ( blockId ) => {
	const block = select( 'core/block-editor' ).getBlock( blockId );
	return block ? block.name : null;
};

/**
 * Guess which inserter was used to insert/replace blocks.
 *
 * @param {string[]} originalBlockIds ids or blocks that are being replaced
 * @returns {'header-inserter'|'slash-inserter'|'quick-inserter'|'block-switcher'|undefined} ID representing the insertion method that was used
 */
const getBlockInserterUsed = ( originalBlockIds = [] ) => {
	// Check if the main inserter (opened using the [+] button in the header) is open.
	// If it is then the block was inserted using this menu. This inserter closes
	// automatically when the user tries to use another form of block insertion
	// (at least at the time of writing), which is why we can rely on this method.
	if (
		select( 'core/edit-post' )?.isInserterOpened() ||
		select( 'core/edit-site' )?.isInserterOpened() ||
		select( 'core/edit-widgets' )?.isInserterOpened() ||
		document
			.querySelector( '.customize-widgets-layout__inserter-panel' )
			?.contains( document.activeElement )
	) {
		return 'header-inserter';
	}

	// The block switcher open state is not stored in Redux, it's component state
	// inside a <Dropdown>, so we can't access it. Work around this by checking if
	// the DOM elements are present on the page while the block is being replaced.
	if (
		originalBlockIds.length &&
		document.querySelector( '.block-editor-block-switcher__container' )
	) {
		return 'block-switcher';
	}

	// Inserting a block using a slash command is always a block replacement of
	// a paragraph block. Checks the block contents to see if it starts with '/'.
	// This check must go _after_ the block switcher check because it's possible
	// for the user to type something like "/abc" that matches no block type and
	// then use the block switcher, and the following tests would incorrectly capture
	// that case too.
	if (
		originalBlockIds.length === 1 &&
		select( 'core/block-editor' ).getBlockName( originalBlockIds[ 0 ] ) === 'core/paragraph' &&
		select( 'core/block-editor' )
			.getBlockAttributes( originalBlockIds[ 0 ] )
			.content.startsWith( '/' )
	) {
		return 'slash-inserter';
	}

	// The quick inserter open state is not stored in Redux, it's component state
	// inside a <Dropdown>, so we can't access it. Work around this by checking if
	// the DOM elements are present on the page while the block is being inserted.
	if (
		// The new quick-inserter UI, marked as __experimental
		document.querySelector( '.block-editor-inserter__quick-inserter' ) ||
		// Legacy block inserter UI
		document.querySelector( '.block-editor-inserter__block-list' )
	) {
		return 'quick-inserter';
	}

	return undefined;
};

/**
 * Ensure you are working with block object. This either returns the object
 * or tries to lookup the block by id.
 *
 * @param {string|object} block Block object or string identifier.
 * @returns {object} block object or an empty object if not found.
 */
const ensureBlockObject = ( block ) => {
	if ( typeof block === 'object' ) {
		return block;
	}
	return select( 'core/block-editor' ).getBlock( block ) || {};
};

/**
 * This helper function tracks the given blocks recursively
 * in order to track inner blocks.
 *
 * The event properties will be populated (optional)
 * propertiesHandler function. It acts as a callback
 * passing two arguments: the current block and
 * the parent block (if exists). Take this as
 * an advantage to add other custom properties to the event.
 *
 * Also, it adds default `inner_block`,
 * and `parent_block_client_id` (if parent exists) properties.
 *
 * @param {Array}    blocks            Block instances object or an array of such objects
 * @param {string}   eventName         Event name used to track.
 * @param {Function} propertiesHandler Callback function to populate event properties
 * @param {object}   parentBlock       parent block. optional.
 * @returns {void}
 */
function trackBlocksHandler( blocks, eventName, propertiesHandler = noop, parentBlock ) {
	const castBlocks = Array.isArray( blocks ) ? blocks : [ blocks ];
	if ( ! castBlocks || ! castBlocks.length ) {
		return;
	}

	castBlocks.forEach( ( block ) => {
		// Make this compatible with actions that pass only block id, not objects.
		block = ensureBlockObject( block );

		const eventProperties = {
			...globalEventPropsHandler( block ),
			...propertiesHandler( block, parentBlock ),
			inner_block: !! parentBlock,
		};

		if ( parentBlock ) {
			eventProperties.parent_block_name = parentBlock.name;
		}

		tracksRecordEvent( eventName, eventProperties );

		if ( block.innerBlocks && block.innerBlocks.length ) {
			trackBlocksHandler( block.innerBlocks, eventName, propertiesHandler, block );
		}
	} );
}

/**
 * A lot of actions accept either string (block id)
 * or an array of multiple string when operating with multiple blocks selected.
 * This is a convenience method that processes the first argument of the action (blocks)
 * and calls your tracking for each of the blocks involved in the action.
 *
 * This method tracks only blocks explicitly listed as a target of the action.
 * If you also want to track an event for all child blocks, use `trackBlocksHandler`.
 *
 * @see {@link trackBlocksHandler} for a recursive version.
 *
 * @param {string} eventName event name
 * @returns {Function} track handler
 */
const getBlocksTracker = ( eventName ) => ( blockIds ) => {
	const blockIdArray = Array.isArray( blockIds ) ? blockIds : [ blockIds ];

	// track separately for each block
	blockIdArray.forEach( ( blockId ) => {
		tracksRecordEvent( eventName, { block_name: getTypeForBlockId( blockId ) } );
	} );
};

/**
 * Determines whether a block pattern has been inserted and if so, records
 * a track event for it. The recorded event will also reflect whether the
 * inserted pattern replaced blocks.
 *
 * @param {Array} actionData Data supplied to block insertion or replacement tracking functions.
 * @returns {string} Pattern name being inserted if available.
 */
const maybeTrackPatternInsertion = ( actionData ) => {
	const meta = find( actionData, ( item ) => item?.patternName );
	const patternName = meta?.patternName;

	if ( patternName ) {
		tracksRecordEvent( 'wpcom_pattern_inserted', {
			pattern_name: patternName,
			blocks_replaced: actionData?.blocks_replaced,
		} );
	}

	return patternName;
};

/**
 * Track block insertion.
 *
 * @param {object|Array} blocks block instance object or an array of such objects
 * @param {Array} args additional insertBlocks data e.g. metadata containing pattern name.
 * @returns {void}
 */
const trackBlockInsertion = ( blocks, ...args ) => {
	const patternName = maybeTrackPatternInsertion( { ...args, blocks_replaced: false } );

	const insert_method = getBlockInserterUsed();

	trackBlocksHandler( blocks, 'wpcom_block_inserted', ( { name } ) => ( {
		block_name: name,
		blocks_replaced: false,
		pattern_name: patternName,
		insert_method,
	} ) );
};

/**
 * Track block removal.
 *
 * @param {object|Array} blocks block instance object or an array of such objects
 * @returns {void}
 */
const trackBlockRemoval = ( blocks ) => {
	trackBlocksHandler( blocks, 'wpcom_block_deleted', ( { name } ) => ( {
		block_name: name,
	} ) );
};

/**
 * Track block replacement.
 *
 * @param {Array} originalBlockIds ids or blocks that are being replaced
 * @param {object|Array} blocks block instance object or an array of such objects
 * @param {Array} args Additional data supplied to replaceBlocks action
 * @returns {void}
 */
const trackBlockReplacement = ( originalBlockIds, blocks, ...args ) => {
	const patternName = maybeTrackPatternInsertion( { ...args, blocks_replaced: true } );

	const insert_method = getBlockInserterUsed( originalBlockIds );

	trackBlocksHandler( blocks, 'wpcom_block_picker_block_inserted', ( { name } ) => ( {
		block_name: name,
		blocks_replaced: true,
		pattern_name: patternName,
		insert_method,
	} ) );
};

/**
 * Track inner blocks replacement.
 * Page Templates insert their content into the page replacing everything that was already there.
 *
 * @param {Array} rootClientId id of parent block
 * @param {object|Array} blocks block instance object or an array of such objects
 * @returns {void}
 */
const trackInnerBlocksReplacement = ( rootClientId, blocks ) => {
	/*
		We are ignoring `replaceInnerBlocks` action for template parts and
		reusable blocks for the following reasons:

		1. Template Parts and Reusable Blocks are asynchronously loaded blocks.
		   Content is fetched from the REST API so the inner blocks are
		   populated when the response is received. We want to ignore
		   `replaceInnerBlocks` action calls when the `innerBlocks` are replaced
		   because the template part or reusable block just loaded.

		2. Having multiple instances of the same template part or reusable block
		   and making edits to a single instance will cause all the other instances
		   to update via `replaceInnerBlocks`.

		3. Performing undo or redo related to template parts and reusable blocks
		   will update the instances via `replaceInnerBlocks`.
	*/
	const parentBlock = select( 'core/block-editor' ).getBlocksByClientId( rootClientId )?.[ 0 ];
	if ( parentBlock ) {
		const { name } = parentBlock;
		if (
			// Template Part
			name === 'core/template-part' ||
			// Reusable Block
			name === 'core/block'
		) {
			return;
		}
	}

	trackBlocksHandler( blocks, 'wpcom_block_inserted', ( { name } ) => ( {
		block_name: name,
		blocks_replaced: true,
		// isInsertingPagePattern filter is set by Starter Page Templates.
		// Also support isInsertingPageTemplate filter as this was used in older ETK versions.
		from_template_selector:
			applyFilters( 'isInsertingPagePattern', false ) ||
			applyFilters( 'isInsertingPageTemplate', false ),
	} ) );
};

/**
 * Track update and publish action for Global Styles plugin.
 *
 * @param {string} eventName Name of the track event.
 * @returns {Function} tracker
 */
const trackGlobalStyles = ( eventName ) => ( options ) => {
	tracksRecordEvent( eventName, {
		...options,
	} );
};

/**
 * Logs any error notice which is shown to the user so we can determine how often
 * folks see different errors and what types of sites they occur on.
 *
 * @param {string} content The error message. Like "Update failed."
 * @param {object} options Optional. Extra data logged with the error in Gutenberg.
 */
const trackErrorNotices = ( content, options ) =>
	tracksRecordEvent( 'wpcom_gutenberg_error_notice', {
		notice_text: content,
		notice_options: JSON.stringify( options ), // Returns undefined if options is undefined.
	} );

const trackEnableComplementaryArea = ( scope, id ) => {
	const activeArea = select( 'core/interface' ).getActiveComplementaryArea( scope );
	// We are tracking both global styles open here and when global styles
	// is closed by opening another sidebar in its place.
	if ( activeArea !== 'edit-site/global-styles' && id === 'edit-site/global-styles' ) {
		trackGlobalStylesTabSelected( { tab: 'root', open: true } );
	} else if ( activeArea === 'edit-site/global-styles' && id !== 'edit-site/global-styles' ) {
		trackGlobalStylesTabSelected( { open: false } );
	}
};

const trackDisableComplementaryArea = ( scope ) => {
	const activeArea = select( 'core/interface' ).getActiveComplementaryArea( scope );
	if ( activeArea === 'edit-site/global-styles' && scope === 'core/edit-site' ) {
		trackGlobalStylesTabSelected( { open: false } );
	}
};

/**
 * Track list view open and close events.
 *
 * @param {boolean} isOpen new state of the list view
 */
const trackListViewToggle = ( isOpen ) => {
	tracksRecordEvent( 'wpcom_block_editor_list_view_toggle', {
		is_open: isOpen,
	} );
};

const trackSaveEntityRecord = ( kind, name, record ) => {
	if ( name === 'wp_template_part' && kind === 'postType' ) {
		if ( document.querySelector( '.edit-site-template-part-converter__modal' ) ) {
			tracksRecordEvent( 'wpcom_block_editor_convert_to_template_part', {
				variation_slug: record.area !== 'uncategorized' ? record.area : undefined,
				content: record.content,
			} );
		} else {
			tracksRecordEvent( 'wpcom_block_editor_create_template_part', {
				variation_slug: record.area !== 'uncategorized' ? record.area : undefined,
				content: record.content ? record.content : undefined,
			} );
		}
	}
};
/**
 * Tracks editEntityRecord for global styles updates.
 *
 * @param {string} kind    Kind of the edited entity record.
 * @param {string} type    Name of the edited entity record.
 * @param {number} id      Record ID of the edited entity record.
 * @param {object} updates The edits made to the record.
 */
const trackEditEntityRecord = ( kind, type, id, updates ) => {
	if ( kind === 'postType' && type === 'wp_global_styles' ) {
		const editedEntity = select( 'core' ).getEditedEntityRecord( kind, type, id );
		const entityContent = JSON.parse( editedEntity?.content );
		const updatedContent = JSON.parse( updates?.content );

		// Sometimes a second update is triggered corresponding to no changes since the last update.
		// Therefore we must check if there is a change to avoid debouncing a valid update to a changeless update.
		if ( ! isEqual( updatedContent, entityContent ) ) {
			buildGlobalStylesContentEvents(
				updatedContent,
				entityContent,
				'wpcom_block_editor_global_styles_update'
			);
		}
	}
};

/**
 * Tracks saveEditedEntityRecord for saving global styles updates.
 *
 * @param {string} kind Kind of the edited entity record.
 * @param {string} type Name of the edited entity record.
 * @param {number} id   Record ID of the edited entity record.
 */
const trackSaveEditedEntityRecord = ( kind, type, id ) => {
	if ( kind === 'postType' && type === 'wp_global_styles' ) {
		const savedEntity = select( 'core' ).getEntityRecord( kind, type, id );
		const editedEntity = select( 'core' ).getEditedEntityRecord( kind, type, id );
		const entityContent = JSON.parse( savedEntity?.content?.raw );
		const updatedContent = JSON.parse( editedEntity?.content );

		buildGlobalStylesContentEvents(
			updatedContent,
			entityContent,
			'wpcom_block_editor_global_styles_save'
		);
	}
};

/**
 * Tracker can be
 * - string - which means it is an event name and should be tracked as such automatically
 * - function - in case you need to load additional properties from the action.
 *
 * @type {object}
 */
const REDUX_TRACKING = {
	'jetpack/global-styles': {
		resetLocalChanges: 'wpcom_global_styles_reset',
		updateOptions: trackGlobalStyles( 'wpcom_global_styles_update' ),
		publishOptions: trackGlobalStyles( 'wpcom_global_styles_publish' ),
	},
	// Post Editor is using the undo/redo from the 'core/editor' store
	'core/editor': {
		undo: 'wpcom_block_editor_undo_performed',
		redo: 'wpcom_block_editor_redo_performed',
	},
	// Site Editor is using the undo/redo from the 'core' store
	core: {
		undo: 'wpcom_block_editor_undo_performed',
		redo: 'wpcom_block_editor_redo_performed',
<<<<<<< HEAD
		saveEntityRecord: trackSaveEntityRecord,
=======
		editEntityRecord: trackEditEntityRecord,
		saveEditedEntityRecord: trackSaveEditedEntityRecord,
>>>>>>> 352235b0
	},
	'core/block-editor': {
		moveBlocksUp: getBlocksTracker( 'wpcom_block_moved_up' ),
		moveBlocksDown: getBlocksTracker( 'wpcom_block_moved_down' ),
		removeBlocks: trackBlockRemoval,
		removeBlock: trackBlockRemoval,
		moveBlockToPosition: getBlocksTracker( 'wpcom_block_moved_via_dragging' ),
		insertBlock: trackBlockInsertion,
		insertBlocks: trackBlockInsertion,
		replaceBlock: trackBlockReplacement,
		replaceBlocks: trackBlockReplacement,
		replaceInnerBlocks: trackInnerBlocksReplacement,
	},
	'core/notices': {
		createErrorNotice: trackErrorNotices,
	},
	'core/edit-site': {
		setIsListViewOpened: trackListViewToggle,
	},
	'core/edit-post': {
		setIsListViewOpened: trackListViewToggle,
	},
	'core/interface': {
		enableComplementaryArea: trackEnableComplementaryArea,
		disableComplementaryArea: trackDisableComplementaryArea,
	},
};

/**
 * Mapping of Events by DOM selector.
 * Events are matched by selector and their handlers called.
 *
 * @type {Array}
 */
const EVENT_TYPES = [ 'keyup', 'click' ];

// Registering tracking handlers.
if (
	undefined === window ||
	undefined === window._currentSiteId ||
	undefined === window._currentSiteType
) {
	debug( 'Skip: No data available.' );
} else {
	debug( 'registering tracking handlers.' );
	// Intercept dispatch function and add tracking for actions that need it.
	use( ( registry ) => ( {
		dispatch: ( namespace ) => {
			const namespaceName = typeof namespace === 'object' ? namespace.name : namespace;
			const actions = { ...registry.dispatch( namespaceName ) };
			const trackers = REDUX_TRACKING[ namespaceName ];

			if ( trackers ) {
				Object.keys( trackers ).forEach( ( actionName ) => {
					const originalAction = actions[ actionName ];
					const tracker = trackers[ actionName ];
					actions[ actionName ] = ( ...args ) => {
						debug( 'action "%s" called with %o arguments', actionName, [ ...args ] );
						if ( typeof tracker === 'string' ) {
							// Simple track - just based on the event name.
							tracksRecordEvent( tracker );
						} else if ( typeof tracker === 'function' ) {
							// Advanced tracking - call function.
							tracker( ...args );
						}
						return originalAction( ...args );
					};
				} );
			}
			return actions;
		},
	} ) );

	const delegateNonCaptureListener = ( event ) => {
		delegateEventTracking( false, event );
	};

	const delegateCaptureListener = ( event ) => {
		delegateEventTracking( true, event );
	};

	// Registers Plugin.
	registerPlugin( 'wpcom-block-editor-tracking', {
		render: () => {
			EVENT_TYPES.forEach( ( eventType ) => {
				document.addEventListener( eventType, delegateNonCaptureListener );
				document.addEventListener( eventType, delegateCaptureListener, true );
			} );
			return null;
		},
	} );
}<|MERGE_RESOLUTION|>--- conflicted
+++ resolved
@@ -477,12 +477,9 @@
 	core: {
 		undo: 'wpcom_block_editor_undo_performed',
 		redo: 'wpcom_block_editor_redo_performed',
-<<<<<<< HEAD
 		saveEntityRecord: trackSaveEntityRecord,
-=======
 		editEntityRecord: trackEditEntityRecord,
 		saveEditedEntityRecord: trackSaveEditedEntityRecord,
->>>>>>> 352235b0
 	},
 	'core/block-editor': {
 		moveBlocksUp: getBlocksTracker( 'wpcom_block_moved_up' ),
