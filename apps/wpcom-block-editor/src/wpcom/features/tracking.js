/**
 * External dependencies
 */
import { use, select } from '@wordpress/data';
import { registerPlugin } from '@wordpress/plugins';
import { applyFilters } from '@wordpress/hooks';
import { find } from 'lodash';
import debugFactory from 'debug';

/**
 * Internal dependencies
 */
import tracksRecordEvent from './tracking/track-record-event';
import delegateEventTracking from './tracking/delegate-event-tracking';
import { trackGlobalStylesTabSelected } from './tracking/wpcom-block-editor-global-styles-tab-selected';
<<<<<<< HEAD
import { findUpdate } from './utils';
=======
>>>>>>> 422425cf

// Debugger.
const debug = debugFactory( 'wpcom-block-editor:tracking' );

const noop = () => {};

/**
 * Global handler.
 * Use this function when you need to inspect the block
 * to get specific data and populate the record.
 *
 * @param {object} block - Block object data.
 * @returns {object} Record properties object.
 */
function globalEventPropsHandler( block ) {
	if ( ! block?.name ) {
		return {};
	}

	// `getActiveBlockVariation` selector is only available since Gutenberg 10.6.
	// To avoid errors, we make sure the selector exists. If it doesn't,
	// then we fallback to the old way.
	const { getActiveBlockVariation } = select( 'core/blocks' );
	if ( getActiveBlockVariation ) {
		return {
			variation_slug: getActiveBlockVariation( block.name, block.attributes )?.name,
		};
	}

	// Pick up variation slug from `core/embed` block.
	if ( block.name === 'core/embed' && block?.attributes?.providerNameSlug ) {
		return { variation_slug: block.attributes.providerNameSlug };
	}

	// Pick up variation slug from `core/social-link` block.
	if ( block.name === 'core/social-link' && block?.attributes?.service ) {
		return { variation_slug: block.attributes.service };
	}

	return {};
}
/**
 * Looks up the block name based on its id.
 *
 * @param {string} blockId Block identifier.
 * @returns {string|null} Block name if it exists. Otherwise, `null`.
 */
const getTypeForBlockId = ( blockId ) => {
	const block = select( 'core/block-editor' ).getBlock( blockId );
	return block ? block.name : null;
};

/**
 * Guess which inserter was used to insert/replace blocks.
 *
 * @param {string[]} originalBlockIds ids or blocks that are being replaced
 * @returns {'header-inserter'|'slash-inserter'|'quick-inserter'|'block-switcher'|undefined} ID representing the insertion method that was used
 */
const getBlockInserterUsed = ( originalBlockIds = [] ) => {
	// Check if the main inserter (opened using the [+] button in the header) is open.
	// If it is then the block was inserted using this menu. This inserter closes
	// automatically when the user tries to use another form of block insertion
	// (at least at the time of writing), which is why we can rely on this method.
	if (
		select( 'core/edit-post' )?.isInserterOpened() ||
		select( 'core/edit-site' )?.isInserterOpened() ||
		select( 'core/edit-widgets' )?.isInserterOpened() ||
		document
			.querySelector( '.customize-widgets-layout__inserter-panel' )
			?.contains( document.activeElement )
	) {
		return 'header-inserter';
	}

	// The block switcher open state is not stored in Redux, it's component state
	// inside a <Dropdown>, so we can't access it. Work around this by checking if
	// the DOM elements are present on the page while the block is being replaced.
	if (
		originalBlockIds.length &&
		document.querySelector( '.block-editor-block-switcher__container' )
	) {
		return 'block-switcher';
	}

	// Inserting a block using a slash command is always a block replacement of
	// a paragraph block. Checks the block contents to see if it starts with '/'.
	// This check must go _after_ the block switcher check because it's possible
	// for the user to type something like "/abc" that matches no block type and
	// then use the block switcher, and the following tests would incorrectly capture
	// that case too.
	if (
		originalBlockIds.length === 1 &&
		select( 'core/block-editor' ).getBlockName( originalBlockIds[ 0 ] ) === 'core/paragraph' &&
		select( 'core/block-editor' )
			.getBlockAttributes( originalBlockIds[ 0 ] )
			.content.startsWith( '/' )
	) {
		return 'slash-inserter';
	}

	// The quick inserter open state is not stored in Redux, it's component state
	// inside a <Dropdown>, so we can't access it. Work around this by checking if
	// the DOM elements are present on the page while the block is being inserted.
	if (
		// The new quick-inserter UI, marked as __experimental
		document.querySelector( '.block-editor-inserter__quick-inserter' ) ||
		// Legacy block inserter UI
		document.querySelector( '.block-editor-inserter__block-list' )
	) {
		return 'quick-inserter';
	}

	return undefined;
};

/**
 * Ensure you are working with block object. This either returns the object
 * or tries to lookup the block by id.
 *
 * @param {string|object} block Block object or string identifier.
 * @returns {object} block object or an empty object if not found.
 */
const ensureBlockObject = ( block ) => {
	if ( typeof block === 'object' ) {
		return block;
	}
	return select( 'core/block-editor' ).getBlock( block ) || {};
};

/**
 * This helper function tracks the given blocks recursively
 * in order to track inner blocks.
 *
 * The event properties will be populated (optional)
 * propertiesHandler function. It acts as a callback
 * passing two arguments: the current block and
 * the parent block (if exists). Take this as
 * an advantage to add other custom properties to the event.
 *
 * Also, it adds default `inner_block`,
 * and `parent_block_client_id` (if parent exists) properties.
 *
 * @param {Array}    blocks            Block instances object or an array of such objects
 * @param {string}   eventName         Event name used to track.
 * @param {Function} propertiesHandler Callback function to populate event properties
 * @param {object}   parentBlock       parent block. optional.
 * @returns {void}
 */
function trackBlocksHandler( blocks, eventName, propertiesHandler = noop, parentBlock ) {
	const castBlocks = Array.isArray( blocks ) ? blocks : [ blocks ];
	if ( ! castBlocks || ! castBlocks.length ) {
		return;
	}

	castBlocks.forEach( ( block ) => {
		// Make this compatible with actions that pass only block id, not objects.
		block = ensureBlockObject( block );

		const eventProperties = {
			...globalEventPropsHandler( block ),
			...propertiesHandler( block, parentBlock ),
			inner_block: !! parentBlock,
		};

		if ( parentBlock ) {
			eventProperties.parent_block_name = parentBlock.name;
		}

		tracksRecordEvent( eventName, eventProperties );

		if ( block.innerBlocks && block.innerBlocks.length ) {
			trackBlocksHandler( block.innerBlocks, eventName, propertiesHandler, block );
		}
	} );
}

/**
 * A lot of actions accept either string (block id)
 * or an array of multiple string when operating with multiple blocks selected.
 * This is a convenience method that processes the first argument of the action (blocks)
 * and calls your tracking for each of the blocks involved in the action.
 *
 * This method tracks only blocks explicitly listed as a target of the action.
 * If you also want to track an event for all child blocks, use `trackBlocksHandler`.
 *
 * @see {@link trackBlocksHandler} for a recursive version.
 *
 * @param {string} eventName event name
 * @returns {Function} track handler
 */
const getBlocksTracker = ( eventName ) => ( blockIds ) => {
	const blockIdArray = Array.isArray( blockIds ) ? blockIds : [ blockIds ];

	// track separately for each block
	blockIdArray.forEach( ( blockId ) => {
		tracksRecordEvent( eventName, { block_name: getTypeForBlockId( blockId ) } );
	} );
};

/**
 * Determines whether a block pattern has been inserted and if so, records
 * a track event for it. The recorded event will also reflect whether the
 * inserted pattern replaced blocks.
 *
 * @param {Array} actionData Data supplied to block insertion or replacement tracking functions.
 * @returns {string} Pattern name being inserted if available.
 */
const maybeTrackPatternInsertion = ( actionData ) => {
	const meta = find( actionData, ( item ) => item?.patternName );
	const patternName = meta?.patternName;

	if ( patternName ) {
		tracksRecordEvent( 'wpcom_pattern_inserted', {
			pattern_name: patternName,
			blocks_replaced: actionData?.blocks_replaced,
		} );
	}

	return patternName;
};

/**
 * Track block insertion.
 *
 * @param {object|Array} blocks block instance object or an array of such objects
 * @param {Array} args additional insertBlocks data e.g. metadata containing pattern name.
 * @returns {void}
 */
const trackBlockInsertion = ( blocks, ...args ) => {
	const patternName = maybeTrackPatternInsertion( { ...args, blocks_replaced: false } );

	const insert_method = getBlockInserterUsed();

	trackBlocksHandler( blocks, 'wpcom_block_inserted', ( { name } ) => ( {
		block_name: name,
		blocks_replaced: false,
		pattern_name: patternName,
		insert_method,
	} ) );
};

/**
 * Track block removal.
 *
 * @param {object|Array} blocks block instance object or an array of such objects
 * @returns {void}
 */
const trackBlockRemoval = ( blocks ) => {
	trackBlocksHandler( blocks, 'wpcom_block_deleted', ( { name } ) => ( {
		block_name: name,
	} ) );
};

/**
 * Track block replacement.
 *
 * @param {Array} originalBlockIds ids or blocks that are being replaced
 * @param {object|Array} blocks block instance object or an array of such objects
 * @param {Array} args Additional data supplied to replaceBlocks action
 * @returns {void}
 */
const trackBlockReplacement = ( originalBlockIds, blocks, ...args ) => {
	const patternName = maybeTrackPatternInsertion( { ...args, blocks_replaced: true } );

	const insert_method = getBlockInserterUsed( originalBlockIds );

	trackBlocksHandler( blocks, 'wpcom_block_picker_block_inserted', ( { name } ) => ( {
		block_name: name,
		blocks_replaced: true,
		pattern_name: patternName,
		insert_method,
	} ) );
};

/**
 * Track inner blocks replacement.
 * Page Templates insert their content into the page replacing everything that was already there.
 *
 * @param {Array} rootClientId id of parent block
 * @param {object|Array} blocks block instance object or an array of such objects
 * @returns {void}
 */
const trackInnerBlocksReplacement = ( rootClientId, blocks ) => {
	/*
		We are ignoring `replaceInnerBlocks` action for template parts and
		reusable blocks for the following reasons:

		1. Template Parts and Reusable Blocks are asynchronously loaded blocks.
		   Content is fetched from the REST API so the inner blocks are
		   populated when the response is received. We want to ignore
		   `replaceInnerBlocks` action calls when the `innerBlocks` are replaced
		   because the template part or reusable block just loaded.

		2. Having multiple instances of the same template part or reusable block
		   and making edits to a single instance will cause all the other instances
		   to update via `replaceInnerBlocks`.

		3. Performing undo or redo related to template parts and reusable blocks
		   will update the instances via `replaceInnerBlocks`.
	*/
	const parentBlock = select( 'core/block-editor' ).getBlocksByClientId( rootClientId )?.[ 0 ];
	if ( parentBlock ) {
		const { name } = parentBlock;
		if (
			// Template Part
			name === 'core/template-part' ||
			// Reusable Block
			name === 'core/block'
		) {
			return;
		}
	}

	trackBlocksHandler( blocks, 'wpcom_block_inserted', ( { name } ) => ( {
		block_name: name,
		blocks_replaced: true,
		// isInsertingPagePattern filter is set by Starter Page Templates.
		// Also support isInsertingPageTemplate filter as this was used in older ETK versions.
		from_template_selector:
			applyFilters( 'isInsertingPagePattern', false ) ||
			applyFilters( 'isInsertingPageTemplate', false ),
	} ) );
};

/**
 * Track update and publish action for Global Styles plugin.
 *
 * @param {string} eventName Name of the track event.
 * @returns {Function} tracker
 */
const trackGlobalStyles = ( eventName ) => ( options ) => {
	tracksRecordEvent( eventName, {
		...options,
	} );
};

/**
 * Logs any error notice which is shown to the user so we can determine how often
 * folks see different errors and what types of sites they occur on.
 *
 * @param {string} content The error message. Like "Update failed."
 * @param {object} options Optional. Extra data logged with the error in Gutenberg.
 */
const trackErrorNotices = ( content, options ) =>
	tracksRecordEvent( 'wpcom_gutenberg_error_notice', {
		notice_text: content,
		notice_options: JSON.stringify( options ), // Returns undefined if options is undefined.
	} );

const trackEnableComplementaryArea = ( scope, id ) => {
<<<<<<< HEAD
	const active = select( 'core/interface' ).getActiveComplementaryArea( scope );
	// We are tracking both global styles open here and when global styles
	// is closed by opening another sidebar in its place.
	if ( active !== 'edit-site/global-styles' && id === 'edit-site/global-styles' ) {
		trackGlobalStylesTabSelected( { tab: 'root', open: true } );
	} else if ( active === 'edit-site/global-styles' && id !== 'edit-site/global-styles' ) {
=======
	const activeArea = select( 'core/interface' ).getActiveComplementaryArea( scope );
	// We are tracking both global styles open here and when global styles
	// is closed by opening another sidebar in its place.
	if ( activeArea !== 'edit-site/global-styles' && id === 'edit-site/global-styles' ) {
		trackGlobalStylesTabSelected( { tab: 'root', open: true } );
	} else if ( activeArea === 'edit-site/global-styles' && id !== 'edit-site/global-styles' ) {
>>>>>>> 422425cf
		trackGlobalStylesTabSelected( { open: false } );
	}
};

const trackDisableComplementaryArea = ( scope ) => {
<<<<<<< HEAD
	const active = select( 'core/interface' ).getActiveComplementaryArea( scope );
	if ( active === 'edit-site/global-styles' && scope === 'core/edit-site' ) {
=======
	const activeArea = select( 'core/interface' ).getActiveComplementaryArea( scope );
	if ( activeArea === 'edit-site/global-styles' && scope === 'core/edit-site' ) {
>>>>>>> 422425cf
		trackGlobalStylesTabSelected( { open: false } );
	}
};

<<<<<<< HEAD
const trackEditEntityRecord = ( kind, type, id, updates ) => {
	if ( kind === 'postType' && type === 'wp_global_styles' ) {
		const editedEntity = select( 'core' ).getEditedEntityRecord( kind, type, id );
		const entityContent = JSON.parse( editedEntity.content );
		const updatedContent = JSON.parse( updates.content );

		let { keyMap, value } = findUpdate( updatedContent, entityContent );

		// Early return if no changes.
		// Sometimes a second GS update will happen but has no changes.
		if ( ! keyMap.length ) {
			return;
		}

		// No value returned implies something was removed instead of changed or added.
		// Compare in reverse to know what was removed.
		if ( ! value ) {
			value = 'reset';
			const reverseCompare = findUpdate( entityContent, updatedContent );
			keyMap = reverseCompare.keyMap;
		}

		let blockName;
		let elementType;
		let changeType;
		let propertyChanged;

		if ( keyMap[ 1 ] === 'blocks' ) {
			blockName = keyMap[ 2 ];
			if ( keyMap[ 3 ] === 'elements' ) {
				elementType = keyMap[ 4 ];
				changeType = keyMap[ 5 ];
				propertyChanged = keyMap[ 6 ];
			} else {
				changeType = keyMap[ 3 ];
				propertyChanged = keyMap[ 4 ];
			}
		} else if ( keyMap[ 1 ] === 'elements' ) {
			elementType = keyMap[ 2 ];
			changeType = keyMap[ 3 ];
			propertyChanged = keyMap[ 4 ];
		} else {
			changeType = keyMap[ 1 ];
			propertyChanged = keyMap[ 2 ];
		}

		tracksRecordEvent( 'wpcom-block-editor-global-styles-update', {
			block_type: blockName,
			element_type: elementType,
			section: changeType,
			field: propertyChanged,
			field_value: typeof value === 'object' ? JSON.stringify( value ) : value,
		} );
	}
=======
/**
 * Track list view open and close events.
 *
 * @param {boolean} isOpen new state of the list view
 */
const trackListViewToggle = ( isOpen ) => {
	tracksRecordEvent( 'wpcom_block_editor_list_view_toggle', {
		is_open: isOpen,
	} );
>>>>>>> 422425cf
};

/**
 * Tracker can be
 * - string - which means it is an event name and should be tracked as such automatically
 * - function - in case you need to load additional properties from the action.
 *
 * @type {object}
 */
const REDUX_TRACKING = {
	'jetpack/global-styles': {
		resetLocalChanges: 'wpcom_global_styles_reset',
		updateOptions: trackGlobalStyles( 'wpcom_global_styles_update' ),
		publishOptions: trackGlobalStyles( 'wpcom_global_styles_publish' ),
	},
	// Post Editor is using the undo/redo from the 'core/editor' store
	'core/editor': {
		undo: 'wpcom_block_editor_undo_performed',
		redo: 'wpcom_block_editor_redo_performed',
	},
	// Site Editor is using the undo/redo from the 'core' store
	core: {
		undo: 'wpcom_block_editor_undo_performed',
		redo: 'wpcom_block_editor_redo_performed',
		editEntityRecord: trackEditEntityRecord,
	},
	'core/block-editor': {
		moveBlocksUp: getBlocksTracker( 'wpcom_block_moved_up' ),
		moveBlocksDown: getBlocksTracker( 'wpcom_block_moved_down' ),
		removeBlocks: trackBlockRemoval,
		removeBlock: trackBlockRemoval,
		moveBlockToPosition: getBlocksTracker( 'wpcom_block_moved_via_dragging' ),
		insertBlock: trackBlockInsertion,
		insertBlocks: trackBlockInsertion,
		replaceBlock: trackBlockReplacement,
		replaceBlocks: trackBlockReplacement,
		replaceInnerBlocks: trackInnerBlocksReplacement,
	},
	'core/notices': {
		createErrorNotice: trackErrorNotices,
	},
<<<<<<< HEAD
=======
	'core/edit-site': {
		setIsListViewOpened: trackListViewToggle,
	},
	'core/edit-post': {
		setIsListViewOpened: trackListViewToggle,
	},
>>>>>>> 422425cf
	'core/interface': {
		enableComplementaryArea: trackEnableComplementaryArea,
		disableComplementaryArea: trackDisableComplementaryArea,
	},
};

/**
 * Mapping of Events by DOM selector.
 * Events are matched by selector and their handlers called.
 *
 * @type {Array}
 */
const EVENT_TYPES = [ 'keyup', 'click' ];

// Registering tracking handlers.
if (
	undefined === window ||
	undefined === window._currentSiteId ||
	undefined === window._currentSiteType
) {
	debug( 'Skip: No data available.' );
} else {
	debug( 'registering tracking handlers.' );
	// Intercept dispatch function and add tracking for actions that need it.
	use( ( registry ) => ( {
		dispatch: ( namespace ) => {
			const namespaceName = typeof namespace === 'object' ? namespace.name : namespace;
			const actions = { ...registry.dispatch( namespaceName ) };
			const trackers = REDUX_TRACKING[ namespaceName ];

			if ( trackers ) {
				Object.keys( trackers ).forEach( ( actionName ) => {
					const originalAction = actions[ actionName ];
					const tracker = trackers[ actionName ];
					actions[ actionName ] = ( ...args ) => {
						debug( 'action "%s" called with %o arguments', actionName, [ ...args ] );
						if ( typeof tracker === 'string' ) {
							// Simple track - just based on the event name.
							tracksRecordEvent( tracker );
						} else if ( typeof tracker === 'function' ) {
							// Advanced tracking - call function.
							tracker( ...args );
						}
						return originalAction( ...args );
					};
				} );
			}
			return actions;
		},
	} ) );

	const delegateNonCaptureListener = ( event ) => {
		delegateEventTracking( false, event );
	};

	const delegateCaptureListener = ( event ) => {
		delegateEventTracking( true, event );
	};

	// Registers Plugin.
	registerPlugin( 'wpcom-block-editor-tracking', {
		render: () => {
			EVENT_TYPES.forEach( ( eventType ) => {
				document.addEventListener( eventType, delegateNonCaptureListener );
				document.addEventListener( eventType, delegateCaptureListener, true );
			} );
			return null;
		},
	} );
}<|MERGE_RESOLUTION|>--- conflicted
+++ resolved
@@ -13,10 +13,7 @@
 import tracksRecordEvent from './tracking/track-record-event';
 import delegateEventTracking from './tracking/delegate-event-tracking';
 import { trackGlobalStylesTabSelected } from './tracking/wpcom-block-editor-global-styles-tab-selected';
-<<<<<<< HEAD
 import { findUpdate } from './utils';
-=======
->>>>>>> 422425cf
 
 // Debugger.
 const debug = debugFactory( 'wpcom-block-editor:tracking' );
@@ -367,38 +364,23 @@
 	} );
 
 const trackEnableComplementaryArea = ( scope, id ) => {
-<<<<<<< HEAD
-	const active = select( 'core/interface' ).getActiveComplementaryArea( scope );
-	// We are tracking both global styles open here and when global styles
-	// is closed by opening another sidebar in its place.
-	if ( active !== 'edit-site/global-styles' && id === 'edit-site/global-styles' ) {
-		trackGlobalStylesTabSelected( { tab: 'root', open: true } );
-	} else if ( active === 'edit-site/global-styles' && id !== 'edit-site/global-styles' ) {
-=======
 	const activeArea = select( 'core/interface' ).getActiveComplementaryArea( scope );
 	// We are tracking both global styles open here and when global styles
 	// is closed by opening another sidebar in its place.
 	if ( activeArea !== 'edit-site/global-styles' && id === 'edit-site/global-styles' ) {
 		trackGlobalStylesTabSelected( { tab: 'root', open: true } );
 	} else if ( activeArea === 'edit-site/global-styles' && id !== 'edit-site/global-styles' ) {
->>>>>>> 422425cf
 		trackGlobalStylesTabSelected( { open: false } );
 	}
 };
 
 const trackDisableComplementaryArea = ( scope ) => {
-<<<<<<< HEAD
-	const active = select( 'core/interface' ).getActiveComplementaryArea( scope );
-	if ( active === 'edit-site/global-styles' && scope === 'core/edit-site' ) {
-=======
 	const activeArea = select( 'core/interface' ).getActiveComplementaryArea( scope );
 	if ( activeArea === 'edit-site/global-styles' && scope === 'core/edit-site' ) {
->>>>>>> 422425cf
 		trackGlobalStylesTabSelected( { open: false } );
 	}
 };
 
-<<<<<<< HEAD
 const trackEditEntityRecord = ( kind, type, id, updates ) => {
 	if ( kind === 'postType' && type === 'wp_global_styles' ) {
 		const editedEntity = select( 'core' ).getEditedEntityRecord( kind, type, id );
@@ -453,134 +435,131 @@
 			field_value: typeof value === 'object' ? JSON.stringify( value ) : value,
 		} );
 	}
-=======
-/**
- * Track list view open and close events.
- *
- * @param {boolean} isOpen new state of the list view
- */
-const trackListViewToggle = ( isOpen ) => {
-	tracksRecordEvent( 'wpcom_block_editor_list_view_toggle', {
-		is_open: isOpen,
-	} );
->>>>>>> 422425cf
-};
-
-/**
- * Tracker can be
- * - string - which means it is an event name and should be tracked as such automatically
- * - function - in case you need to load additional properties from the action.
- *
- * @type {object}
- */
-const REDUX_TRACKING = {
-	'jetpack/global-styles': {
-		resetLocalChanges: 'wpcom_global_styles_reset',
-		updateOptions: trackGlobalStyles( 'wpcom_global_styles_update' ),
-		publishOptions: trackGlobalStyles( 'wpcom_global_styles_publish' ),
-	},
-	// Post Editor is using the undo/redo from the 'core/editor' store
-	'core/editor': {
-		undo: 'wpcom_block_editor_undo_performed',
-		redo: 'wpcom_block_editor_redo_performed',
-	},
-	// Site Editor is using the undo/redo from the 'core' store
-	core: {
-		undo: 'wpcom_block_editor_undo_performed',
-		redo: 'wpcom_block_editor_redo_performed',
-		editEntityRecord: trackEditEntityRecord,
-	},
-	'core/block-editor': {
-		moveBlocksUp: getBlocksTracker( 'wpcom_block_moved_up' ),
-		moveBlocksDown: getBlocksTracker( 'wpcom_block_moved_down' ),
-		removeBlocks: trackBlockRemoval,
-		removeBlock: trackBlockRemoval,
-		moveBlockToPosition: getBlocksTracker( 'wpcom_block_moved_via_dragging' ),
-		insertBlock: trackBlockInsertion,
-		insertBlocks: trackBlockInsertion,
-		replaceBlock: trackBlockReplacement,
-		replaceBlocks: trackBlockReplacement,
-		replaceInnerBlocks: trackInnerBlocksReplacement,
-	},
-	'core/notices': {
-		createErrorNotice: trackErrorNotices,
-	},
-<<<<<<< HEAD
-=======
-	'core/edit-site': {
-		setIsListViewOpened: trackListViewToggle,
-	},
-	'core/edit-post': {
-		setIsListViewOpened: trackListViewToggle,
-	},
->>>>>>> 422425cf
-	'core/interface': {
-		enableComplementaryArea: trackEnableComplementaryArea,
-		disableComplementaryArea: trackDisableComplementaryArea,
-	},
-};
-
-/**
- * Mapping of Events by DOM selector.
- * Events are matched by selector and their handlers called.
- *
- * @type {Array}
- */
-const EVENT_TYPES = [ 'keyup', 'click' ];
-
-// Registering tracking handlers.
-if (
-	undefined === window ||
-	undefined === window._currentSiteId ||
-	undefined === window._currentSiteType
-) {
-	debug( 'Skip: No data available.' );
-} else {
-	debug( 'registering tracking handlers.' );
-	// Intercept dispatch function and add tracking for actions that need it.
-	use( ( registry ) => ( {
-		dispatch: ( namespace ) => {
-			const namespaceName = typeof namespace === 'object' ? namespace.name : namespace;
-			const actions = { ...registry.dispatch( namespaceName ) };
-			const trackers = REDUX_TRACKING[ namespaceName ];
-
-			if ( trackers ) {
-				Object.keys( trackers ).forEach( ( actionName ) => {
-					const originalAction = actions[ actionName ];
-					const tracker = trackers[ actionName ];
-					actions[ actionName ] = ( ...args ) => {
-						debug( 'action "%s" called with %o arguments', actionName, [ ...args ] );
-						if ( typeof tracker === 'string' ) {
-							// Simple track - just based on the event name.
-							tracksRecordEvent( tracker );
-						} else if ( typeof tracker === 'function' ) {
-							// Advanced tracking - call function.
-							tracker( ...args );
-						}
-						return originalAction( ...args );
-					};
+
+	/**
+	 * Track list view open and close events.
+	 *
+	 * @param {boolean} isOpen new state of the list view
+	 */
+	const trackListViewToggle = ( isOpen ) => {
+		tracksRecordEvent( 'wpcom_block_editor_list_view_toggle', {
+			is_open: isOpen,
+		} );
+	};
+
+	/**
+	 * Tracker can be
+	 * - string - which means it is an event name and should be tracked as such automatically
+	 * - function - in case you need to load additional properties from the action.
+	 *
+	 * @type {object}
+	 */
+	const REDUX_TRACKING = {
+		'jetpack/global-styles': {
+			resetLocalChanges: 'wpcom_global_styles_reset',
+			updateOptions: trackGlobalStyles( 'wpcom_global_styles_update' ),
+			publishOptions: trackGlobalStyles( 'wpcom_global_styles_publish' ),
+		},
+		// Post Editor is using the undo/redo from the 'core/editor' store
+		'core/editor': {
+			undo: 'wpcom_block_editor_undo_performed',
+			redo: 'wpcom_block_editor_redo_performed',
+		},
+		// Site Editor is using the undo/redo from the 'core' store
+		core: {
+			undo: 'wpcom_block_editor_undo_performed',
+			redo: 'wpcom_block_editor_redo_performed',
+			editEntityRecord: trackEditEntityRecord,
+		},
+		'core/block-editor': {
+			moveBlocksUp: getBlocksTracker( 'wpcom_block_moved_up' ),
+			moveBlocksDown: getBlocksTracker( 'wpcom_block_moved_down' ),
+			removeBlocks: trackBlockRemoval,
+			removeBlock: trackBlockRemoval,
+			moveBlockToPosition: getBlocksTracker( 'wpcom_block_moved_via_dragging' ),
+			insertBlock: trackBlockInsertion,
+			insertBlocks: trackBlockInsertion,
+			replaceBlock: trackBlockReplacement,
+			replaceBlocks: trackBlockReplacement,
+			replaceInnerBlocks: trackInnerBlocksReplacement,
+		},
+		'core/notices': {
+			createErrorNotice: trackErrorNotices,
+		},
+		'core/edit-site': {
+			setIsListViewOpened: trackListViewToggle,
+		},
+		'core/edit-post': {
+			setIsListViewOpened: trackListViewToggle,
+		},
+		'core/interface': {
+			enableComplementaryArea: trackEnableComplementaryArea,
+			disableComplementaryArea: trackDisableComplementaryArea,
+		},
+	};
+
+	/**
+	 * Mapping of Events by DOM selector.
+	 * Events are matched by selector and their handlers called.
+	 *
+	 * @type {Array}
+	 */
+	const EVENT_TYPES = [ 'keyup', 'click' ];
+
+	// Registering tracking handlers.
+	if (
+		undefined === window ||
+		undefined === window._currentSiteId ||
+		undefined === window._currentSiteType
+	) {
+		debug( 'Skip: No data available.' );
+	} else {
+		debug( 'registering tracking handlers.' );
+		// Intercept dispatch function and add tracking for actions that need it.
+		use( ( registry ) => ( {
+			dispatch: ( namespace ) => {
+				const namespaceName = typeof namespace === 'object' ? namespace.name : namespace;
+				const actions = { ...registry.dispatch( namespaceName ) };
+				const trackers = REDUX_TRACKING[ namespaceName ];
+
+				if ( trackers ) {
+					Object.keys( trackers ).forEach( ( actionName ) => {
+						const originalAction = actions[ actionName ];
+						const tracker = trackers[ actionName ];
+						actions[ actionName ] = ( ...args ) => {
+							debug( 'action "%s" called with %o arguments', actionName, [ ...args ] );
+							if ( typeof tracker === 'string' ) {
+								// Simple track - just based on the event name.
+								tracksRecordEvent( tracker );
+							} else if ( typeof tracker === 'function' ) {
+								// Advanced tracking - call function.
+								tracker( ...args );
+							}
+							return originalAction( ...args );
+						};
+					} );
+				}
+				return actions;
+			},
+		} ) );
+
+		const delegateNonCaptureListener = ( event ) => {
+			delegateEventTracking( false, event );
+		};
+
+		const delegateCaptureListener = ( event ) => {
+			delegateEventTracking( true, event );
+		};
+
+		// Registers Plugin.
+		registerPlugin( 'wpcom-block-editor-tracking', {
+			render: () => {
+				EVENT_TYPES.forEach( ( eventType ) => {
+					document.addEventListener( eventType, delegateNonCaptureListener );
+					document.addEventListener( eventType, delegateCaptureListener, true );
 				} );
-			}
-			return actions;
-		},
-	} ) );
-
-	const delegateNonCaptureListener = ( event ) => {
-		delegateEventTracking( false, event );
-	};
-
-	const delegateCaptureListener = ( event ) => {
-		delegateEventTracking( true, event );
-	};
-
-	// Registers Plugin.
-	registerPlugin( 'wpcom-block-editor-tracking', {
-		render: () => {
-			EVENT_TYPES.forEach( ( eventType ) => {
-				document.addEventListener( eventType, delegateNonCaptureListener );
-				document.addEventListener( eventType, delegateCaptureListener, true );
-			} );
-			return null;
-		},
-	} );
-}+				return null;
+			},
+		} );
+	}
+};