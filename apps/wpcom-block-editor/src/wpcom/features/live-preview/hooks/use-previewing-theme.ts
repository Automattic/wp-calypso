import { useSelect } from '@wordpress/data';
import { useEffect, useState, useMemo } from 'react';
import wpcom from 'calypso/lib/wp';
<<<<<<< HEAD
import {
	currentlyPreviewingTheme,
	PERSONAL_THEME,
	PREMIUM_THEME,
	WOOCOMMERCE_THEME,
} from '../utils';
=======
import { currentlyPreviewingTheme, PREMIUM_THEME, WOOCOMMERCE_THEME } from '../utils';
import useLocation from './use-location';
>>>>>>> e0d53276
import type { Theme } from 'calypso/types';

/**
 * Get the theme type.
 * This only supports WooCommerce, Premium, and Personal themes.
 */
const getThemeType = ( theme?: Theme ) => {
	const theme_software_set = theme?.taxonomies?.theme_software_set;
	const isWooCommerceTheme = theme_software_set && theme_software_set.length > 0;
	if ( isWooCommerceTheme ) {
		return WOOCOMMERCE_THEME;
	}
	const themeStylesheet = theme?.stylesheet;
	const isPremiumTheme = themeStylesheet && themeStylesheet.startsWith( 'premium/' );
	if ( isPremiumTheme ) {
		return PREMIUM_THEME;
	}

	// @TODO Replace all the logic above with the following code once Theme Tiers is live.
	return theme?.theme_tier?.slug ?? undefined;
};

/**
 * Get the theme required feature.
 * This only support WooCommerce and Premium themes.
 */
const getThemeFeature = ( theme?: Theme ) => {
	// @TODO Once theme tiers is live we'll need to refactor use-can-preview-but-need-upgrade's checkNeedUpgrade function.
	return theme?.theme_tier?.feature ?? undefined;
};

export const usePreviewingThemeSlug = () => {
	const location = useLocation();
	const previewingThemeSlug = useMemo( () => currentlyPreviewingTheme(), [ location?.search ] );
	return previewingThemeSlug;
};

export const usePreviewingTheme = () => {
	const previewingThemeSlug = usePreviewingThemeSlug();
	const { previewingThemeName } = useSelect(
		( select ) => {
			// eslint-disable-next-line @typescript-eslint/no-explicit-any
			const previewingTheme = ( select( 'core' ) as any ).getTheme( previewingThemeSlug );

			return {
				previewingThemeSlug,
				previewingThemeName: previewingTheme?.name?.rendered || previewingThemeSlug,
			};
		},
		[ previewingThemeSlug ]
	);

	const previewingThemeId =
		( previewingThemeSlug as string )?.split( '/' )?.[ 1 ] || previewingThemeSlug;

	const [ previewingThemeFeature, setPreviewingThemeFeature ] =
		useState< ReturnType< typeof getThemeFeature > >( undefined );

	const [ previewingThemeType, setPreviewingThemeType ] =
		useState< ReturnType< typeof getThemeType > >( undefined );

	// @TODO Find a better solution once we have Theme Tiers live. we could use the theme_tier slug or feature slug instead for simplicity.
	let previewingThemeTypeDisplay;
	switch ( previewingThemeType ) {
		case WOOCOMMERCE_THEME:
			previewingThemeTypeDisplay = 'WooCommerce';
			break;
		case PREMIUM_THEME:
			previewingThemeTypeDisplay = 'Premium';
			break;
		case PERSONAL_THEME:
			previewingThemeTypeDisplay = 'Personal';
			break;
	}

	useEffect( () => {
		if ( previewingThemeId ) {
			// This call only works on Simple sites.
			// On Atomic or self-hosted sites, we won't ever need the theme type,
			// so it is expected that this call fails on such sites.
			wpcom.req
				.get( `/themes/${ previewingThemeId }`, { apiVersion: '1.2' } )
				.then( ( theme: Theme ) => {
					setPreviewingThemeType( getThemeType( theme ) );
					setPreviewingThemeFeature( getThemeFeature( theme ) );
				} )
				.catch( () => {
					// do nothing
				} );
		} else {
			setPreviewingThemeType( undefined );
		}
		return;
	}, [ previewingThemeId ] );

	return {
		id: previewingThemeId,
		name: previewingThemeName,
		type: previewingThemeType,
		requiredFeature: previewingThemeFeature,
		typeDisplay: previewingThemeTypeDisplay,
	};
};<|MERGE_RESOLUTION|>--- conflicted
+++ resolved
@@ -1,17 +1,13 @@
 import { useSelect } from '@wordpress/data';
 import { useEffect, useState, useMemo } from 'react';
 import wpcom from 'calypso/lib/wp';
-<<<<<<< HEAD
 import {
 	currentlyPreviewingTheme,
 	PERSONAL_THEME,
 	PREMIUM_THEME,
 	WOOCOMMERCE_THEME,
 } from '../utils';
-=======
-import { currentlyPreviewingTheme, PREMIUM_THEME, WOOCOMMERCE_THEME } from '../utils';
 import useLocation from './use-location';
->>>>>>> e0d53276
 import type { Theme } from 'calypso/types';
 
 /**
