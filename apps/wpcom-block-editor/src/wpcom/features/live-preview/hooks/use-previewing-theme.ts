<<<<<<< HEAD
=======
import config from '@automattic/calypso-config';
import { getPlan, PLAN_PERSONAL, PLAN_PREMIUM, PLAN_BUSINESS } from '@automattic/calypso-products';
>>>>>>> d3a7149f
import { useSelect } from '@wordpress/data';
import { useEffect, useState, useMemo } from 'react';
import wpcom from 'calypso/lib/wp';
import {
	currentlyPreviewingTheme,
	PERSONAL_THEME,
	PREMIUM_THEME,
	WOOCOMMERCE_THEME,
} from '../utils';
import useLocation from './use-location';
import type { Theme } from 'calypso/types';

/**
 * Get the theme type.
 * This only supports WooCommerce, Premium, and Personal themes.
 */
const getThemeType = ( theme?: Theme ) => {
	const theme_software_set = theme?.taxonomies?.theme_software_set;
	const isWooCommerceTheme = theme_software_set && theme_software_set.length > 0;
	if ( isWooCommerceTheme ) {
		return WOOCOMMERCE_THEME;
	}
	const themeStylesheet = theme?.stylesheet;
	const isPremiumTheme = themeStylesheet && themeStylesheet.startsWith( 'premium/' );
	if ( isPremiumTheme ) {
		return PREMIUM_THEME;
	}

	return theme?.theme_tier?.slug ?? undefined;
};

/**
 * Get the theme required feature.
 * This only support WooCommerce and Premium themes.
 */
const getThemeFeature = ( theme?: Theme ) => theme?.theme_tier?.feature ?? undefined;

export const usePreviewingThemeSlug = () => {
	const location = useLocation();
	const previewingThemeSlug = useMemo( () => currentlyPreviewingTheme(), [ location?.search ] );
	return previewingThemeSlug;
};

export const usePreviewingTheme = () => {
	const previewingThemeSlug = usePreviewingThemeSlug();
	const { previewingThemeName } = useSelect(
		( select ) => {
			// eslint-disable-next-line @typescript-eslint/no-explicit-any
			const previewingTheme = ( select( 'core' ) as any ).getTheme( previewingThemeSlug );

			return {
				previewingThemeSlug,
				previewingThemeName: previewingTheme?.name?.rendered || previewingThemeSlug,
			};
		},
		[ previewingThemeSlug ]
	);

	const previewingThemeId =
		( previewingThemeSlug as string )?.split( '/' )?.[ 1 ] || previewingThemeSlug;

	const [ previewingThemeFeature, setPreviewingThemeFeature ] =
		useState< ReturnType< typeof getThemeFeature > >( undefined );

	const [ previewingThemeType, setPreviewingThemeType ] =
		useState< ReturnType< typeof getThemeType > >( undefined );

	let previewingThemePlan;
	switch ( previewingThemeType ) {
		case WOOCOMMERCE_THEME:
			previewingThemePlan = getPlan( PLAN_BUSINESS ).getTitle();
			break;
		case PREMIUM_THEME:
			previewingThemePlan = getPlan( PLAN_PREMIUM ).getTitle();
			break;
		case PERSONAL_THEME:
			previewingThemePlan = getPlan( PLAN_PERSONAL ).getTitle();
			break;
	}

	useEffect( () => {
		if ( previewingThemeId ) {
			// This call only works on Simple sites.
			// On Atomic or self-hosted sites, we won't ever need the theme type,
			// so it is expected that this call fails on such sites.
			wpcom.req
				.get( `/themes/${ previewingThemeId }`, { apiVersion: '1.2' } )
				.then( ( theme: Theme ) => {
					setPreviewingThemeType( getThemeType( theme ) );
					setPreviewingThemeFeature( getThemeFeature( theme ) );
				} )
				.catch( () => {
					// do nothing
				} );
		} else {
			setPreviewingThemeType( undefined );
		}
		return;
	}, [ previewingThemeId ] );

	return {
		id: previewingThemeId,
		name: previewingThemeName,
		type: previewingThemeType,
		requiredFeature: previewingThemeFeature,
		plan: previewingThemePlan,
	};
};<|MERGE_RESOLUTION|>--- conflicted
+++ resolved
@@ -1,8 +1,4 @@
-<<<<<<< HEAD
-=======
-import config from '@automattic/calypso-config';
 import { getPlan, PLAN_PERSONAL, PLAN_PREMIUM, PLAN_BUSINESS } from '@automattic/calypso-products';
->>>>>>> d3a7149f
 import { useSelect } from '@wordpress/data';
 import { useEffect, useState, useMemo } from 'react';
 import wpcom from 'calypso/lib/wp';
@@ -73,13 +69,13 @@
 	let previewingThemePlan;
 	switch ( previewingThemeType ) {
 		case WOOCOMMERCE_THEME:
-			previewingThemePlan = getPlan( PLAN_BUSINESS ).getTitle();
+			previewingThemePlan = getPlan( PLAN_BUSINESS )?.getTitle();
 			break;
 		case PREMIUM_THEME:
-			previewingThemePlan = getPlan( PLAN_PREMIUM ).getTitle();
+			previewingThemePlan = getPlan( PLAN_PREMIUM )?.getTitle();
 			break;
 		case PERSONAL_THEME:
-			previewingThemePlan = getPlan( PLAN_PERSONAL ).getTitle();
+			previewingThemePlan = getPlan( PLAN_PERSONAL )?.getTitle();
 			break;
 	}
 
