--- conflicted
+++ resolved
@@ -122,9 +122,6 @@
 		} );
 	}, [ viewportWidth ] );
 
-<<<<<<< HEAD
-	// Set template title.
-=======
 	/*
 	 * Temporarily manually set the PostTitle from DOM.
 	 * It isn't currently possible to manually force the `<PostTitle />` component
@@ -133,7 +130,6 @@
 	 *
 	 * See: https://github.com/WordPress/gutenberg/pull/20609/
 	 */
->>>>>>> dccfbd3c
 	useEffect( () => {
 		const iframeBody = get( iframeRef, [ 'current', 'contentDocument', 'body' ] );
 		if ( ! iframeBody ) {
