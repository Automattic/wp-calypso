@mixin screen-reader-text() {
	border: 0;
	clip: rect( 1px, 1px, 1px, 1px );
	clip-path: inset( 50% );
	height: 1px;
	margin: -1px;
	overflow: hidden;
	padding: 0;
	position: absolute;
	width: 1px;
	word-wrap: normal !important;
}
.page-template-modal {
	width: 100%;
	height: 100vh;

	@media screen and (min-width: 783px) {
		width: calc( 100% - 65px );
		left: 50px;
		transform: translateY( -50% );
	}

	@media screen and (min-width: 960px) {
		width: calc( 100% - 200px );
		left: 180px;
	}
}

.page-template-modal .components-modal__header-heading-container {
	justify-content: center;
}

.page-template-modal__inner {
	max-width: 700px;
	margin: 0 auto;
	padding: 1em 0 3em;
}

.page-template-modal__intro {
	text-align: center;
}

.page-template-modal__list {
	padding: 1.5em 0;

	.components-base-control__field {
		display: grid;
		grid-template-columns: repeat( auto-fit, minmax( 200px, 1fr ) );
		grid-gap: 1.5em;
	}

	.components-base-control__label {
		@include screen-reader-text();
	}

	.template-selector-control__label {
		display: block;
		text-align: center;
		border: 1px solid #999;
		padding: 2em;
		border-radius: 4px;

		&:hover,
		&:focus {
			border-color: #333;
			box-shadow: 0 3px 3px #999;
		}
	}

	.template-selector-control__media {
		pointer-events: none;
		max-width: 100%;
		display: block;
		margin: 0 auto 2em;
	}
}
<<<<<<< HEAD
=======

.page-template-modal__actions {
	display: flex;
	flex-direction: column;
	align-items: center;

	@media screen and (min-width: 960px) {
		flex-direction: row;
		justify-content: flex-end;
	}
}

.page-template-modal__action {
	@media screen and (max-width: 960px) {
		margin-bottom: 1em;
	}
}

.page-template-modal__action-use {
	@media screen and (min-width: 960px) {
		margin-right: 1em;
	}
}
>>>>>>> fb8282d6
<|MERGE_RESOLUTION|>--- conflicted
+++ resolved
@@ -74,8 +74,6 @@
 		margin: 0 auto 2em;
 	}
 }
-<<<<<<< HEAD
-=======
 
 .page-template-modal__actions {
 	display: flex;
@@ -98,5 +96,4 @@
 	@media screen and (min-width: 960px) {
 		margin-right: 1em;
 	}
-}
->>>>>>> fb8282d6
+}