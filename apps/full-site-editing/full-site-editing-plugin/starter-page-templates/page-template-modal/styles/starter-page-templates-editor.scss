--- conflicted
+++ resolved
@@ -399,31 +399,16 @@
 		}
 	}
 
-<<<<<<< HEAD
-		// `core/columns`
-		/* stylelint-disable selector-combinator-space-before */
-		.wp-block-columns
-			> .block-editor-inner-blocks
-			> .block-editor-block-list__layout
-			> [data-type='core/column']
-			> .block-editor-block-list__block-edit
-			> div
-			> .block-core-columns
-			> .block-editor-inner-blocks {
-			/* stylelint-enable */
-			margin-top: 0;
-			margin-bottom: 0;
-=======
 	// `core/columns`
 	/* stylelint-disable selector-combinator-space-before */
 	.wp-block-columns
-		> .editor-inner-blocks
-		> .editor-block-list__layout
+		> .block-editor-inner-blocks
+		> .block-editor-block-list__layout
 		> [data-type='core/column']
-		> .editor-block-list__block-edit
+		> .block-editor-block-list__block-edit
 		> div
 		> .block-core-columns
-		> .editor-inner-blocks {
+		> .block-editor-inner-blocks {
 		/* stylelint-enable */
 		margin-top: 0;
 		margin-bottom: 0;
@@ -432,7 +417,6 @@
 	.block-editor-block-list__block {
 		&[data-align='full'] {
 			margin: 0;
->>>>>>> e7919be0
 		}
 
 		.block-editor-block-list__block-edit {
