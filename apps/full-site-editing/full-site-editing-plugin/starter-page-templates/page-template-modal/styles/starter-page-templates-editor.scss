--- conflicted
+++ resolved
@@ -474,14 +474,10 @@
 			margin-bottom: 0;
 		}
 	}
-<<<<<<< HEAD
 
 	// Fixes a rendering bug where the margins of the top/bottom blocks weren't contained in the iframe body
 	// For details see issue #39799
 	.block-editor-block-list__layout {
 		overflow: hidden;
 	}
-
-=======
->>>>>>> 22825425
 }