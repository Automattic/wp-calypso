--- conflicted
+++ resolved
@@ -147,12 +147,8 @@
 		'wpcomGlobalStyles',
 		array(
 			'assetsUrl'   => plugins_url( 'dist/', __FILE__ ),
-<<<<<<< HEAD
-			'upgradeUrl'  => "$calypso_domain/plans/$site_slug?plan=value_bundle&feature=advanced-design-customization",
+			'upgradeUrl'  => "$calypso_domain/plans/$site_slug?plan=value_bundle&feature=style-customization",
 			'previewUrl'  => add_query_arg( 'hide-global-styles', '', home_url() ),
-=======
-			'upgradeUrl'  => "$calypso_domain/plans/$site_slug?plan=value_bundle&feature=style-customization",
->>>>>>> cd1b26b4
 			'wpcomBlogId' => wpcom_global_styles_get_wpcom_current_blog_id(),
 		)
 	);
