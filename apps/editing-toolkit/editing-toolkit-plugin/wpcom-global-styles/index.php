<?php
/**
 * Limit Global Styles on WP.com to paid plans.
 *
 * @package full-site-editing-plugin
 */

/**
 * Checks if Global Styles should be limited on the given site.
 *
 * @param  int $blog_id Blog ID.
 * @return bool Whether Global Styles are limited.
 */
function wpcom_should_limit_global_styles( $blog_id = 0 ) {
	if ( ! $blog_id ) {
		$blog_id = get_current_blog_id();
	}

	// Do not limit Global Styles on Atomic sites for now, because blog stickers are not exposed
	// to these sites and the project is still in a development stage that requires sites to have
	// a certain blog sticker before restricting the feature. This is a temporary check that will
	// be removed as part of the public launch.
	if ( ! defined( 'IS_WPCOM' ) || ! IS_WPCOM ) {
		return false;
	}

	// Do not limit Global Styles on sites created before we made it a paid feature. This cutoff
	// blog ID needs to be updated as part of the public launch.
	if ( $blog_id < 210494207 ) {
		return false;
	}

	if ( wpcom_site_has_feature( WPCOM_Features::GLOBAL_STYLES, $blog_id ) ) {
		return false;
	}

	// During the development stage, we only limit Global Styles on sites that have opted in. This
	// is a temporary check that will be removed as part of the public launch.
	return has_blog_sticker( 'wpcom-limit-global-styles', $blog_id );
}

/**
 * Enqueues the WP.com Global Styles scripts and styles.
 *
 * @return void
 */
function wpcom_global_styles_enqueue_scripts_and_styles() {
	$screen = get_current_screen();
	if ( ! $screen || 'site-editor' !== $screen->id ) {
		return;
	}

	if ( ! wpcom_should_limit_global_styles() ) {
		return;
	}

	$asset_file   = plugin_dir_path( __FILE__ ) . 'dist/wpcom-global-styles.asset.php';
	$asset        = file_exists( $asset_file )
		? require $asset_file
		: null;
	$dependencies = $asset['dependencies'] ?? array();
	$version      = $asset['version'] ?? filemtime( plugin_dir_path( __FILE__ ) . 'dist/wpcom-global-styles.min.js' );

	$calypso_domain = 'https://wordpress.com';
	if (
		! empty( $_GET['origin'] ) && // phpcs:ignore WordPress.Security.NonceVerification.Recommended
		in_array(
			$_GET['origin'], // phpcs:ignore WordPress.Security.NonceVerification.Recommended
			array(
				'http://calypso.localhost:3000',
				'https://wpcalypso.wordpress.com',
				'https://horizon.wordpress.com',
			),
			true
		)
	) {
		$calypso_domain = sanitize_text_field( wp_unslash( $_GET['origin'] ) ); // phpcs:ignore WordPress.Security.NonceVerification.Recommended
	}

	$site_slug = method_exists( '\WPCOM_Masterbar', 'get_calypso_site_slug' )
		? \WPCOM_Masterbar::get_calypso_site_slug( get_current_blog_id() )
		: wp_parse_url( home_url( '/' ), PHP_URL_HOST );

	wp_enqueue_script(
		'wpcom-global-styles-editor',
		plugins_url( 'dist/wpcom-global-styles.min.js', __FILE__ ),
		$dependencies,
		$version,
		true
	);
	wp_set_script_translations( 'wpcom-global-styles-editor', 'full-site-editing' );
	wp_localize_script(
		'wpcom-global-styles-editor',
		'wpcomGlobalStyles',
		array(
			'assetsUrl'  => plugins_url( 'dist/', __FILE__ ),
			'upgradeUrl' => "$calypso_domain/plans/$site_slug",
		)
	);
	wp_enqueue_style(
		'wpcom-global-styles-editor',
		plugins_url( 'dist/wpcom-global-styles.css', __FILE__ ),
		array(),
		filemtime( plugin_dir_path( __FILE__ ) . 'dist/wpcom-global-styles.css' )
	);
}
add_action( 'enqueue_block_editor_assets', 'wpcom_global_styles_enqueue_scripts_and_styles' );

/**
 * Removes the user styles from a site with limited global styles.
 *
 * @param WP_Theme_JSON_Data|WP_Theme_JSON_Data_Gutenberg $theme_json Class to access and update the underlying data.
 * @return WP_Theme_JSON_Data|WP_Theme_JSON_Data_Gutenberg Filtered data.
 */
function wpcom_block_global_styles_frontend( $theme_json ) {
	if ( ! wpcom_should_limit_global_styles() || wpcom_is_previewing_global_styles() ) {
		return $theme_json;
	}

	if ( class_exists( 'WP_Theme_JSON_Data' ) ) {
		return new WP_Theme_JSON_Data( array(), 'custom' );
	} elseif ( class_exists( 'WP_Theme_JSON_Data_Gutenberg' ) ) {
		return new WP_Theme_JSON_Data_Gutenberg( array(), 'custom' );
	}

	/*
	 * If both `WP_Theme_JSON_Data` and `WP_Theme_JSON_Data_Gutenberg` are missing,
	 * then the site is running an old version of WordPress and Gutenberg where we
	 * cannot block the user styles properly.
	 */
	return $theme_json;
}
add_filter( 'theme_json_user', 'wpcom_block_global_styles_frontend' );
add_filter( 'wp_theme_json_data_user', 'wpcom_block_global_styles_frontend' );

/**
 * Tracks when global styles are updated or reset after the post has actually been saved.
 *
 * @param int     $blog_id Blog ID.
 * @param WP_Post $post    Post data.
 * @param bool    $updated This value is true if the post existed and was updated.
 */
function wpcom_track_global_styles( $blog_id, $post, $updated ) {
	// If the post isn't updated then we know the gs cpt is being created.
	$event_name = 'wpcom_core_global_styles_create';

	if ( $updated ) {
		// This is a fragile way of checking if the global styles cpt is being reset, we might need to update this condition in the future.
		$global_style_keys      = array_keys( json_decode( $post->post_content, true ) ?? array() );
		$is_empty_global_styles = count( array_diff( $global_style_keys, array( 'version', 'isGlobalStylesUserThemeJSON' ) ) ) === 0;

		// By default, we know that we are at least updating.
		$event_name = 'wpcom_core_global_styles_customize';

		// If we are updating to empty contents then we know for sure we are resetting the contents.
		if ( $is_empty_global_styles ) {
			$event_name = 'wpcom_core_global_styles_reset';
		}
	}

	// Invoke the correct function based on the underlying infrastructure.
	if ( function_exists( 'wpcomsh_record_tracks_event' ) ) {
		wpcomsh_record_tracks_event( $event_name, array() );
	} else {
		require_lib( 'tracks/client' );
		tracks_record_event( get_current_user_id(), $event_name );
	}
}
add_action( 'save_post_wp_global_styles', 'wpcom_track_global_styles', 10, 3 );

/**
 * Checks if the current blog has custom styles in use.
 *
 * @return bool Returns true if custom styles are in use.
 */
function wpcom_global_styles_in_use() {
	$user_cpt = WP_Theme_JSON_Resolver_Gutenberg::get_user_data_from_wp_global_styles( wp_get_theme() );

	if ( ! isset( $user_cpt['post_content'] ) ) {
		return false;
	}

	$global_style_keys = array_keys( json_decode( $user_cpt['post_content'], true ) ?? array() );

	return count( array_diff( $global_style_keys, array( 'version', 'isGlobalStylesUserThemeJSON' ) ) ) > 0;
}

/**
 * Adds the global style notice banner to the custom launch bar controls.
 *
 * @param array $custom_controls List of custom controls.
 *
 * return array The collection of launch bar custom controls to render.
 */
function wpcom_display_global_styles_banner( $custom_controls ) {
	// Do not show the banner if the user can use global styles.
	if ( ! wpcom_should_limit_global_styles() || ! wpcom_global_styles_in_use() ) {
		return;
	}

	if ( method_exists( '\WPCOM_Masterbar', 'get_calypso_site_slug' ) ) {
		$site_slug = WPCOM_Masterbar::get_calypso_site_slug( get_current_blog_id() );
	} else {
		$home_url  = home_url( '/' );
		$site_slug = wp_parse_url( $home_url, PHP_URL_HOST );
	}

	$upgrade_url = 'https://wordpress.com/plans/' . $site_slug;

	$custom_controls[] = array(
		'desktop_message'    => __( 'Styles hidden', 'full-site-editing' ),
		'mobile_message'     => __( 'Styles', 'full-site-editing' ),
		'track_button_name'  => 'wpcom_global_styles_gating_notice',
		'tooltip'            => __( 'You need to be on a paid plan for your style changes to be made public.', 'full-site-editing' ),
		'tooltip_link_title' => __( 'Upgrade your plan', 'full-site-editing' ),
		'tooltip_link_url'   => $upgrade_url,
		'icon_path'          => 'M13 9h-2V7h2v2zm0 2h-2v6h2v-6zm-1-7c-4.411 0-8 3.589-8 8s3.589 8 8 8 8-3.589 8-8-3.589-8-8-8m0-2c5.523 0 10 4.477 10 10s-4.477 10-10 10S2 17.523 2 12 6.477 2 12 2z',
		'icon_color'         => 'orange',
		'extra_tooltip'      => 'toggle_global_styles',
	);

	return $custom_controls;
}
add_filter( 'wpcom_custom_launch_bar_controls', 'wpcom_display_global_styles_banner' );

/**
<<<<<<< HEAD
 * Include the Rest API that returns the global style information for a give WordPress site.
 */
require_once __DIR__ . '/api/class-global-styles-status-rest-api.php';
=======
 * Checks if the necessary conditions are met in order to establish that the supplied user should be considered as previewing Global Styles.
 *
 * @param int|null $user_id User id to check.
 *
 * @return bool
 */
function wpcom_is_previewing_global_styles( ?int $user_id = null ) {
	if ( null === $user_id ) {
		$user_id = get_current_user_id();
	}

	if ( 0 === $user_id ) {
		return false;
	}

	// phpcs:ignore WordPress.Security.NonceVerification.Recommended
	return isset( $_GET['preview-global-styles'] ) && user_can( $user_id, 'administrator' );
}

/**
 * Renders the link for previewing global styles in the launch banner.
 *
 * @return void
 */
function wpcom_display_global_styles_banner_extra_tooltip() {
	if ( wpcom_is_previewing_global_styles() ) {
		$text     = __( 'Hide premium styles', 'full-site-editing' );
		$location = remove_query_arg( 'preview-global-styles' );
	} else {
		$text     = __( 'Preview styles before upgrading', 'full-site-editing' );
		$location = add_query_arg( 'preview-global-styles', '' );
	}

	?>
	<a class="launch-custom-link" href="<?php echo esc_url( $location ); ?>"><?php echo esc_html( $text ); ?></a>
	<?php
}
add_action( 'launch_bar_extra_tooltip_toggle_global_styles', 'wpcom_display_global_styles_banner_extra_tooltip' );
>>>>>>> 4d65c78f
<|MERGE_RESOLUTION|>--- conflicted
+++ resolved
@@ -224,11 +224,11 @@
 add_filter( 'wpcom_custom_launch_bar_controls', 'wpcom_display_global_styles_banner' );
 
 /**
-<<<<<<< HEAD
  * Include the Rest API that returns the global style information for a give WordPress site.
  */
 require_once __DIR__ . '/api/class-global-styles-status-rest-api.php';
-=======
+
+/**
  * Checks if the necessary conditions are met in order to establish that the supplied user should be considered as previewing Global Styles.
  *
  * @param int|null $user_id User id to check.
@@ -266,5 +266,4 @@
 	<a class="launch-custom-link" href="<?php echo esc_url( $location ); ?>"><?php echo esc_html( $text ); ?></a>
 	<?php
 }
-add_action( 'launch_bar_extra_tooltip_toggle_global_styles', 'wpcom_display_global_styles_banner_extra_tooltip' );
->>>>>>> 4d65c78f
+add_action( 'launch_bar_extra_tooltip_toggle_global_styles', 'wpcom_display_global_styles_banner_extra_tooltip' );