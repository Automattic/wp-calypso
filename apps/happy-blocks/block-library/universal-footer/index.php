--- conflicted
+++ resolved
@@ -9,7 +9,6 @@
  */
 
 /**
-<<<<<<< HEAD
  * Render happy-tools/universal-footer placeholder. Accepts attributes and content to filter the save before its displayed.
  *
  * @param array $block_attributes Block attributes.
@@ -23,8 +22,6 @@
 }
 
 /**
-=======
->>>>>>> e8f0a7e4
  * Register happy-blocks.
  */
 function happyblocks_universal_footer_register() {
