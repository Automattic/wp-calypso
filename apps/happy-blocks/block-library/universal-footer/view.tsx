--- conflicted
+++ resolved
@@ -1,4 +1,3 @@
-<<<<<<< HEAD
 import { UniversalNavbarFooter } from '@automattic/wpcom-template-parts';
 import domReady from '@wordpress/dom-ready';
 import { render } from '@wordpress/element';
@@ -17,10 +16,6 @@
 	if ( block ) {
 		render( <View />, block );
 	}
-} );
-
-export default async () => renderToStaticMarkup( <View /> );
-=======
 import { localizeUrl } from '@automattic/i18n-utils';
 import { PureUniversalNavbarFooter, LanguageOptions } from '@automattic/wpcom-template-parts';
 import domReady from '@wordpress/dom-ready';
@@ -67,4 +62,5 @@
 		);
 	} );
 } );
->>>>>>> e8f0a7e4
+
+export default async () => renderToStaticMarkup( <View /> );