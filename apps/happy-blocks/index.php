--- conflicted
+++ resolved
@@ -102,9 +102,6 @@
 	}
 	return $file;
 }
-<<<<<<< HEAD
-add_filter( 'load_script_translation_file', 'happyblocks_normalize_translations_filepath', 10, 3 );
-=======
 add_filter( 'load_script_translation_file', 'happyblocks_normalize_translations_filepath', 10, 3 );
 
 /**
@@ -157,5 +154,4 @@
 	'happyblocks_allow_footer_tags',
 	10,
 	2
-);
->>>>>>> e8f0a7e4
+);