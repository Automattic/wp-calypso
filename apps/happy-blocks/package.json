{
	"name": "happy-blocks",
	"version": "1.0.0",
	"private": true,
	"author": "Automattic Inc.",
	"license": "GPL-2.0-or-later",
	"repository": {
		"type": "git",
		"url": "git://github.com/Automattic/wp-calypso.git",
		"directory": "packages/happy-blocks"
	},
	"scripts": {
		"build": "NODE_ENV=production yarn dev && yarn run build-translations-manifest",
		"build-ci": "yarn build && ./bin/prepArtifactForCI.sh",
		"build-calypso-strings": "wp-babel-makepot '../../{client,packages,apps}/**/*.{js,jsx,ts,tsx}' --ignore '**/node_modules/**,**/test/**,**/*.d.ts' --base '../../' --dir 'dist/strings' --output './dist/calypso-strings.pot' && rm -rf dist/strings",
		"build:pricing-plans": "calypso-build --env block='pricing-plans'",
		"build:universal-header": "calypso-build --env block='universal-header'",
		"build:universal-footer": "calypso-build --env block='universal-footer'",
		"build-translations-manifest": "yarn run build-calypso-strings && node bin/build-translations-manifest.js",
		"clean": "rm -rf dist block-library/*/build || true",
		"dev": "yarn run calypso-apps-builder --localPath / --remotePath /home/wpcom/public_html/wp-content/a8c-plugins/happy-blocks"
	},
	"dependencies": {
		"@automattic/calypso-analytics": "workspace:^",
		"@automattic/calypso-build": "workspace:^",
		"@automattic/calypso-config": "workspace:^",
		"@automattic/calypso-products": "workspace:^",
		"@automattic/color-studio": "2.5.0",
		"@automattic/components": "workspace:^",
		"@automattic/format-currency": "workspace:^",
		"@automattic/typography": "workspace:^",
		"@automattic/wp-babel-makepot": "workspace:^",
		"@automattic/wpcom-template-parts": "workspace:^",
		"@emotion/styled": "^11.3.0",
		"@wordpress/base-styles": "^4.13.0",
		"@wordpress/block-editor": "^10.5.0",
		"@wordpress/blocks": "^11.21.0",
		"@wordpress/components": "^22.1.0",
		"@wordpress/element": "^4.20.0",
		"@wordpress/i18n": "^4.22.0",
		"classnames": "^2.3.2",
		"glob": "^7.1.6",
		"i18n-calypso": "workspace:^",
		"react": "^17.0.2",
		"react-dom": "^17.0.2"
	},
	"devDependencies": {
		"@automattic/calypso-apps-builder": "workspace:^",
		"@emotion/react": "^11.4.1",
		"@testing-library/react": "^12.1.3",
		"@wordpress/readable-js-assets-webpack-plugin": "^2.5.0",
		"copy-webpack-plugin": "^10.1.0",
		"glob": "^7.1.6",
		"html-webpack-plugin": "^5.5.0",
		"jest": "^27.3.1",
		"postcss": "^8.4.5",
		"prerender-loader": "1.3.0",
		"webpack": "^5.68.0"
	},
	"peerDependencies": {
<<<<<<< HEAD
		"@wordpress/data": "^6.1.5",
		"memory-fs": "^0.5.0"
=======
		"@wordpress/data": "^7.6.0"
>>>>>>> e8f0a7e4
	}
}<|MERGE_RESOLUTION|>--- conflicted
+++ resolved
@@ -58,11 +58,7 @@
 		"webpack": "^5.68.0"
 	},
 	"peerDependencies": {
-<<<<<<< HEAD
 		"@wordpress/data": "^6.1.5",
 		"memory-fs": "^0.5.0"
-=======
-		"@wordpress/data": "^7.6.0"
->>>>>>> e8f0a7e4
 	}
 }