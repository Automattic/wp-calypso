--- conflicted
+++ resolved
@@ -79,7 +79,7 @@
 		isVirtual,
 		limitGlobalStyles,
 		variations,
-		splitPremiumVariations,
+		splitDefaultVariation,
 		selectedVariation,
 		selectedColorVariation,
 		selectedFontVariation,
@@ -111,15 +111,7 @@
 				description={ description }
 				shortDescription={ shortDescription }
 				pricingBadge={ pricingBadge }
-<<<<<<< HEAD
-				variations={ variations }
-				selectedVariation={ selectedVariation }
-				onSelectVariation={ onSelectVariation }
-				splitDefaultVariation={ splitDefaultVariation }
-				onClickCategory={ onClickCategory }
-=======
 				screens={ screens }
->>>>>>> ba988605
 				actionButtons={ actionButtons }
 				onClickCategory={ onClickCategory }
 				onNavigatorPathChange={ handleNavigatorPathChange }
