--- conflicted
+++ resolved
@@ -37,19 +37,11 @@
 		"@automattic/zendesk-client": "workspace:^",
 		"@popperjs/core": "^2.11.8",
 		"@tanstack/react-query": "^5.15.5",
-<<<<<<< HEAD
-		"@wordpress/base-styles": "^5.7.0",
-		"@wordpress/components": "^28.7.0",
-		"@wordpress/i18n": "^5.7.0",
-		"@wordpress/icons": "^10.8.0",
-		"@wordpress/primitives": "^4.7.0",
-=======
 		"@wordpress/base-styles": "^5.8.0",
 		"@wordpress/components": "^28.8.0",
 		"@wordpress/i18n": "^5.8.0",
 		"@wordpress/icons": "^10.8.0",
 		"@wordpress/primitives": "^4.8.0",
->>>>>>> 057263fc
 		"clsx": "^2.1.1",
 		"react": "^18.3.1",
 		"react-dom": "^18.3.1",
