{
	"name": "@automattic/help-center",
	"version": "1.0.0",
	"description": "Help Center.",
	"homepage": "https://github.com/Automattic/wp-calypso",
	"license": "GPL-2.0-or-later",
	"author": "Automattic Inc.",
	"main": "dist/cjs/index.js",
	"module": "dist/esm/index.js",
	"calypso:src": "src/index.ts",
	"sideEffects": [
		"*.css",
		"*.scss"
	],
	"repository": {
		"type": "git",
		"url": "git+https://github.com/Automattic/wp-calypso.git",
		"directory": "packages/help-center"
	},
	"publishConfig": {
		"access": "public"
	},
	"bugs": "https://github.com/Automattic/wp-calypso/issues",
	"types": "dist/types",
	"scripts": {
		"clean": "tsc --build ./tsconfig.json ./tsconfig-cjs.json --clean && rm -rf dist",
		"build": "tsc --build ./tsconfig.json ./tsconfig-cjs.json",
		"prepack": "yarn run clean && yarn run build",
		"watch": "tsc --build ./tsconfig.json --watch",
		"storybook": "sb dev"
	},
	"dependencies": {
		"@automattic/components": "workspace:^",
		"@automattic/i18n-utils": "workspace:^",
		"@automattic/site-picker": "workspace:^",
		"@automattic/viewport": "workspace:^",
		"@automattic/viewport-react": "workspace:^",
		"@popperjs/core": "^2.10.2",
		"@tanstack/react-query": "^4.29.1",
		"@wordpress/base-styles": "^4.27.0",
<<<<<<< HEAD
		"@wordpress/components": "^25.1.0",
=======
		"@wordpress/components": "^25.3.0",
>>>>>>> a48b1c9d
		"@wordpress/i18n": "^4.36.0",
		"@wordpress/icons": "^9.26.0",
		"@wordpress/primitives": "^3.34.0",
		"classnames": "^2.3.1",
		"react": "^18.2.0",
		"react-dom": "^18.2.0",
		"react-draggable": "^4.4.4"
	},
	"devDependencies": {
		"@automattic/calypso-color-schemes": "workspace:^",
		"@automattic/calypso-storybook": "workspace:^",
		"@automattic/calypso-typescript-config": "workspace:^",
		"@storybook/addon-backgrounds": "^7.0.18",
		"@storybook/cli": "^7.0.18",
		"@storybook/react": "^7.0.18",
		"typescript": "^4.7.4"
	},
	"peerDependencies": {
		"@wordpress/data": "^9.5.0",
		"@wordpress/element": "^5.0.0",
		"react": "^18.2.0",
		"react-dom": "^18.2.0",
		"redux": "^4.1.2"
	},
	"private": true
}<|MERGE_RESOLUTION|>--- conflicted
+++ resolved
@@ -38,11 +38,7 @@
 		"@popperjs/core": "^2.10.2",
 		"@tanstack/react-query": "^4.29.1",
 		"@wordpress/base-styles": "^4.27.0",
-<<<<<<< HEAD
-		"@wordpress/components": "^25.1.0",
-=======
 		"@wordpress/components": "^25.3.0",
->>>>>>> a48b1c9d
 		"@wordpress/i18n": "^4.36.0",
 		"@wordpress/icons": "^9.26.0",
 		"@wordpress/primitives": "^3.34.0",
