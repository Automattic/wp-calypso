/* eslint-disable no-restricted-imports */
import { recordTracksEvent } from '@automattic/calypso-analytics';
import { Button, Flex, FlexItem } from '@wordpress/components';
import { useEffect } from '@wordpress/element';
import { Icon, external } from '@wordpress/icons';
import React from 'react';
import { useSelector } from 'react-redux';
import { useLocation, useNavigate } from 'react-router-dom';
import { getSectionName } from 'calypso/state/ui/selectors';
import { BackButton } from './back-button';
import { BackToTopButton } from './back-to-top-button';
import ArticleFetchingContent from './help-center-article-fetching-content';

export const HelpCenterEmbedResult: React.FC = () => {
	const { search } = useLocation();
	const navigate = useNavigate();
	const sectionName = useSelector( getSectionName );

	const params = new URLSearchParams( search );
	const postId = params.get( 'postId' );
	const blogId = params.get( 'blogId' );
	const canNavigateBack = params.get( 'canNavigateBack' ) === 'true';
	const link = params.get( 'link' );
	const query = params.get( 'query' );

	useEffect( () => {
		const tracksData = {
			search_query: query,
			force_site_id: true,
			location: 'help-center',
			section: sectionName,
			result_url: link,
			post_id: postId,
			blog_id: blogId,
		};

		recordTracksEvent( `calypso_inlinehelp_article_open`, tracksData );
	}, [ query, link, sectionName, postId, blogId ] );

	const redirectBack = () => {
		recordTracksEvent( `calypso_inlinehelp_navigate_back`, {
			result_url: link,
			post_id: postId,
			blog_id: blogId,
<<<<<<< HEAD
=======
			search_query: query,
>>>>>>> 55ab294e
		} );
		if ( canNavigateBack ) {
			navigate( -1 );
		} else if ( query ) {
			navigate( `/?query=${ query }` );
		} else {
			navigate( '/' );
		}
	};

	const recordTracksAndRedirect = () => {
		const tracksData = {
			search_query: query,
			force_site_id: true,
			location: 'help-center',
			section: sectionName,
			result_url: link,
			post_id: postId,
			blog_id: blogId,
		};

		recordTracksEvent( `calypso_inlinehelp_article_click_external_link`, tracksData );
	};

	return (
		<>
			<div className="help-center-embed-result__header">
				<Flex justify="space-between">
					<FlexItem>
						<BackButton onClick={ redirectBack } />
					</FlexItem>
					<FlexItem>
						<Button
							href={ link ?? '' }
							target="_blank"
							onClick={ recordTracksAndRedirect }
							className="help-center-embed-result__external-button"
						>
							<Icon icon={ external } size={ 20 } />
						</Button>
					</FlexItem>
				</Flex>
			</div>
			<div className="help-center-embed-result">
				<ArticleFetchingContent articleUrl={ link } postId={ +( postId || 0 ) } blogId={ blogId } />
			</div>
			<BackToTopButton />
		</>
	);
};<|MERGE_RESOLUTION|>--- conflicted
+++ resolved
@@ -42,10 +42,7 @@
 			result_url: link,
 			post_id: postId,
 			blog_id: blogId,
-<<<<<<< HEAD
-=======
 			search_query: query,
->>>>>>> 55ab294e
 		} );
 		if ( canNavigateBack ) {
 			navigate( -1 );
