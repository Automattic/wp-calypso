--- conflicted
+++ resolved
@@ -9,12 +9,9 @@
 import { useLocation, useHistory } from 'react-router-dom';
 import { getSectionName } from 'calypso/state/ui/selectors';
 import { BackButton } from './back-button';
-<<<<<<< HEAD
 import ArticleContent from './help-center-article-content';
 import ArticleFetchingContent from './help-center-article-fetching-content';
-=======
 import { BackToTopButton } from './back-to-top-button';
->>>>>>> 9e36d037
 
 export const HelpCenterEmbedResult: React.FC = () => {
 	const { state, search } = useLocation();
@@ -49,7 +46,6 @@
 	};
 
 	return (
-<<<<<<< HEAD
 		<div className="help-center-embed-result">
 			<Flex justify="space-between">
 				<FlexItem>
@@ -72,28 +68,6 @@
 				postId && <ArticleFetchingContent postId={ +postId } blogId={ blogId } />
 			) }
 		</div>
-=======
-		<>
-			<div className="help-center-embed-result">
-				<Flex justify="space-between">
-					<FlexItem>
-						<BackButton onClick={ redirectToSearchOrHome } />
-					</FlexItem>
-					<FlexItem>
-						<Button
-							borderless={ true }
-							href={ link ?? '' }
-							target="_blank"
-							className="help-center-embed-result__external-button"
-						>
-							<Icon icon={ external } size={ 20 } />
-						</Button>
-					</FlexItem>
-				</Flex>
-				<ArticleContent postId={ postId } blogId={ blogId } articleUrl={ null } />
-			</div>
-			<BackToTopButton />
-		</>
->>>>>>> 9e36d037
+    <BackToTopButton />
 	);
 };