--- conflicted
+++ resolved
@@ -5,12 +5,9 @@
 import { recordTracksEvent } from '@automattic/calypso-analytics';
 import { Spinner, GMClosureNotice } from '@automattic/components';
 import { getLanguage, useIsEnglishLocale, useLocale } from '@automattic/i18n-utils';
-<<<<<<< HEAD
-=======
 import { useGetOdieStorage } from '@automattic/odie-client';
 import { useLoadZendeskMessaging, useOpenZendeskMessaging } from '@automattic/zendesk-client';
 import { useDispatch } from '@wordpress/data';
->>>>>>> 5c00b4cb
 import { useEffect, useMemo } from '@wordpress/element';
 import { hasTranslation, sprintf } from '@wordpress/i18n';
 import { comment, Icon } from '@wordpress/icons';
@@ -24,20 +21,10 @@
 import { BackButton } from '..';
 import { EMAIL_SUPPORT_LOCALES } from '../constants';
 import { useHelpCenterContext } from '../contexts/HelpCenterContext';
-<<<<<<< HEAD
-import {
-	useChatStatus,
-	useShouldRenderEmailOption,
-	useStillNeedHelpURL,
-	useZendeskMessaging,
-} from '../hooks';
-import { Mail } from '../icons';
-import HelpCenterChatOption from './help-center-chat-option';
-=======
 import { useChatStatus, useShouldRenderEmailOption, useStillNeedHelpURL } from '../hooks';
 import { Mail } from '../icons';
 import { HELP_CENTER_STORE } from '../stores';
->>>>>>> 5c00b4cb
+import HelpCenterChatOption from './help-center-chat-option';
 import { HelpCenterActiveTicketNotice } from './help-center-notice';
 import { generateContactOnClickEvent } from './utils';
 
@@ -77,8 +64,6 @@
 		isEligibleForChat || hasActiveChats
 	);
 
-<<<<<<< HEAD
-=======
 	const { sectionName, site } = useHelpCenterContext();
 	const [ hasSubmittingError, setHasSubmittingError ] = useState< boolean >( false );
 
@@ -90,7 +75,6 @@
 		isEligibleForChat || hasActiveChats
 	);
 
->>>>>>> 5c00b4cb
 	const isLoading = renderEmail.isLoading || isLoadingChatStatus;
 
 	useEffect( () => {
@@ -105,8 +89,6 @@
 		} );
 	}, [ isLoading, renderEmail.render ] );
 
-<<<<<<< HEAD
-=======
 	const liveChatHeaderText = useMemo( () => {
 		if ( isEnglishLocale || ! hasTranslation( 'Contact WordPress.com Support (English)' ) ) {
 			return __( 'Contact WordPress.com Support', __i18n_text_domain__ );
@@ -115,7 +97,6 @@
 		return __( 'Contact WordPress.com Support (English)', __i18n_text_domain__ );
 	}, [ __, isEnglishLocale ] );
 
->>>>>>> 5c00b4cb
 	const emailHeaderText = useMemo( () => {
 		if ( isEnglishLocale ) {
 			return __( 'Email', __i18n_text_domain__ );
@@ -158,7 +139,70 @@
 	} );
 	const emailUrl = `/contact-form?${ emailUrlSearchParams.toString() }`;
 
-<<<<<<< HEAD
+	const contactOptionsEventMap: Record< ContactOption, () => void > = {
+		chat: generateContactOnClickEvent( 'chat', trackEventName ),
+		email: generateContactOnClickEvent( 'email', trackEventName ),
+	};
+
+	const renderChatOption = () => {
+		const productSlug = ( site as HelpCenterSite )?.plan?.product_slug;
+		const plan = getPlan( productSlug );
+		const productId = plan?.getProductId();
+
+		const handleOnClick = () => {
+			contactOptionsEventMap.chat();
+
+			recordTracksEvent( 'calypso_inlinehelp_contact_submit', {
+				support_variation: 'messaging',
+				force_site_id: true,
+				location: 'help-center',
+				section: sectionName,
+			} );
+
+			recordTracksEvent( 'calypso_help_live_chat_begin', {
+				site_plan_product_id: productId,
+				is_automated_transfer: site?.is_wpcom_atomic,
+				force_site_id: true,
+				location: 'help-center',
+				section: sectionName,
+			} );
+
+			const escapedWapuuChatId = encodeURIComponent( wapuuChatId || '' );
+
+			openZendeskWidget( {
+				aiChatId: escapedWapuuChatId,
+				siteUrl: site?.URL,
+				onError: () => setHasSubmittingError( true ),
+				onSuccess: () => {
+					resetStore();
+					setShowHelpCenter( false );
+				},
+			} );
+		};
+
+		return (
+			<div>
+				<button disabled={ isOpeningZendeskWidget } onClick={ handleOnClick }>
+					<div className="help-center-contact-page__box chat" role="button" tabIndex={ 0 }>
+						<div className="help-center-contact-page__box-icon">
+							<Icon icon={ comment } />
+						</div>
+						<div>
+							<h2>{ liveChatHeaderText }</h2>
+							<p>{ __( 'Our Happiness team will get back to you soon', __i18n_text_domain__ ) }</p>
+						</div>
+					</div>
+				</button>
+				{ hasSubmittingError && (
+					<FormInputValidation
+						isError
+						text={ __( 'Something went wrong, please try again later.', __i18n_text_domain__ ) }
+					/>
+				) }
+			</div>
+		);
+	};
+
 	const renderEmailOption = () => {
 		return (
 			<div className="help-center-contact-support">
@@ -173,55 +217,6 @@
 					>
 						<div className="help-center-contact-support__box-icon">
 							<Icon icon={ <Mail /> } />
-=======
-	const contactOptionsEventMap: Record< ContactOption, () => void > = {
-		chat: generateContactOnClickEvent( 'chat', trackEventName ),
-		email: generateContactOnClickEvent( 'email', trackEventName ),
-	};
-
-	const renderChatOption = () => {
-		const productSlug = ( site as HelpCenterSite )?.plan?.product_slug;
-		const plan = getPlan( productSlug );
-		const productId = plan?.getProductId();
-
-		const handleOnClick = () => {
-			contactOptionsEventMap.chat();
-
-			recordTracksEvent( 'calypso_inlinehelp_contact_submit', {
-				support_variation: 'messaging',
-				force_site_id: true,
-				location: 'help-center',
-				section: sectionName,
-			} );
-
-			recordTracksEvent( 'calypso_help_live_chat_begin', {
-				site_plan_product_id: productId,
-				is_automated_transfer: site?.is_wpcom_atomic,
-				force_site_id: true,
-				location: 'help-center',
-				section: sectionName,
-			} );
-
-			const escapedWapuuChatId = encodeURIComponent( wapuuChatId || '' );
-
-			openZendeskWidget( {
-				aiChatId: escapedWapuuChatId,
-				siteUrl: site?.URL,
-				onError: () => setHasSubmittingError( true ),
-				onSuccess: () => {
-					resetStore();
-					setShowHelpCenter( false );
-				},
-			} );
-		};
-
-		return (
-			<div>
-				<button disabled={ isOpeningZendeskWidget } onClick={ handleOnClick }>
-					<div className="help-center-contact-page__box chat" role="button" tabIndex={ 0 }>
-						<div className="help-center-contact-page__box-icon">
-							<Icon icon={ comment } />
->>>>>>> 5c00b4cb
 						</div>
 						<div>
 							<h2>{ emailHeaderText }</h2>
