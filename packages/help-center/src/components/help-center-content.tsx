/* eslint-disable no-restricted-imports */
/**
 * External Dependencies
 */
import { recordTracksEvent } from '@automattic/calypso-analytics';
import OdieAssistantProvider, { useSetOdieStorage } from '@automattic/odie-client';
import { CardBody, Disabled } from '@wordpress/components';
import { useSelect, useDispatch } from '@wordpress/data';
import { useEffect, useRef } from '@wordpress/element';
import React, { useCallback, useState } from 'react';
import { Route, Routes, useLocation, Navigate, useNavigate } from 'react-router-dom';
/**
 * Internal Dependencies
 */
import { useHelpCenterContext } from '../contexts/HelpCenterContext';
import { useShouldUseWapuu } from '../hooks';
import { HELP_CENTER_STORE } from '../stores';
import { HelpCenterArticle } from './help-center-article';
import { HelpCenterContactForm } from './help-center-contact-form';
import { HelpCenterContactPage } from './help-center-contact-page';
<<<<<<< HEAD
import { HelpCenterEmbedResult } from './help-center-embed-result';
import { HelpCenterMessenger } from './help-center-messenger';
=======
>>>>>>> 6f9578d0
import { HelpCenterOdie } from './help-center-odie';
import { HelpCenterSearch } from './help-center-search';
import { SuccessScreen } from './ticket-success-screen';
import type { HelpCenterSelect } from '@automattic/data-stores';

// Disabled component only applies the class if isDisabled is true, we want it always.
function Wrapper( {
	isDisabled,
	className,
	children,
}: React.PropsWithChildren< { isDisabled: boolean; className: string } > ) {
	if ( isDisabled ) {
		return (
			<Disabled isDisabled={ isDisabled } className={ className }>
				{ children }
			</Disabled>
		);
	}
	return <div className={ className }>{ children }</div>;
}

const HelpCenterContent: React.FC< { isRelative?: boolean; currentRoute?: string } > = ( {
	currentRoute,
} ) => {
	const [ searchTerm, setSearchTerm ] = useState( '' );
	const location = useLocation();
	const containerRef = useRef< HTMLDivElement >( null );
	const navigate = useNavigate();
	const { setNavigateToRoute } = useDispatch( HELP_CENTER_STORE );
	const { sectionName, currentUser, site } = useHelpCenterContext();
	const shouldUseWapuu = useShouldUseWapuu();
	const { isMinimized } = useSelect( ( select ) => {
		const store = select( HELP_CENTER_STORE ) as HelpCenterSelect;
		return {
			isMinimized: store.getIsMinimized(),
		};
	}, [] );

	const navigateToSupportDocs = useCallback(
		( blogId: string, postId: string, title: string, link: string ) => {
			navigate(
				`/post?blogId=${ blogId }&postId=${ postId }&title=${ title }&link=${ link }&backUrl=/odie`
			);
		},
		[ navigate ]
	);

	useEffect( () => {
		recordTracksEvent( 'calypso_helpcenter_page_open', {
			pathname: location.pathname,
			search: location.search,
			section: sectionName,
			force_site_id: true,
			location: 'help-center',
		} );
	}, [ location, sectionName ] );

	const { navigateToRoute } = useSelect(
		( select ) => ( {
			navigateToRoute: ( select( HELP_CENTER_STORE ) as HelpCenterSelect ).getNavigateToRoute(),
		} ),
		[]
	);

	useEffect( () => {
		if ( navigateToRoute ) {
			navigate( navigateToRoute );
			setNavigateToRoute( null );
		}
	}, [ navigate, navigateToRoute, setNavigateToRoute ] );

	// reset the scroll location on navigation, TODO: unless there's an anchor
	useEffect( () => {
		setSearchTerm( '' );
		if ( containerRef.current ) {
			containerRef.current.scrollTo( 0, 0 );
		}
	}, [ location ] );

	const trackEvent = useCallback(
		( eventName: string, properties: Record< string, unknown > = {} ) => {
			recordTracksEvent( eventName, properties );
		},
		[]
	);

	const setOdieStorage = useSetOdieStorage( 'chat_id' );

	const navigateToContactOptions = useCallback( () => {
		navigate( '/contact-options' );
	}, [ navigate ] );

	return (
		<CardBody ref={ containerRef } className="help-center__container-content">
			<Wrapper isDisabled={ isMinimized } className="help-center__container-content-wrapper">
				<Routes>
					<Route
						path="/"
						element={
							navigateToRoute ? (
								<Navigate to={ navigateToRoute } />
							) : (
								<HelpCenterSearch onSearchChange={ setSearchTerm } currentRoute={ currentRoute } />
							)
						}
					/>
					<Route path="/post" element={ <HelpCenterArticle /> } />
					<Route path="/contact-options" element={ <HelpCenterContactPage /> } />
					<Route
						path="/contact-form"
						element={ <HelpCenterContactForm onSubmit={ () => setOdieStorage( null ) } /> }
					/>
					<Route path="/success" element={ <SuccessScreen /> } />
					<Route
						path="/odie"
						element={
<<<<<<< HEAD
							<HelpCenterMessenger>
								<OdieAssistantProvider
									botNameSlug="wpcom-support-chat"
									botName="Wapuu"
									enabled={ shouldUseWapuu }
									currentUser={ currentUser }
									isMinimized={ isMinimized }
									initialUserMessage={ searchTerm }
									logger={ trackEvent }
									loggerEventNamePrefix="calypso_odie"
									selectedSiteId={ site?.ID as number }
								>
									<HelpCenterOdie />
								</OdieAssistantProvider>
							</HelpCenterMessenger>
=======
							<OdieAssistantProvider
								botNameSlug="wpcom-support-chat"
								botName="Wapuu"
								enabled={ shouldUseWapuu }
								currentUser={ currentUser }
								isMinimized={ isMinimized }
								initialUserMessage={ searchTerm }
								logger={ trackEvent }
								loggerEventNamePrefix="calypso_odie"
								selectedSiteId={ site?.ID as number }
								extraContactOptions={
									<HelpCenterContactPage
										hideHeaders
										trackEventName="calypso_odie_extra_contact_option"
									/>
								}
								navigateToContactOptions={ navigateToContactOptions }
								navigateToSupportDocs={ navigateToSupportDocs }
							>
								<HelpCenterOdie />
							</OdieAssistantProvider>
>>>>>>> 6f9578d0
						}
					/>
				</Routes>
			</Wrapper>
		</CardBody>
	);
};

export default HelpCenterContent;<|MERGE_RESOLUTION|>--- conflicted
+++ resolved
@@ -18,11 +18,7 @@
 import { HelpCenterArticle } from './help-center-article';
 import { HelpCenterContactForm } from './help-center-contact-form';
 import { HelpCenterContactPage } from './help-center-contact-page';
-<<<<<<< HEAD
-import { HelpCenterEmbedResult } from './help-center-embed-result';
 import { HelpCenterMessenger } from './help-center-messenger';
-=======
->>>>>>> 6f9578d0
 import { HelpCenterOdie } from './help-center-odie';
 import { HelpCenterSearch } from './help-center-search';
 import { SuccessScreen } from './ticket-success-screen';
@@ -139,7 +135,6 @@
 					<Route
 						path="/odie"
 						element={
-<<<<<<< HEAD
 							<HelpCenterMessenger>
 								<OdieAssistantProvider
 									botNameSlug="wpcom-support-chat"
@@ -151,33 +146,12 @@
 									logger={ trackEvent }
 									loggerEventNamePrefix="calypso_odie"
 									selectedSiteId={ site?.ID as number }
+									navigateToContactOptions={ navigateToContactOptions }
+									navigateToSupportDocs={ navigateToSupportDocs }
 								>
 									<HelpCenterOdie />
 								</OdieAssistantProvider>
 							</HelpCenterMessenger>
-=======
-							<OdieAssistantProvider
-								botNameSlug="wpcom-support-chat"
-								botName="Wapuu"
-								enabled={ shouldUseWapuu }
-								currentUser={ currentUser }
-								isMinimized={ isMinimized }
-								initialUserMessage={ searchTerm }
-								logger={ trackEvent }
-								loggerEventNamePrefix="calypso_odie"
-								selectedSiteId={ site?.ID as number }
-								extraContactOptions={
-									<HelpCenterContactPage
-										hideHeaders
-										trackEventName="calypso_odie_extra_contact_option"
-									/>
-								}
-								navigateToContactOptions={ navigateToContactOptions }
-								navigateToSupportDocs={ navigateToSupportDocs }
-							>
-								<HelpCenterOdie />
-							</OdieAssistantProvider>
->>>>>>> 6f9578d0
 						}
 					/>
 				</Routes>
