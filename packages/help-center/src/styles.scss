--- conflicted
+++ resolved
@@ -14,6 +14,7 @@
 	z-index: $help-center-z-index;
 	cursor: default;
 	transition: max-height 0.5s;
+  animation: 0.25s ease-out 0s 1 normal none running slideIn;
 	position: fixed;
 
 	/**
@@ -43,82 +44,10 @@
 		font-size: $font-body-small;
 	}
 
-<<<<<<< HEAD
 	& > div {
 		display: flex;
 		flex-direction: column;
 	}
-=======
-$head-foot-height: 50px;
-$z-index: 99999;
-
-.help-center {
-	.components-card.help-center__container {
-		position: fixed;
-		background-color: #fff;
-		color: #000;
-		z-index: $z-index;
-		cursor: default;
-		transition: max-height 0.5s;
-		animation: 0.25s ease-out 0s 1 normal none running slideIn;
-
-		button.button-primary,
-		button.button-secondary {
-			font-size: $font-title-small;
-		}
-
-		.button {
-			text-decoration: none;
-			font-size: $font-body-small;
-		}
-
-		& > div {
-			display: flex;
-			flex-direction: column;
-		}
-
-		.help-center__container-header {
-			height: $head-foot-height;
-			padding: 16px 8px 16px 16px;
-
-			>div {
-				display: flex;
-				align-items: center;
-				justify-content: start;
-				gap: 0;
-			}
-
-			.help-center-header__maximize,
-			.help-center-header__minimize,
-			.help-center-header__close {
-				&:focus {
-					outline: var(--color-primary-light) solid 2px;
-				}
-			}
-
-			// This icon does not accept size prop due to a bug - https://github.com/WordPress/gutenberg/pull/40315
-			// We can remove this when the bug is fixed
-			.help-center-header__minimize svg {
-				transform: scale(0.7, 1);
-				transform-origin: center;
-			}
-
-			.help-center__drag-icon {
-				margin-right: 6px;
-			}
-
-			.help-center-header__text {
-				max-width: 300px;
-				font-size: $font-body-small;
-				font-weight: 500;
-				display: flex;
-				align-items: center;
-				flex: 1;
-
-				svg {
-					margin-right: 3px;
-				}
->>>>>>> 5469539a
 
 	/**
 	 * Used on loading screens across Help Center
@@ -165,7 +94,6 @@
 		}
 	}
 
-<<<<<<< HEAD
 	/**
 	 * Mobile
 	 */
@@ -177,35 +105,7 @@
 		top: var(--masterbar-height, 0);
 		max-height: calc(100% - 45px);
 		height: calc(100% - var(--masterbar-height, 0));
-=======
-		&.is-mobile {
-			bottom: 0;
-			left: 0;
-			right: 0;
-			// If the masterbar is there, don't cover it, if not, go to the top.
-			top: var(--masterbar-height, 0);
-			max-height: calc(100% - 45px);
-			height: calc(100% - var(--masterbar-height, 0));
-			animation: 0.25s ease-out 0s 1 normal none running fadeIn;
-
-			.help-center__container-content {
-				flex: auto;
-			}
-
-			.help-center__container-footer {
-				margin-bottom: 0;
-			}
-
-			&.is-minimized {
-				min-height: $head-foot-height;
-				top: calc(100vh - #{$head-foot-height});
-
-				@supports (height: 100dvh) {
-					top: calc(100dvh - #{$head-foot-height});
-				}
-			}
-		}
->>>>>>> 5469539a
+    animation: 0.25s ease-out 0s 1 normal none running fadeIn;
 
 		.help-center__container-footer {
 			margin-bottom: 0;
@@ -246,341 +146,4 @@
 			transform: scale(1);
 		}
 	}
-
-<<<<<<< HEAD
-	@keyframes fadeOut {
-		0% {
-			opacity: 1;
-		}
-
-		100% {
-			opacity: 0;
-		}
-	}
-=======
-	.back-button__help-center {
-		display: flex;
-		color: #000;
-		font-size: $font-body-small;
-		padding: 0 4px 0 0;
-
-		&:focus {
-			color: #043959;
-			box-shadow: none;
-			outline: var(--color-primary-light) solid 2px;
-			border-color: inherit;
-		}
-
-		svg {
-			margin-top: 1px;
-			margin-right: 3px;
-		}
-	}
-
-	.help-center__container-content-odie {
-		display: flex;
-		height: 100%;
-		max-height: 752px;
-		flex-direction: column;
-		max-width: 410px;
-
-		.help-center__container-odie-header {
-			border-bottom: 1px solid rgba(0, 0, 0, 0.1);
-			height: 69px;
-			display: flex;
-			align-items: center;
-			justify-content: space-between;
-			padding: 16px;
-			box-sizing: border-box;
-
-			.odie-button-default:focus {
-				border-radius: 2px;
-				outline: var(--color-primary-light) solid 2px;
-			}
-		}
-	}
-
-	.help-center__container-extra-contact-options {
-		padding: 0;
-		margin: 0;
-		border: none;
-		min-height: 68px;
-	}
-
-	.help-center__container-content {
-		padding: 0 !important;
-
-		> div > *:not(iframe):not(.help-center__container-content-odie) {
-			padding: 16px;
-			box-sizing: border-box;
-		}
-	}
-
-	.help-center-article__error {
-		font-size: 0.875rem;
-		color: var(--color-neutral-80);
-	}
-
-	.help-center-articles__list {
-		list-style: none;
-		box-sizing: border-box;
-		padding: 0;
-		margin: 0;
-
-		>li {
-			padding: 0;
-
-			>a {
-				display: flex;
-				align-items: center;
-				text-decoration: none;
-				color: var(--studio-gray-100);
-				margin-bottom: 16px;
-				font-size: $font-body-small;
-
-				&:hover {
-					background: var(--color-neutral-0);
-				}
-
-				>svg:last-child {
-					margin-left: auto;
-					margin-right: 0;
-					background: unset;
-				}
-			}
-		}
-
-		svg:first-child {
-			margin-right: 15px;
-			border-radius: 2px;
-			display: block;
-			padding: 8px;
-			background: var(--studio-gray-0);
-			fill: var(--studio-blue-50);
-			flex-shrink: 0;
-		}
-
-		svg:last-child {
-			fill: var(--studio-gray-20);
-		}
-	}
-
-	.help-center-search-results__title,
-	.help-center__section-title {
-		font-size: $font-body-small;
-		font-weight: 500;
-		color: var(--studio-gray-100);
-		margin: 1em 0;
-	}
-
-	.help-center-articles__container,
-	.help-center-gpt__container {
-		padding: 0 0 10px;
-		flex: 1;
-	}
-
-	.help-center-gpt-error,
-	.help-center-gpt-response {
-		font-size: $font-body-small;
-		color: var(--color-neutral-80);
-
-		.help-center-gpt-response__loading {
-			min-height: 20px;
-			line-height: 20px;
-			margin-left: 5px;
-			font-style: italic;
-		}
-
-		.help-center-gpt-response__continue {
-			margin-top: 10px;
-		}
-
-		.help-center-gpt-response__content,
-		.help-center-gpt-response__continue_quote {
-			border-left: 1px solid var(--color-neutral-5);
-			margin-left: 5px;
-			padding-left: 10px;
-		}
-
-		.help-center-gpt-response__actions {
-			button {
-				padding: 2px 5px;
-				margin-right: 5px;
-			}
-		}
-
-		.help-center-gpt-response__feedback {
-			color: var(--studio-green-50);
-		}
-
-		.help-center-gpt-response__content p:last-child {
-			margin-bottom: 0.5em;
-
-		}
-	}
-
-	.help-center-container__loading,
-	.help-center-contact-form__loading,
-	.help-center-contact-page__loading {
-		display: flex;
-		align-items: center;
-		justify-content: center;
-		height: 100%;
-
-		.spinner__outer {
-			border-top-color: var(--wp-admin-theme-color);
-		}
-
-		.spinner__inner {
-			border-top-color: var(--wp-admin-theme-color);
-			border-right-color: var(--wp-admin-theme-color);
-		}
-	}
-
-	.help-center-contact-page__staging-notice {
-		margin: 5px 0;
-
-		.components-notice__content {
-			display: flex;
-			justify-content: space-between;
-			margin: 0;
-
-			.components-notice__action {
-				margin: 0;
-				font-weight: bold;
-			}
-		}
-	}
-
-	body[class*="is-section-"],
-	body[class^="is-section-"] {
-		.help-center {
-
-			button,
-			input,
-			textarea,
-			select {
-				box-sizing: border-box;
-			}
-
-			h1 {
-				font-weight: 600;
-				margin: 0.67em 0;
-
-				&.site-picker__site-title {
-					font-weight: 400;
-					margin: 0;
-				}
-			}
-
-			h2,
-			h3 {
-				color: #1d2327;
-				margin: 1em 0;
-			}
-
-			label {
-				cursor: pointer;
-			}
-
-			.search-card {
-				.search {
-					border: none;
-				}
-			}
-		}
-	}
-
-	.help-center-contact-form {
-		.button:not(.back-button__help-center) {
-			line-height: 2.71428571;
-			min-height: 40px;
-			margin-bottom: 4px;
-			vertical-align: middle;
-		}
-	}
-
-	.help-center-contact-form__label,
-	.site-picker__label {
-		font-size: $font-body-small;
-	}
-
-	.help-center-header__text {
-		margin: 1em 0;
-	}
-
-	.wp-block-embed__wrapper {
-		position: relative;
-
-		&::before {
-			content: "";
-			display: block;
-			padding-top: 56.25%;
-		}
-
-		iframe {
-			bottom: 0;
-			height: 100%;
-			left: 0;
-			position: absolute;
-			right: 0;
-			top: 0;
-			width: 100%;
-		}
-	}
-
-	.components-base-control__label {
-		color: var(--studio-gray-60);
-	}
-}
-
-.help-center__promotion-popover {
-	width: 350px;
-	max-width: 100%;
-	animation: fadeIn 0.2s;
-}
-
-.help-center__promotion-popover-inner {
-	text-align: initial;
-	padding: 16px;
-	box-sizing: border-box;
-
-	h1 {
-		font-weight: 500;
-		font-size: $font-body;
-		margin: 5px 0;
-	}
-
-	p {
-		font-size: $font-body-small;
-		margin-top: 4px;
-	}
-
-	.help-center__promotion-popover-actions {
-		display: flex;
-		justify-content: flex-end;
-		margin-top: 24px;
-
-		.button {
-			font-size: $font-body-small;
-		}
-	}
-}
-
-.help-center__container-header-menu {
-	z-index: $z-index;
-
-	.popover__menu {
-		.help-center__container-header-menu-item {
-			display: flex;
-			flex-direction: row;
-			align-items: center;
-		}
-	}
-}
-
-
-.help-center__promotion-popover.is-bottom-left {
-	right: 16px;
->>>>>>> 5469539a
 }