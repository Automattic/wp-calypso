--- conflicted
+++ resolved
@@ -10,11 +10,7 @@
 export function shouldShowHelpCenterToUser( userId: number ) {
 	const currentSegment = 30; //percentage of users that will see the Help Center, not the FAB
 	const userSegment = userId % 100;
-<<<<<<< HEAD
-	return userSegment < currentSegment;
-=======
 	return isNonProdEnv || userSegment < currentSegment;
->>>>>>> 92c06b15
 }
 
 export function shouldLoadInlineHelp( sectionName: string, currentRoute: string ) {
