import {
	isJetpackPlan,
	isJetpackProduct,
	isJetpackSocialAdvancedSlug,
} from '@automattic/calypso-products';
import { formatCurrency } from '@automattic/format-currency';
import { translate, useTranslate } from 'i18n-calypso';
import type { LineItemType } from './types';
import type {
	ResponseCart,
	ResponseCartProduct,
	TaxBreakdownItem,
} from '@automattic/shopping-cart';

export function getTotalLineItemFromCart( cart: ResponseCart ): LineItemType {
	return {
		id: 'total',
		type: 'total',
		// translators: The label of the total line item in checkout
		label: String( translate( 'Total' ) ),
		formattedAmount: formatCurrency( cart.total_cost_integer, cart.currency, {
			isSmallestUnit: true,
			stripZeros: true,
		} ),
	};
}

export function getCouponLineItemFromCart( responseCart: ResponseCart ): LineItemType | null {
	if ( ! responseCart.coupon || ! responseCart.coupon_savings_total_integer ) {
		return null;
	}
	return {
		id: 'coupon-line-item',
		// translators: The label of the coupon line item in checkout, including the coupon code
		label: String(
			translate( 'Coupon: %(couponCode)s', { args: { couponCode: responseCart.coupon } } )
		),
		type: 'coupon',
		// translators: The displayed discount of the coupon line item in checkout
		formattedAmount: String(
			translate( '- %(discountAmount)s', {
				args: {
					discountAmount: formatCurrency(
						responseCart.coupon_savings_total_integer,
						responseCart.currency,
						{ isSmallestUnit: true, stripZeros: true }
					),
				},
			} )
		),
	};
}

export function getTaxLineItemFromCart( responseCart: ResponseCart ): LineItemType | null {
	if ( ! responseCart.tax.display_taxes ) {
		return null;
	}
	return {
		id: 'tax-line-item',
		// translators: The label of the taxes line item in checkout
		label: String( translate( 'Tax' ) ),
		type: 'tax',
		formattedAmount: formatCurrency( responseCart.total_tax_integer, responseCart.currency, {
			isSmallestUnit: true,
			stripZeros: true,
		} ),
	};
}

export function getTaxBreakdownLineItemsFromCart( responseCart: ResponseCart ): LineItemType[] {
	if ( ! responseCart.tax.display_taxes ) {
		return [];
	}
	if (
		! Array.isArray( responseCart.total_tax_breakdown ) ||
		responseCart.total_tax_breakdown.length === 0
	) {
		const lineItem = getTaxLineItemFromCart( responseCart );
		return lineItem ? [ lineItem ] : [];
	}
	return responseCart.total_tax_breakdown.map(
		( taxBreakdownItem: TaxBreakdownItem ): LineItemType => {
			const id = `tax-line-item-${ taxBreakdownItem.label ?? taxBreakdownItem.rate }`;
			const label = taxBreakdownItem.label
				? `${ taxBreakdownItem.label } (${ taxBreakdownItem.rate_display })`
				: String( translate( 'Tax' ) );
			return {
				id,
				label,
				type: 'tax',
				formattedAmount: formatCurrency(
					taxBreakdownItem.tax_collected_integer,
					responseCart.currency,
					{
						isSmallestUnit: true,
						stripZeros: true,
					}
				),
			};
		}
	);
}

export function getCreditsLineItemFromCart( responseCart: ResponseCart ): LineItemType | null {
	const credits = getCreditsUsedByCart( responseCart );
	if ( credits === 0 ) {
		return null;
	}
	return {
		id: 'credits',
		// translators: The label of the credits line item in checkout
		label: String( translate( 'Credits' ) ),
		type: 'credits',
		// translators: The discount amount of the credits line item in checkout
		formattedAmount: String(
			translate( '- %(discountAmount)s', {
				args: {
					discountAmount: formatCurrency( credits, responseCart.currency, {
						isSmallestUnit: true,
						stripZeros: true,
					} ),
				},
			} )
		),
	};
}

export interface CostOverrideForDisplay {
	humanReadableReason: string;
	overrideCode: string;
	discountAmount: number;
}

export function filterAndGroupCostOverridesForDisplay(
	responseCart: ResponseCart,
	translate: ReturnType< typeof useTranslate >
): CostOverrideForDisplay[] {
	// Collect cost overrides from each line item and group them by type so we
	// can show them all together after the line item list.
	const costOverridesGrouped = responseCart.products.reduce<
		Record< string, CostOverrideForDisplay >
	>( ( grouped, product ) => {
		const costOverrides = product?.cost_overrides;
		if ( ! costOverrides ) {
			return grouped;
		}

		const isJetpack = isJetpackProduct( product ) || isJetpackPlan( product );
		let productDiscountAmountTotal = 0;

		costOverrides.forEach( ( costOverride ) => {
			if ( costOverride.does_override_original_cost ) {
				// We won't display original cost overrides since they are
				// included in the original cost that's being displayed. They
				// are not discounts.
				return;
			}
			const discountAmount = grouped[ costOverride.override_code ]?.discountAmount ?? 0;
			const newDiscountAmount =
				costOverride.old_subtotal_integer - costOverride.new_subtotal_integer;
			grouped[ costOverride.override_code ] = {
				humanReadableReason: costOverride.human_readable_reason,
				overrideCode: costOverride.override_code,
				discountAmount: discountAmount + newDiscountAmount,
			};
			productDiscountAmountTotal += newDiscountAmount;
		} );

		// Add a fake cost override for introductory offers until D134600-code
		// is merged because they are otherwise discounts that are invisible to
		// the list of cost overrides. Remove this once that diff is merged.
		if (
			product.introductory_offer_terms?.enabled &&
			! costOverrides.some( ( override ) => override.override_code === 'introductory-offer' )
		) {
			const discountAmount = grouped[ 'introductory-offer' ]?.discountAmount ?? 0;
			let newDiscountAmount =
				product.item_original_subtotal_integer - product.item_subtotal_before_discounts_integer;
			// Override for Jetpack Bi-Yearly products: we show introductory discount for yearly variant (the rest is considered multi-year discount)
			if ( isJetpack && isBiYearlyProduct( product ) ) {
				const yearlyVariant = getYearlyVariantFromProduct( product );
				if ( yearlyVariant ) {
					newDiscountAmount =
						yearlyVariant.price_before_discounts_integer - yearlyVariant.price_integer;
				}
			}

			grouped[ 'introductory-offer' ] = {
				humanReadableReason: isJetpackSocialAdvancedSlug( product.product_slug )
					? translate( 'Free Trial (Month)' )
					: translate( 'Introductory offer' ),
				overrideCode: 'introductory-offer',
				discountAmount: discountAmount + newDiscountAmount,
			};
			productDiscountAmountTotal += newDiscountAmount;
		}

		if ( isJetpack && isBiYearlyProduct( product ) ) {
			const discountAmount = grouped[ 'multi-year-discount' ]?.discountAmount ?? 0;
			const newDiscountAmount =
				product.item_original_subtotal_integer -
				product.item_subtotal_integer -
				productDiscountAmountTotal;
			grouped[ 'multi-year-discount' ] = {
				humanReadableReason: translate( 'Multi-year discount' ),
				overrideCode: 'multi-year-discount',
				discountAmount: discountAmount + newDiscountAmount,
			};
		}
		return grouped;
	}, {} );

	return Object.values( costOverridesGrouped );
}

/**
 * Even though a user might have a number of credits available, that number may
 * be greater than the cart's total. This function returns the number of
 * credits actually being used by a cart.
 */
function getCreditsUsedByCart( responseCart: ResponseCart ): number {
	if ( responseCart.credits_integer <= 0 ) {
		return 0;
	}
	const isFullCredits = doesPurchaseHaveFullCredits( responseCart );
	return isFullCredits ? responseCart.sub_total_with_taxes_integer : responseCart.credits_integer;
}

<<<<<<< HEAD
function getYearlyVariantFromProduct( product: ResponseCartProduct ) {
	return product.product_variants.find( ( variant ) => 12 === variant.bill_period_in_months );
}

function isBiYearlyProduct( product: ResponseCartProduct ) {
	return 24 === product.months_per_bill_period;
}

=======
>>>>>>> f9dfb335
export function getSubtotalWithoutDiscounts( responseCart: ResponseCart ): number {
	return responseCart.products.reduce( ( total, product ) => {
		return total + product.item_original_subtotal_integer;
	}, 0 );
}

export function getTotalDiscountsWithoutCredits(
	responseCart: ResponseCart,
	translate: ReturnType< typeof useTranslate >
): number {
	const filteredOverrides = filterAndGroupCostOverridesForDisplay( responseCart, translate );
	return -filteredOverrides.reduce( ( total, override ) => {
		total = total + override.discountAmount;
		return total;
	}, 0 );
}

export function doesPurchaseHaveFullCredits( cart: ResponseCart ): boolean {
	const credits = cart.credits_integer;
	const subtotal = cart.sub_total_integer;
	const taxes = cart.total_tax_integer;
	const totalBeforeCredits = subtotal + taxes;
	return credits > 0 && totalBeforeCredits > 0 && credits >= totalBeforeCredits;
}<|MERGE_RESOLUTION|>--- conflicted
+++ resolved
@@ -226,7 +226,6 @@
 	return isFullCredits ? responseCart.sub_total_with_taxes_integer : responseCart.credits_integer;
 }
 
-<<<<<<< HEAD
 function getYearlyVariantFromProduct( product: ResponseCartProduct ) {
 	return product.product_variants.find( ( variant ) => 12 === variant.bill_period_in_months );
 }
@@ -235,8 +234,6 @@
 	return 24 === product.months_per_bill_period;
 }
 
-=======
->>>>>>> f9dfb335
 export function getSubtotalWithoutDiscounts( responseCart: ResponseCart ): number {
 	return responseCart.products.reduce( ( total, product ) => {
 		return total + product.item_original_subtotal_integer;
