import {
	isAddOn,
	isDomainRegistration,
	isPlan,
	isMonthlyProduct,
	isYearly,
	isBiennially,
	isTriennially,
	isP2Plus,
	isWpComPlan,
	isJetpackSearch,
	isGoogleWorkspaceProductSlug,
	isGSuiteOrExtraLicenseProductSlug,
	isGSuiteOrGoogleWorkspaceProductSlug,
	isJetpackProductSlug,
	isTitanMail,
	isDIFMProduct,
	isTieredVolumeSpaceAddon,
	isAkismetProduct,
} from '@automattic/calypso-products';
import { Gridicon, Popover } from '@automattic/components';
import {
	CheckoutModal,
	FormStatus,
	useFormStatus,
	Button,
	Theme,
} from '@automattic/composite-checkout';
import formatCurrency from '@automattic/format-currency';
import styled from '@emotion/styled';
import { useTranslate } from 'i18n-calypso';
import { useState, PropsWithChildren, useRef } from 'react';
import { getLabel, DefaultLineItemSublabel } from './checkout-labels';
import { hasCheckoutVersion } from './checkout-version-checker';
import {
	getIntroductoryOfferIntervalDisplay,
	getItemIntroductoryOfferDisplay,
} from './introductory-offer';
import { isWpComProductRenewal } from './is-wpcom-product-renewal';
import { joinClasses } from './join-classes';
import { getPartnerCoupon } from './partner-coupon';
import IonosLogo from './partner-logo-ionos';
import type { LineItemType } from './types';
import type {
	GSuiteProductUser,
	ResponseCart,
	RemoveProductFromCart,
	ResponseCartProduct,
	TitanProductUser,
} from '@automattic/shopping-cart';

export const NonProductLineItem = styled( WPNonProductLineItem )< {
	theme?: Theme;
	total?: boolean;
	tax?: boolean;
	coupon?: boolean;
	subtotal?: boolean;
} >`
	display: flex;
	flex-wrap: wrap;
	justify-content: space-between;
	font-weight: ${ ( { theme, total } ) => ( total ? theme.weights.bold : theme.weights.normal ) };
	color: ${ ( { theme, total } ) =>
		total ? theme.colors.textColorDark : theme.colors.textColorLight };
	font-size: ${ ( { total } ) => ( total ? '1.2em' : '1.1em' ) };
	line-height: 1em;
	padding: ${ ( { total, tax, subtotal, coupon } ) =>
		total || subtotal || tax || coupon ? '0' : '20px 0' };
	position: relative;
	margin-bottom: 8px;

	&:last-child {
		margin-bottom: 0;
	}

	.checkout-line-item__price {
		position: relative;
	}
`;

export const LineItem = styled( CheckoutLineItem )< {
	theme?: Theme;
} >`
	display: flex;
	flex-wrap: wrap;
	justify-content: space-between;
	font-weight: ${ ( { theme } ) => theme.weights.normal };
	color: ${ ( { theme } ) => theme.colors.textColorDark };
	font-size: 1.1em;
	padding: ${ hasCheckoutVersion( '2' ) ? '10px' : '20px' } 0;
	position: relative;

	.checkout-line-item__price {
		position: relative;
	}
`;

export const CouponLineItem = styled( WPCouponLineItem )< {
	theme?: Theme;
} >`
	.jetpack-partner-logo {
		padding-bottom: 20px;
	}
`;

const GiftBadge = styled.span`
	color: #234929;
	background-color: #b8e6bf;
	margin-bottom: 0.1em;
	padding: 0.1em 0.8em;
	border-radius: 5px;
	display: inline-block;
	font-size: small;
`;

const LineItemMeta = styled.div< { theme?: Theme } >`
	color: ${ ( props ) => props.theme.colors.textColorLight };
	font-size: 14px;
	width: 100%;
	display: flex;
	flex-direction: row;
	align-content: center;
	justify-content: space-between;
	flex-wrap: wrap;
	overflow-wrap: anywhere;
	gap: 2px 10px;
`;

const UpgradeCreditInformationLineItem = styled( LineItemMeta )< { theme?: Theme } >`
	justify-content: flex-start;
	gap: 4px;
	.gridicon {
		fill: ${ ( props ) => props.theme.colors.textColorLight };
	}
`;

const UpgradeCreditPopover = styled( Popover )< { theme?: Theme } >`
	&.popover .popover__inner {
		color: ${ ( props ) => props.theme.colors.textColorOnDarkBackground };
		background: ${ ( props ) => props.theme.colors.textColorDark };
		text-align: start;
		border-radius: 4px;
		min-height: 32px;
		width: 300px;
		align-items: center;
		font-style: normal;
		padding: 8px 10px;
		overflow-wrap: break-word;
	}
`;

const DiscountCallout = styled.div< { theme?: Theme } >`
	color: ${ ( props ) => props.theme.colors.success };
	display: block;
`;

const NotApplicableCallout = styled.div< { theme?: Theme } >`
	color: ${ ( props ) => props.theme.colors.textColorLight };
	display: block;
`;

const LineItemTitle = styled.div< { theme?: Theme; isSummary?: boolean } >`
	flex: 1;
	word-break: break-word;
	display: flex;
	gap: 0.5em;
	font-weight: ${ ( { theme } ) => theme.weights.bold };
	font-size: ${ hasCheckoutVersion( '2' ) ? '14px' : 'inherit' };
`;

const LineItemPriceWrapper = styled.span< { theme?: Theme; isSummary?: boolean } >`
	margin-left: 12px;
	font-size: ${ hasCheckoutVersion( '2' ) ? '14px' : 'inherit' };
	.rtl & {
		margin-right: 12px;
		margin-left: 0;
	}
`;
const BillingLine = styled.div`
	width: 100%;
	display: ${ hasCheckoutVersion( '2' ) ? 'flex' : 'block' };
	justify-content: ${ hasCheckoutVersion( '2' ) ? 'space-between' : 'inherit' };
	align-items: ${ hasCheckoutVersion( '2' ) ? 'center' : 'inherit' };
`;
const DeleteButtonWrapper = styled.div`
	width: 100%;
	display: ${ hasCheckoutVersion( '2' ) ? 'flex' : 'inherit' };
	justify-content: ${ hasCheckoutVersion( '2' ) ? 'flex-end' : 'inherit' };
`;

const DeleteButton = styled( Button )< { theme?: Theme } >`
	width: auto;
	font-size: ${ hasCheckoutVersion( '2' ) ? '14px' : 'inherit' };
	color: ${ ( props ) => props.theme.colors.textColorLight };
`;

function LineItemPrice( {
	isDiscounted,
	actualAmount,
	originalAmount,
	isSummary,
}: {
	isDiscounted?: boolean;
	actualAmount: string;
	originalAmount?: string;
	isSummary?: boolean;
} ) {
	return (
		<LineItemPriceWrapper isSummary={ isSummary }>
			{ isDiscounted && originalAmount ? (
				<>
					<s>{ originalAmount }</s> { actualAmount }
				</>
			) : (
				actualAmount
			) }
		</LineItemPriceWrapper>
	);
}

function WPNonProductLineItem( {
	lineItem,
	className = null,
	isSummary,
	hasDeleteButton,
	removeProductFromCart,
	createUserAndSiteBeforeTransaction,
	isPwpoUser,
}: {
	lineItem: LineItemType;
	className?: string | null;
	isSummary?: boolean;
	hasDeleteButton?: boolean;
	removeProductFromCart?: () => void;
	createUserAndSiteBeforeTransaction?: boolean;
	isPwpoUser?: boolean;
} ) {
	const id = lineItem.id;
	const itemSpanId = `checkout-line-item-${ id }`;
	const label = lineItem.label;
	const actualAmountDisplay = lineItem.formattedAmount;
	const { formStatus } = useFormStatus();
	const isDisabled = formStatus !== FormStatus.READY;
	const [ isModalVisible, setIsModalVisible ] = useState( false );
	const translate = useTranslate();
	const modalCopy = returnModalCopy(
		lineItem.type,
		translate,
		createUserAndSiteBeforeTransaction || false,
		isPwpoUser || false
	);

	/* eslint-disable wpcalypso/jsx-classname-namespace */
	return (
		<div
			className={ joinClasses( [ className, 'checkout-line-item' ] ) }
			data-e2e-product-slug={ lineItem.id }
			data-product-type={ lineItem.type }
		>
			<LineItemTitle id={ itemSpanId } isSummary={ isSummary }>
				{ label }
			</LineItemTitle>
			<span aria-labelledby={ itemSpanId } className="checkout-line-item__price">
				<LineItemPrice actualAmount={ actualAmountDisplay } isSummary={ isSummary } />
			</span>
			{ hasDeleteButton && removeProductFromCart && (
				<>
					<DeleteButtonWrapper>
						<DeleteButton
							className="checkout-line-item__remove-product"
							buttonType="text-button"
							aria-label={ String(
								translate( 'Remove %s from cart', {
									args: label,
								} )
							) }
							disabled={ isDisabled }
							onClick={ () => {
								setIsModalVisible( true );
							} }
						>
							{ hasCheckoutVersion( '2' )
								? translate( 'Remove' )
								: translate( 'Remove from cart' ) }
						</DeleteButton>
					</DeleteButtonWrapper>

					<CheckoutModal
						isVisible={ isModalVisible }
						closeModal={ () => {
							setIsModalVisible( false );
						} }
						secondaryAction={ () => {
							setIsModalVisible( false );
						} }
						primaryAction={ () => {
							removeProductFromCart();
						} }
						secondaryButtonCTA={ String( 'Cancel' ) }
						title={ modalCopy.title }
						copy={ modalCopy.description }
					/>
				</>
			) }
		</div>
	);
	/* eslint-enable wpcalypso/jsx-classname-namespace */
}

function WPCouponLineItem( {
	lineItem,
	className,
	isSummary,
	hasDeleteButton,
	removeProductFromCart,
	createUserAndSiteBeforeTransaction,
	isPwpoUser,
	hasPartnerCoupon,
}: {
	lineItem: LineItemType;
	className?: string | null;
	isSummary?: boolean;
	hasDeleteButton?: boolean;
	removeProductFromCart?: () => void;
	createUserAndSiteBeforeTransaction?: boolean;
	isPwpoUser?: boolean;
	hasPartnerCoupon?: boolean;
} ) {
	return (
		<div
			className={ joinClasses( [ className, 'coupon-line-item' ] ) }
			data-partner-coupon={ !! hasPartnerCoupon }
		>
			<NonProductLineItem
				lineItem={ lineItem }
				isSummary={ isSummary }
				hasDeleteButton={ hasDeleteButton }
				removeProductFromCart={ removeProductFromCart }
				createUserAndSiteBeforeTransaction={ createUserAndSiteBeforeTransaction }
				isPwpoUser={ isPwpoUser }
			/>
			{ !! hasPartnerCoupon && <PartnerLogo /> }
		</div>
	);
}

function EmailMeta( { product, isRenewal }: { product: ResponseCartProduct; isRenewal: boolean } ) {
	const translate = useTranslate();

	if ( isRenewal ) {
		let numberOfMailboxes = null;

		if ( isGSuiteOrExtraLicenseProductSlug( product.product_slug ) ) {
			numberOfMailboxes = product.volume ?? null;
		}

		if ( isGoogleWorkspaceProductSlug( product.product_slug ) || isTitanMail( product ) ) {
			numberOfMailboxes = product.current_quantity ?? null;
		}

		if ( numberOfMailboxes === null ) {
			return null;
		}

		return (
			<LineItemMeta>
				{ translate(
					'%(numberOfMailboxes)d mailbox for %(domainName)s',
					'%(numberOfMailboxes)d mailboxes for %(domainName)s',
					{
						args: {
							numberOfMailboxes,
							domainName: product.meta,
						},
						count: numberOfMailboxes,
					}
				) }
			</LineItemMeta>
		);
	}

	let mailboxes: GSuiteProductUser[] | TitanProductUser[] | [] = [];

	if (
		isGoogleWorkspaceProductSlug( product.product_slug ) ||
		isGSuiteOrExtraLicenseProductSlug( product.product_slug )
	) {
		mailboxes = product.extra?.google_apps_users ?? [];
	}

	if ( isTitanMail( product ) ) {
		mailboxes = product.extra?.email_users ?? [];
	}

	return (
		<>
			{ mailboxes.map( ( mailbox, index ) => {
				return (
					<LineItemMeta key={ mailbox.email }>
						<div key={ mailbox.email }>{ mailbox.email }</div>

						{ index === 0 && <GSuiteDiscountCallout product={ product } /> }
					</LineItemMeta>
				);
			} ) }
		</>
	);
}

interface ModalCopy {
	title: string;
	description: string;
}

function returnModalCopyForProduct(
	product: ResponseCartProduct,
	translate: ReturnType< typeof useTranslate >,
	hasBundledDomainInCart: boolean,
	hasMarketplaceProductsInCart: boolean,
	createUserAndSiteBeforeTransaction: boolean,
	isPwpoUser: boolean
): ModalCopy {
	const productType = getProductTypeForModalCopy(
		product,
		hasBundledDomainInCart,
		hasMarketplaceProductsInCart,
		isPwpoUser
	);
	const isRenewal = isWpComProductRenewal( product );
	return returnModalCopy( productType, translate, createUserAndSiteBeforeTransaction, isRenewal );
}

function getProductTypeForModalCopy(
	product: ResponseCartProduct,
	hasBundledDomainInCart: boolean,
	hasMarketplaceProductsInCart: boolean,
	isPwpoUser: boolean
): string {
	if ( product.is_gift_purchase ) {
		return 'gift purchase';
	}
	if ( isWpComPlan( product.product_slug ) ) {
		if ( hasMarketplaceProductsInCart ) {
			return 'plan with marketplace dependencies';
		}
		if ( hasBundledDomainInCart && ! isPwpoUser ) {
			return 'plan with domain dependencies';
		}
		return 'plan';
	}

	if ( isDomainRegistration( product ) ) {
		return 'domain';
	}

	return product.product_slug;
}

function returnModalCopy(
	productType: string,
	translate: ReturnType< typeof useTranslate >,
	createUserAndSiteBeforeTransaction: boolean,
	isRenewal = false
): ModalCopy {
	switch ( productType ) {
		case 'gift purchase':
			return {
				title: String( translate( 'You are about to remove your gift from the cart' ) ),
				description: String(
					translate(
						"When you press Continue, we'll remove all gift products in the cart, and your gift will not be given."
					)
				),
			};
		case 'plan with marketplace dependencies':
			if ( isRenewal ) {
				return {
					title: String( translate( 'You are about to remove your plan renewal from the cart' ) ),
					description: String(
						translate(
							"Since some of your other product(s) depend on your plan to be purchased, they will also be removed from the cart. When you press Continue, we'll remove them along with your plan in the cart, and your plan will keep its current expiry date."
						)
					),
				};
			}

			return {
				title: String( translate( 'You are about to remove your plan from the cart' ) ),
				description: String(
					translate(
						"Since some of your other product(s) depend on your plan to be purchased, they will also be removed from the cart. When you press Continue, we'll remove them along with your new plan in the cart, and your site will continue to run its current plan."
					)
				),
			};
		case 'plan with domain dependencies': {
			if ( isRenewal ) {
				return {
					title: String( translate( 'You are about to remove your plan renewal from the cart' ) ),
					description: String(
						translate(
							'When you press Continue, we will remove your plan renewal from the cart and your plan will keep its current expiry date.'
						)
					),
				};
			}
			const title = String( translate( 'You are about to remove your plan from the cart' ) );
			let description = '';

			if ( createUserAndSiteBeforeTransaction ) {
				description = String(
					translate(
						'When you press Continue, we will remove your plan from the cart. Your site will be created on the free plan when you complete payment for the other product(s) in your cart.'
					)
				);
			} else {
				description = String(
					translate(
						"Since some of your other product(s) depend on your plan to be purchased, they will also be removed from the cart. When you press Continue, we'll remove them along with your new plan in the cart, and your site will continue to run its current plan."
					)
				);
			}
			return { title, description };
		}
		case 'plan':
			if ( isRenewal ) {
				return {
					title: String( translate( 'You are about to remove your plan renewal from the cart' ) ),
					description: String(
						translate(
							'When you press Continue, we will remove your plan renewal from the cart and your plan will keep its current expiry date.'
						)
					),
				};
			}

			return {
				title: String( translate( 'You are about to remove your plan from the cart' ) ),
				description: String(
					createUserAndSiteBeforeTransaction
						? translate( 'When you press Continue, we will remove your plan from the cart.' )
						: translate(
								'When you press Continue, we will remove your plan from the cart and your site will continue to run with its current plan.'
						  )
				),
			};
		case 'domain':
			if ( isRenewal ) {
				return {
					title: String( translate( 'You are about to remove your domain renewal from the cart' ) ),
					description: String(
						translate(
							'When you press Continue, we will remove your domain renewal from the cart and your domain will keep its current expiry date.'
						)
					),
				};
			}

			return {
				title: String( translate( 'You are about to remove your domain from the cart' ) ),
				description: String(
					translate(
						'When you press Continue, we will remove your domain from the cart and you will have no claim for the domain name you picked.'
					)
				),
			};
		case 'coupon':
			return {
				title: String( translate( 'You are about to remove your coupon from the cart' ) ),
				description: String(
					translate( 'When you press Continue, we will need you to confirm your payment details.' )
				),
			};
		default:
			if ( isRenewal ) {
				return {
					title: String( translate( 'You are about to remove your renewal from the cart' ) ),
					description: String(
						translate(
							'When you press Continue, we will remove your renewal from the cart and your product will keep its current expiry date.'
						)
					),
				};
			}

			return {
				title: String( translate( 'You are about to remove your product from the cart' ) ),
				description: String(
					createUserAndSiteBeforeTransaction
						? translate( 'When you press Continue, we will remove your product from the cart.' )
						: translate(
								'When you press Continue, we will remove your product from the cart and your site will continue to run without it.'
						  )
				),
			};
	}
}

function JetpackSearchMeta( { product }: { product: ResponseCartProduct } ) {
	return <ProductTier product={ product } />;
}

function ProductTier( { product }: { product: ResponseCartProduct } ) {
	const translate = useTranslate();
	if ( isJetpackSearch( product ) && product.price_tier_transform_quantity_divide_by ) {
		const currentQuantity = product.current_quantity || 1;
		let units_used: number;
		if ( product.price_tier_transform_quantity_round === 'down' ) {
			units_used = Math.floor( currentQuantity / product.price_tier_transform_quantity_divide_by );
		} else {
			units_used = Math.ceil( currentQuantity / product.price_tier_transform_quantity_divide_by );
		}
		const purchaseQuantityDividedByThousand =
			( units_used * product.price_tier_transform_quantity_divide_by ) / 1000;
		return (
			<LineItemMeta>
				{ translate(
					'Up to %(purchaseQuantityDividedByThousand)sk records and/or requests per month',
					{ args: { purchaseQuantityDividedByThousand } }
				) }
			</LineItemMeta>
		);
	}
	return null;
}

export function LineItemSublabelAndPrice( { product }: { product: ResponseCartProduct } ) {
	const translate = useTranslate();
	const productSlug = product.product_slug;
	const price = formatCurrency( product.item_original_subtotal_integer, product.currency, {
		isSmallestUnit: true,
		stripZeros: true,
	} );

	if ( isP2Plus( product ) ) {
		// This is the price for one item for products with a quantity (eg. seats in a license).
		const itemPrice = formatCurrency(
			product.item_original_cost_for_quantity_one_integer,
			product.currency,
			{ isSmallestUnit: true, stripZeros: true }
		);
		const members = product?.current_quantity || 1;
		const p2Options = {
			args: {
				itemPrice,
				members,
			},
			count: members,
		};

		return (
			<>
				{ translate(
					'Monthly subscription: %(itemPrice)s x %(members)s member',
					'Monthly subscription: %(itemPrice)s x %(members)s members',
					p2Options
				) }
			</>
		);
	}

	if ( isTieredVolumeSpaceAddon( product ) ) {
		const spaceQuantity = product?.quantity ?? 1;
		return (
			<>
				{ translate( '%(quantity)s GB extra space, %(price)s per year', {
					args: { quantity: spaceQuantity, price },
				} ) }
			</>
		);
	}

	if (
		isGoogleWorkspaceProductSlug( productSlug ) ||
		isGSuiteOrExtraLicenseProductSlug( productSlug ) ||
		isTitanMail( product )
	) {
		if ( product.months_per_bill_period === 12 || product.months_per_bill_period === null ) {
			const billingInterval = translate( 'billed annually' );
			return (
				<>
					<DefaultLineItemSublabel product={ product } />: { billingInterval }
				</>
			);
		}

		if ( product.months_per_bill_period === 1 ) {
			const billingInterval = translate( 'billed monthly' );
			return (
				<>
					<DefaultLineItemSublabel product={ product } />: { billingInterval }
				</>
			);
		}

		return <DefaultLineItemSublabel product={ product } />;
	}

	if ( isDIFMProduct( product ) ) {
		const numberOfExtraPages =
			product.quantity && product.price_tier_maximum_units
				? product.quantity - product.price_tier_maximum_units
				: 0;

		if ( numberOfExtraPages > 0 ) {
			const costOfExtraPages = formatCurrency(
				product.item_original_cost_integer - product.item_original_cost_for_quantity_one_integer,
				product.currency,
				{
					stripZeros: true,
					isSmallestUnit: true,
				}
			);

			return (
				<>
					{ translate( 'Service: %(productCost)s one-time fee', {
						args: {
							productCost: formatCurrency(
								product.item_original_cost_for_quantity_one_integer,
								product.currency,
								{ isSmallestUnit: true, stripZeros: true }
							),
						},
					} ) }
					<br></br>
					{ translate(
						'%(numberOfExtraPages)d Extra Page: %(costOfExtraPages)s one-time fee',
						'%(numberOfExtraPages)d Extra Pages: %(costOfExtraPages)s one-time fee',
						{
							args: {
								numberOfExtraPages,
								costOfExtraPages,
							},
							count: numberOfExtraPages,
						}
					) }
				</>
			);
		}
	}

	const isDomainRegistration = product.is_domain_registration;
	const isDomainMapping = productSlug === 'domain_map';
	const isDomainTransfer = productSlug === 'domain_transfer';

	if ( ( isDomainRegistration || isDomainMapping ) && product.months_per_bill_period === 12 ) {
		const premiumLabel = product.extra?.premium ? translate( 'Premium' ) : '';

		return (
			<>
				{ premiumLabel } <DefaultLineItemSublabel product={ product } />
				{ ! product.is_included_for_100yearplan && <>: { translate( 'billed annually' ) }</> }
			</>
		);
	}

	if ( isDomainTransfer ) {
		const premiumLabel = product.extra?.premium ? translate( 'Premium' ) : '';

		return (
			<>
				{ premiumLabel } <DefaultLineItemSublabel product={ product } />:{ ' ' }
				{ translate( 'billed annually' ) } { price }
			</>
		);
	}

	const shouldRenderBasicTermSublabel =
		isPlan( product ) || isAddOn( product ) || isJetpackProductSlug( productSlug );
	if ( shouldRenderBasicTermSublabel && isMonthlyProduct( product ) ) {
		return (
			<>
				<DefaultLineItemSublabel product={ product } />:{ ' ' }
				{ translate( '%(price)s per month', { args: { price } } ) }
			</>
		);
	}

	if ( shouldRenderBasicTermSublabel && isYearly( product ) ) {
		return (
			<>
				<DefaultLineItemSublabel product={ product } />:{ ' ' }
				{ translate( '%(price)s per year', { args: { price } } ) }
			</>
		);
	}

	if ( shouldRenderBasicTermSublabel && isBiennially( product ) ) {
		return (
			<>
				<DefaultLineItemSublabel product={ product } />:{ ' ' }
				{ translate( '%(price)s per two years', { args: { price } } ) }
			</>
		);
	}

	if ( shouldRenderBasicTermSublabel && isTriennially( product ) ) {
		return (
			<>
				<DefaultLineItemSublabel product={ product } />:{ ' ' }
				{ translate( '%(price)s per three years', { args: { price } } ) }
			</>
		);
	}

	return <DefaultLineItemSublabel product={ product } />;
}

function isCouponApplied( { coupon_savings_integer = 0 }: ResponseCartProduct ) {
	return coupon_savings_integer > 0;
}

const UpgradeCreditHelpIconLink = () => {
	const [ isPopoverOpen, setIsPopoverOpen ] = useState( false );
	const translate = useTranslate();
	const ref = useRef( null );

	function toggleIsPopoverOpen() {
		setIsPopoverOpen( ( isPopoverOpen ) => ! isPopoverOpen );
	}

	return (
		<>
			<span
				ref={ ref }
				onMouseEnter={ () => setIsPopoverOpen( true ) }
				onMouseLeave={ () => setIsPopoverOpen( false ) }
				onTouchStart={ toggleIsPopoverOpen }
			>
				<Gridicon icon="help-outline" size={ 18 } />
			</span>
			<UpgradeCreditPopover
				autoPosition={ true }
				context={ ref.current }
				isVisible={ isPopoverOpen }
				hideArrow={ true }
			>
				{ translate(
					'Upgrade now and we’ll automatically apply the remaining credit from your current plan. Remember, upgrade credit can only be used toward plan upgrades for the same website.'
				) }
			</UpgradeCreditPopover>
		</>
	);
};

function UpgradeCreditInformation( { product }: { product: ResponseCartProduct } ) {
	const translate = useTranslate();
	const origCost = product.item_original_subtotal_integer;
	const finalCost = product.item_subtotal_integer;
	const upgradeCredit = origCost - finalCost;
	const planSlug = product.product_slug;
	const isRenewal = product.is_renewal;

	if (
		// Do not display discount reason if there is an introductory offer.
		product.introductory_offer_terms?.enabled ||
		// Do not display discount reason for non-wpcom, non-jetpack products.
		( ! isWpComPlan( planSlug ) && ! isJetpackProductSlug( planSlug ) ) ||
		// Do not display discount reason if there is no discount.
		origCost <= finalCost ||
		// Do not display discount reason if this is a renewal.
		isRenewal ||
		// Do not display discount reason if a coupon is applied.
		isCouponApplied( product )
	) {
		return null;
	}
	if ( isMonthlyProduct( product ) ) {
		return (
			<>
				{ translate( 'Upgrade Credit: %(upgradeCredit)s applied in first month only', {
					comment:
						'The upgrade credit is a pro rated balance of the previous plan which is to be applied' +
						'as a deduction to the first year of next purchased plan. It will be applied once only in the first term',
					args: {
						upgradeCredit: formatCurrency( upgradeCredit, product.currency, {
							isSmallestUnit: true,
							stripZeros: true,
						} ),
					},
				} ) }
				<UpgradeCreditHelpIconLink />
			</>
		);
	}

	if ( isYearly( product ) ) {
		return (
			<>
				{ translate( 'Upgrade Credit: %(upgradeCredit)s applied in first year only', {
					comment:
						'The upgrade credit is a pro rated balance of the previous plan which is to be applied' +
						'as a deduction to the first year of next purchased plan. It will be applied once only in the first term',
					args: {
						upgradeCredit: formatCurrency( upgradeCredit, product.currency, {
							isSmallestUnit: true,
							stripZeros: true,
						} ),
					},
				} ) }
				<UpgradeCreditHelpIconLink />
			</>
		);
	}

	if ( isBiennially( product ) || isTriennially( product ) ) {
		return (
			<>
				{ translate( 'Upgrade Credit: %(discount)s applied in first term only', {
					comment:
						'The upgrade credit is a pro rated balance of the previous plan which is to be applied' +
						'as a deduction to the first year of next purchased plan. It will be applied once only in the first term',
					args: {
						discount: formatCurrency( upgradeCredit, product.currency, {
							isSmallestUnit: true,
							stripZeros: true,
						} ),
					},
				} ) }
				<UpgradeCreditHelpIconLink />
			</>
		);
	}
	return null;
}

function IntroductoryOfferCallout( { product }: { product: ResponseCartProduct } ) {
	const translate = useTranslate();
	const introductoryOffer = getItemIntroductoryOfferDisplay( translate, product );

	if ( ! introductoryOffer ) {
		return null;
	}

	if ( ! introductoryOffer.enabled ) {
		return <NotApplicableCallout>{ introductoryOffer.text }</NotApplicableCallout>;
	}

	return <DiscountCallout>{ introductoryOffer.text }</DiscountCallout>;
}

function JetpackAkismetSaleCouponCallout( { product }: { product: ResponseCartProduct } ) {
	const isJetpackOrAkismet =
		isJetpackProductSlug( product.product_slug ) || isAkismetProduct( product );
	const translate = useTranslate();
	const hasIntroductoryOffer =
		product.introductory_offer_terms &&
		! product.introductory_offer_terms.reason &&
		product.introductory_offer_terms.enabled;

	// If this is not a Jetpack or Akismet product or the product already has an intro offer,
	// Skip this discount callout - we are re-using the intro offer callout for first-term sale coupons
	if ( ! isJetpackOrAkismet || hasIntroductoryOffer || ! product.is_sale_coupon_applied ) {
		return null;
	}

	const interval = product.bill_period === '31' ? 'month' : 'year';
	const interval_count = interval === 'month' ? 1 : parseInt( product.bill_period ) / 365;
	const discountText = getIntroductoryOfferIntervalDisplay(
		translate,
		interval,
		interval_count,
		false,
		''
	);

	return <DiscountCallout>{ discountText }</DiscountCallout>;
}

function PartnerLogo( { className }: { className?: string } ) {
	const translate = useTranslate();

	/* eslint-disable wpcalypso/jsx-classname-namespace */
	return (
		<LineItemMeta className={ joinClasses( [ className, 'jetpack-partner-logo' ] ) }>
			<div>{ translate( 'Included in your IONOS plan' ) }</div>
			<div className="checkout-line-item__partner-logo-image">
				<IonosLogo />
			</div>
		</LineItemMeta>
	);
	/* eslint-enable wpcalypso/jsx-classname-namespace */
}

function DomainDiscountCallout( { product }: { product: ResponseCartProduct } ) {
	const translate = useTranslate();

	if ( product.is_included_for_100yearplan ) {
		return <DiscountCallout>{ translate( 'Included with your plan' ) }</DiscountCallout>;
	}

	if ( product.is_bundled ) {
		return <DiscountCallout>{ translate( 'Discount for first year' ) }</DiscountCallout>;
	}

	const isFreeDomainMapping =
		product.product_slug === 'domain_map' && product.item_subtotal_integer === 0;
	if ( isFreeDomainMapping ) {
		return <DiscountCallout>{ translate( 'Free with your plan' ) }</DiscountCallout>;
	}

	return null;
}

function CouponDiscountCallout( { product }: { product: ResponseCartProduct } ) {
	const translate = useTranslate();

	if ( isCouponApplied( product ) ) {
		return <DiscountCallout>{ translate( 'Discounts applied' ) }</DiscountCallout>;
	}

	return null;
}

function GSuiteDiscountCallout( { product }: { product: ResponseCartProduct } ) {
	const translate = useTranslate();

	if (
		isGSuiteOrGoogleWorkspaceProductSlug( product.product_slug ) &&
		product.item_original_subtotal_integer < product.item_original_subtotal_integer &&
		product.is_sale_coupon_applied
	) {
		return <DiscountCallout>{ translate( 'Discount for first year' ) }</DiscountCallout>;
	}
	return null;
}

function GiftBadgeWithText() {
	const translate = useTranslate();
	return <GiftBadge>{ translate( 'Gift' ) }</GiftBadge>;
}

const MobileGiftWrapper = styled.div`
	display: block;
	width: 100%;
	@media ( ${ ( props ) => props.theme.breakpoints.tabletUp } ) {
		display: none;
	}
`;

const DesktopGiftWrapper = styled.div`
	display: none;
	@media ( ${ ( props ) => props.theme.breakpoints.tabletUp } ) {
		display: block;
	}
`;

/**
 * Note that this function returns the cost in the currency's smallest unit.
 */
function getCostBeforeDiscounts( product: ResponseCartProduct ): number {
	const originalCostOverrides =
		product.cost_overrides?.filter( ( override ) => override.does_override_original_cost ) ?? [];
	if ( originalCostOverrides.length > 0 ) {
		const lastOriginalCostOverride = originalCostOverrides.pop();
		if ( lastOriginalCostOverride ) {
			return lastOriginalCostOverride.new_subtotal_integer;
		}
	}
	if ( product.cost_overrides && product.cost_overrides.length > 0 ) {
		const firstOverride = product.cost_overrides[ 0 ];
		if ( firstOverride ) {
			return firstOverride.old_subtotal_integer;
		}
	}
	return product.item_subtotal_integer;
}

function CheckoutLineItem( {
	children,
	product,
	className,
	hasDeleteButton,
	removeProductFromCart,
	isSummary,
	createUserAndSiteBeforeTransaction,
	responseCart,
	isPwpoUser,
	onRemoveProduct,
	onRemoveProductClick,
	onRemoveProductCancel,
	isAkPro500Cart,
}: PropsWithChildren< {
	product: ResponseCartProduct;
	className?: string;
	hasDeleteButton?: boolean;
	removeProductFromCart?: RemoveProductFromCart;
	isSummary?: boolean;
	createUserAndSiteBeforeTransaction?: boolean;
	responseCart: ResponseCart;
	isPwpoUser?: boolean;
	onRemoveProduct?: ( label: string ) => void;
	onRemoveProductClick?: ( label: string ) => void;
	onRemoveProductCancel?: ( label: string ) => void;
	isAkPro500Cart?: boolean;
} > ) {
	const id = product.uuid;
	const translate = useTranslate();
	const hasBundledDomainsInCart = responseCart.products.some(
		( product ) =>
			( product.is_domain_registration || product.product_slug === 'domain_transfer' ) &&
			product.is_bundled
	);
	const hasMarketplaceProductsInCart = responseCart.products.some(
		( product ) =>
			product.extra.is_marketplace_product === true ||
			product.product_slug.startsWith( 'wp_mp_theme' )
	);
	const { formStatus } = useFormStatus();
	const itemSpanId = `checkout-line-item-${ id }`;
	const [ isModalVisible, setIsModalVisible ] = useState( false );
	const modalCopy = returnModalCopyForProduct(
		product,
		translate,
		hasBundledDomainsInCart,
		hasMarketplaceProductsInCart,
		createUserAndSiteBeforeTransaction || false,
		isPwpoUser || false
	);
	const isDisabled = formStatus !== FormStatus.READY;

	const isRenewal = isWpComProductRenewal( product );

	const productSlug = product?.product_slug;

	const label = getLabel( product );
	const originalAmountInteger =
		isAkPro500Cart && product.quantity
			? product.item_original_cost_for_quantity_one_integer
			: product.item_original_subtotal_integer;
	const originalAmountDisplay = formatCurrency( originalAmountInteger, product.currency, {
		isSmallestUnit: true,
		stripZeros: true,
	} );
	const itemSubtotalInteger =
		isAkPro500Cart && product.quantity
			? product.item_subtotal_integer / product.quantity
			: product.item_subtotal_integer;

<<<<<<< HEAD
	const actualAmountDisplay = formatCurrency( itemSubtotalInteger, product.currency, {
=======
	const originalAmountDisplay = formatCurrency(
		product.item_original_subtotal_integer,
		product.currency,
		{ isSmallestUnit: true, stripZeros: true }
	);
	const originalAmountInteger = product.item_original_subtotal_integer;

	// Introductory offers have their renewal price returned as the original
	// cost property, and we don't want to show that as the item's cost before
	// discounts, so we calculate that separately here.
	const costBeforeDiscounts = getCostBeforeDiscounts( product );

	const actualAmountDisplay = formatCurrency( product.item_subtotal_integer, product.currency, {
>>>>>>> 8bb99a28
		isSmallestUnit: true,
		stripZeros: true,
	} );
	const isDiscounted = Boolean(
		itemSubtotalInteger < originalAmountInteger && originalAmountDisplay
	);

	const isEmail =
		isGoogleWorkspaceProductSlug( productSlug ) ||
		isGSuiteOrExtraLicenseProductSlug( productSlug ) ||
		isTitanMail( product );

	const containsPartnerCoupon = getPartnerCoupon( {
		coupon: responseCart.coupon,
	} );

	/* eslint-disable wpcalypso/jsx-classname-namespace */
	return (
		<div
			className={ joinClasses( [ className, 'checkout-line-item' ] ) }
			data-e2e-product-slug={ productSlug }
			data-product-type={ isPlan( product ) ? 'plan' : product.product_slug }
		>
			{ responseCart.is_gift_purchase && (
				<MobileGiftWrapper>
					<GiftBadgeWithText />
				</MobileGiftWrapper>
			) }
			<LineItemTitle id={ itemSpanId } isSummary={ isSummary }>
				{ label }
				{ responseCart.is_gift_purchase && (
					<DesktopGiftWrapper>
						<GiftBadgeWithText />
					</DesktopGiftWrapper>
				) }
			</LineItemTitle>
			<span aria-labelledby={ itemSpanId } className="checkout-line-item__price">
				{ hasCheckoutVersion( '2' ) ? (
					<LineItemPrice
						actualAmount={ formatCurrency( costBeforeDiscounts, product.currency, {
							isSmallestUnit: true,
							stripZeros: true,
						} ) }
						isSummary={ isSummary }
					/>
				) : (
					<LineItemPrice
						isDiscounted={ isDiscounted }
						actualAmount={ actualAmountDisplay }
						originalAmount={ originalAmountDisplay }
						isSummary={ isSummary }
					/>
				) }
			</span>

			{ ! hasCheckoutVersion( '2' ) && product && ! containsPartnerCoupon && (
				<>
					<UpgradeCreditInformationLineItem>
						<UpgradeCreditInformation product={ product } />
					</UpgradeCreditInformationLineItem>
					<LineItemMeta>
						<LineItemSublabelAndPrice product={ product } />
						<DomainDiscountCallout product={ product } />
						<CouponDiscountCallout product={ product } />
						<IntroductoryOfferCallout product={ product } />
						<JetpackAkismetSaleCouponCallout product={ product } />
					</LineItemMeta>
				</>
			) }

			{ product && containsPartnerCoupon && (
				<LineItemMeta>
					<LineItemSublabelAndPrice product={ product } />
					<CouponDiscountCallout product={ product } />
				</LineItemMeta>
			) }

			{ isJetpackSearch( product ) && <JetpackSearchMeta product={ product } /> }

			{ isEmail && <EmailMeta product={ product } isRenewal={ isRenewal } /> }

			<BillingLine>
				{ children }
				{ hasDeleteButton && removeProductFromCart && (
					<>
						<DeleteButtonWrapper>
							<DeleteButton
								className="checkout-line-item__remove-product"
								buttonType="text-button"
								aria-label={ String(
									translate( 'Remove %s from cart', {
										args: label,
									} )
								) }
								disabled={ isDisabled }
								onClick={ () => {
									setIsModalVisible( true );
									onRemoveProductClick?.( label );
								} }
							>
								{ hasCheckoutVersion( '2' )
									? translate( 'Remove' )
									: translate( 'Remove from cart' ) }
							</DeleteButton>
						</DeleteButtonWrapper>

						<CheckoutModal
							isVisible={ isModalVisible }
							closeModal={ () => {
								setIsModalVisible( false );
							} }
							primaryAction={ () => {
								let product_uuids_to_remove = [ product.uuid ];

								// Gifts need to be all or nothing, to prevent leaving
								// the site in a state where it requires other purchases
								// in order to actually work correctly for the period of
								// the gift (for example, gifting a plan renewal without
								// a domain renewal would likely lead the site's domain
								// to expire soon afterwards).
								if ( product.is_gift_purchase ) {
									product_uuids_to_remove = responseCart.products
										.filter( ( cart_product ) => cart_product.is_gift_purchase )
										.map( ( cart_product ) => cart_product.uuid );
								}

								Promise.all( product_uuids_to_remove.map( removeProductFromCart ) ).catch( () => {
									// Nothing needs to be done here. CartMessages will display the error to the user.
								} );
								onRemoveProduct?.( label );
							} }
							cancelAction={ () => {
								onRemoveProductCancel?.( label );
							} }
							secondaryAction={ () => {
								onRemoveProductCancel?.( label );
							} }
							secondaryButtonCTA={ String( translate( 'Cancel' ) ) }
							title={ modalCopy.title }
							copy={ modalCopy.description }
						/>
					</>
				) }
			</BillingLine>
		</div>
	);
	/* eslint-enable wpcalypso/jsx-classname-namespace */
}<|MERGE_RESOLUTION|>--- conflicted
+++ resolved
@@ -1137,23 +1137,12 @@
 			? product.item_subtotal_integer / product.quantity
 			: product.item_subtotal_integer;
 
-<<<<<<< HEAD
-	const actualAmountDisplay = formatCurrency( itemSubtotalInteger, product.currency, {
-=======
-	const originalAmountDisplay = formatCurrency(
-		product.item_original_subtotal_integer,
-		product.currency,
-		{ isSmallestUnit: true, stripZeros: true }
-	);
-	const originalAmountInteger = product.item_original_subtotal_integer;
-
 	// Introductory offers have their renewal price returned as the original
 	// cost property, and we don't want to show that as the item's cost before
 	// discounts, so we calculate that separately here.
 	const costBeforeDiscounts = getCostBeforeDiscounts( product );
 
-	const actualAmountDisplay = formatCurrency( product.item_subtotal_integer, product.currency, {
->>>>>>> 8bb99a28
+	const actualAmountDisplay = formatCurrency( itemSubtotalInteger, product.currency, {
 		isSmallestUnit: true,
 		stripZeros: true,
 	} );
