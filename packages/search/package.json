--- conflicted
+++ resolved
@@ -30,11 +30,7 @@
 		"@automattic/typography": "workspace:^",
 		"@babel/runtime": "^7.17.2",
 		"@wordpress/base-styles": "^4.27.0",
-<<<<<<< HEAD
-		"@wordpress/components": "^25.1.0",
-=======
 		"@wordpress/components": "^25.3.0",
->>>>>>> a48b1c9d
 		"@wordpress/compose": "^6.12.0",
 		"@wordpress/icons": "^9.26.0",
 		"@wordpress/react-i18n": "^3.33.0",
