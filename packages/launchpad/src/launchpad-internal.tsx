import { recordTracksEvent } from '@automattic/calypso-analytics';
import { useLaunchpad } from '@automattic/data-stores';
<<<<<<< HEAD
import { useRef, useMemo } from 'react';
import Checklist, { Placeholder as ChecklistPlaceHolder } from './checklist';
=======
import { useRef, useMemo, useEffect } from 'react';
import Checklist from './checklist';
>>>>>>> 8fa41001
import type { Task } from './types';
import type { UseLaunchpadOptions } from '@automattic/data-stores';

export interface LaunchpadInternalProps {
	siteSlug: string | null;
	checklistSlug?: string | null;
	makeLastTaskPrimaryAction?: boolean;
	taskFilter?: ( tasks: Task[] ) => Task[];
	useLaunchpadOptions?: UseLaunchpadOptions;
	launchpadContext?: string | undefined;
}

/**
 * Low-level launchpad component that should only be used in exceptional cases.
 * Please use the main Launchpad component whenever possible.
 */
const LaunchpadInternal = ( {
	siteSlug,
	checklistSlug,
	taskFilter,
	makeLastTaskPrimaryAction,
	useLaunchpadOptions = {},
	launchpadContext,
}: LaunchpadInternalProps ) => {
	const launchpadData = useLaunchpad(
		siteSlug || '',
		checklistSlug,
		useLaunchpadOptions,
		launchpadContext
	);
	const { isFetchedAfterMount, data } = launchpadData;
	const { checklist } = data;
	const tasks = useRef< Task[] >( [] );
	const tasklistCompleted = checklist?.every( ( task: Task ) => task.completed ) || false;

	const numberOfSteps = checklist?.length || 0;
	const completedSteps = ( checklist?.filter( ( task: Task ) => task.completed ) || [] ).length;

	useMemo( () => {
		const originalTasks = data.checklist || [];
		tasks.current = taskFilter ? taskFilter( originalTasks ) : originalTasks;
	}, [ data, taskFilter ] );

	useEffect( () => {
		// Record task list view as a whole.
		recordTracksEvent( 'calypso_launchpad_tasklist_viewed', {
			checklist_slug: checklistSlug,
			tasks: `,${ checklist?.map( ( task: Task ) => task.id ).join( ',' ) },`,
			is_completed: tasklistCompleted,
			number_of_steps: numberOfSteps,
			number_of_completed_steps: completedSteps,
			context: launchpadContext,
		} );

		// Record views for each task.
		checklist?.map( ( task: Task ) => {
			recordTracksEvent( 'calypso_launchpad_task_view', {
				checklist_slug: checklistSlug,
				task_id: task.id,
				is_completed: task.completed,
				context: launchpadContext,
				order: task.order,
			} );
		} );
	}, [
		checklist,
		checklistSlug,
		completedSteps,
		numberOfSteps,
		tasklistCompleted,
		launchpadContext,
	] );

	return (
		<div className="launchpad__checklist-wrapper">
			{ isFetchedAfterMount ? (
				<Checklist
					tasks={ tasks.current }
					makeLastTaskPrimaryAction={ makeLastTaskPrimaryAction }
				/>
			) : (
				<ChecklistPlaceHolder />
			) }
		</div>
	);
};

export default LaunchpadInternal;<|MERGE_RESOLUTION|>--- conflicted
+++ resolved
@@ -1,12 +1,7 @@
 import { recordTracksEvent } from '@automattic/calypso-analytics';
 import { useLaunchpad } from '@automattic/data-stores';
-<<<<<<< HEAD
 import { useRef, useMemo } from 'react';
 import Checklist, { Placeholder as ChecklistPlaceHolder } from './checklist';
-=======
-import { useRef, useMemo, useEffect } from 'react';
-import Checklist from './checklist';
->>>>>>> 8fa41001
 import type { Task } from './types';
 import type { UseLaunchpadOptions } from '@automattic/data-stores';
 
