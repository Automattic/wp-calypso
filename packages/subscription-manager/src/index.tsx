import { SubscriptionManagerContainer as SubscriptionManager } from './components/SubscriptionManagerContainer';
<<<<<<< HEAD

export default SubscriptionManager;
=======
import { TabsSwitcher } from './components/TabsSwitcher';
import { UserSettings } from './components/UserSettings';

export default Object.assign( SubscriptionManager, {
	TabsSwitcher,
	UserSettings,
} );
>>>>>>> 6c5ed19d
<|MERGE_RESOLUTION|>--- conflicted
+++ resolved
@@ -1,13 +1,8 @@
 import { SubscriptionManagerContainer as SubscriptionManager } from './components/SubscriptionManagerContainer';
-<<<<<<< HEAD
-
-export default SubscriptionManager;
-=======
 import { TabsSwitcher } from './components/TabsSwitcher';
 import { UserSettings } from './components/UserSettings';
 
 export default Object.assign( SubscriptionManager, {
 	TabsSwitcher,
 	UserSettings,
-} );
->>>>>>> 6c5ed19d
+} );