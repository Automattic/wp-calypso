declare module 'calypso/components/data/document-head' {
	const DocumentHead: React.FC< {
		title?: string;
		skipTitleFormatting?: boolean;
		unreadCount?: number;
		link?: unknown[];
		meta?: unknown[];
		setTitle?: ( title: string ) => void;
		setLink?: ( link: unknown[] ) => void;
		setMeta?: ( meta: unknown[] ) => void;
		setUnreadCount?: ( unreadCount: number ) => void;
	} >;
	export default DocumentHead;
}

declare module 'calypso/components/formatted-header' {
	const FormattedHeader: React.FC< {
		id?: string;
		className?: string;
		brandFont?: boolean;
		headerText?: React.ReactNode;
		subHeaderText?: React.ReactNode;
		tooltipText?: React.ReactNode;
		compactOnMobile?: boolean;
		isSecondary?: boolean;
		align?: 'center' | 'left' | 'right';
		hasScreenOptions?: boolean;
		children?: React.ReactNode;
	} >;
	export default FormattedHeader;
}

declare module 'calypso/components/main' {
	const Main: React.FC< {
		className?: string;
		id?: string;
		children?: React.ReactNode;
		wideLayout?: boolean;
		fullWidthLayout?: boolean;
		isLoggedOut?: boolean;
	} >;
	export default Main;
}

declare module 'calypso/components/section-nav' {
	const SectionNav: React.FC< {
		selectedText?: string;
		selectedCount?: number;
		hasPinnedItems?: boolean;
		onMobileNavPanelOpen?: () => void;
		className?: string;
		allowDropdown?: boolean;
	} >;
	export default SectionNav;
}

declare module 'calypso/components/section-nav/tabs' {
	const NavTabs: React.FC< {
		selectedText?: TranslatableString;
		selectedCount?: number;
		label?: string;
		hasSiblingControls?: boolean;
	} >;
	export default NavTabs;
}

declare module 'calypso/components/section-nav/item' {
	const SectionNavItem: React.FC< {
		itemType?: 'button' | 'link';
		path?: string;
		selected?: boolean;
		tabIndex?: number;
		onClick?: ( event: React.MouseEvent< HTMLAnchorElement > ) => void;
		onKeyPress?: ( event: React.KeyboardEvent< HTMLAnchorElement > ) => void;
		isExternalLink?: boolean;
		disabled?: boolean;
		count?: number;
		compactCount?: boolean;
		className?: string;
		preloadSectionName?: string;
	} >;
	export default SectionNavItem;
}

declare module 'calypso/components/route' {
	export const useCurrentRoute: () => {
		currentSection: unknown;
		currentRoute: string;
		currentQuery: unknown;
	};
}

declare module 'calypso/components/forms/form-checkbox' {
	const FormInputCheckbox: React.FC< InputHTMLAttributes< HTMLInputElement > >;
	export default FormInputCheckbox;
}

declare module 'calypso/components/forms/form-fieldset' {
	const FormFieldset: React.FC< InputHTMLAttributes< HTMLInputElement > >;
	export default FormFieldset;
}

declare module 'calypso/components/forms/form-label' {
	interface Props {
		optional?: boolean;
		required?: boolean;
	}
	type LabelProps = LabelHTMLAttributes< HTMLLabelElement >;
	const FormLabel: React.FC< Props & LabelProps >;
	export default FormLabel;
}

<<<<<<< HEAD
declare global {
	interface Window {
		_subscriptionManagementSubkey: string | undefined;
	}
=======
declare module 'calypso/components/localized-moment' {
	export const useLocalizedMoment: () => import('moment');
>>>>>>> 768ceee2
}<|MERGE_RESOLUTION|>--- conflicted
+++ resolved
@@ -110,13 +110,6 @@
 	export default FormLabel;
 }
 
-<<<<<<< HEAD
-declare global {
-	interface Window {
-		_subscriptionManagementSubkey: string | undefined;
-	}
-=======
 declare module 'calypso/components/localized-moment' {
 	export const useLocalizedMoment: () => import('moment');
->>>>>>> 768ceee2
 }