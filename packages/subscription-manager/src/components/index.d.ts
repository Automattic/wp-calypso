--- conflicted
+++ resolved
@@ -101,16 +101,9 @@
 	type LabelProps = LabelHTMLAttributes< HTMLLabelElement >;
 	const FormLabel: React.FC< Props & LabelProps >;
 	export default FormLabel;
-<<<<<<< HEAD
-=======
-}
-
-declare module 'calypso/components/localized-moment' {
-	export const useLocalizedMoment: () => import('moment');
 }
 
 declare module '*.svg' {
 	const url: string;
 	export default url;
->>>>>>> 0027035d
 }