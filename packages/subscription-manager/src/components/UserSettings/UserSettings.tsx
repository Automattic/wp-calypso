--- conflicted
+++ resolved
@@ -1,7 +1,3 @@
-<<<<<<< HEAD
-import { Reader } from '@automattic/data-stores';
-import { EmailFormatInput } from '../fields/EmailFormatInput';
-=======
 import { FormEvent } from 'react';
 import { BlockEmailsSetting } from '../fields/BlockEmailsSetting';
 import { EmailFormatInput, EmailFormatType } from '../fields/EmailFormatInput';
@@ -11,12 +7,12 @@
 	delivery_day: number; // 0-6, 0 is Sunday
 	delivery_hour: number; // 0-23, 0 is midnight
 	blocked: boolean;
+	email: string;
 } >;
->>>>>>> 1f400053
 
 type UserSettingsProps = {
-	value?: Reader.SubscriptionManagerUserSettings;
-	onChange?: ( value: Reader.SubscriptionManagerUserSettings ) => void;
+	value?: SubscriptionUserSettings;
+	onChange?: ( value: SubscriptionUserSettings ) => void;
 	loading?: boolean;
 };
 
@@ -25,7 +21,9 @@
 	<div className="user-settings">
 		<EmailFormatInput
 			value={ value.mail_option ?? 'html' }
-			onChange={ ( value ) => onChange?.( { mail_option: value } ) }
+			onChange={ ( evt: FormEvent< HTMLSelectElement > ) =>
+				onChange?.( { mail_option: evt.currentTarget.value as EmailFormatType } )
+			}
 		/>
 		<BlockEmailsSetting
 			value={ value.blocked }
