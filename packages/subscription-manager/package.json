{
	"name": "@automattic/subscription-manager",
	"version": "0.0.1",
	"description": "Subnscription Manager",
	"homepage": "https://github.com/Automattic/wp-calypso",
	"license": "GPL-2.0-or-later",
	"author": "Automattic Inc.",
	"main": "dist/cjs/index.js",
	"module": "dist/esm/index.js",
	"calypso:src": "src/index.tsx",
	"sideEffects": [
		"*.css",
		"*.scss"
	],
	"repository": {
		"type": "git",
		"url": "git+https://github.com/Automattic/wp-calypso.git",
		"directory": "packages/subscription-manager"
	},
	"publishConfig": {
		"access": "public"
	},
	"bugs": "https://github.com/Automattic/wp-calypso/issues",
	"types": "dist/types",
	"scripts": {
		"clean": "tsc --build ./tsconfig.json ./tsconfig-cjs.json --clean && rm -rf dist",
		"build": "tsc --build ./tsconfig.json ./tsconfig-cjs.json && run -T copy-assets",
		"prepack": "yarn run clean && yarn run build",
		"watch": "tsc --build ./tsconfig.json --watch"
	},
	"dependencies": {
<<<<<<< HEAD
		"@automattic/components": "workspace:^",
		"@automattic/data-stores": "workspace:^"
=======
		"@automattic/data-stores": "workspace:^",
		"@automattic/typography": "workspace:^",
		"@automattic/wpcom-template-parts": "workspace:^",
		"i18n-calypso": "workspace:^",
		"react": "^17.0.2",
		"react-router-dom": "^5.1.2"
>>>>>>> 934ab9bb
	},
	"devDependencies": {
		"@automattic/calypso-typescript-config": "workspace:^",
		"@automattic/typography": "workspace:^",
		"typescript": "^4.5.5"
	},
	"peerDependencies": {
		"@wordpress/data": "^7.6.0",
		"react": "^17.0.2",
		"react-dom": "^17.0.2",
		"reakit-utils": "^0.15.1",
		"redux": "^4.1.2"
	}
}<|MERGE_RESOLUTION|>--- conflicted
+++ resolved
@@ -29,17 +29,12 @@
 		"watch": "tsc --build ./tsconfig.json --watch"
 	},
 	"dependencies": {
-<<<<<<< HEAD
-		"@automattic/components": "workspace:^",
-		"@automattic/data-stores": "workspace:^"
-=======
 		"@automattic/data-stores": "workspace:^",
 		"@automattic/typography": "workspace:^",
 		"@automattic/wpcom-template-parts": "workspace:^",
 		"i18n-calypso": "workspace:^",
 		"react": "^17.0.2",
 		"react-router-dom": "^5.1.2"
->>>>>>> 934ab9bb
 	},
 	"devDependencies": {
 		"@automattic/calypso-typescript-config": "workspace:^",
