--- conflicted
+++ resolved
@@ -31,11 +31,7 @@
 }: PostStatsCardProps ) {
 	const translate = useTranslate();
 	const parsedDate = useMemo(
-<<<<<<< HEAD
-		() => new Date( post?.date ).toLocaleDateString( undefined, { dateStyle: 'medium' } ),
-=======
-		() => ( post?.date ? new Date( post?.date ).toLocaleDateString() : '' ),
->>>>>>> 2beac065
+		() => ( post?.date ? new Date( post?.date ).toLocaleDateString( undefined, { dateStyle: 'medium' } ) : '' ),
 		[ post?.date ]
 	);
 	const TitleTag = titleLink ? 'a' : 'div';
