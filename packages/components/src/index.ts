--- conflicted
+++ resolved
@@ -49,8 +49,5 @@
 export { default as ConfettiAnimation } from './confetti';
 export { default as ComponentSwapper } from './component-swapper';
 export { default as SubmenuPopover, useSubmenuPopoverProps } from './submenu-popover';
-<<<<<<< HEAD
 export { default as JetpackUpsellCard } from './jetpack-upsell-card';
-=======
-export { UpsellMenuGroup } from './upsell-menu-group';
->>>>>>> 00b759f7
+export { UpsellMenuGroup } from './upsell-menu-group';