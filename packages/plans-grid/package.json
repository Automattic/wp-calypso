--- conflicted
+++ resolved
@@ -32,17 +32,10 @@
 		"@automattic/data-stores": "workspace:^",
 		"@automattic/i18n-utils": "workspace:^",
 		"@automattic/onboarding": "workspace:^",
-<<<<<<< HEAD
-		"@wordpress/components": "^28.7.0",
-		"@wordpress/compose": "^7.7.0",
-		"@wordpress/icons": "^10.8.0",
-		"@wordpress/react-i18n": "^4.7.0",
-=======
 		"@wordpress/components": "^28.8.0",
 		"@wordpress/compose": "^7.8.0",
 		"@wordpress/icons": "^10.8.0",
 		"@wordpress/react-i18n": "^4.8.0",
->>>>>>> 057263fc
 		"clsx": "^2.1.1",
 		"tslib": "^2.3.0"
 	},
