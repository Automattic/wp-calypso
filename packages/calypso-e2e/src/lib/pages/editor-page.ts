--- conflicted
+++ resolved
@@ -103,7 +103,6 @@
 	}
 
 	/**
-<<<<<<< HEAD
 	 * Initialization steps to ensure the page is fully loaded.
 	 */
 	async waitUntilLoaded(): Promise< void > {
@@ -113,29 +112,6 @@
 		await Promise.all( [
 			this.page.waitForURL( /(post|page|post-new.php)/ ),
 			this.page.waitForResponse( /.*posts.*/, { timeout: 60 * 1000 } ),
-=======
-	 * Initialization steps to ensure the editor is fully loaded prior to interaction.
-	 */
-	async waitUntilLoaded(): Promise< void > {
-		const timeout =
-			this.target === 'atomic' ? EXTENDED_EDITOR_WAIT_ATOMIC_TIMEOUT : EXTENDED_EDITOR_WAIT_TIMEOUT;
-
-		// There isn't a good way to definitively state "the editor is finished loading"
-		// from requests alone.
-		// Waiting for an element in the editor is not viable, because the editor's framed
-		// status affecs the DOM structure.
-		// Given these constraints, a decent stand-in is to wait for the following factors.
-		await Promise.all( [
-			// Wait for the URL to include either a post/page (iframed) or post-new.php (un-iframed).
-			this.page.waitForURL( /\/(post-new\.php|post|page)/, { timeout: timeout } ),
-			// Wait for response from the post-new.php endpoint (new post/page).
-			// Wait for response from `posts/post_id`, `pages/post_id` for existing post/page
-			// on Simple sites.
-			// Wait for response from `post.php` endpoint for existing post/page on Atomic.
-			this.page.waitForResponse( /((post-new\.php)|(post\.php)|(posts|pages)\/[\d]+)/, {
-				timeout: timeout,
-			} ),
->>>>>>> a4595568
 		] );
 
 		// Dismiss the Welcome Tour.
