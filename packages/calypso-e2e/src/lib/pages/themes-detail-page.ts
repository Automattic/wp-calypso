<<<<<<< HEAD
/**
 * Internal dependencies
 */
import { Page } from 'playwright';
=======
>>>>>>> 50ea4b3b
import { BaseContainer } from '../base-container';
import { PreviewComponent } from '../components';

const selectors = {
	demoPane: '.theme__sheet-screenshot',
	activateDesignButton: 'button:text("Activate this design")',
	customizeDesignButton: 'span:text("Customize site")',

	// Activate modal
	activateModal: '.themes__auto-loading-homepage-modal',
	activateModalButton: '.dialog__action-buttons button:has-text("Activate")',

	// Thanks modal
	thanksMessage: ':text("Thanks for choosing")',
};

/**
 * Component representing the Apperance > Themes page.
 *
 * @augments {BaseContainer}
 */
export class ThemesDetailPage extends BaseContainer {
	/**
	 * Launches the live preview of the theme.
	 *
	 * @returns {Promise<void>} No return value.
	 */
	async preview(): Promise< void > {
		await this.page.click( selectors.demoPane );
		await PreviewComponent.Expect( this.page );
	}

	/**
	 * Activates the theme.
	 *
	 * If the optional parameter `keepModal` is set to true, the Thanks message modal will not
	 * be dismissed.
	 *
	 * @param {boolean} [keepModal] Optional parameter that if set to true will keep the thanks modal open. Defaults to false.
	 * @returns {Promise<void>} No return value.
	 */
	async activate( { keepModal = false }: { keepModal?: boolean } = {} ): Promise< void > {
		await this.page.click( selectors.activateDesignButton );
		await this.page.waitForSelector( selectors.activateModal );
		await this.page.click( selectors.activateModalButton );
		await this.page.waitForSelector( selectors.thanksMessage );
		if ( ! keepModal ) {
			await this.page.keyboard.press( 'Escape' );
		}
	}

	/**
	 * Clicks on the Customize site button once the theme has been applied
	 * from the details page.
	 *
	 * This method will expect and return a new page that will be launched in the current
	 * browser context.
	 *
	 * @returns {Promise<Page} New tab/popup page.
	 */
	async customizeSite(): Promise< Page > {
		const [ popup ] = await Promise.all( [
			this.page.waitForEvent( 'popup' ),
			this.page.click( selectors.customizeDesignButton ),
		] );
		return popup;
	}
}<|MERGE_RESOLUTION|>--- conflicted
+++ resolved
@@ -1,12 +1,7 @@
-<<<<<<< HEAD
-/**
- * Internal dependencies
- */
-import { Page } from 'playwright';
-=======
->>>>>>> 50ea4b3b
 import { BaseContainer } from '../base-container';
 import { PreviewComponent } from '../components';
+
+import { Page } from 'playwright';
 
 const selectors = {
 	demoPane: '.theme__sheet-screenshot',
