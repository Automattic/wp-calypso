## next

<<<<<<< HEAD

## 1.1.0

- Add Do Not Sell Dialog (DNSD) component
=======
## 1.0.1

- Document `wp-components` stylesheet as a project dependency
- Remove custom styling of `<FormToggle/>`

>>>>>>> f5695317
## 1.0.0

- Init the repo
- Add Cookie Banner (CB) component<|MERGE_RESOLUTION|>--- conflicted
+++ resolved
@@ -1,17 +1,15 @@
 ## next
 
-<<<<<<< HEAD
 
 ## 1.1.0
 
 - Add Do Not Sell Dialog (DNSD) component
-=======
+
 ## 1.0.1
 
 - Document `wp-components` stylesheet as a project dependency
 - Remove custom styling of `<FormToggle/>`
 
->>>>>>> f5695317
 ## 1.0.0
 
 - Init the repo
