--- conflicted
+++ resolved
@@ -40,12 +40,8 @@
 	intent?: string;
 	stepProgress?: { count: number; progress: number };
 	recordTracksEvent: ( eventName: string, eventProperties: object ) => void;
-<<<<<<< HEAD
-	showPoweredBy?: boolean;
-=======
 	showJetpackPowered?: boolean;
 	showVideoPressPowered?: boolean;
->>>>>>> f4d987fc
 }
 
 const StepContainer: React.FC< Props > = ( {
@@ -79,12 +75,8 @@
 	intent,
 	stepSectionName,
 	recordTracksEvent,
-<<<<<<< HEAD
-	showPoweredBy,
-=======
 	showJetpackPowered,
 	showVideoPressPowered,
->>>>>>> f4d987fc
 } ) => {
 	const translate = useTranslate();
 
@@ -207,7 +199,7 @@
 					{ <SkipButton /> }
 				</div>
 			) }
-			{ showPoweredBy && (
+			{ showJetpackPowered && (
 				<div className="step-container__powered-by">
 					{ 'videopress' === flowName ? (
 						<>
