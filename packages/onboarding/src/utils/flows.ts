--- conflicted
+++ resolved
@@ -106,13 +106,10 @@
 	return Boolean( flowName && [ DESIGN_FIRST_FLOW ].includes( flowName ) );
 };
 
-<<<<<<< HEAD
-=======
 export const isBlogOnboardingFlow = ( flowName: string | null ) => {
 	return Boolean( flowName && [ START_WRITING_FLOW, DESIGN_FIRST_FLOW ].includes( flowName ) );
 };
 
->>>>>>> 55be137d
 export const isDomainUpsellFlow = ( flowName: string | null ) => {
 	return Boolean( flowName && [ DOMAIN_UPSELL_FLOW ].includes( flowName ) );
 };
