import {
	ECOMMERCE_FLOW,
	LINK_IN_BIO_FLOW,
	LINK_IN_BIO_DOMAIN_FLOW,
	LINK_IN_BIO_TLD_FLOW,
	FREE_FLOW,
	COPY_SITE_FLOW,
	ONBOARDING_PM_FLOW,
<<<<<<< HEAD
	DOMAIN_TRANSFER,
	VIDEOPRESS_TV_FLOW,
	VIDEOPRESS_TV_PURCHASE_FLOW,
=======
>>>>>>> 9ee94775
} from '../utils/flows';

/* eslint-disable no-restricted-imports */
interface FlowProgress {
	stepName?: string;
	flowName?: string;
	variantSlug?: string;
}

const flows: Record< string, { [ step: string ]: number } > = {
	newsletter: {
		intro: 0,
		user: 0,
		newsletterSetup: 0,
		newsletterGoals: 1,
		domains: 2,
		'plans-newsletter': 3,
		subscribers: 4,
		launchpad: 5,
	},
	[ LINK_IN_BIO_FLOW ]: {
		intro: 0,
		user: 0,
		patterns: 1,
		linkInBioSetup: 2,
		domains: 3,
		plans: 4,
		launchpad: 5,
	},
	[ LINK_IN_BIO_DOMAIN_FLOW ]: {
		intro: 0,
		user: 0,
		patterns: 1,
		linkInBioSetup: 2,
		plans: 3,
		launchpad: 4,
	},
	[ LINK_IN_BIO_TLD_FLOW ]: {
		domains: 0,
		user: 1,
		patterns: 2,
		linkInBioSetup: 3,
		plans: 4,
		launchpad: 5,
	},
	[ FREE_FLOW ]: {
		user: 0,
		freeSetup: 0,
		designSetup: 1,
		launchpad: 2,
	},
	videopress: {
		intro: 0,
		videomakerSetup: 1,
		user: 2,
		options: 3,
		chooseADomain: 4,
		processing: 5,
		launchpad: 6,
	},
	[ VIDEOPRESS_TV_FLOW ]: {
		intro: 0,
		processing: 1,
	},
	[ VIDEOPRESS_TV_PURCHASE_FLOW ]: {
		processing: 0,
	},
	sensei: {
		senseiSetup: 1,
		senseiDomain: 2,
		senseiPlan: 3,
		senseiPurpose: 4,
		senseiLaunch: 5,
	},
	[ ECOMMERCE_FLOW ]: {
		intro: 0,
		storeProfiler: 1,
		designCarousel: 2,
		domains: 3,
		siteCreationStep: 4,
		processing: 4,
		waitForAtomic: 4,
		checkPlan: 4,
		storeAddress: 5,
	},
	[ COPY_SITE_FLOW ]: {
		domains: 0,
		'site-creation-step': 1,
		processing: 2,
		'automated-copy': 3,
		'processing-copy': 3,
	},
	[ ONBOARDING_PM_FLOW ]: {
		user: 0,
		domains: 1,
		plans: 2,
		siteCreationStep: 3,
		processing: 4,
		/** Phantom step that is outside stepper */
		checkout: 5,
	},
};

export const useFlowProgress = ( { stepName, flowName, variantSlug }: FlowProgress = {} ) => {
	if ( ! stepName || ! flowName ) {
		return;
	}

	const flow = flows[ variantSlug ?? flowName ];

	return (
		flow && {
			progress: flow[ stepName ],
			count: Math.max( ...Object.values( flow ) ),
		}
	);
};<|MERGE_RESOLUTION|>--- conflicted
+++ resolved
@@ -6,12 +6,8 @@
 	FREE_FLOW,
 	COPY_SITE_FLOW,
 	ONBOARDING_PM_FLOW,
-<<<<<<< HEAD
-	DOMAIN_TRANSFER,
 	VIDEOPRESS_TV_FLOW,
 	VIDEOPRESS_TV_PURCHASE_FLOW,
-=======
->>>>>>> 9ee94775
 } from '../utils/flows';
 
 /* eslint-disable no-restricted-imports */
