--- conflicted
+++ resolved
@@ -32,17 +32,10 @@
 		"@automattic/calypso-config": "workspace:^",
 		"@automattic/components": "workspace:^",
 		"@automattic/data-stores": "workspace:^",
-<<<<<<< HEAD
-		"@wordpress/components": "^28.7.0",
-		"@wordpress/data": "^10.7.0",
-		"@wordpress/icons": "^10.8.0",
-		"@wordpress/react-i18n": "^4.7.0",
-=======
 		"@wordpress/components": "^28.8.0",
 		"@wordpress/data": "^10.8.0",
 		"@wordpress/icons": "^10.8.0",
 		"@wordpress/react-i18n": "^4.8.0",
->>>>>>> 057263fc
 		"clsx": "^2.1.1",
 		"react-router-dom": "^6.23.1",
 		"tslib": "^2.5.0",
