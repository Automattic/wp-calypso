{
	"name": "@automattic/onboarding",
	"version": "1.0.0",
	"description": "Onboarding components for WordPress.com.",
	"homepage": "https://github.com/Automattic/wp-calypso",
	"license": "GPL-2.0-or-later",
	"author": "Automattic Inc.",
	"main": "dist/cjs/index.js",
	"module": "dist/esm/index.js",
	"calypso:src": "src/index.ts",
	"sideEffects": [
		"*.css",
		"*.scss"
	],
	"repository": {
		"type": "git",
		"url": "git+https://github.com/Automattic/wp-calypso.git",
		"directory": "packages/onboarding"
	},
	"publishConfig": {
		"access": "public"
	},
	"bugs": "https://github.com/Automattic/wp-calypso/issues",
	"types": "dist/types",
	"scripts": {
		"clean": "tsc --build ./tsconfig.json ./tsconfig-cjs.json --clean && rm -rf dist",
		"build": "tsc --build ./tsconfig.json ./tsconfig-cjs.json && copy-assets && npx copyfiles ./styles/** dist",
		"prepack": "yarn run clean && yarn run build",
		"watch": "tsc --build ./tsconfig.json --watch"
	},
	"dependencies": {
		"@automattic/components": "workspace:^",
		"@automattic/data-stores": "workspace:^",
<<<<<<< HEAD
		"@wordpress/components": "^25.1.0",
=======
		"@wordpress/components": "^25.3.0",
>>>>>>> a48b1c9d
		"@wordpress/data": "^9.5.0",
		"@wordpress/icons": "^9.26.0",
		"@wordpress/react-i18n": "^3.33.0",
		"classnames": "^2.3.1",
		"react-router-dom": "^6.10.0",
		"tslib": "^2.5.0",
		"wpcom-proxy-request": "workspace:^"
	},
	"devDependencies": {
		"@automattic/calypso-typescript-config": "workspace:^",
		"@automattic/typography": "workspace:^",
		"@testing-library/react": "^14.0.0",
		"@wordpress/base-styles": "^4.27.0",
		"copyfiles": "^2.3.0",
		"css-loader": "^3.6.0",
		"react": "^18.2.0",
		"react-dom": "^18.2.0",
		"redux": "^4.2.1",
		"sass-loader": "^10.1.1",
		"style-loader": "^1.2.1",
		"typescript": "^4.7.4",
		"webpack": "^5.63.0"
	},
	"peerDependencies": {
		"@wordpress/i18n": "^4.22.0",
		"react": "^18.2.0"
	},
	"private": true
}<|MERGE_RESOLUTION|>--- conflicted
+++ resolved
@@ -31,11 +31,7 @@
 	"dependencies": {
 		"@automattic/components": "workspace:^",
 		"@automattic/data-stores": "workspace:^",
-<<<<<<< HEAD
-		"@wordpress/components": "^25.1.0",
-=======
 		"@wordpress/components": "^25.3.0",
->>>>>>> a48b1c9d
 		"@wordpress/data": "^9.5.0",
 		"@wordpress/icons": "^9.26.0",
 		"@wordpress/react-i18n": "^3.33.0",
