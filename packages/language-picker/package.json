--- conflicted
+++ resolved
@@ -31,11 +31,7 @@
 		"@automattic/search": "workspace:^",
 		"@babel/runtime": "^7.17.2",
 		"@wordpress/base-styles": "^4.27.0",
-<<<<<<< HEAD
-		"@wordpress/components": "^25.1.0",
-=======
 		"@wordpress/components": "^25.3.0",
->>>>>>> a48b1c9d
 		"@wordpress/i18n": "^4.36.0",
 		"@wordpress/react-i18n": "^3.33.0"
 	},
