/**
 * @jest-environment jsdom
 */
/**
 * Default mock implementations
 */
jest.mock( 'classnames', () => jest.fn() );
jest.mock( '@wordpress/data', () => ( {
	useSelect: jest.fn(),
	combineReducers: jest.fn(),
	createReduxStore: jest.fn(),
	createSelector: jest.fn(),
	register: jest.fn(),
	useDispatch: jest.fn(),
} ) );
jest.mock( '@wordpress/element', () => ( {
	...jest.requireActual( '@wordpress/element' ),
	useCallback: jest.fn(),
} ) );
jest.mock( '@automattic/data-stores', () => ( {
	WpcomPlansUI: {
		store: null,
	},
} ) );
jest.mock( 'i18n-calypso', () => ( {
	...jest.requireActual( 'i18n-calypso' ),
} ) );
jest.mock( 'react-redux', () => ( {
	...jest.requireActual( 'react-redux' ),
	useSelector: jest.fn( ( selector ) => selector() ),
	useDispatch: jest.fn(),
} ) );
jest.mock( '../../grid-context', () => ( { usePlansGridContext: jest.fn() } ) );

import {
	PLAN_ANNUAL_PERIOD,
	PLAN_BIENNIAL_PERIOD,
	PLAN_BUSINESS,
	PLAN_BUSINESS_2_YEARS,
	PLAN_BUSINESS_3_YEARS,
	PLAN_BUSINESS_MONTHLY,
	PLAN_MONTHLY_PERIOD,
	PLAN_PREMIUM,
	PLAN_PREMIUM_2_YEARS,
	PLAN_TRIENNIAL_PERIOD,
} from '@automattic/calypso-products';
import { render, screen } from '@testing-library/react';
import { useDispatch } from '@wordpress/data';
import React from 'react';
import { usePlansGridContext } from '../../grid-context';
import PlanFeatures2023GridActions from '../actions';

describe( 'PlanFeatures2023GridActions', () => {
	beforeEach( () => {
		jest.clearAllMocks();
		useDispatch.mockImplementation( jest.fn( () => ( { setShowDomainUpsellDialog: jest.fn() } ) ) );
	} );

	describe( 'Upgrade button', () => {
		const upgrade = 'Upgrade';
		const upgradeToYearly = 'Upgrade to Yearly';
		const upgradeToBiennial = 'Upgrade to Biennial';
		const upgradeToTriennial = 'Upgrade to Triennial';
		const contactSupport = 'Contact support';
		const defaultProps = {
			availableForPurchase: true,
			className: '',
			current: false,
			freePlan: false,
			isInSignup: false,
			onUpgradeClick: jest.fn(),
			isWpcomEnterpriseGridPlan: false,
			isStuck: false,
			showMonthlyPrice: true,
			visibleGridPlans: [],
		};

		const pricing = {
			discountedPrice: { monthly: null, full: null },
			originalPrice: { monthly: 2000, full: 24000 },
			currencyCode: 'USD',
		};

		test( `should render ${ contactSupport } when current plan is on a lower tier but longer term than the grid plan`, () => {
			usePlansGridContext.mockImplementation( () => ( {
				gridPlansIndex: {
					[ PLAN_BUSINESS ]: {
						isMonthlyPlan: false,
						pricing: {
							...pricing,
							billingPeriod: PLAN_ANNUAL_PERIOD,
						},
					},
					[ PLAN_PREMIUM_2_YEARS ]: {
						isMonthlyPlan: false,
						pricing: {
							...pricing,
							billingPeriod: PLAN_BIENNIAL_PERIOD,
						},
					},
				},
				helpers: {
					useAction: () => ( {
						primary: {
							callback: () => {},
							text: contactSupport,
							status: 'disabled',
						},
						postButtonText: '',
					} ),
				},
			} ) );

			render(
				<PlanFeatures2023GridActions
					{ ...defaultProps }
					currentSitePlanSlug={ PLAN_PREMIUM_2_YEARS }
					planSlug={ PLAN_BUSINESS }
				/>
			);

			const upgradeButton = screen.getByRole( 'button', { name: contactSupport } );

			expect( upgradeButton ).toBeDefined();
			expect( upgradeButton ).toBeDisabled();
		} );

		test( `should render ${ upgrade } when current plan and grid plan do not match`, () => {
			usePlansGridContext.mockImplementation( () => ( {
				gridPlansIndex: {
					[ PLAN_BUSINESS ]: {
						isMonthlyPlan: false,
						pricing: {
							...pricing,
							billingPeriod: PLAN_ANNUAL_PERIOD,
						},
					},
					[ PLAN_PREMIUM ]: {
						isMonthlyPlan: false,
						pricing: {
							...pricing,
							billingPeriod: PLAN_ANNUAL_PERIOD,
						},
					},
				},
				helpers: {
					useAction: () => ( {
						primary: {
							callback: () => {},
							text: upgrade,
							status: '',
						},
						postButtonText: '',
					} ),
				},
			} ) );

			render(
				<PlanFeatures2023GridActions
					{ ...defaultProps }
					currentSitePlanSlug={ PLAN_PREMIUM }
					planSlug={ PLAN_BUSINESS }
				/>
			);

			const upgradeButton = screen.getByRole( 'button', { name: upgrade } );

			expect( upgradeButton ).toBeEnabled();
		} );

		describe( 'when current plan matches grid plan on lower term', () => {
			test( `should render ${ upgradeToYearly } when grid plan yearly`, () => {
				usePlansGridContext.mockImplementation( () => ( {
					gridPlansIndex: {
						[ PLAN_BUSINESS ]: {
							isMonthlyPlan: false,
							pricing: {
								...pricing,
								billingPeriod: PLAN_ANNUAL_PERIOD,
							},
						},
						[ PLAN_BUSINESS_MONTHLY ]: {
							isMonthlyPlan: true,
							pricing: {
								...pricing,
								billingPeriod: PLAN_MONTHLY_PERIOD,
							},
						},
					},
					helpers: {
						useAction: () => ( {
							primary: {
								callback: () => {},
								text: upgradeToYearly,
								status: '',
							},
							postButtonText: '',
						} ),
					},
				} ) );
				render(
					<PlanFeatures2023GridActions
						{ ...defaultProps }
						currentSitePlanSlug={ PLAN_BUSINESS_MONTHLY }
						planSlug={ PLAN_BUSINESS }
					/>
				);

				const upgradeButton = screen.getByRole( 'button', { name: upgradeToYearly } );

				expect( upgradeButton ).toBeEnabled();
			} );

			test( `should render ${ upgradeToBiennial } when grid plan 2-yearly`, () => {
				usePlansGridContext.mockImplementation( () => ( {
					gridPlansIndex: {
						[ PLAN_BUSINESS ]: {
							isMonthlyPlan: false,
							pricing: {
								...pricing,
								billingPeriod: PLAN_ANNUAL_PERIOD,
							},
						},
					},
					helpers: {
						useAction: () => ( {
							primary: {
								callback: () => {},
								text: '',
								status: '',
							},
							postButtonText: '',
						} ),
					},
				} ) );
				usePlansGridContext.mockImplementation( () => ( {
					gridPlansIndex: {
						[ PLAN_BUSINESS_2_YEARS ]: {
							isMonthlyPlan: false,
							pricing: {
								...pricing,
								billingPeriod: PLAN_BIENNIAL_PERIOD,
							},
						},
					},
					helpers: {
						useAction: () => ( {
							primary: {
								callback: () => {},
								text: upgradeToBiennial,
								status: '',
							},
							postButtonText: '',
						} ),
					},
				} ) );

				render(
					<PlanFeatures2023GridActions
						{ ...defaultProps }
						currentSitePlanSlug={ PLAN_BUSINESS_MONTHLY }
						planSlug={ PLAN_BUSINESS_2_YEARS }
					/>
				);

				const upgradeButton = screen.getByRole( 'button', { name: upgradeToBiennial } );

				expect( upgradeButton ).toBeEnabled();
			} );

			test( `should render ${ upgradeToTriennial } when grid plan 3-yearly`, () => {
				usePlansGridContext.mockImplementation( () => ( {
					gridPlansIndex: {
						[ PLAN_BUSINESS_3_YEARS ]: {
							isMonthlyPlan: false,
							pricing: {
								...pricing,
								billingPeriod: PLAN_TRIENNIAL_PERIOD,
							},
						},
						[ PLAN_BUSINESS_MONTHLY ]: {
							isMonthlyPlan: true,
							pricing: {
								...pricing,
								billingPeriod: PLAN_MONTHLY_PERIOD,
							},
						},
					},
					helpers: {
						useAction: () => ( {
							primary: {
								callback: () => {},
								text: upgradeToTriennial,
								status: '',
							},
							postButtonText: '',
						} ),
					},
				} ) );
				render(
					<PlanFeatures2023GridActions
						{ ...defaultProps }
						currentSitePlanSlug={ PLAN_BUSINESS_MONTHLY }
						planSlug={ PLAN_BUSINESS_3_YEARS }
					/>
				);

				const upgradeButton = screen.getByRole( 'button', { name: upgradeToTriennial } );

				expect( upgradeButton ).toBeEnabled();
			} );

			test( 'should render the price when isStuck is true', () => {
				usePlansGridContext.mockImplementation( () => ( {
					gridPlansIndex: {
						[ PLAN_BUSINESS_3_YEARS ]: {
							isMonthlyPlan: false,
							pricing: {
								...pricing,
								billingPeriod: PLAN_TRIENNIAL_PERIOD,
							},
						},
					},
					helpers: {
						useAction: () => ( {
							primary: {
								callback: () => {},
								text: 'Upgrade – $20',
								status: '',
							},
							postButtonText: '',
						} ),
					},
				} ) );
				render(
					<PlanFeatures2023GridActions
						{ ...defaultProps }
						planSlug={ PLAN_BUSINESS_3_YEARS }
						isStuck
					/>
				);
				const upgradeButton = screen.getByRole( 'button', { name: 'Upgrade – $20' } );

				expect( upgradeButton ).toHaveTextContent( 'Upgrade – $20' );
			} );

			test( 'should render the post button text', () => {
				const planActionOverrides = {
					trialAlreadyUsed: {
						postButtonText: "You've already used your free trial! Thanks!",
					},
				};

				usePlansGridContext.mockImplementation( () => ( {
					gridPlansIndex: {
						[ PLAN_BUSINESS ]: {
							pricing: {
								...pricing,
							},
						},
					},
					helpers: {
						useAction: () => ( {
							primary: {
								callback: () => {},
								text: '',
								status: '',
							},
							postButtonText: "You've already used your free trial! Thanks!",
						} ),
					},
				} ) );
				render(
					<PlanFeatures2023GridActions
						{ ...defaultProps }
<<<<<<< HEAD
						planActionOverrides={ planActionOverrides }
						isInSignup
=======
						isInSignup={ true }
>>>>>>> 17886d35
						planSlug={ PLAN_BUSINESS }
						isStuck={ false }
					/>
				);

				expect(
					screen.getByText( planActionOverrides.trialAlreadyUsed.postButtonText )
				).toBeInTheDocument();
			} );
		} );
	} );
} );<|MERGE_RESOLUTION|>--- conflicted
+++ resolved
@@ -373,12 +373,7 @@
 				render(
 					<PlanFeatures2023GridActions
 						{ ...defaultProps }
-<<<<<<< HEAD
-						planActionOverrides={ planActionOverrides }
 						isInSignup
-=======
-						isInSignup={ true }
->>>>>>> 17886d35
 						planSlug={ PLAN_BUSINESS }
 						isStuck={ false }
 					/>
