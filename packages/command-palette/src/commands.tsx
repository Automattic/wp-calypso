--- conflicted
+++ resolved
@@ -35,11 +35,8 @@
 	shield as antiSpamIcon,
 	replace as switchIcon,
 	settings as settingsIcon,
-<<<<<<< HEAD
 	starHalf as ratingsIcon,
-=======
 	tag as tagsIcon,
->>>>>>> 66e7e82c
 	tool as toolIcon,
 	wordpress as wordpressIcon,
 } from '@wordpress/icons';
