--- conflicted
+++ resolved
@@ -8,31 +8,6 @@
 import classnames from 'classnames';
 import { Command, useCommandState } from 'cmdk';
 import { useCallback, useEffect, useMemo, useRef, useState } from 'react';
-<<<<<<< HEAD
-import { COMMAND_SEPARATOR, useCommandFilter } from './use-command-filter';
-import { useCommandPalette } from './use-command-palette';
-import type { Command as PaletteCommand, CommandCallBackParams } from './commands';
-import type { SiteExcerptData } from '@automattic/sites';
-import './style.scss';
-import '@wordpress/commands/build-style/style.css';
-
-interface CommandMenuGroupProps
-	extends Pick< CommandCallBackParams, 'close' | 'setSearch' | 'setPlaceholderOverride' > {
-	currentSiteId: number | null;
-	search: string;
-	selectedCommandName: string;
-	setSelectedCommandName: ( name: string ) => void;
-	setFooterMessage?: ( message: string ) => void;
-	setEmptyListNotice?: ( message: string ) => void;
-	navigate: ( path: string, openInNewTab?: boolean ) => void;
-	useCommands: () => PaletteCommand[];
-	currentRoute: string;
-	useSites: () => SiteExcerptData[];
-	userCapabilities: { [ key: number ]: { [ key: string ]: boolean } };
-}
-
-=======
-import useSingleSiteCommands from './commands/use-single-site-commands';
 import {
 	CommandMenuGroupContext,
 	CommandMenuGroupContextProvider,
@@ -43,10 +18,11 @@
 } from './context';
 import { COMMAND_SEPARATOR, useCommandFilter } from './use-command-filter';
 import { useCommandPalette } from './use-command-palette';
+import type { Command as PaletteCommand, CommandCallBackParams } from './commands';
+import type { SiteExcerptData } from '@automattic/sites';
 import './style.scss';
 import '@wordpress/commands/build-style/style.css';
 
->>>>>>> fa3b0784
 const StyledCommandsMenuContainer = styled.div( {
 	'[cmdk-root] > [cmdk-list]': {
 		overflowX: 'hidden',
@@ -108,39 +84,10 @@
 	color: 'var(--studio-gray-50)',
 } );
 
-<<<<<<< HEAD
-export function CommandMenuGroup( {
-	currentSiteId,
-	search,
-	close,
-	setSearch,
-	setPlaceholderOverride,
-	selectedCommandName,
-	setSelectedCommandName,
-	setFooterMessage,
-	setEmptyListNotice,
-	navigate,
-	useCommands,
-	currentRoute,
-	useSites,
-	userCapabilities,
-}: CommandMenuGroupProps ) {
-	const { commands, filterNotice, emptyListNotice } = useCommandPalette( {
-		currentSiteId,
-		selectedCommandName,
-		setSelectedCommandName,
-		search,
-		useCommands,
-		currentRoute,
-		useSites,
-		userCapabilities,
-	} );
-=======
 export function CommandMenuGroup() {
 	const { search, close, setSearch, setPlaceholderOverride, setFooterMessage, setEmptyListNotice } =
 		useCommandMenuGroupContext();
 	const { commands, filterNotice, emptyListNotice } = useCommandPalette();
->>>>>>> fa3b0784
 
 	useEffect( () => {
 		setFooterMessage( filterNotice ?? '' );
@@ -236,36 +183,9 @@
 	);
 }
 
-<<<<<<< HEAD
-interface NotFoundMessageProps {
-	selectedCommandName: string;
-	search: string;
-	emptyListNotice?: string;
-	currentRoute: string;
-}
-
-interface CommandPaletteProps {
-	currentSiteId: number | null;
-	navigate: ( path: string, openInNewTab?: boolean ) => void;
-	useCommands: () => PaletteCommand[];
-	currentRoute: string;
-	isOpenGlobal?: boolean;
-	onClose?: () => void;
-	useSites: () => SiteExcerptData[];
-	userCapabilities: { [ key: number ]: { [ key: string ]: boolean } };
-}
-
-const NotFoundMessage = ( {
-	selectedCommandName,
-	search,
-	emptyListNotice,
-	currentRoute,
-}: NotFoundMessageProps ) => {
-=======
 const NotFoundMessage = () => {
 	const { emptyListNotice, search, selectedCommandName } = useCommandMenuGroupContext();
 	const { currentRoute } = useCommandPaletteContext();
->>>>>>> fa3b0784
 	const trackNotFoundDebounced = useDebounce( () => {
 		recordTracksEvent( 'calypso_hosting_command_palette_not_found', {
 			current_route: currentRoute,
@@ -464,13 +384,6 @@
 	);
 };
 
-<<<<<<< HEAD
-export default CommandPalette;
+export default CommandPaletteWithProvider;
 export type { Command, CommandCallBackParams } from './commands';
-export { COMMANDS } from './commands';
-=======
-export default CommandPaletteWithProvider;
-export type { Command, CommandCallBackParams } from './use-command-palette';
-export type { useCommandsParams } from './commands/types';
-export { useSingleSiteCommands };
->>>>>>> fa3b0784
+export { COMMANDS } from './commands';