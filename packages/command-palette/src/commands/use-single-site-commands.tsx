import { Gridicon, JetpackLogo, WooCommerceWooLogo } from '@automattic/components';
import { SiteCapabilities } from '@automattic/data-stores';
import {
	alignJustify as acitvityLogIcon,
	backup as backupIcon,
	brush as brushIcon,
	chartBar as statsIcon,
	code as codeIcon,
	commentAuthorAvatar as profileIcon,
	commentAuthorName as subscriberIcon,
	download as downloadIcon,
	edit as editIcon,
	globe as domainsIcon,
	help as helpIcon,
	home as dashboardIcon,
	key as keyIcon,
	media as mediaIcon,
	page as pageIcon,
	payment as creditCardIcon,
	people as peopleIcon,
	plugins as pluginsIcon,
	plus as plusIcon,
	postComments as postCommentsIcon,
	reusableBlock as cacheIcon,
	seen as seenIcon,
	settings as settingsIcon,
	tool as toolIcon,
	wordpress as wordpressIcon,
} from '@wordpress/icons';
import { useI18n } from '@wordpress/react-i18n';
import { Command } from '../use-command-palette';
import { isCustomDomain } from '../utils';
import { useCommandsParams } from './types';
import useCommandNavigation from './use-command-navigation';

enum SiteType {
	ATOMIC = 'atomic',
	SIMPLE = 'simple',
}

interface CapabilityCommand extends Command {
	capability?: string;
	siteType?: SiteType;
	isCustomDomain?: boolean;
	filterP2?: boolean;
}

interface CustomWindow {
	commandPaletteConfig?: {
		siteId: string;
		isAdmin: boolean;
		isAtomic: boolean;
		isSelfHosted: boolean;
		isSimple: boolean;
		isP2: boolean;
		capabilities: {
			[ key: string ]: string;
		};
<<<<<<< HEAD
		shouldUseWpAdmin: boolean;
=======
		isWpcomStore: boolean;
>>>>>>> 2c2da799
	};
}

const useSingleSiteCommands = ( { navigate, currentRoute }: useCommandsParams ): Command[] => {
	const { __, _x } = useI18n();
	const commandNavigation = useCommandNavigation( { navigate, currentRoute } );
	const customWindow = window as CustomWindow | undefined;
	const {
		isAtomic = false,
		isSelfHosted = false,
		isSimple = false,
		capabilities = {},
		isP2 = false,
<<<<<<< HEAD
		shouldUseWpAdmin = false,
=======
		isWpcomStore = false,
>>>>>>> 2c2da799
	} = customWindow?.commandPaletteConfig || {};

	let siteType: SiteType | null = null;
	if ( isAtomic && ! isSelfHosted ) {
		siteType = SiteType.ATOMIC;
	}

	if ( isSimple ) {
		siteType = SiteType.SIMPLE;
	}

	const commands: CapabilityCommand[] = [
		{
			name: 'viewMySites',
			label: __( 'View my sites', __i18n_text_domain__ ),
			searchLabel: [
				_x( 'view my sites', 'Keyword for the View my sites command', __i18n_text_domain__ ),
				_x( 'manage sites', 'Keyword for the View my sites command', __i18n_text_domain__ ),
				_x( 'sites dashboard', 'Keyword for the View my sites command', __i18n_text_domain__ ),
			].join( ' ' ),
			callback: commandNavigation( 'https://wordpress.com/sites' ),
			icon: wordpressIcon,
		},
		{
			name: 'getHelp',
			label: __( 'Get help', __i18n_text_domain__ ),
			searchLabel: [
				_x( 'get help', 'Keyword for the Get help command', __i18n_text_domain__ ),
				_x( 'contact support', 'Keyword for the Get help command', __i18n_text_domain__ ),
				_x( 'help center', 'Keyword for the Get help command', __i18n_text_domain__ ),
			].join( ' ' ),
			// eslint-disable-next-line wpcalypso/i18n-unlocalized-url
			callback: commandNavigation( 'https://wordpress.com/support' ),
			icon: helpIcon,
		},
		{
			name: 'clearCache',
			label: __( 'Clear cache', __i18n_text_domain__ ),
			callback: commandNavigation( '/hosting-config/:site#cache' ),
			capability: SiteCapabilities.MANAGE_OPTIONS,
			siteType: SiteType.ATOMIC,
			icon: cacheIcon,
		},
		{
			name: 'enableEdgeCache',
			label: __( 'Enable edge cache', __i18n_text_domain__ ),
			callback: commandNavigation( '/hosting-config/:site#edge' ),
			capability: SiteCapabilities.MANAGE_OPTIONS,
			siteType: SiteType.ATOMIC,
			icon: cacheIcon,
		},
		{
			name: 'disableEdgeCache',
			label: __( 'Disable edge cache', __i18n_text_domain__ ),
			callback: commandNavigation( '/hosting-config/:site#edge' ),
			capability: SiteCapabilities.MANAGE_OPTIONS,
			siteType: SiteType.ATOMIC,
			icon: cacheIcon,
		},
		{
			name: 'manageCacheSettings',
			label: __( 'Manage cache settings', __i18n_text_domain__ ),
			searchLabel: [
				_x(
					'manage cache settings',
					'Keyword for the Manage cache settings command',
					__i18n_text_domain__
				),
				_x( 'clear cache', 'Keyword for the Manage cache settings command', __i18n_text_domain__ ),
				_x(
					'disable cache',
					'Keyword for the Manage cache settings command',
					__i18n_text_domain__
				),
				_x( 'enable cache', 'Keyword for the Manage cache settings command', __i18n_text_domain__ ),
				_x(
					'global edge cache',
					'Keyword for the Manage cache settings command',
					__i18n_text_domain__
				),
				_x( 'purge cache', 'Keyword for the Manage cache settings command', __i18n_text_domain__ ),
			].join( ' ' ),
			callback: commandNavigation( '/hosting-config/:site#cache' ),
			capability: SiteCapabilities.MANAGE_OPTIONS,
			siteType: SiteType.ATOMIC,
			icon: cacheIcon,
		},
		{
			name: 'visitSite',
			label: __( 'Visit site homepage', __i18n_text_domain__ ),
			searchLabel: [
				_x(
					'visit site homepage',
					'Keyword for the Visit site dashboard command',
					__i18n_text_domain__
				),
				_x( 'visit site', 'Keyword for the Visit site dashboard command', __i18n_text_domain__ ),
				_x( 'see site', 'Keyword for the Visit site dashboard command', __i18n_text_domain__ ),
				_x( 'browse site', 'Keyword for the Visit site dashboard command', __i18n_text_domain__ ),
			].join( ' ' ),
			context: [ '/:site' ],
			callback: commandNavigation( ':site' ),
			icon: seenIcon,
		},
		{
			name: 'openSiteDashboard',
			label: __( 'Open site dashboard', __i18n_text_domain__ ),
			searchLabel: [
				_x(
					'open site dashboard',
					'Keyword for the Open site dashboard command',
					__i18n_text_domain__
				),
				_x( 'admin', 'Keyword for the Open site dashboard command', __i18n_text_domain__ ),
				_x( 'wp-admin', 'Keyword for the Open site dashboard command', __i18n_text_domain__ ),
			].join( ' ' ),
			context: [ '/sites' ],
			callback: commandNavigation( '/wp-admin' ),
			icon: dashboardIcon,
		},
		{
			name: 'openHostingConfiguration',
			label: __( 'Open hosting configuration', __i18n_text_domain__ ),
			searchLabel: [
				_x(
					'open hosting configuration',
					'Keyword for the Open hosting configuration command',
					__i18n_text_domain__
				),
				_x(
					'admin interface style',
					'Keyword for the Open hosting configuration command',
					__i18n_text_domain__
				),
				_x( 'cache', 'Keyword for the Open hosting configuration command', __i18n_text_domain__ ),
				_x(
					'database',
					'Keyword for the Open hosting configuration command',
					__i18n_text_domain__
				),
				_x(
					'global edge cache',
					'Keyword for the Open hosting configuration command',
					__i18n_text_domain__
				),
				_x( 'hosting', 'Keyword for the Open hosting configuration command', __i18n_text_domain__ ),
				_x( 'mysql', 'Keyword for the Open hosting configuration command', __i18n_text_domain__ ),
				_x(
					'phpmyadmin',
					'Keyword for the Open hosting configuration command',
					__i18n_text_domain__
				),
				_x(
					'php version',
					'Keyword for the Open hosting configuration command',
					__i18n_text_domain__
				),
				_x(
					'sftp/ssh credentials',
					'Keyword for the Open hosting configuration command',
					__i18n_text_domain__
				),
				_x( 'wp-cli', 'Keyword for the Open hosting configuration command', __i18n_text_domain__ ),
			].join( ' ' ),
			context: [ '/sites' ],
			callback: commandNavigation( '/hosting-config/:site' ),
			capability: SiteCapabilities.MANAGE_OPTIONS,
			siteType: SiteType.ATOMIC,
			filterP2: true,
			icon: settingsIcon,
		},
		{
			name: 'openPHPmyAdmin',
			label: __( 'Open database in phpMyAdmin', __i18n_text_domain__ ),
			searchLabel: [
				_x(
					'open database in phpmyadmin',
					'Keyword for the Open database in phpMyAdmin command',
					__i18n_text_domain__
				),
				_x(
					'database',
					'Keyword for the Open database in phpMyAdmin command',
					__i18n_text_domain__
				),
				_x( 'mysql', 'Keyword for the Open database in phpMyAdmin command', __i18n_text_domain__ ),
				_x(
					'phpmyadmin',
					'Keyword for the Open database in phpMyAdmin command',
					__i18n_text_domain__
				),
			].join( ' ' ),
			context: [ '/sites' ],
			callback: commandNavigation( '/hosting-config/:site#database-access' ),
			capability: SiteCapabilities.MANAGE_OPTIONS,
			siteType: SiteType.ATOMIC,
			icon: pageIcon,
		},
		{
			name: 'openProfile',
			label: __( 'Open my profile', __i18n_text_domain__ ),
			searchLabel: [
				_x( 'open my profile', 'Keyword for the Open my profile command', __i18n_text_domain__ ),
				_x( 'account', 'Keyword for the Open my profile command', __i18n_text_domain__ ),
				_x( 'display name', 'Keyword for the Open my profile command', __i18n_text_domain__ ),
				_x( 'gravatar', 'Keyword for the Open my profile command', __i18n_text_domain__ ),
			].join( ' ' ),
			context: [ '/sites' ],
			callback: commandNavigation( `/me` ),
			icon: profileIcon,
		},
		{
			name: 'viewDeveloperFeatures',
			label: __( 'View developer features', __i18n_text_domain__ ),
			searchLabel: [
				_x(
					'view developer features',
					'Keyword for the View developer features command',
					__i18n_text_domain__
				),
				_x( 'profile', 'Keyword for the View developer features command', __i18n_text_domain__ ),
			].join( ' ' ),
			callback: commandNavigation( `/me/developer` ),
			icon: codeIcon,
		},
		{
			name: 'openReader',
			label: __( 'Open reader', __i18n_text_domain__ ),
			callback: commandNavigation( `/read` ),
			icon: <Gridicon icon="reader" />,
		},
		{
			name: 'openJetpackSettings',
			label: __( 'Open Jetpack settings', __i18n_text_domain__ ),
			callback: commandNavigation( `/wp-admin/admin.php?page=jetpack#/settings` ),
			capability: SiteCapabilities.MANAGE_OPTIONS,
			siteType: SiteType.ATOMIC,
			icon: <JetpackLogo className="gridicon" size={ 18 } />,
		},
		{
			name: 'addJetpack',
			label: __( 'Add Jetpack to a self-hosted site', __i18n_text_domain__ ),
			searchLabel: [
				_x(
					'Add Jetpack to a self-hosted site',
					'Keyword for Add Jetpack to a self-hosted site command',
					__i18n_text_domain__
				),
				_x(
					'connect jetpack',
					'Keyword for Add Jetpack to a self-hosted site command',
					__i18n_text_domain__
				),
			].join( ' ' ),
			callback: commandNavigation( `/jetpack/connect?cta_from=command-palette` ),
			icon: <JetpackLogo className="gridicon" size={ 18 } />,
		},
		{
			name: 'manageJetpackModules',
			label: __( 'Manage Jetpack modules', __i18n_text_domain__ ),
			callback: commandNavigation( `/wp-admin/admin.php?page=jetpack_modules` ),
			capability: SiteCapabilities.MANAGE_OPTIONS,
			siteType: SiteType.ATOMIC,
			icon: <JetpackLogo className="gridicon" size={ 18 } />,
		},
		{
			name: 'importSite',
			label: __( 'Import site to WordPress.com', __i18n_text_domain__ ),
			searchLabel: [
				_x(
					'Import site to WordPress.com',
					'Keyword for Import site to WordPress.com command',
					__i18n_text_domain__
				),
				_x(
					'migrate site',
					'Keyword for Import site to WordPress.com command',
					__i18n_text_domain__
				),
			].join( ' ' ),
			callback: commandNavigation( `/start/import?ref=command-palette` ),
			icon: downloadIcon,
		},
		{
			name: 'addNewSite',
			label: __( 'Add new site', __i18n_text_domain__ ),
			searchLabel: [
				_x( 'add new site', 'Keyword for the Add new site command', __i18n_text_domain__ ),
				_x( 'create site', 'Keyword for the Add new site command', __i18n_text_domain__ ),
			].join( ' ' ),
			context: [ '/sites' ],
			callback: commandNavigation( 'https://wordpress.com/start/domains?source=command-palette' ),
			icon: plusIcon,
		},
		{
			name: 'openAccountSettings',
			label: __( 'Open account settings', __i18n_text_domain__ ),
			searchLabel: [
				_x(
					'open account settings',
					'Keyword for the Open account settings command',
					__i18n_text_domain__
				),
				_x( 'profile', 'Keyword for the Open account settings command', __i18n_text_domain__ ),
				_x( 'email', 'Keyword for the Open account settings command', __i18n_text_domain__ ),
				_x( 'language', 'Keyword for the Open account settings command', __i18n_text_domain__ ),
			].join( ' ' ),
			callback: commandNavigation( `/me/account` ),
			icon: profileIcon,
		},
		{
			name: 'accessPurchases',
			label: __( 'View my purchases', __i18n_text_domain__ ),
			searchLabel: [
				_x(
					'view my purchases',
					'Keyword for the View my purchases command',
					__i18n_text_domain__
				),
				_x( 'manage purchases', 'Keyword for the View my purchases command', __i18n_text_domain__ ),
				_x( 'billing history', 'Keyword for the View my purchases command', __i18n_text_domain__ ),
				_x( 'credit card', 'Keyword for the View my purchases command', __i18n_text_domain__ ),
				_x( 'payment methods', 'Keyword for the View my purchases command', __i18n_text_domain__ ),
				_x( 'subscriptions', 'Keyword for the View my purchases command', __i18n_text_domain__ ),
				_x( 'upgrades', 'Keyword for the View my purchases command', __i18n_text_domain__ ),
			].join( ' ' ),
			context: [ '/sites' ],
			callback: commandNavigation( `/me/purchases` ),
			icon: creditCardIcon,
		},
		{
			name: 'registerDomain',
			label: __( 'Register new domain', __i18n_text_domain__ ),
			context: [ '/sites' ],
			callback: commandNavigation( `/start/domain/domain-only?ref=command-palette` ),
			icon: domainsIcon,
		},
		{
			name: 'manageDomains',
			label: __( 'Manage domains', __i18n_text_domain__ ),
			searchLabel: [
				_x( 'manage domains', 'Keyword for the Manage domains command', __i18n_text_domain__ ),
				_x( 'dns', 'Keyword for the Manage domains command', __i18n_text_domain__ ),
				_x( 'domain mapping', 'Keyword for the Manage domains command', __i18n_text_domain__ ),
				_x( 'domain registration', 'Keyword for the Manage domains command', __i18n_text_domain__ ),
				_x( 'domain transfer', 'Keyword for the Manage domains command', __i18n_text_domain__ ),
				_x( 'email forwarding', 'Keyword for the Manage domains command', __i18n_text_domain__ ),
				_x( 'nameservers', 'Keyword for the Manage domains command', __i18n_text_domain__ ),
				_x( 'subdomains', 'Keyword for the Manage domains command', __i18n_text_domain__ ),
				_x( 'whois', 'Keyword for the Manage domains command', __i18n_text_domain__ ),
			].join( ' ' ),
			context: [ '/sites' ],
			callback: commandNavigation( `/domains/manage` ),
			icon: domainsIcon,
		},
		{
			name: 'manageDns',
			label: __( 'Manage DNS records', __i18n_text_domain__ ),
			searchLabel: [
				_x(
					'manage dns records',
					'Keyword for the Manage DNS records command',
					__i18n_text_domain__
				),
				_x( 'cname', 'Keyword for the Manage DNS records command', __i18n_text_domain__ ),
				_x( 'mx', 'Keyword for the Manage DNS records command', __i18n_text_domain__ ),
				_x( 'txt', 'Keyword for the Manage DNS records command', __i18n_text_domain__ ),
			].join( ' ' ),
			context: [ '/sites' ],
			capability: SiteCapabilities.MANAGE_OPTIONS,
			isCustomDomain: true,
			callback: commandNavigation( `/domains/manage/:site/dns/:site` ),
			icon: domainsIcon,
		},
		{
			name: 'copySshConnectionString',
			label: __( 'Copy SSH connection string', __i18n_text_domain__ ),
			callback: commandNavigation( '/hosting-config/:site#sftp-credentials' ),
			capability: SiteCapabilities.MANAGE_OPTIONS,
			siteType: SiteType.ATOMIC,
			icon: keyIcon,
		},
		{
			name: 'openSshCredentials',
			label: __( 'Open SFTP/SSH credentials', __i18n_text_domain__ ),
			callback: commandNavigation( '/hosting-config/:site' ),
			capability: SiteCapabilities.MANAGE_OPTIONS,
			siteType: SiteType.ATOMIC,
			icon: keyIcon,
		},
		{
			name: 'resetSshSftpPassword',
			label: __( 'Reset SFTP/SSH password', __i18n_text_domain__ ),
			callback: commandNavigation( '/hosting-config/:site#sftp-credentials' ),
			capability: SiteCapabilities.MANAGE_OPTIONS,
			siteType: SiteType.ATOMIC,
			icon: keyIcon,
		},
		{
			name: 'openJetpackStats',
			label: __( 'Open Jetpack Stats', __i18n_text_domain__ ),
			callback: commandNavigation( '/stats/:site' ),
			icon: statsIcon,
		},
		{
			name: 'openActivityLog',
			label: __( 'Open activity log', __i18n_text_domain__ ),
			searchLabel: [
				_x(
					'open activity log',
					'Keyword for the Open activity log command',
					__i18n_text_domain__
				),
				_x(
					'jetpack activity log',
					'Keyword for the Open activity log command',
					__i18n_text_domain__
				),
				_x( 'audit log', 'Keyword for the Open activity log command', __i18n_text_domain__ ),
			].join( ' ' ),
			callback: commandNavigation( '/activity-log/:site' ),
			filterP2: true,
			icon: acitvityLogIcon,
		},
		{
			name: 'openJetpackBackup',
			label: __( 'Open Jetpack Backup', __i18n_text_domain__ ),
			callback: commandNavigation( '/backup/:site' ),
			capability: SiteCapabilities.MANAGE_OPTIONS,
			filterP2: true,
			icon: backupIcon,
		},
		{
			name: 'viewSiteMonitoringMetrics',
			label: __( 'View site monitoring metrics', __i18n_text_domain__ ),
			callback: commandNavigation( '/site-monitoring/:site' ),
			capability: SiteCapabilities.MANAGE_OPTIONS,
			siteType: SiteType.ATOMIC,
			icon: statsIcon,
		},
		{
			name: 'openPHPLogs',
			label: __( 'Open PHP logs', __i18n_text_domain__ ),
			searchLabel: [
				_x( 'open php logs', 'Keyword for the Open PHP logs command', __i18n_text_domain__ ),
				_x( 'error logs', 'Keyword for the Open PHP logs command', __i18n_text_domain__ ),
				_x( 'fatal errors', 'Keyword for the Open PHP logs command', __i18n_text_domain__ ),
				_x( 'php errors', 'Keyword for the Open PHP logs command', __i18n_text_domain__ ),
				_x( 'php warnings', 'Keyword for the Open PHP logs command', __i18n_text_domain__ ),
			].join( ' ' ),
			callback: commandNavigation( '/site-monitoring/:site/php' ),
			capability: SiteCapabilities.MANAGE_OPTIONS,
			siteType: SiteType.ATOMIC,
			icon: acitvityLogIcon,
		},
		{
			name: 'openWebServerLogs',
			label: __( 'Open web server logs', __i18n_text_domain__ ),
			searchLabel: [
				_x(
					'open web server logs',
					'Keyword for the Open web server logs command',
					__i18n_text_domain__
				),
				_x( 'access logs', 'Keyword for the Open web server logs command', __i18n_text_domain__ ),
				_x( 'apache logs', 'Keyword for the Open web server logs command', __i18n_text_domain__ ),
				_x( 'nginx logs', 'Keyword for the Open web server logs command', __i18n_text_domain__ ),
				_x( 'request logs', 'Keyword for the Open web server logs command', __i18n_text_domain__ ),
			].join( ' ' ),
			callback: commandNavigation( '/site-monitoring/:site/web' ),
			capability: SiteCapabilities.MANAGE_OPTIONS,
			siteType: SiteType.ATOMIC,
			icon: acitvityLogIcon,
		},
		{
			name: 'manageStagingSites',
			label: __( 'Manage staging sites', __i18n_text_domain__ ),
			context: [ '/hosting-config' ],
			searchLabel: [
				_x(
					'manage staging sites',
					'Keyword for the Manage staging sites command',
					__i18n_text_domain__
				),
				_x(
					'add staging site',
					'Keyword for the Manage staging sites command',
					__i18n_text_domain__
				),
				_x(
					'create staging site',
					'Keyword for the Manage staging sites command',
					__i18n_text_domain__
				),
				_x(
					'delete staging site',
					'Keyword for the Manage staging sites command',
					__i18n_text_domain__
				),
				_x(
					'sync staging site',
					'Keyword for the Manage staging sites command',
					__i18n_text_domain__
				),
			].join( ' ' ),
			callback: commandNavigation( '/hosting-config/:site#staging-site' ),
			capability: SiteCapabilities.MANAGE_OPTIONS,
			siteType: SiteType.ATOMIC,
			icon: toolIcon,
		},
		{
			name: 'changePHPVersion',
			label: __( 'Change PHP version', __i18n_text_domain__ ),
			callback: commandNavigation( '/hosting-config/:site#web-server-settings' ),
			capability: SiteCapabilities.MANAGE_OPTIONS,
			siteType: SiteType.ATOMIC,
			icon: toolIcon,
		},
		{
			name: 'changeAdminInterfaceStyle',
			label: __( 'Change admin interface style', __i18n_text_domain__ ),
			searchLabel: [
				_x(
					'change admin interface style',
					'Keyword for the Change admin interface style command',
					__i18n_text_domain__
				),
				_x(
					'wp-admin',
					'Keyword for the Change admin interface style command',
					__i18n_text_domain__
				),
			].join( ' ' ),
			callback: commandNavigation( '/hosting-config/:site#admin-interface-style' ),
			capability: SiteCapabilities.MANAGE_OPTIONS,
			siteType: SiteType.ATOMIC,
			icon: pageIcon,
		},
		{
			name: 'addNewPost',
			label: __( 'Add new post', __i18n_text_domain__ ),
			searchLabel: [
				_x( 'add new post', 'Keyword for the Add new post command', __i18n_text_domain__ ),
				_x( 'create post', 'Keyword for the Add new post command', __i18n_text_domain__ ),
				_x( 'write post', 'Keyword for the Add new post command', __i18n_text_domain__ ),
			].join( ' ' ),
			context: [ '/posts' ],
			callback: commandNavigation( shouldUseWpAdmin ? '/wp-admin/post-new.php' : '/post/:site' ),
			capability: SiteCapabilities.EDIT_POSTS,
			icon: plusIcon,
		},
		{
			name: 'managePosts',
			label: __( 'Manage posts', __i18n_text_domain__ ),
			searchLabel: [
				_x( 'manage posts', 'Keyword for the Manage posts command', __i18n_text_domain__ ),
				_x( 'edit posts', 'Keyword for the Manage posts command', __i18n_text_domain__ ),
			].join( ' ' ),
			callback: commandNavigation( shouldUseWpAdmin ? '/wp-admin/edit.php' : '/posts/:site' ),
			capability: SiteCapabilities.EDIT_POSTS,
			icon: editIcon,
		},
		{
			name: 'viewMediaUploads',
			label: __( 'View media uploads', __i18n_text_domain__ ),
			searchLabel: [
				_x(
					'view media uploads',
					'Keyword for the View media uploads command',
					__i18n_text_domain__
				),
				_x( 'manage uploads', 'Keyword for the View media uploads command', __i18n_text_domain__ ),
			].join( ' ' ),
			callback: commandNavigation( shouldUseWpAdmin ? '/wp-admin/upload.php' : '/media/:site' ),
			capability: SiteCapabilities.UPLOAD_FILES,
			icon: mediaIcon,
		},
		{
			name: 'uploadMedia',
			label: __( 'Upload media', __i18n_text_domain__ ),
			callback: commandNavigation( shouldUseWpAdmin ? '/wp-admin/media-new.php' : '/media/:site' ),
			capability: SiteCapabilities.UPLOAD_FILES,
			icon: mediaIcon,
		},
		{
			name: 'managePages',
			label: __( 'Manage pages', __i18n_text_domain__ ),
			searchLabel: [
				_x( 'manage pages', 'Keyword for the Manage pages command', __i18n_text_domain__ ),
				_x( 'edit pages', 'Keyword for the Manage pages command', __i18n_text_domain__ ),
				_x( 'delete pages', 'Keyword for the Manage pages command', __i18n_text_domain__ ),
			].join( ' ' ),
			callback: commandNavigation(
				shouldUseWpAdmin ? '/wp-admin/edit.php?post_type=page' : '/pages/:site'
			),
			capability: SiteCapabilities.EDIT_PAGES,
			icon: editIcon,
		},
		{
			name: 'addNewPage',
			label: __( 'Add new page', __i18n_text_domain__ ),
			searchLabel: [
				_x( 'add new page', 'Keyword for the Add new page command', __i18n_text_domain__ ),
				_x( 'create page', 'Keyword for the Add new page command', __i18n_text_domain__ ),
				_x( 'write page', 'Keyword for the Add new page command', __i18n_text_domain__ ),
			].join( ' ' ),
			context: [ '/pages' ],
			callback: commandNavigation(
				shouldUseWpAdmin ? '/wp-admin/post-new.php?post_type=page' : '/page/:site'
			),
			capability: SiteCapabilities.EDIT_PAGES,
			icon: plusIcon,
		},
		{
			name: 'manageComments',
			label: __( 'Manage comments', __i18n_text_domain__ ),
			searchLabel: [
				_x( 'manage comments', 'Keyword for the Manage comments command', __i18n_text_domain__ ),
				_x( 'edit comments', 'Keyword for the Manage comments command', __i18n_text_domain__ ),
				_x( 'delete comments', 'Keyword for the Manage comments command', __i18n_text_domain__ ),
			].join( ' ' ),
			callback: commandNavigation(
				shouldUseWpAdmin ? '/wp-admin/edit-comments.php' : '/comments/:site'
			),
			capability: SiteCapabilities.MODERATE_COMMENTS,
			icon: postCommentsIcon,
		},
		{
			name: 'manageThemes',
			label: __( 'Manage themes', __i18n_text_domain__ ),
			searchLabel: [
				_x( 'manage themes', 'Keyword for the Manage themes command', __i18n_text_domain__ ),
				_x( 'activate theme', 'Keyword for the Manage themes command', __i18n_text_domain__ ),
				_x( 'install theme', 'Keyword for the Manage themes command', __i18n_text_domain__ ),
				_x( 'delete theme', 'Keyword for the Manage themes command', __i18n_text_domain__ ),
			].join( ' ' ),
			callback: commandNavigation( shouldUseWpAdmin ? '/wp-admin/themes.php' : '/themes/:site' ),
			capability: SiteCapabilities.EDIT_THEME_OPTIONS,
			filterP2: true,
			icon: brushIcon,
		},
		{
			name: 'installTheme',
			label: __( 'Install theme', __i18n_text_domain__ ),
			searchLabel: [
				_x( 'install theme', 'Keyword for the Install theme command', __i18n_text_domain__ ),
				_x( 'add theme', 'Keyword for the Install theme command', __i18n_text_domain__ ),
				_x( 'upload theme', 'Keyword for the Install theme command', __i18n_text_domain__ ),
			].join( ' ' ),
			callback: commandNavigation(
				shouldUseWpAdmin ? '/wp-admin/theme-install.php' : '/themes/:site'
			),
			capability: SiteCapabilities.EDIT_THEME_OPTIONS,
			siteType: SiteType.ATOMIC,
			icon: brushIcon,
		},
		{
			name: 'managePlugins',
			label: __( 'Manage plugins', __i18n_text_domain__ ),
			searchLabel: [
				_x( 'manage plugins', 'Keyword for the Manage plugins command', __i18n_text_domain__ ),
				_x( 'activate plugin', 'Keyword for the Manage plugins command', __i18n_text_domain__ ),
				_x( 'deactivate plugin', 'Keyword for the Manage plugins command', __i18n_text_domain__ ),
				_x( 'install plugin', 'Keyword for the Manage plugins command', __i18n_text_domain__ ),
				_x( 'delete plugin', 'Keyword for the Manage plugins command', __i18n_text_domain__ ),
				_x( 'update plugin', 'Keyword for the Manage plugins command', __i18n_text_domain__ ),
			].join( ' ' ),
			callback: commandNavigation( shouldUseWpAdmin ? '/wp-admin/plugins.php' : '/plugins/:site' ),
			capability: SiteCapabilities.ACTIVATE_PLUGINS,
			filterP2: true,
			icon: pluginsIcon,
		},
		{
			name: 'installPlugin',
			label: __( 'Install plugin', __i18n_text_domain__ ),
			searchLabel: [
				_x( 'install plugin', 'Keyword for the Install plugin command', __i18n_text_domain__ ),
				_x( 'add plugin', 'Keyword for the Install plugin command', __i18n_text_domain__ ),
				_x( 'upload plugin', 'Keyword for the Install plugin command', __i18n_text_domain__ ),
			].join( ' ' ),
			callback: commandNavigation(
				shouldUseWpAdmin ? '/wp-admin/plugin-install.php' : '/plugins/:site'
			),
			capability: SiteCapabilities.ACTIVATE_PLUGINS,
			icon: pluginsIcon,
		},
		{
			name: 'changePlan',
			label: __( 'Change site plan', __i18n_text_domain__ ),
			searchLabel: [
				_x( 'upgrade plan', 'Keyword for the Change site plan command', __i18n_text_domain__ ),
				_x( 'change plan', 'Keyword for the Change site plan command', __i18n_text_domain__ ),
				_x( 'add plan', 'Keyword for the Change site plan command', __i18n_text_domain__ ),
			].join( ' ' ),
			context: [ '/sites' ],
			callback: commandNavigation( '/plans/:site' ),
			capability: SiteCapabilities.MANAGE_OPTIONS,
			filterP2: true,
			icon: creditCardIcon,
		},
		{
			name: 'manageMyPlan',
			label: __( 'Manage site plan', __i18n_text_domain__ ),
			searchLabel: [
				_x( 'upgrade plan', 'Keyword for the Manage site plan command', __i18n_text_domain__ ),
				_x( 'manage plan', 'Keyword for the Manage site plan command', __i18n_text_domain__ ),
				_x( 'plan features', 'Keyword for the Manage site plan command', __i18n_text_domain__ ),
			].join( ' ' ),
			callback: commandNavigation( '/plans/my-plan/:site' ),
			capability: SiteCapabilities.MANAGE_OPTIONS,
			filterP2: true,
			icon: creditCardIcon,
		},
		{
			name: 'manageUsers',
			label: __( 'Manage users', __i18n_text_domain__ ),
			searchLabel: [
				_x( 'manage users', 'Keyword for the Manage users command', __i18n_text_domain__ ),
				_x( 'add user', 'Keyword for the Manage users command', __i18n_text_domain__ ),
				_x( 'delete user', 'Keyword for the Manage users command', __i18n_text_domain__ ),
				_x( 'edit user', 'Keyword for the Manage users command', __i18n_text_domain__ ),
				_x( 'remove user', 'Keyword for the Manage users command', __i18n_text_domain__ ),
				_x( 'update user', 'Keyword for the Manage users command', __i18n_text_domain__ ),
			].join( ' ' ),
			callback: commandNavigation(
				shouldUseWpAdmin ? '/wp-admin/users.php' : '/people/team/:site'
			),
			capability: SiteCapabilities.LIST_USERS,
			icon: peopleIcon,
		},
		{
			name: 'addNewUser',
			label: __( 'Add new user', __i18n_text_domain__ ),
			searchLabel: [
				_x( 'add new user', 'Keyword for the Add new user command', __i18n_text_domain__ ),
				_x( 'create user', 'Keyword for the Add new user command', __i18n_text_domain__ ),
				_x( 'invite user', 'Keyword for the Add new user command', __i18n_text_domain__ ),
			].join( ' ' ),
			callback: commandNavigation(
				shouldUseWpAdmin ? '/wp-admin/user-new.php' : '/people/new/:site'
			),
			capability: SiteCapabilities.LIST_USERS,
			icon: peopleIcon,
		},
		{
			name: 'addSubscribers',
			label: __( 'Add subscribers', __i18n_text_domain__ ),
			searchLabel: [
				_x( 'add subscribers', 'Keyword for the Add subscribers command', __i18n_text_domain__ ),
				_x( 'import subscribers', 'Keyword for the Add subscribers command', __i18n_text_domain__ ),
				_x( 'upload subscribers', 'Keyword for the Add subscribers command', __i18n_text_domain__ ),
			].join( ' ' ),
			context: [ '/subscribers' ],
			callback: commandNavigation( '/subscribers/:site#add-subscribers' ),
			capability: SiteCapabilities.MANAGE_OPTIONS,
			icon: subscriberIcon,
		},
		{
			name: 'manageSubscribers',
			label: __( 'Manage subscribers', __i18n_text_domain__ ),
			callback: commandNavigation( '/subscribers/:site' ),
			capability: SiteCapabilities.MANAGE_OPTIONS,
			icon: subscriberIcon,
		},
		{
			name: 'downloadSubscribers',
			label: __( 'Download subscribers as CSV', __i18n_text_domain__ ),
			context: [ '/subscribers' ],
			callback: commandNavigation(
				'https://dashboard.wordpress.com/wp-admin/index.php?page=subscribers&blog=:siteId&blog_subscribers=csv&type=all',
				{ openInNewTab: true }
			),
			capability: SiteCapabilities.MANAGE_OPTIONS,
			icon: downloadIcon,
		},
		{
			name: 'import',
			label: __( 'Import content to the site', __i18n_text_domain__ ),
			context: [ '/posts' ],
			callback: commandNavigation( '/import/:site' ),
			capability: SiteCapabilities.MANAGE_OPTIONS,
			icon: downloadIcon,
		},
		{
			name: 'openWooCommerceSettings',
			label: __( 'Open WooCommerce settings', __i18n_text_domain__ ),
			callback: isWpcomStore
				? commandNavigation( '/wp-admin/admin.php?page=wc-admin' )
				: commandNavigation( '/woocommerce-installation/:site' ),
			capability: SiteCapabilities.MANAGE_OPTIONS,
			filterP2: true,
			icon: <WooCommerceWooLogo className="woo-command-palette" />,
		},
		{
			name: 'manageSettingsGeneral',
			label: __( 'Manage general settings', __i18n_text_domain__ ),
			context: [ '/settings' ],
			callback: commandNavigation(
				shouldUseWpAdmin ? '/wp-admin/options-general.php' : '/settings/general/:site'
			),
			capability: SiteCapabilities.MANAGE_OPTIONS,
			icon: settingsIcon,
		},
		{
			name: 'manageSettingsWriting',
			label: __( 'Manage writing settings', __i18n_text_domain__ ),
			context: [ '/settings' ],
			callback: commandNavigation(
				shouldUseWpAdmin ? '/wp-admin/options-writing.php' : '/settings/writing/:site'
			),
			capability: SiteCapabilities.MANAGE_OPTIONS,
			icon: settingsIcon,
		},
		{
			name: 'manageSettingsReading',
			label: __( 'Manage reading settings', __i18n_text_domain__ ),
			context: [ '/settings' ],
			callback: commandNavigation(
				shouldUseWpAdmin ? '/wp-admin/options-reading.php' : '/settings/reading/:site'
			),
			capability: SiteCapabilities.MANAGE_OPTIONS,
			icon: settingsIcon,
		},
		{
			name: 'manageSettingsDiscussion',
			label: __( 'Manage discussion settings', __i18n_text_domain__ ),
			context: [ '/settings' ],
			callback: commandNavigation(
				shouldUseWpAdmin ? '/wp-admin/options-discussion.php' : '/settings/discussion/:site'
			),
			capability: SiteCapabilities.MANAGE_OPTIONS,
			icon: settingsIcon,
		},
		{
			name: 'manageSettingsNewsletter',
			label: __( 'Manage newsletter settings', __i18n_text_domain__ ),
			context: [ '/settings' ],
			callback: commandNavigation( '/settings/newsletter/:site' ),
			capability: SiteCapabilities.MANAGE_OPTIONS,
			icon: settingsIcon,
		},
		{
			name: 'manageSettingsPodcast',
			label: __( 'Manage podcast settings', __i18n_text_domain__ ),
			context: [ '/settings' ],
			callback: commandNavigation( '/settings/podcasting/:site' ),
			capability: SiteCapabilities.MANAGE_OPTIONS,
			icon: settingsIcon,
		},
	];

	return commands
		.filter( ( command ) => {
			if ( command?.capability && ! capabilities[ command.capability ] ) {
				return false;
			}

			if ( command?.siteType && command.siteType !== siteType ) {
				return false;
			}

			if ( command?.isCustomDomain && ! isCustomDomain( window.location.host ) ) {
				return false;
			}

			if ( command?.filterP2 && isP2 ) {
				return false;
			}

			return true;
		} )
		.map( ( command ) => ( {
			name: command.name,
			label: command.label,
			searchLabel: command.searchLabel,
			callback: command.callback,
			icon: command.icon,
		} ) );
};

export default useSingleSiteCommands;<|MERGE_RESOLUTION|>--- conflicted
+++ resolved
@@ -56,11 +56,8 @@
 		capabilities: {
 			[ key: string ]: string;
 		};
-<<<<<<< HEAD
+		isWpcomStore: boolean;
 		shouldUseWpAdmin: boolean;
-=======
-		isWpcomStore: boolean;
->>>>>>> 2c2da799
 	};
 }
 
@@ -74,11 +71,8 @@
 		isSimple = false,
 		capabilities = {},
 		isP2 = false,
-<<<<<<< HEAD
+		isWpcomStore = false,
 		shouldUseWpAdmin = false,
-=======
-		isWpcomStore = false,
->>>>>>> 2c2da799
 	} = customWindow?.commandPaletteConfig || {};
 
 	let siteType: SiteType | null = null;
