--- conflicted
+++ resolved
@@ -61,12 +61,9 @@
 		capabilities: {
 			[ key: string ]: string;
 		};
-<<<<<<< HEAD
-		siteHostname: string;
-=======
 		isWpcomStore: boolean;
 		shouldUseWpAdmin: boolean;
->>>>>>> 89373396
+		siteHostname: string;
 	};
 }
 
@@ -83,12 +80,9 @@
 		isComingSoon = false,
 		capabilities = {},
 		isP2 = false,
-<<<<<<< HEAD
-		siteHostname,
-=======
 		isWpcomStore = false,
 		shouldUseWpAdmin = false,
->>>>>>> 89373396
+		siteHostname,
 	} = customWindow?.commandPaletteConfig || {};
 
 	let siteType: SiteType | null = null;
