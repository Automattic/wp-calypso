{
	"name": "@automattic/command-palette",
	"version": "1.0.0",
	"description": "The Command Palette is a UI element that displays a searchable list of commands.",
	"main": "dist/cjs/index.js",
	"module": "dist/esm/index.js",
	"types": "dist/types/index.d.ts",
	"calypso:src": "src/index.tsx",
	"sideEffects": [
		"*.css",
		"*.scss"
	],
	"scripts": {
		"clean": "tsc --build ./tsconfig.json ./tsconfig-cjs.json --clean && rm -rf dist",
		"build": "tsc --build ./tsconfig.json ./tsconfig-cjs.json && copy-assets",
		"prepack": "yarn run clean && yarn run build",
		"watch": "tsc --build ./tsconfig.json --watch"
	},
	"files": [
		"dist",
		"src"
	],
	"keywords": [
		"command",
		"palette",
		"automattic"
	],
	"publishConfig": {
		"access": "public"
	},
	"repository": {
		"type": "git",
		"url": "git+https://github.com/Automattic/wp-calypso.git",
		"directory": "packages/command-palette"
	},
	"author": "Automattic Inc.",
	"license": "GPL-2.0-or-later",
	"bugs": "https://github.com/Automattic/wp-calypso/issues",
	"homepage": "https://github.com/Automattic/wp-calypso/tree/HEAD/packages/command-palette#readme",
	"dependencies": {
		"@automattic/calypso-analytics": "workspace:^",
		"@automattic/calypso-products": "workspace:^",
		"@automattic/components": "workspace:^",
		"@automattic/data-stores": "workspace:^",
		"@automattic/sites": "workspace:^",
		"@emotion/react": "^11.11.1",
		"@emotion/styled": "^11.11.0",
		"@tanstack/react-query": "^5.15.5",
<<<<<<< HEAD
		"@wordpress/commands": "^1.7.0",
		"@wordpress/components": "^28.7.0",
		"@wordpress/compose": "^7.7.0",
		"@wordpress/i18n": "^5.7.0",
		"@wordpress/icons": "^10.8.0",
		"@wordpress/react-i18n": "^4.7.0",
		"@wordpress/url": "^4.7.0",
=======
		"@wordpress/commands": "^1.8.0",
		"@wordpress/components": "^28.8.0",
		"@wordpress/compose": "^7.8.0",
		"@wordpress/i18n": "^5.8.0",
		"@wordpress/icons": "^10.8.0",
		"@wordpress/react-i18n": "^4.8.0",
		"@wordpress/url": "^4.8.0",
>>>>>>> 057263fc
		"clsx": "^2.1.1",
		"cmdk": "^0.2.0",
		"utility-types": "^3.10.0"
	},
	"peerDependencies": {
		"@wordpress/data": "^10.8.0",
		"react": "^18.3.1",
		"react-dom": "^18.3.1",
		"redux": "^4.2.1"
	},
	"devDependencies": {
		"@automattic/calypso-typescript-config": "workspace:^",
		"typescript": "^5.3.3"
	},
	"private": true
}<|MERGE_RESOLUTION|>--- conflicted
+++ resolved
@@ -46,15 +46,6 @@
 		"@emotion/react": "^11.11.1",
 		"@emotion/styled": "^11.11.0",
 		"@tanstack/react-query": "^5.15.5",
-<<<<<<< HEAD
-		"@wordpress/commands": "^1.7.0",
-		"@wordpress/components": "^28.7.0",
-		"@wordpress/compose": "^7.7.0",
-		"@wordpress/i18n": "^5.7.0",
-		"@wordpress/icons": "^10.8.0",
-		"@wordpress/react-i18n": "^4.7.0",
-		"@wordpress/url": "^4.7.0",
-=======
 		"@wordpress/commands": "^1.8.0",
 		"@wordpress/components": "^28.8.0",
 		"@wordpress/compose": "^7.8.0",
@@ -62,7 +53,6 @@
 		"@wordpress/icons": "^10.8.0",
 		"@wordpress/react-i18n": "^4.8.0",
 		"@wordpress/url": "^4.8.0",
->>>>>>> 057263fc
 		"clsx": "^2.1.1",
 		"cmdk": "^0.2.0",
 		"utility-types": "^3.10.0"
