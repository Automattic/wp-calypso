--- conflicted
+++ resolved
@@ -778,7 +778,6 @@
 }
 
 /* Start subscriptions section overrides */
-<<<<<<< HEAD
 .subscription-manager-header {
 	.masterbar-menu {
 		.masterbar {
@@ -792,55 +791,32 @@
 			}
 			.x-nav-list__right {
 				padding-right: 24px;
+
+				.x-nav-item__narrow {
+					display: none;
+				}
+
+				.x-nav-item__wide {
+					display: block;
+				}
 			}
-=======
-.is-section-subscriptions {
-	&.has-no-sidebar {
-		.masterbar-menu {
-			.masterbar {
-				position: relative;
-				height: 66px;
-				background: $studio-white;
-				border-bottom: 1px solid $studio-white;
-
-				.x-nav-list__left {
-					padding-left: 24px;
-				}
-				.x-nav-list__right {
-					padding-right: 24px;
-
-					.x-nav-item__narrow {
-						display: none;
-					}
-
-					.x-nav-item__wide {
-						display: block;
-					}
-				}
->>>>>>> fd3288d2
 
 			.x-nav-item {
 				height: 66px;
 
-<<<<<<< HEAD
-				@media ( min-width: $x-nav-breakpoint-medium-wide ) {
-					.x-nav-link.x-link:not(.cta-btn-nav) {
-						padding-top: 23px;
-					}
+				.x-nav-link.x-link:not(.cta-btn-nav) {
+					padding-top: 23px;
 				}
-				@media ( min-width: $x-nav-breakpoint-small ) {
-					.x-nav-link.x-link {
-						padding-top: 14px;
-=======
-					.x-nav-link.x-link:not(.cta-btn-nav) {
-						padding-top: 23px;
->>>>>>> fd3288d2
-					}
-				}
-
-<<<<<<< HEAD
+
 				.x-nav-link.x-link.x-nav-link__logo {
 					padding: 14px 0 0 0;
+
+					@media (max-width: calc($x-nav-breakpoint-small + 1px)) {
+						display: block;
+						overflow: hidden;
+						padding-left: 1px;
+						width: 25px;
+					}
 				}
 
 				.cta-btn-nav {
@@ -848,32 +824,11 @@
 					background: inherit !important;
 					border: 1px solid $studio-gray-100;
 					filter: drop-shadow(0 1px 2px rgba(0, 0, 0, 0.05));
-					padding: 12px 24px 12px 24px !important;
+					font-size: $font-body-small;
+					font-weight: 500;
+					line-height: $font-title-small;
+					padding: 10px 16px !important;
 					margin-right: 0;
-=======
-					.x-nav-link.x-link.x-nav-link__logo {
-						padding: 14px 0 0 0;
-
-						@media (max-width: calc($x-nav-breakpoint-small + 1px)) {
-							display: block;
-							overflow: hidden;
-							padding-left: 1px;
-							width: 25px;
-						}
-					}
-
-					.cta-btn-nav {
-						color: $studio-gray-100 !important;
-						background: inherit !important;
-						border: 1px solid $studio-gray-100;
-						filter: drop-shadow(0 1px 2px rgba(0, 0, 0, 0.05));
-						font-size: $font-body-small;
-						font-weight: 500;
-						line-height: $font-title-small;
-						padding: 10px 16px !important;
-						margin-right: 0;
-					}
->>>>>>> fd3288d2
 				}
 			}
 		}
