{
	"name": "@automattic/odie-client",
	"version": "1.0.0",
	"description": "Odie client to chat with bots.",
	"homepage": "https://github.com/Automattic/wp-calypso",
	"license": "GPL-2.0-or-later",
	"author": "Automattic Inc.",
	"main": "dist/cjs/index.js",
	"module": "dist/esm/index.js",
	"calypso:src": "src/index.tsx",
	"sideEffects": [
		"*.css",
		"*.scss"
	],
	"repository": {
		"type": "git",
		"url": "git+https://github.com/Automattic/wp-calypso.git",
		"directory": "packages/odie-client"
	},
	"publishConfig": {
		"access": "public"
	},
	"bugs": "https://github.com/Automattic/wp-calypso/issues",
	"types": "dist/types",
	"scripts": {
		"clean": "tsc --build ./tsconfig.json ./tsconfig-cjs.json --clean && rm -rf dist",
		"build": "tsc --build ./tsconfig.json ./tsconfig-cjs.json && copy-assets",
		"prepack": "yarn run clean && yarn run build",
		"watch": "tsc --build ./tsconfig.json --watch"
	},
	"dependencies": {
		"@automattic/components": "^2.0.1",
		"@tanstack/react-query": "^5.15.5",
		"@types/react": "^18.2.6",
<<<<<<< HEAD
		"@wordpress/api-fetch": "7.7.0",
		"@wordpress/data": "^10.7.0",
		"@wordpress/i18n": "^5.7.0",
=======
		"@wordpress/api-fetch": "7.8.0",
		"@wordpress/data": "^10.8.0",
		"@wordpress/i18n": "^5.8.0",
>>>>>>> 057263fc
		"@wordpress/icons": "^10.8.0",
		"clsx": "^2.1.1",
		"react": "^18.3.1",
		"react-dom": "^18.3.1",
		"react-intersection-observer": "^9.4.3",
		"react-markdown": "^9.0.1",
		"react-redux": "^8.1.3",
		"tslib": "^2.3.0",
		"wpcom-proxy-request": "^7.0.5"
	},
	"devDependencies": {
		"@automattic/calypso-typescript-config": "workspace:^",
		"typescript": "^5.3.3"
	}
}<|MERGE_RESOLUTION|>--- conflicted
+++ resolved
@@ -32,15 +32,9 @@
 		"@automattic/components": "^2.0.1",
 		"@tanstack/react-query": "^5.15.5",
 		"@types/react": "^18.2.6",
-<<<<<<< HEAD
-		"@wordpress/api-fetch": "7.7.0",
-		"@wordpress/data": "^10.7.0",
-		"@wordpress/i18n": "^5.7.0",
-=======
 		"@wordpress/api-fetch": "7.8.0",
 		"@wordpress/data": "^10.8.0",
 		"@wordpress/i18n": "^5.8.0",
->>>>>>> 057263fc
 		"@wordpress/icons": "^10.8.0",
 		"clsx": "^2.1.1",
 		"react": "^18.3.1",
