import { useState } from 'react';
import { DomainsTableColumn, DomainsTableHeader } from '../domains-table-header';
import { domainsTableColumns } from '../domains-table-header/columns';
import { DomainsTableRow } from './domains-table-row';
import type { PartialDomainData, SiteDomainsQueryFnData } from '@automattic/data-stores';
import './style.scss';

interface DomainsTableProps {
	domains: PartialDomainData[] | undefined;
<<<<<<< HEAD
=======
	isAllSitesView: boolean;

>>>>>>> a70facfb
	// Detailed domain data is fetched on demand. The ability to customise fetching
	// is provided to allow for testing.
	fetchSiteDomains?: (
		siteIdOrSlug: number | string | null | undefined
	) => Promise< SiteDomainsQueryFnData >;
}

<<<<<<< HEAD
export function DomainsTable( { domains, fetchSiteDomains }: DomainsTableProps ) {
	const [ { sortKey, sortDirection }, setSort ] = useState< {
		sortKey: string;
		sortDirection: 'asc' | 'desc';
	} >( {
		sortKey: 'domain',
		sortDirection: 'asc',
	} );
=======
export function DomainsTable( { domains, fetchSiteDomains, isAllSitesView }: DomainsTableProps ) {
	const { __ } = useI18n();
>>>>>>> a70facfb

	if ( ! domains ) {
		return null;
	}

	const onSortChange = ( selectedColumn: DomainsTableColumn ) => {
		if ( ! selectedColumn.isSortable ) {
			return;
		}

		const newSortDirection =
			selectedColumn.name === sortKey &&
			selectedColumn.supportsOrderSwitching &&
			sortDirection === 'asc'
				? 'desc'
				: selectedColumn.initialSortDirection;

		setSort( {
			sortKey: selectedColumn.name,
			sortDirection: newSortDirection,
		} );
	};

	return (
		<table className="domains-table">
			<DomainsTableHeader
				columns={ domainsTableColumns }
				activeSortKey={ sortKey }
				activeSortDirection={ sortDirection }
				onChangeSortOrder={ ( selectedColumn ) => {
					onSortChange( selectedColumn );
				} }
			/>
			<tbody>
				{ domains.map( ( domain ) => (
					<DomainsTableRow
						key={ domain.domain }
						domain={ domain }
						fetchSiteDomains={ fetchSiteDomains }
						isAllSitesView={ isAllSitesView }
					/>
				) ) }
			</tbody>
		</table>
	);
}<|MERGE_RESOLUTION|>--- conflicted
+++ resolved
@@ -7,11 +7,8 @@
 
 interface DomainsTableProps {
 	domains: PartialDomainData[] | undefined;
-<<<<<<< HEAD
-=======
 	isAllSitesView: boolean;
 
->>>>>>> a70facfb
 	// Detailed domain data is fetched on demand. The ability to customise fetching
 	// is provided to allow for testing.
 	fetchSiteDomains?: (
@@ -19,8 +16,7 @@
 	) => Promise< SiteDomainsQueryFnData >;
 }
 
-<<<<<<< HEAD
-export function DomainsTable( { domains, fetchSiteDomains }: DomainsTableProps ) {
+export function DomainsTable( { domains, fetchSiteDomains, isAllSitesView }: DomainsTableProps ) {
 	const [ { sortKey, sortDirection }, setSort ] = useState< {
 		sortKey: string;
 		sortDirection: 'asc' | 'desc';
@@ -28,10 +24,6 @@
 		sortKey: 'domain',
 		sortDirection: 'asc',
 	} );
-=======
-export function DomainsTable( { domains, fetchSiteDomains, isAllSitesView }: DomainsTableProps ) {
-	const { __ } = useI18n();
->>>>>>> a70facfb
 
 	if ( ! domains ) {
 		return null;
