--- conflicted
+++ resolved
@@ -3,21 +3,11 @@
 import { CheckboxControl } from '@wordpress/components';
 import { sprintf } from '@wordpress/i18n';
 import { useI18n } from '@wordpress/react-i18n';
-<<<<<<< HEAD
-import classnames from 'classnames';
-import { useTranslate } from 'i18n-calypso';
-import { useMemo } from 'react';
-import { useInView } from 'react-intersection-observer';
-import { PrimaryDomainLabel } from '../primary-domain-label';
-import { createSiteDomainObject } from '../utils/assembler';
-import { resolveDomainStatus } from '../utils/resolve-domain-status';
-=======
 import { useMemo, useState } from 'react';
 import { useInView } from 'react-intersection-observer';
 import { PrimaryDomainLabel } from '../primary-domain-label';
 import { DomainsTableRegisteredUntilCell } from './domains-table-registered-until-cell';
 import { DomainsTableSiteCell } from './domains-table-site-cell';
->>>>>>> db3c0b12
 import type {
 	PartialDomainData,
 	SiteDomainsQueryFnData,
@@ -44,7 +34,6 @@
 	onSelect,
 	fetchSiteDomains,
 	fetchSite,
-	dispatch,
 }: DomainsTableRowProps ) {
 	const { __ } = useI18n();
 	const { ref, inView } = useInView( { triggerOnce: true } );
@@ -56,24 +45,17 @@
 			...( fetchSiteDomains && { queryFn: () => fetchSiteDomains( domain.blog_id ) } ),
 		}
 	);
-<<<<<<< HEAD
-=======
 
 	const currentDomainData = useMemo( () => {
 		return allSiteDomains?.domains.find( ( d ) => d.domain === domain.domain );
 	}, [ allSiteDomains, domain.domain ] );
->>>>>>> db3c0b12
 
 	const isPrimaryDomain = useMemo(
 		() => allSiteDomains?.domains?.find( ( d ) => d.primary_domain )?.domain === domain.domain,
 		[ allSiteDomains, domain.domain ]
 	);
 
-<<<<<<< HEAD
-	const { data: site, isLoading: isLoadingSite } = useSiteQuery( domain.blog_id, {
-=======
 	const { data: site, isLoading: isLoadingSiteDetails } = useSiteQuery( domain.blog_id, {
->>>>>>> db3c0b12
 		enabled: inView,
 		...( fetchSite && { queryFn: () => fetchSite( domain.blog_id ) } ),
 	} );
@@ -94,43 +76,12 @@
 	const isManageableDomain = ! domain.wpcom_domain;
 	const shouldDisplayPrimaryDomainLabel = ! isAllSitesView && isPrimaryDomain;
 
-<<<<<<< HEAD
-	const currentDomainData = useMemo( () => {
-		return allSiteDomains?.domains.find( ( d ) => d.domain === domain.domain );
-	}, [ allSiteDomains, domain.domain ] );
-
-	const translate = useTranslate();
-
-	const renderDomainStatus = () => {
-		if ( ! currentDomainData || isLoadingSiteDomainsDetails || isLoadingSite ) {
-			return null;
-		}
-		const domainObject = createSiteDomainObject( currentDomainData );
-		const currentRoute = window.location.pathname;
-		const { status, statusClass } = resolveDomainStatus( domainObject, null, translate, dispatch, {
-			siteSlug: siteSlug,
-			getMappingErrors: true,
-			currentRoute,
-		} );
-
-		const domainStatusClass = classnames( 'domain-row__status-cell', {
-			'is-loading': isLoadingSiteDomainsDetails,
-		} );
-
-		return (
-			<div className={ domainStatusClass }>
-				<span className={ `domain-row__${ statusClass }-dot` }></span> { status }
-			</div>
-		);
-	};
-=======
 	const [ placeholderWidth ] = useState( () => {
 		const MIN = 40;
 		const MAX = 100;
 
 		return Math.floor( Math.random() * ( MAX - MIN + 1 ) ) + MIN;
 	} );
->>>>>>> db3c0b12
 
 	return (
 		<tr key={ domain.domain } ref={ ref }>
@@ -158,10 +109,6 @@
 					<span className="domains-table__domain-name">{ domain.domain }</span>
 				) }
 			</td>
-<<<<<<< HEAD
-			<td></td>
-			<td>{ renderDomainStatus() }</td>
-=======
 			<td>
 				{ isLoadingSiteDetails || isLoadingSiteDomainsDetails ? (
 					<LoadingPlaceholder style={ { width: `${ placeholderWidth }%` } } />
@@ -177,7 +124,6 @@
 			<td>
 				<DomainsTableRegisteredUntilCell domain={ domain } />
 			</td>
->>>>>>> db3c0b12
 		</tr>
 	);
 }
