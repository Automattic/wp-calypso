import { LoadingPlaceholder } from '@automattic/components';
import { useSiteDomainsQuery, useSiteQuery } from '@automattic/data-stores';
import { CheckboxControl } from '@wordpress/components';
import { sprintf } from '@wordpress/i18n';
import { useI18n } from '@wordpress/react-i18n';
import { useTranslate } from 'i18n-calypso';
import { useMemo, useState } from 'react';
import { useInView } from 'react-intersection-observer';
import { PrimaryDomainLabel } from '../primary-domain-label';
import { countDomainsRequiringAttention } from '../utils';
import { createSiteDomainObject } from '../utils/assembler';
import { DomainStatusPurchaseActions, resolveDomainStatus } from '../utils/resolve-domain-status';
import { DomainsTableRegisteredUntilCell } from './domains-table-registered-until-cell';
import { DomainsTableRowActions } from './domains-table-row-actions';
import { DomainsTableSiteCell } from './domains-table-site-cell';
import { DomainsTableStatusCell } from './domains-table-status-cell';
import type {
	PartialDomainData,
	SiteDomainsQueryFnData,
	SiteDetails,
} from '@automattic/data-stores';

interface DomainsTableRowProps {
	domain: PartialDomainData;
	isAllSitesView: boolean;
	isSelected: boolean;
	hideOwnerColumn?: boolean;
	onSelect( domain: PartialDomainData ): void;
	domainStatusPurchaseActions?: DomainStatusPurchaseActions;
	onDomainsRequiringAttentionChange?( domainsRequiringAttention: number ): void;

	fetchSiteDomains?: (
		siteIdOrSlug: number | string | null | undefined
	) => Promise< SiteDomainsQueryFnData >;
	fetchSite?: ( siteIdOrSlug: number | string | null | undefined ) => Promise< SiteDetails >;
}

export function DomainsTableRow( {
	domain,
	isAllSitesView,
	isSelected,
	hideOwnerColumn = false,
	onSelect,
	fetchSiteDomains,
	fetchSite,
	domainStatusPurchaseActions,
	onDomainsRequiringAttentionChange,
}: DomainsTableRowProps ) {
	const { __ } = useI18n();
	const translate = useTranslate();
	const { ref, inView } = useInView( { triggerOnce: true } );

	const { data: allSiteDomains, isLoading: isLoadingSiteDomainsDetails } = useSiteDomainsQuery(
		domain.blog_id,
		{
			enabled: inView,
			...( fetchSiteDomains && { queryFn: () => fetchSiteDomains( domain.blog_id ) } ),
			select: ( state ) => state.domains.map( createSiteDomainObject ),
		}
	);

	const currentDomainData = useMemo( () => {
		return allSiteDomains?.find( ( d ) => d.name === domain.domain );
	}, [ allSiteDomains, domain.domain ] );

	const isPrimaryDomain = useMemo(
		() => allSiteDomains?.find( ( d ) => d.isPrimary )?.name === domain.domain,
		[ allSiteDomains, domain.domain ]
	);

	const { data: site, isLoading: isLoadingSiteDetails } = useSiteQuery( domain.blog_id, {
		enabled: inView,
		...( fetchSite && { queryFn: () => fetchSite( domain.blog_id ) } ),
	} );

	const siteSlug = useMemo( () => {
		if ( ! site?.URL ) {
			// Fall back to the site's ID if we're still loading detailed site data
			return domain.blog_id.toString( 10 );
		}

		if ( site.options.is_redirect && site.options.unmapped_url ) {
			return new URL( site.options.unmapped_url ).host;
		}

		return new URL( site.URL ).host.replace( /\//g, '::' );
	}, [ site, domain.blog_id ] );

	const isLoadingRowDetails = isLoadingSiteDetails || isLoadingSiteDomainsDetails;

	const domainsRequiringAttention = useMemo( () => {
		if ( ! currentDomainData || isLoadingRowDetails ) {
			return null;
		}
		return countDomainsRequiringAttention(
			allSiteDomains?.map( ( domain ) =>
				resolveDomainStatus( domain, {
					siteSlug: siteSlug,
					getMappingErrors: true,
					translate,
					isPurchasedDomain: domainStatusPurchaseActions?.isPurchasedDomain?.( currentDomainData ),
					isCreditCardExpiring:
						domainStatusPurchaseActions?.isCreditCardExpiring?.( currentDomainData ),
				} )
			)
		);
	}, [
		allSiteDomains,
		currentDomainData,
		domainStatusPurchaseActions,
		siteSlug,
		translate,
		isLoadingRowDetails,
	] );

	if ( domainsRequiringAttention && domainsRequiringAttention > 0 ) {
		onDomainsRequiringAttentionChange?.( domainsRequiringAttention );
	}

	const isManageableDomain = ! domain.wpcom_domain;
	const shouldDisplayPrimaryDomainLabel = ! isAllSitesView && isPrimaryDomain;

	const [ placeholderWidth ] = useState( () => {
		const MIN = 40;
		const MAX = 100;

		return Math.floor( Math.random() * ( MAX - MIN + 1 ) ) + MIN;
	} );

	const userCanAddSiteToDomain = currentDomainData?.currentUserCanCreateSiteFromDomainOnly ?? false;

	const renderSiteCell = () => {
		if ( site && currentDomainData ) {
			return (
				<DomainsTableSiteCell
					site={ site }
					siteSlug={ siteSlug }
					userCanAddSiteToDomain={ userCanAddSiteToDomain }
				/>
			);
		}

		if ( isLoadingRowDetails ) {
			return <LoadingPlaceholder style={ { width: `${ placeholderWidth }%` } } />;
		}

		return null;
	};

	return (
		<tr key={ domain.domain } ref={ ref }>
			<td>
				{ ! domain.wpcom_domain && (
					<CheckboxControl
						__nextHasNoMarginBottom
						checked={ isSelected }
						onChange={ () => onSelect( domain ) }
						/* translators: Label for a checkbox control that selects a domain name.*/
						aria-label={ sprintf( __( 'Tick box for %(domain)s', __i18n_text_domain__ ), {
							domain: domain.domain,
						} ) }
					/>
				) }
			</td>
			<td>
				{ shouldDisplayPrimaryDomainLabel && <PrimaryDomainLabel /> }
				{ isManageableDomain ? (
					<a
						className="domains-table__domain-name"
						href={ domainManagementLink( domain, siteSlug, isAllSitesView ) }
					>
						{ domain.domain }
					</a>
				) : (
					<span className="domains-table__domain-name">{ domain.domain }</span>
				) }
			</td>
<<<<<<< HEAD
			<td>{ renderSiteCell() }</td>
=======
			{ ! hideOwnerColumn && (
				<td>
					{ isLoadingSiteDetails || isLoadingSiteDomainsDetails ? (
						<LoadingPlaceholder style={ { width: `${ placeholderWidth }%` } } />
					) : (
						currentDomainData?.owner ?? '-'
					) }
				</td>
			) }
			<td>
				{ isLoadingRowDetails ? (
					<LoadingPlaceholder style={ { width: `${ placeholderWidth }%` } } />
				) : (
					<DomainsTableSiteCell
						site={ site }
						siteSlug={ siteSlug }
						currentDomainData={ currentDomainData }
					/>
				) }
			</td>
>>>>>>> 5956bfa5
			<td>
				{ isLoadingRowDetails ? (
					<LoadingPlaceholder style={ { width: `${ placeholderWidth }%` } } />
				) : (
					<DomainsTableStatusCell
						siteSlug={ siteSlug }
						currentDomainData={ currentDomainData }
						domainStatusPurchaseActions={ domainStatusPurchaseActions }
					/>
				) }
			</td>
			<td>
				<DomainsTableRegisteredUntilCell domain={ domain } />
			</td>
			<td></td>
			<td className="domains-table-row__actions">
				<DomainsTableRowActions
					canConnectDomainToASite={ userCanAddSiteToDomain }
					siteSlug={ siteSlug }
					domainName={ domain.domain }
				/>
			</td>
		</tr>
	);
}

function domainManagementLink(
	{ domain, type }: PartialDomainData,
	siteSlug: string,
	isAllSitesView: boolean
) {
	const viewSlug = domainManagementViewSlug( type );

	// Encodes only real domain names and not parameter placeholders
	if ( ! domain.startsWith( ':' ) ) {
		// Encodes domain names so addresses with slashes in the path (e.g. used in site redirects) don't break routing.
		// Note they are encoded twice since page.js decodes the path by default.
		domain = encodeURIComponent( encodeURIComponent( domain ) );
	}

	if ( isAllSitesView ) {
		return `/domains/manage/all/${ domain }/${ viewSlug }/${ siteSlug }`;
	}

	return `/domains/manage/${ domain }/${ viewSlug }/${ siteSlug }`;
}

function domainManagementViewSlug( type: PartialDomainData[ 'type' ] ) {
	switch ( type ) {
		case 'transfer':
			return 'transfer/in';
		case 'redirect':
			return 'redirect';
		default:
			return 'edit';
	}
}<|MERGE_RESOLUTION|>--- conflicted
+++ resolved
@@ -175,9 +175,6 @@
 					<span className="domains-table__domain-name">{ domain.domain }</span>
 				) }
 			</td>
-<<<<<<< HEAD
-			<td>{ renderSiteCell() }</td>
-=======
 			{ ! hideOwnerColumn && (
 				<td>
 					{ isLoadingSiteDetails || isLoadingSiteDomainsDetails ? (
@@ -187,18 +184,7 @@
 					) }
 				</td>
 			) }
-			<td>
-				{ isLoadingRowDetails ? (
-					<LoadingPlaceholder style={ { width: `${ placeholderWidth }%` } } />
-				) : (
-					<DomainsTableSiteCell
-						site={ site }
-						siteSlug={ siteSlug }
-						currentDomainData={ currentDomainData }
-					/>
-				) }
-			</td>
->>>>>>> 5956bfa5
+			<td>{ renderSiteCell() }</td>
 			<td>
 				{ isLoadingRowDetails ? (
 					<LoadingPlaceholder style={ { width: `${ placeholderWidth }%` } } />
