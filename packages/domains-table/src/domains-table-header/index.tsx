import { Button } from '@automattic/components';
<<<<<<< HEAD
import { DomainData, SiteDetails } from '@automattic/data-stores';
import { Icon } from '@wordpress/components';
=======
import { DomainData } from '@automattic/data-stores';
import { CheckboxControl, Icon } from '@wordpress/components';
>>>>>>> 98b69c5f
import { chevronDown, chevronUp } from '@wordpress/icons';
import { useI18n } from '@wordpress/react-i18n';
import classNames from 'classnames';
import './style.scss';

export type DomainsTableBulkSelectionStatus = 'no-domains' | 'some-domains' | 'all-domains';

export type DomainsTableColumn =
	| {
			name: string;
			label: string;
			isSortable: true;
			initialSortDirection: 'asc' | 'desc';
			supportsOrderSwitching?: boolean;
			sortFunctions?: Array<
				(
					first: DomainData,
					second: DomainData,
					sortOrder: number,
					sites?: SiteDetails[]
				) => number
			>;
			headerComponent?: React.ReactNode;
	  }
	| {
			name: string;
			label: string;
			isSortable?: false;
			initialSortDirection?: never;
			supportsOrderSwitching?: never;
			sortFunctions?: [
				(
					first: DomainData,
					second: DomainData,
					sortOrder: number,
					sites?: SiteDetails[]
				) => number
			];
			headerComponent?: React.ReactNode;
	  };

type DomainsTableHeaderProps = {
	columns: DomainsTableColumn[];
	activeSortKey: string;
	activeSortDirection: 'asc' | 'desc';
	onChangeSortOrder: ( selectedColumn: DomainsTableColumn ) => void;
	bulkSelectionStatus: DomainsTableBulkSelectionStatus;
	onBulkSelectionChange(): void;
	headerClasses?: string;
};

export const DomainsTableHeader = ( {
	columns,
	activeSortKey,
	activeSortDirection,
	bulkSelectionStatus,
	onBulkSelectionChange,
	onChangeSortOrder,
	headerClasses,
}: DomainsTableHeaderProps ) => {
<<<<<<< HEAD
	const listHeaderClasses = classNames( 'domains-table-header', headerClasses );
=======
	const { __ } = useI18n();
	const listHeaderClasses = classNames(
		'domains-table-header',
		'domains-table-header__desktop',
		headerClasses
	);
>>>>>>> 98b69c5f

	const renderSortIcon = (
		column: DomainsTableColumn,
		sortKey: string,
		activeSortDirection: string
	) => {
		if ( ! column?.isSortable ) {
			return null;
		}

		const isActiveColumn = sortKey === column.name;
		const columnSortOrder = isActiveColumn ? activeSortDirection : column.initialSortDirection;

		return <Icon icon={ columnSortOrder === 'asc' ? chevronDown : chevronUp } size={ 16 } />;
	};

	return (
		<thead className={ listHeaderClasses }>
			<tr>
				<th className="domains-table__bulk-action-container">
					<CheckboxControl
						__nextHasNoMarginBottom
						onChange={ onBulkSelectionChange }
						indeterminate={ bulkSelectionStatus === 'some-domains' }
						checked={ bulkSelectionStatus === 'all-domains' }
						aria-label={ __( 'Select all tick boxes for domains in table', __i18n_text_domain__ ) }
					/>
				</th>
				{ columns.map( ( column ) => (
					<th key={ column.name }>
						<Button
							plain
							onClick={ () => onChangeSortOrder( column ) }
							className={ classNames( 'list__header-column', {
								'is-sortable': column?.isSortable,
							} ) }
							tabIndex={ column?.isSortable ? 0 : -1 }
						>
							{ column?.headerComponent || column?.label }
							{ renderSortIcon( column, activeSortKey, activeSortDirection ) }
						</Button>
					</th>
				) ) }
			</tr>
		</thead>
	);
};<|MERGE_RESOLUTION|>--- conflicted
+++ resolved
@@ -1,11 +1,6 @@
 import { Button } from '@automattic/components';
-<<<<<<< HEAD
 import { DomainData, SiteDetails } from '@automattic/data-stores';
-import { Icon } from '@wordpress/components';
-=======
-import { DomainData } from '@automattic/data-stores';
 import { CheckboxControl, Icon } from '@wordpress/components';
->>>>>>> 98b69c5f
 import { chevronDown, chevronUp } from '@wordpress/icons';
 import { useI18n } from '@wordpress/react-i18n';
 import classNames from 'classnames';
@@ -66,16 +61,8 @@
 	onChangeSortOrder,
 	headerClasses,
 }: DomainsTableHeaderProps ) => {
-<<<<<<< HEAD
+	const { __ } = useI18n();
 	const listHeaderClasses = classNames( 'domains-table-header', headerClasses );
-=======
-	const { __ } = useI18n();
-	const listHeaderClasses = classNames(
-		'domains-table-header',
-		'domains-table-header__desktop',
-		headerClasses
-	);
->>>>>>> 98b69c5f
 
 	const renderSortIcon = (
 		column: DomainsTableColumn,
