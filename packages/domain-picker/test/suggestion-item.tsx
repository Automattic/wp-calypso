--- conflicted
+++ resolved
@@ -16,14 +16,6 @@
 import '../matchMedia.mock';
 import SuggestionItem from '../src/domain-picker/suggestion-item';
 
-/**
- * disabled the below test suite as these tests have been unmaintained whilst the codebase has moved on
- * and have now become stale. A separate task will be raised to fixed them.
- */
-
-/* eslint-disable */
-
-/*
 const testSuggestion = {
 	domain_name: 'example.com',
 	relevance: 0.9,
@@ -44,10 +36,7 @@
 	// ( window as any ).configData = require( '../../../../../../config/test.json' );
 } );
 
-<<<<<<< HEAD
-=======
 /* eslint-disable */
->>>>>>> 91950c9f
 describe.skip( 'traintracks events', () => {
 	describe( 'render event', () => {
 		it( 'sends render events when first rendered', async () => {
@@ -291,9 +280,6 @@
 		} );
 	} );
 } );
-<<<<<<< HEAD
-*/
-
 /* eslint-enable */
 
 describe( 'check conditional elements render correctly', () => {
@@ -351,7 +337,4 @@
 		// use `queryBy` to avoid throwing an error with `getBy`
 		expect( screen.queryByTestId( 'info-tooltip' ) ).toBeFalsy();
 	} );
-} );
-=======
-/* eslint-enable */
->>>>>>> 91950c9f
+} );