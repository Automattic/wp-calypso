--- conflicted
+++ resolved
@@ -36,11 +36,7 @@
 		"@automattic/onboarding": "workspace:^",
 		"@automattic/typography": "workspace:^",
 		"@wordpress/base-styles": "^4.27.0",
-<<<<<<< HEAD
-		"@wordpress/components": "^25.1.0",
-=======
 		"@wordpress/components": "^25.3.0",
->>>>>>> a48b1c9d
 		"@wordpress/compose": "^6.12.0",
 		"@wordpress/icons": "^9.26.0",
 		"@wordpress/react-i18n": "^3.33.0",
