@import '~@automattic/calypso-color-schemes';
@import '~@automattic/onboarding/styles/mixins';
@import '~@automattic/typography/styles/fonts';

$accent-blue: #117ac9;

.domain-picker__empty-state {
	display: flex;
	justify-content: center;
	flex-direction: column;

	&--text {
		max-width: 320px;
		font-size: $font-body-small;
		margin: 10px 0;
		color: $dark-gray-500;
	}

	@include break-mobile {
		flex-direction: row;
		align-items: center;

		&--text {
			margin: 15px 10px;
		}
	}
}

.domain-picker__show-more {
	margin-top: 20px;
	text-align: center;
}

.domain-picker__search {
	position: relative;
	margin-bottom: 20px;

	input[type='text'].components-text-control__input {
		padding: 6px 40px 6px 16px;
		height: 38px;
		background: $gray-100;
		border: none;

		&::placeholder {
			color: var( --studio-black );
		}

		&:focus {
			box-shadow: 0 0 0 2px var( --studio-blue-30 );
			background: var( --studio-white );
		}
	}

	svg {
		position: absolute;
		top: 6px;
		right: 8px;
	}
}

.domain-picker__suggestion-item-group {
	flex-grow: 1;
}

.domain-picker__suggestion-sections {
	flex: 1;
}

.domain-picker__suggestion-group-label {
	margin: 0;
	margin-top: 1.5em;
	margin-bottom: 0.5em;
	text-transform: uppercase;
	color: var( --studio-gray-40 );
	font-size: $font-body-extra-small;
	letter-spacing: 1px;
	font-weight: bold;
}

.domain-picker__suggestion-item {
	@include onboarding-medium-text;
	display: flex;
	justify-content: space-between;
	align-items: center;
	width: 100%;
	min-height: 36px + ( 10px * 2 ) + ( 1px * 2 ); // button height + padding height + border height
	background: var( --studio-white );
	border: 1px solid var( --studio-gray-5 );
	padding: 10px 14px;
	position: relative;
	text-align: left;
	cursor: pointer;
	outline-color: $accent-blue;

	// in type radio, we outline the radio circle, not the whole element
	&.type-radio {
		outline: none;
	}

	&.type-individual-item {
		min-height: 64px;
		border-width: 2px;
		&.is-selected {
			border-color: $accent-blue;
		}

		&:hover {
			border-color: $accent-blue;
		}
	}

	&.placeholder {
		cursor: default;
	}

	&.type-individual-item,
	&:first-of-type {
		border-top-left-radius: 5px; /* stylelint-disable-line scales/radii */
		border-top-right-radius: 5px; /* stylelint-disable-line scales/radii */
	}

	&.type-individual-item,
	&:last-of-type {
		border-bottom-left-radius: 5px; /* stylelint-disable-line scales/radii */
		border-bottom-right-radius: 5px; /* stylelint-disable-line scales/radii */
	}

	& + & {
		margin-top: -1px;
	}

	& + &.type-individual-item {
		margin-top: 12px;
	}

	&.is-unavailable {
		color: var( --studio-gray-40 );
	}

	// animate the added domains after you click expand
	@for $i from 7 through 14 {
		&:nth-child( #{$i} ) {
			transform: translateY( 20px );
			opacity: 0;
			animation: domain-picker-item-slide-up 0.1s ease-in forwards;
			animation-delay: #{( $i - 7 ) * 40ms};
		}
	}

	@keyframes domain-picker-item-slide-up {
		100% {
			transform: translateY( 0 );
			opacity: 1;
		}
	}

	$radio-button-size: 16px;

	.domain-picker__suggestion-radio-circle {
		@include radio-control; // explicitly include Gutenberg's radio-control style mixin, see https://github.com/WordPress/gutenberg/pull/22596

		width: $radio-button-size;
		height: $radio-button-size;
		min-width: $radio-button-size; // prevents long domain from squishing the radio button
		padding: 0;
		margin: 1px 12px 0 0;
		vertical-align: middle;
		position: relative;

		&.is-checked {
			border-color: var( --studio-blue-30 );
			background-color: var( --studio-blue-30 );

			// wp-admin's forms.css uses ::before on radio button
			&::before {
				display: none;
			}

			&::after {
				content: '';
				width: $radio-button-size - 2 * $border-width;
				height: $radio-button-size - 2 * $border-width;
				border: 2px solid white;
				border-radius: 50%;
				position: absolute;
				margin: 0;
				background: transparent;
			}

			&:focus {
				border-color: var( --studio-blue-30 );
				box-shadow: 0 0 0 1px var( --studio-blue-30 );
			}
		}

		&:not( .is-unavailable ):focus,
		&:not( .is-unavailable ):hover {
			border-color: var( --studio-blue-30 );
			box-shadow: 0 0 0 1px var( --studio-blue-30 );
		}

		&.is-unavailable {
			border-color: var( --studio-gray-40 );
		}
	}

	// in radio mode, pass down the button focus to the radio circle
	&:focus {
		.domain-picker__suggestion-radio-circle {
			border-color: var( --studio-blue-30 );
			box-shadow: 0 0 0 1px var( --studio-blue-30 );
		}
	}

	.components-spinner {
		margin: 1px 10px 0 0;
	}
}

.domain-picker__suggestion-item-name {
	flex-grow: 1;
	flex-basis: 2px;
	letter-spacing: 0.4px;
	// smaller gap between domain name and price on mobile
	margin-right: 10px;
	word-break: break-all;

	@include break-medium {
		margin-right: 24px;
	}

	.domain-picker__suggestion-item-name-inner {
		// vertically align elements within, needed for items showing information icon.
		display: flex;
		align-items: center;
		flex-wrap: wrap;
	}

	.domain-picker__sub-domain {
		word-break: break-word; // use hyphens if any to break domain name
	}

	&.placeholder {
		@include onboarding-placeholder();
		max-width: 30%;
		margin-right: auto; // position the placeholder to the left overriding justify-content: space-between
	}
}

.domain-picker__suggestion-item.type-individual-item.is-selected {
	.domain-picker__suggestion-item-name {
		color: $accent-blue;
	}
}

.domain-picker__domain-tld {
	color: var( --studio-blue-40 );
	// keep TLDs intact as they're hard to read if they were across-lines
	word-break: keep-all;
	margin-right: 5px;

	.domain-picker__suggestion-item.is-unavailable & {
		color: var( --studio-gray-40 );
	}
}

.domain-picker__domain-wrapper {
	direction: ltr;

	&.with-margin {
		// margin for recommended badge. this margin shouldn't
		// be placed on the badge because if the badge falls
		// on a newline, it will have whitespace on the left.
		// margin isnt applied if hstsRequired is truthy as InfoTooltip component
		// provides equal spacing between this and the recommended badge.
		margin-right: 10px;
	}
}

.domain-picker__suggestion-item.type-individual-item {
	.domain-picker__domain-tld {
		// stylelint-disable-next-line scales/font-weight
		font-weight: 500;
		color: unset;
	}
}

.domain-picker__info-tooltip {
	margin-right: 10px;
	cursor: pointer;
	z-index: 100001;
}

.domain-picker__badge {
	display: inline-flex;
	border-radius: 2px;
	padding: 0 10px;
	line-height: 20px;
	height: 20px;
	align-items: center;
	// stylelint-disable-next-line scales/font-size
	font-size: 10px; // typography-exception smaller size needed
	text-transform: uppercase;
	vertical-align: middle;
	background-color: var( --studio-blue-50 );
	color: var( --color-text-inverted );
	margin: 2px 0; // harmless in desktop, useful in mobile (when the badge is below the text)
}

.domain-picker__suggestion-item.type-individual-item {
	.domain-picker__badge {
		color: var( --studio-green-80 );
		background-color: var( --studio-green-5 );
		// stylelint-disable-next-line scales/radii
		border-radius: 4px;
		text-transform: unset;
		font-size: $font-body-extra-small;
	}

	&.is-selected {
		.domain-picker__badge {
			color: #0f6cb3;
			background-color: #ddebf8;
		}
	}
}

.domain-picker__price {
	color: var( --studio-gray-40 );
	text-align: right;
	flex-basis: 0;
	flex-grow: 1;
	transition: opacity 200ms ease-in-out;
	// Don't show free text on mobile view
	&:not( .is-paid ) {
		display: none;
	}

	// When select button is visible
	&:not( :last-child ) {
		text-align: left;
	}

	@include break-small {
		flex-basis: 1px;

		&:not( .is-paid ) {
			display: inline;
		}
	}

	&.placeholder {
		@include onboarding-placeholder();
		min-width: 64px;
	}
}

.domain-picker__suggestion-item.type-individual-item {
	.domain-picker__price {
		display: flex;
		flex-direction: column-reverse;

		// show the "Default" label for free domains on mobile
		// applies only when domain-item is in individual-item mode
		&:not( .is-paid ) {
			display: block;
		}

		@include break-medium {
			display: block;
		}
	}
}

.domain-picker__price-inclusive {
	color: var( --studio-green-40 );
	display: none;

	@include break-small {
		display: inline;
	}
}

.domain-picker__suggestion-item.type-individual-item {
	.domain-picker__price-inclusive {
		display: block;
		line-height: 20px;

		strong {
			// stylelint-disable-next-line scales/font-weight
			font-weight: 500;
		}
	}
	&.is-selected {
		.domain-picker__price-inclusive {
			color: $accent-blue;
		}
	}
}

.domain-picker__price-cost {
	text-decoration: line-through;
}

.domain-picker__suggestion-item.type-individual-item.is-selected {
	.domain-picker__price-cost {
		color: $accent-blue;
		opacity: 0.68;
	}
}

.domain-picker__suggestion-item.type-button {
	flex-direction: column;
	align-items: flex-start;

	.domain-picker__price.is-paid {
		display: flex;
	}

	.domain-picker__price-inclusive {
		display: inline;
		order: 1;

		&::before {
			// add a no-break space to get spacing between price-inclusive & price-cost
			content: '\00a0';
		}
	}

	@include break-medium {
		flex-direction: initial;
		align-items: center;

		.domain-picker__price.is-paid {
			display: block;
		}

		.domain-picker__price-inclusive {
			order: initial;

			&::before {
				content: none;
			}
		}
	}
}

.domain-picker__body {
	display: flex;

	// When in mobile, domain categories appear above
	// the list of domain suggestions.
	@media ( max-width: $break-mobile ) {
		display: block;

		.domain-picker__aside {
			width: 100%;
			padding: 0;
		}
	}
}

.domain-picker__aside {
	width: 220px;
	padding-right: 30px;
}

.domain-picker__change-subdomain-tip {
	font-size: $font-body-extra-small;
	color: var( --studio-gray-40 );
}

.domain-picker__error {
	&.components-notice {
		margin: 0;
	}

	#{&}-message {
		@include onboarding-medium-text;
	}

	#{&}-retry-btn {
		margin-top: 16px;
	}
}

.domain-picker__suggestion-select-button.components-button.is-secondary {
	justify-content: center;
<<<<<<< HEAD
	width: 100%;
	min-width: 140px;
=======
	box-shadow: inset 0 0 0 1px var( --studio-gray-10 );
	color: var( --mainColor );
>>>>>>> 3e7981e1

	&:focus,
	&:hover,
	&.is-selected {
		box-shadow: inset 0 0 0 1px var( --wp-admin-theme-color-darker-10 );
		color: var( --wp-admin-theme-color-darker-10 );
	}

	@include break-medium {
		width: auto;
	}
}

.domain-picker__action {
	margin-top: rem( 16px );
	width: 100%;

	@include break-medium {
		margin-top: 0;
		width: auto;
	}
}<|MERGE_RESOLUTION|>--- conflicted
+++ resolved
@@ -486,13 +486,10 @@
 
 .domain-picker__suggestion-select-button.components-button.is-secondary {
 	justify-content: center;
-<<<<<<< HEAD
 	width: 100%;
 	min-width: 140px;
-=======
 	box-shadow: inset 0 0 0 1px var( --studio-gray-10 );
 	color: var( --mainColor );
->>>>>>> 3e7981e1
 
 	&:focus,
 	&:hover,
