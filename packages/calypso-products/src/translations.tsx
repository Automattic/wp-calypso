--- conflicted
+++ resolved
@@ -550,19 +550,8 @@
 	const backupIncludesInfoT2 = [
 		realTimeBackup,
 		backupIncludesInfoT2Storage,
-<<<<<<< HEAD
-		backupIncludesInfoMonthlyLog,
-		...otherIncludes,
-	];
-	const backupIncludesInfoT2Yearly = [
-		realTimeBackup,
-		backupIncludesInfoT2Storage,
-		backupIncludesInfoYearlyLog,
-		oneClickRestoreYearly,
-=======
 		backupIncludesInfoT2Log,
 		oneClickRestoreT2,
->>>>>>> 10a852ef
 		...otherIncludes,
 	];
 
