--- conflicted
+++ resolved
@@ -77,7 +77,6 @@
 	const blankCanvasTitle = __( 'Blank Canvas', __i18n_text_domain__ );
 	const designTitle = isBlankCanvas ? blankCanvasTitle : defaultTitle;
 
-<<<<<<< HEAD
 	function getPricingDescription() {
 		if ( ! isEnabled( 'signup/theme-preview-screen' ) ) {
 			return null;
@@ -87,9 +86,8 @@
 
 		return <div>{ text }</div>;
 	}
-=======
+
 	const badgeType = design.is_premium ? 'premium' : 'none';
->>>>>>> ac546fd4
 
 	return (
 		<button
