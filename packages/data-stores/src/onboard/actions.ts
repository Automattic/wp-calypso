import config from '@automattic/calypso-config';
import { guessTimezone, getLanguage } from '@automattic/i18n-utils';
import { dispatch, select } from '@wordpress/data-controls';
import { __ } from '@wordpress/i18n';
import { STORE_KEY as SITE_STORE } from '../site';
import { CreateSiteParams, Visibility, NewSiteBlogDetails } from '../site/types';
import { SiteGoal, STORE_KEY } from './constants';
import { ProfilerData } from './types';
import type { DomainTransferData, State } from '.';
import type { DomainSuggestion } from '../domain-suggestions';
import type { FeatureId } from '../shared-types';
// somewhat hacky, but resolves the circular dependency issue
import type { Design, FontPair, StyleVariation } from '@automattic/design-picker/src/types';
import type { MinimalRequestCartProduct } from '@automattic/shopping-cart';

// copied from design picker to avoid a circular dependency
function isBlankCanvasDesign( design: { slug: string } | undefined ): boolean {
	if ( ! design ) {
		return false;
	}
	return /blank-canvas/i.test( design.slug );
}

type Language = {
	value: number;
};

export const addFeature = ( featureId: FeatureId ) => ( {
	type: 'ADD_FEATURE' as const,
	featureId,
} );

export interface CreateSiteBaseActionParameters {
	username: string;
	languageSlug: string;
	visibility: number;
}

export interface CreateSiteActionParameters extends CreateSiteBaseActionParameters {
	bearerToken?: string;
	anchorFmPodcastId: string | null;
	anchorFmEpisodeId: string | null;
	anchorFmSpotifyUrl: string | null;
}

export function* createVideoPressSite( {
	username,
	languageSlug,
	visibility = Visibility.PublicNotIndexed,
}: CreateSiteBaseActionParameters ) {
	const { domain, selectedDesign, selectedFonts, siteTitle, selectedFeatures }: State =
		yield select( STORE_KEY, 'getState' );

	const siteUrl = domain?.domain_name || siteTitle || username;
	const lang_id = ( getLanguage( languageSlug ) as Language )?.value;
	const siteVertical = 'videomaker';
	const blogTitle = siteTitle.trim() === '' ? __( 'Site Title' ) : siteTitle;
	const isVideomakerTrial = config.isEnabled( 'videomaker-trial' );
	const themeSlug = isVideomakerTrial ? 'pub/videomaker' : 'pub/twentytwentytwo'; // NOTE: keep this a consistent, free theme so post ids during headstart re-run after premium theme switch remain consistent

	const params: CreateSiteParams = {
		blog_name: siteUrl?.split( '.wordpress' )[ 0 ],
		blog_title: blogTitle,
		public: visibility,
		options: {
			site_information: {
				title: blogTitle,
			},
			lang_id: lang_id,
			site_creation_flow: 'videopress',
			enable_fse: true,
<<<<<<< HEAD
			theme: 'pub/videomaker',
=======
			theme: themeSlug,
>>>>>>> c3a15ab6
			timezone_string: guessTimezone(),
			...( selectedDesign?.template && { template: selectedDesign.template } ),
			...( selectedFonts && {
				font_base: selectedFonts.base,
				font_headings: selectedFonts.headings,
			} ),
			use_patterns: true,
			site_vertical_name: siteVertical,
			selected_features: selectedFeatures,
			wpcom_public_coming_soon: 1,
			...( selectedDesign && { is_blank_canvas: isBlankCanvasDesign( selectedDesign ) } ),
			is_videopress_initial_purchase: ! isVideomakerTrial,
		},
	};

	const success: NewSiteBlogDetails | undefined = yield dispatch(
		SITE_STORE,
		'createSite',
		params
	);

	return success;
}

export function* createVideoPressTvSite( {
	languageSlug,
	visibility = Visibility.PublicNotIndexed,
}: CreateSiteBaseActionParameters ) {
	const { selectedDesign, selectedFonts, selectedFeatures }: State = yield select(
		STORE_KEY,
		'getState'
	);

	const lang_id = ( getLanguage( languageSlug ) as Language )?.value;
	const blogTitle = 'VideoPress TV';

	const params: CreateSiteParams = {
		blog_name: '', // will be replaced on server with random domain
		blog_title: blogTitle,
		public: visibility,
		options: {
			site_information: {
				title: blogTitle,
			},
			lang_id: lang_id,
			site_creation_flow: 'videopress-tv',
			enable_fse: true,
			theme: 'pub/videopress-hq',
			timezone_string: guessTimezone(),
			...( selectedDesign?.template && { template: selectedDesign.template } ),
			...( selectedFonts && {
				font_base: selectedFonts.base,
				font_headings: selectedFonts.headings,
			} ),
			use_patterns: true,
			selected_features: selectedFeatures,
			wpcom_public_coming_soon: 1,
			...( selectedDesign && { is_blank_canvas: isBlankCanvasDesign( selectedDesign ) } ),
			is_videopress_initial_purchase: true,
		},
	};

	const success: NewSiteBlogDetails | undefined = yield dispatch(
		SITE_STORE,
		'createSite',
		params
	);

	return success;
}

export function* createSenseiSite( {
	username = '',
	languageSlug = '',
	visibility = Visibility.PublicNotIndexed,
} ) {
	const { domain, selectedDesign, selectedFonts, siteTitle, selectedFeatures }: State =
		yield select( STORE_KEY, 'getState' );

	const siteUrl = domain?.domain_name || siteTitle || username;
	const lang_id = ( getLanguage( languageSlug ) as Language )?.value;
	const blogTitle = siteTitle.trim() === '' ? __( 'Site Title' ) : siteTitle;

	const success: boolean | undefined = yield dispatch( SITE_STORE, 'createSite', {
		blog_name: siteUrl?.split( '.wordpress' )[ 0 ],
		blog_title: blogTitle,
		public: visibility,
		options: {
			site_information: {
				title: blogTitle,
			},
			lang_id: lang_id,
			site_creation_flow: 'sensei',
			enable_fse: true,
			theme: 'pub/course',
			timezone_string: guessTimezone(),
			...( selectedDesign?.template && { template: selectedDesign.template } ),
			...( selectedFonts && {
				font_base: selectedFonts.base,
				font_headings: selectedFonts.headings,
			} ),
			use_patterns: true,
			site_intent: 'sensei',
			selected_features: selectedFeatures,
			wpcom_public_coming_soon: 1,
			...( selectedDesign && { is_blank_canvas: isBlankCanvasDesign( selectedDesign ) } ),
		},
	} );

	return success;
}

export function* createSite( {
	username,
	languageSlug,
	bearerToken = undefined,
	visibility = Visibility.PublicNotIndexed,
	anchorFmPodcastId = null,
	anchorFmEpisodeId = null,
	anchorFmSpotifyUrl = null,
}: CreateSiteActionParameters ) {
	const { domain, selectedDesign, selectedFonts, siteTitle, selectedFeatures }: State =
		yield select( STORE_KEY, 'getState' );

	const siteUrl = domain?.domain_name || siteTitle || username;
	const lang_id = ( getLanguage( languageSlug ) as Language )?.value;
	const defaultTheme = 'zoologist';
	const blogTitle = siteTitle.trim() === '' ? __( 'Site Title' ) : siteTitle;

	const params: CreateSiteParams = {
		blog_name: siteUrl?.split( '.wordpress' )[ 0 ],
		blog_title: blogTitle,
		public: visibility,
		options: {
			site_information: {
				title: blogTitle,
			},
			lang_id: lang_id,
			site_creation_flow: 'gutenboarding',
			enable_fse: true,
			theme: `pub/${ selectedDesign?.theme || defaultTheme }`,
			timezone_string: guessTimezone(),
			...( selectedDesign?.template && { template: selectedDesign.template } ),
			...( selectedFonts && {
				font_base: selectedFonts.base,
				font_headings: selectedFonts.headings,
			} ),
			use_patterns: true,
			selected_features: selectedFeatures,
			wpcom_public_coming_soon: 1,
			...( anchorFmPodcastId && {
				anchor_fm_podcast_id: anchorFmPodcastId,
			} ),
			...( anchorFmEpisodeId && {
				anchor_fm_episode_id: anchorFmEpisodeId,
			} ),
			...( anchorFmSpotifyUrl && {
				anchor_fm_spotify_url: anchorFmSpotifyUrl,
			} ),
			...( selectedDesign && { is_blank_canvas: isBlankCanvasDesign( selectedDesign ) } ),
		},
		...( bearerToken && { authToken: bearerToken } ),
	};
	const success: NewSiteBlogDetails | undefined = yield dispatch(
		SITE_STORE,
		'createSite',
		params
	);

	return success;
}

export const removeFeature = ( featureId: FeatureId ) => ( {
	type: 'REMOVE_FEATURE' as const,
	featureId,
} );

export const resetFonts = () => ( {
	type: 'RESET_FONTS' as const,
} );

export const resetOnboardStore = () => ( {
	type: 'RESET_ONBOARD_STORE' as const,
	skipFlags: [] as string[],
} );

export const resetOnboardStoreWithSkipFlags = ( skipFlags: string[] ) => ( {
	type: 'RESET_ONBOARD_STORE' as const,
	skipFlags,
} );

export const setDomain = ( domain: DomainSuggestion | undefined ) => ( {
	type: 'SET_DOMAIN' as const,
	domain,
} );

export const setDomainCategory = ( domainCategory: string | undefined ) => ( {
	type: 'SET_DOMAIN_CATEGORY' as const,
	domainCategory,
} );

export const setDomainSearch = ( domainSearch: string ) => ( {
	type: 'SET_DOMAIN_SEARCH_TERM' as const,
	domainSearch,
} );

export const setFonts = ( fonts: FontPair | undefined ) => {
	return {
		type: 'SET_FONTS' as const,
		fonts: fonts,
	};
};

export const setHasUsedDomainsStep = ( hasUsedDomainsStep: boolean ) => ( {
	type: 'SET_HAS_USED_DOMAINS_STEP' as const,
	hasUsedDomainsStep,
} );

export const setHasUsedPlansStep = ( hasUsedPlansStep: boolean ) => ( {
	type: 'SET_HAS_USED_PLANS_STEP' as const,
	hasUsedPlansStep,
} );

export const setIsRedirecting = ( isRedirecting: boolean ) => ( {
	type: 'SET_IS_REDIRECTING' as const,
	isRedirecting,
} );

export const setLastLocation = ( path: string ) => ( {
	type: 'SET_LAST_LOCATION' as const,
	path,
} );

export const setPlanProductId = ( planProductId: number | undefined ) => ( {
	type: 'SET_PLAN_PRODUCT_ID' as const,
	planProductId,
} );

export const setPlanCartItem = ( planCartItem: MinimalRequestCartProduct | null ) => ( {
	type: 'SET_PLAN_CART_ITEM' as const,
	planCartItem,
} );

export const setProductCartItems = ( productCartItems: MinimalRequestCartProduct[] | null ) => ( {
	type: 'SET_PRODUCT_CART_ITEMS' as const,
	productCartItems,
} );

export const setRandomizedDesigns = ( randomizedDesigns: { featured: Design[] } ) => ( {
	type: 'SET_RANDOMIZED_DESIGNS' as const,
	randomizedDesigns,
} );

export const setSelectedDesign = ( selectedDesign: Design | undefined ) => ( {
	type: 'SET_SELECTED_DESIGN' as const,
	selectedDesign,
} );

export const setSelectedStyleVariation = (
	selectedStyleVariation: StyleVariation | undefined
) => ( {
	type: 'SET_SELECTED_STYLE_VARIATION' as const,
	selectedStyleVariation,
} );

export const setSelectedSite = ( selectedSite: number | undefined ) => ( {
	type: 'SET_SELECTED_SITE' as const,
	selectedSite,
} );

export const setShowSignupDialog = ( showSignup: boolean ) => ( {
	type: 'SET_SHOW_SIGNUP_DIALOG' as const,
	showSignup,
} );

export const setSiteTitle = ( siteTitle: string ) => ( {
	type: 'SET_SITE_TITLE' as const,
	siteTitle,
} );

export const setSiteGeoAffinity = ( siteGeoAffinity: string ) => ( {
	type: 'SET_SITE_GEO_AFFINITY' as const,
	siteGeoAffinity,
} );

export const setSiteDescription = ( siteDescription: string ) => ( {
	type: 'SET_SITE_DESCRIPTION' as const,
	siteDescription,
} );

export const setSiteLogo = ( siteLogo: string | null ) => ( {
	type: 'SET_SITE_LOGO' as const,
	siteLogo,
} );

export const setSiteAccentColor = ( siteAccentColor: string ) => ( {
	type: 'SET_SITE_ACCENT_COLOR' as const,
	siteAccentColor,
} );

export const setAnchorPodcastId = ( anchorPodcastId: string | null ) => ( {
	type: 'SET_ANCHOR_PODCAST_ID' as const,
	anchorPodcastId,
} );

export const setAnchorEpisodeId = ( anchorEpisodeId: string | null ) => ( {
	type: 'SET_ANCHOR_PODCAST_EPISODE_ID' as const,
	anchorEpisodeId,
} );

export const setAnchorSpotifyUrl = ( anchorSpotifyUrl: string | null ) => ( {
	type: 'SET_ANCHOR_PODCAST_SPOTIFY_URL' as const,
	anchorSpotifyUrl,
} );

export function updatePlan( planProductId: number ) {
	// keep updatePlan for backwards compat
	return setPlanProductId( planProductId );
}

export const startOnboarding = () => ( {
	type: 'ONBOARDING_START' as const,
} );

export const setIntent = ( intent: string ) => ( {
	type: 'SET_INTENT' as const,
	intent,
} );

export const setStartingPoint = ( startingPoint: string ) => ( {
	type: 'SET_STARTING_POINT' as const,
	startingPoint,
} );

export const setStoreType = ( storeType: string ) => ( {
	type: 'SET_STORE_TYPE' as const,
	storeType,
} );

export const setStoreAddressValue = (
	store_address_field: string,
	store_address_value: string
) => ( {
	type: 'SET_STORE_ADDRESS_VALUE' as const,
	store_address_field,
	store_address_value,
} );

// eslint-disable-next-line @typescript-eslint/no-explicit-any
export const setPendingAction = ( pendingAction: undefined | ( () => Promise< any > ) ) => ( {
	type: 'SET_PENDING_ACTION' as const,
	pendingAction,
} );

export const setProgress = ( progress: number ) => ( {
	type: 'SET_PROGRESS' as const,
	progress,
} );

export const setProgressTitle = ( progressTitle: string | undefined ) => ( {
	type: 'SET_PROGRESS_TITLE' as const,
	progressTitle,
} );

export const setStepProgress = (
	stepProgress: { count: number; progress: number } | undefined
) => ( {
	type: 'SET_STEP_PROGRESS' as const,
	stepProgress,
} );

export const setGoals = ( goals: SiteGoal[] ) => ( {
	type: 'SET_GOALS' as const,
	goals,
} );

export const clearImportGoal = () => ( {
	type: 'CLEAR_IMPORT_GOAL' as const,
} );

export const clearDIFMGoal = () => ( {
	type: 'CLEAR_DIFM_GOAL' as const,
} );

export const resetGoals = () => ( {
	type: 'RESET_GOALS' as const,
} );

export const resetIntent = () => ( {
	type: 'RESET_INTENT' as const,
} );

export const resetSelectedDesign = () => ( {
	type: 'RESET_SELECTED_DESIGN' as const,
} );

export const setEditEmail = ( email: string ) => ( {
	type: 'SET_EDIT_EMAIL' as const,
	email,
} );

export const setVerticalId = ( verticalId: string ) => ( {
	type: 'SET_VERTICAL_ID' as const,
	verticalId,
} );

export const setStoreLocationCountryCode = ( storeLocationCountryCode: string ) => ( {
	type: 'SET_STORE_LOCATION_COUNTRY_CODE' as const,
	storeLocationCountryCode,
} );

export const setEcommerceFlowRecurType = ( ecommerceFlowRecurType: string ) => ( {
	type: 'SET_ECOMMERCE_FLOW_RECUR_TYPE' as const,
	ecommerceFlowRecurType,
} );

export const setDomainForm = ( step: Record< string, string > ) => {
	const lastUpdated = Date.now();

	return {
		type: 'SET_DOMAIN_FORM' as const,
		step: { ...step, lastUpdated },
	};
};

export const setDomainCartItem = ( domainCartItem: MinimalRequestCartProduct | undefined ) => ( {
	type: 'SET_DOMAIN_CART_ITEM' as const,
	domainCartItem,
} );

export const setDomainsTransferData = ( bulkDomainsData: DomainTransferData | undefined ) => ( {
	type: 'SET_DOMAINS_TRANSFER_DATA' as const,
	bulkDomainsData,
} );

export const setShouldImportDomainTransferDnsRecords = (
	shouldImportDomainTransferDnsRecords: boolean
) => ( {
	type: 'SET_SHOULD_IMPORT_DOMAIN_TRANSFER_DNS_RECORDS' as const,
	shouldImportDomainTransferDnsRecords,
} );

export const setHideFreePlan = ( hideFreePlan: boolean ) => ( {
	type: 'SET_HIDE_FREE_PLAN' as const,
	hideFreePlan,
} );

export const setHidePlansFeatureComparison = ( hidePlansFeatureComparison: boolean ) => ( {
	type: 'SET_HIDE_PLANS_FEATURE_COMPARISON' as const,
	hidePlansFeatureComparison,
} );

export const setIsMigrateFromWp = ( isMigrateFromWp: boolean ) => ( {
	type: 'SET_IS_MIGRATE_FROM_WP' as const,
	isMigrateFromWp,
} );

export const setPluginsToVerify = ( pluginSlugs: string[] ) => ( {
	type: 'SET_PLUGIN_SLUGS_TO_VERIFY' as const,
	pluginSlugs,
} );

export const setProfilerData = ( profilerData: ProfilerData ) => ( {
	type: 'SET_PROFILER_DATA' as const,
	profilerData,
} );

export const setPaidSubscribers = ( paidSubscribers: boolean ) => ( {
	type: 'SET_PAID_SUBSCRIBERS' as const,
	paidSubscribers,
} );

export type OnboardAction = ReturnType<
	| typeof addFeature
	| typeof removeFeature
	| typeof resetFonts
	| typeof resetOnboardStore
	| typeof resetOnboardStoreWithSkipFlags
	| typeof setStoreType
	| typeof setDomainsTransferData
	| typeof setShouldImportDomainTransferDnsRecords
	| typeof setDomain
	| typeof setDomainCategory
	| typeof setDomainSearch
	| typeof setFonts
	| typeof setHasUsedDomainsStep
	| typeof setHasUsedPlansStep
	| typeof setIsRedirecting
	| typeof setLastLocation
	| typeof setPlanProductId
	| typeof setPluginsToVerify
	| typeof setProfilerData
	| typeof setRandomizedDesigns
	| typeof setSelectedDesign
	| typeof setSelectedStyleVariation
	| typeof setSelectedSite
	| typeof setShowSignupDialog
	| typeof setSiteTitle
	| typeof setSiteGeoAffinity
	| typeof setAnchorPodcastId
	| typeof setAnchorEpisodeId
	| typeof setAnchorSpotifyUrl
	| typeof startOnboarding
	| typeof setIntent
	| typeof setStartingPoint
	| typeof setStoreAddressValue
	| typeof setPendingAction
	| typeof setProgress
	| typeof setProgressTitle
	| typeof setStepProgress
	| typeof setGoals
	| typeof clearImportGoal
	| typeof clearDIFMGoal
	| typeof resetGoals
	| typeof resetIntent
	| typeof resetSelectedDesign
	| typeof setEditEmail
	| typeof setDomainForm
	| typeof setDomainCartItem
	| typeof setSiteDescription
	| typeof setSiteLogo
	| typeof setSiteAccentColor
	| typeof setVerticalId
	| typeof setStoreLocationCountryCode
	| typeof setEcommerceFlowRecurType
	| typeof setHideFreePlan
	| typeof setHidePlansFeatureComparison
	| typeof setProductCartItems
	| typeof setPlanCartItem
	| typeof setIsMigrateFromWp
	| typeof setPaidSubscribers
>;<|MERGE_RESOLUTION|>--- conflicted
+++ resolved
@@ -55,9 +55,7 @@
 	const lang_id = ( getLanguage( languageSlug ) as Language )?.value;
 	const siteVertical = 'videomaker';
 	const blogTitle = siteTitle.trim() === '' ? __( 'Site Title' ) : siteTitle;
-	const isVideomakerTrial = config.isEnabled( 'videomaker-trial' );
-	const themeSlug = isVideomakerTrial ? 'pub/videomaker' : 'pub/twentytwentytwo'; // NOTE: keep this a consistent, free theme so post ids during headstart re-run after premium theme switch remain consistent
-
+ 
 	const params: CreateSiteParams = {
 		blog_name: siteUrl?.split( '.wordpress' )[ 0 ],
 		blog_title: blogTitle,
@@ -69,11 +67,7 @@
 			lang_id: lang_id,
 			site_creation_flow: 'videopress',
 			enable_fse: true,
-<<<<<<< HEAD
 			theme: 'pub/videomaker',
-=======
-			theme: themeSlug,
->>>>>>> c3a15ab6
 			timezone_string: guessTimezone(),
 			...( selectedDesign?.template && { template: selectedDesign.template } ),
 			...( selectedFonts && {
@@ -85,7 +79,7 @@
 			selected_features: selectedFeatures,
 			wpcom_public_coming_soon: 1,
 			...( selectedDesign && { is_blank_canvas: isBlankCanvasDesign( selectedDesign ) } ),
-			is_videopress_initial_purchase: ! isVideomakerTrial,
+			is_videopress_initial_purchase: true,
 		},
 	};
 
