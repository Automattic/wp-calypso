import { combineReducers } from '@wordpress/data';
import { SiteGoal } from './constants';
import type { DomainSuggestion } from '../domain-suggestions';
import type { FeatureId } from '../wpcom-features/types';
import type { OnboardAction } from './actions';
import type { DomainForm } from './types';
// somewhat hacky, but resolves the circular dependency issue
import type { Design, FontPair, StyleVariation } from '@automattic/design-picker/src/types';
import type { MinimalRequestCartProduct } from '@automattic/shopping-cart';
import type { Reducer } from 'redux';

const domain: Reducer< DomainSuggestion | undefined, OnboardAction > = ( state, action ) => {
	if ( action.type === 'SET_DOMAIN' ) {
		return action.domain;
	}
	if ( action.type === 'RESET_ONBOARD_STORE' ) {
		return undefined;
	}
	return state;
};

const patternContent: Reducer< string | undefined, OnboardAction > = ( state, action ) => {
	if ( action.type === 'SET_SITE_PATTERN_CONTENT' ) {
		return action.patternContent;
	}
	if ( action.type === 'RESET_ONBOARD_STORE' ) {
		return undefined;
	}
	return state;
};

const domainSearch: Reducer< string, OnboardAction > = ( state = '', action ) => {
	if ( action.type === 'SET_DOMAIN_SEARCH_TERM' ) {
		return action.domainSearch;
	}
	if ( action.type === 'RESET_ONBOARD_STORE' ) {
		return '';
	}
	return state;
};

const domainCategory: Reducer< string | undefined, OnboardAction > = ( state, action ) => {
	if ( action.type === 'SET_DOMAIN_CATEGORY' ) {
		return action.domainCategory;
	}
	if ( action.type === 'RESET_ONBOARD_STORE' ) {
		return undefined;
	}
	return state;
};

const hasUsedDomainsStep: Reducer< boolean, OnboardAction > = ( state = false, action ) => {
	if ( action.type === 'SET_HAS_USED_DOMAINS_STEP' ) {
		return action.hasUsedDomainsStep;
	}
	if ( action.type === 'RESET_ONBOARD_STORE' ) {
		return false;
	}
	return state;
};

const hasUsedPlansStep: Reducer< boolean, OnboardAction > = ( state = false, action ) => {
	if ( action.type === 'SET_HAS_USED_PLANS_STEP' ) {
		return action.hasUsedPlansStep;
	}
	if ( action.type === 'RESET_ONBOARD_STORE' ) {
		return false;
	}
	return state;
};

const isRedirecting: Reducer< boolean, OnboardAction > = ( state = false, action ) => {
	if ( action.type === 'SET_IS_REDIRECTING' ) {
		return action.isRedirecting;
	}
	// This reducer is intentionally not cleared by 'RESET_ONBOARD_STORE' to prevent
	// a flash of the IntentGathering step after the store is reset.
	return state;
};

const planProductId: Reducer< number | undefined, OnboardAction > = ( state, action ) => {
	if ( action.type === 'SET_PLAN_PRODUCT_ID' ) {
		return action.planProductId;
	}
	if ( action.type === 'RESET_ONBOARD_STORE' ) {
		return undefined;
	}
	return state;
};

const randomizedDesigns: Reducer< { featured: Design[] }, OnboardAction > = (
	state = { featured: [] },
	action
) => {
	if ( action.type === 'SET_RANDOMIZED_DESIGNS' ) {
		return action.randomizedDesigns;
	}
	if ( action.type === 'RESET_ONBOARD_STORE' ) {
		return { featured: [] };
	}
	return state;
};

const selectedFonts: Reducer< FontPair | undefined, OnboardAction > = (
	state = undefined,
	action
) => {
	if ( action.type === 'SET_FONTS' ) {
		return action.fonts;
	}
	if ( action.type === 'RESET_FONTS' || action.type === 'RESET_ONBOARD_STORE' ) {
		return undefined;
	}
	return state;
};

const selectedDesign: Reducer< Design | undefined, OnboardAction > = ( state, action ) => {
	if ( action.type === 'SET_SELECTED_DESIGN' ) {
		return action.selectedDesign;
	}
	if ( [ 'RESET_SELECTED_DESIGN', 'RESET_ONBOARD_STORE' ].includes( action.type ) ) {
		return undefined;
	}
	return state;
};

const selectedStyleVariation: Reducer< StyleVariation | undefined, OnboardAction > = (
	state,
	action
) => {
	if ( action.type === 'SET_SELECTED_STYLE_VARIATION' ) {
		return action.selectedStyleVariation;
	}
	if ( [ 'RESET_SELECTED_STYLE_VARIATION', 'RESET_ONBOARD_STORE' ].includes( action.type ) ) {
		return undefined;
	}
	return state;
};

const selectedFeatures: Reducer< FeatureId[], OnboardAction > = (
	state: FeatureId[] = [],
	action
) => {
	if ( action.type === 'ADD_FEATURE' ) {
		return [ ...state, action.featureId ];
	}

	if ( action.type === 'SET_DOMAIN' && action.domain && ! action.domain?.is_free ) {
		return [ ...state, 'domain' ];
	}

	if ( action.type === 'SET_DOMAIN' && action.domain?.is_free ) {
		return state.filter( ( id ) => id !== 'domain' );
	}

	if ( action.type === 'REMOVE_FEATURE' ) {
		return state.filter( ( id ) => id !== action.featureId );
	}

	if ( action.type === 'RESET_ONBOARD_STORE' ) {
		return [];
	}

	return state;
};

const selectedSite: Reducer< number | undefined, OnboardAction > = (
	state = undefined,
	action
) => {
	if ( action.type === 'SET_SELECTED_SITE' ) {
		return action.selectedSite;
	}
	if ( action.type === 'RESET_ONBOARD_STORE' ) {
		return undefined;
	}
	return state;
};

const showSignupDialog: Reducer< boolean, OnboardAction > = ( state = false, action ) => {
	if ( action.type === 'SET_SHOW_SIGNUP_DIALOG' ) {
		return action.showSignup;
	}
	if ( action.type === 'RESET_ONBOARD_STORE' ) {
		return false;
	}
	return state;
};

const siteTitle: Reducer< string, OnboardAction > = ( state = '', action ) => {
	if ( action.type === 'SET_SITE_TITLE' ) {
		return action.siteTitle;
	}
	if ( action.type === 'RESET_ONBOARD_STORE' ) {
		return '';
	}
	return state;
};

const siteDescription: Reducer< string, OnboardAction > = ( state = '', action ) => {
	if ( action.type === 'SET_SITE_DESCRIPTION' ) {
		return action.siteDescription;
	}
	if ( action.type === 'RESET_ONBOARD_STORE' ) {
		return '';
	}
	return state;
};

const siteLogo: Reducer< null | string, OnboardAction > = ( state = null, action ) => {
	if ( action.type === 'SET_SITE_LOGO' ) {
		return action.siteLogo;
	}
	if ( action.type === 'RESET_ONBOARD_STORE' ) {
		return null;
	}
	return state;
};

const planCartItem: Reducer< MinimalRequestCartProduct | null, OnboardAction > = (
	state = null,
	action
) => {
	if ( action.type === 'SET_PLAN_CART_ITEM' ) {
		return action.planCartItem;
	}
	if ( action.type === 'RESET_ONBOARD_STORE' ) {
		return null;
	}
	return state;
};

const siteAccentColor: Reducer< string, OnboardAction > = ( state = '', action ) => {
	if ( action.type === 'SET_SITE_ACCENT_COLOR' ) {
		return action.siteAccentColor;
	}
	if ( action.type === 'RESET_ONBOARD_STORE' ) {
		return '';
	}
	return state;
};

const anchorPodcastId: Reducer< string | null, OnboardAction > = ( state = '', action ) => {
	if ( action.type === 'SET_ANCHOR_PODCAST_ID' ) {
		return action.anchorPodcastId;
	}
	if ( action.type === 'RESET_ONBOARD_STORE' ) {
		return '';
	}
	return state;
};

const anchorEpisodeId: Reducer< string | null, OnboardAction > = ( state = '', action ) => {
	if ( action.type === 'SET_ANCHOR_PODCAST_EPISODE_ID' ) {
		return action.anchorEpisodeId;
	}
	if ( action.type === 'RESET_ONBOARD_STORE' ) {
		return '';
	}
	return state;
};

const anchorSpotifyUrl: Reducer< string | null, OnboardAction > = ( state = '', action ) => {
	if ( action.type === 'SET_ANCHOR_PODCAST_SPOTIFY_URL' ) {
		return action.anchorSpotifyUrl;
	}
	if ( action.type === 'RESET_ONBOARD_STORE' ) {
		return '';
	}
	return state;
};

const hasOnboardingStarted: Reducer< boolean, OnboardAction > = ( state = false, action ) => {
	if ( action.type === 'ONBOARDING_START' ) {
		return true;
	}
	if ( action.type === 'RESET_ONBOARD_STORE' ) {
		return false;
	}
	return state;
};

const lastLocation: Reducer< string, OnboardAction > = ( state = '', action ) => {
	if ( action.type === 'SET_LAST_LOCATION' ) {
		return action.path;
	}
	if ( action.type === 'RESET_ONBOARD_STORE' ) {
		return '';
	}
	return state;
};

const intent: Reducer< string, OnboardAction > = ( state = '', action ) => {
	if ( action.type === 'SET_INTENT' ) {
		return action.intent;
	}
	if ( [ 'RESET_INTENT', 'RESET_ONBOARD_STORE' ].includes( action.type ) ) {
		return '';
	}
	return state;
};

const startingPoint: Reducer< string, OnboardAction > = ( state = '', action ) => {
	if ( action.type === 'SET_STARTING_POINT' ) {
		return action.startingPoint;
	}
	if ( action.type === 'RESET_ONBOARD_STORE' ) {
		return '';
	}
	return state;
};

const storeType: Reducer< string, OnboardAction > = ( state = '', action ) => {
	if ( action.type === 'SET_STORE_TYPE' ) {
		return action.storeType;
	}
	if ( action.type === 'RESET_ONBOARD_STORE' ) {
		return '';
	}
	return state;
};

const pendingAction: Reducer< undefined | ( () => Promise< any > ), OnboardAction > = (
	state,
	action
) => {
	if ( action.type === 'SET_PENDING_ACTION' ) {
		return action.pendingAction;
	}
	if (
		action.type === 'RESET_ONBOARD_STORE' &&
		! action.skipFlags.includes( 'skipPendingAction' )
	) {
		return undefined;
	}
	return state;
};

const progress: Reducer< number, OnboardAction > = ( state = -1, action ) => {
	if ( action.type === 'SET_PROGRESS' ) {
		return action.progress;
	}
	if ( action.type === 'RESET_ONBOARD_STORE' ) {
		return -1;
	}
	return state;
};

const progressTitle: Reducer< string | undefined, OnboardAction > = ( state, action ) => {
	if ( action.type === 'SET_PROGRESS_TITLE' ) {
		return action.progressTitle;
	}
	if ( action.type === 'RESET_ONBOARD_STORE' ) {
		return undefined;
	}
	return state;
};

const stepProgress: Reducer< { count: number; progress: number } | undefined, OnboardAction > = (
	state,
	action
) => {
	if ( action.type === 'SET_STEP_PROGRESS' ) {
		return action.stepProgress;
	}
	return state;
};

const goals: Reducer< SiteGoal[], OnboardAction > = ( state = [], action ) => {
	if ( action.type === 'SET_GOALS' ) {
		return action.goals;
	}
	if ( action.type === 'CLEAR_IMPORT_GOAL' ) {
		return state.filter( ( goal ) => goal !== SiteGoal.Import );
	}
	if ( action.type === 'CLEAR_DIFM_GOAL' ) {
		return state.filter( ( goal ) => goal !== SiteGoal.DIFM );
	}
	if ( [ 'RESET_GOALS', 'RESET_ONBOARD_STORE' ].includes( action.type ) ) {
		return [];
	}
	return state;
};

const editEmail: Reducer< string, OnboardAction > = ( state = '', action ) => {
	if ( action.type === 'SET_EDIT_EMAIL' ) {
		return action.email;
	}
	if ( action.type === 'RESET_ONBOARD_STORE' ) {
		return '';
	}
	return state;
};

<<<<<<< HEAD
const domainForm: Reducer< DomainForm, OnboardAction > = ( state = {}, action ) => {
	if ( action.type === 'SET_DOMAIN_FORM' ) {
		return {
			...state,
			...action.step,
		};
	}
	if ( action.type === 'RESET_ONBOARD_STORE' ) {
		return {};
	}

	return state;
};

const hideFreePlan: Reducer< boolean, OnboardAction > = ( state = false, action ) => {
	if ( action.type === 'SET_HIDE_FREE_PLAN' ) {
		return action.hideFreePlan;
	}
	if ( action.type === 'RESET_ONBOARD_STORE' ) {
		return false;
=======
const verticalId: Reducer< string, OnboardAction > = ( state = '', action ) => {
	if ( action.type === 'SET_VERTICAL_ID' ) {
		return action.verticalId;
	}
	if ( action.type === 'RESET_ONBOARD_STORE' ) {
		return '';
>>>>>>> 1b1de896
	}
	return state;
};

<<<<<<< HEAD
const domainCartItem: Reducer< MinimalRequestCartProduct | undefined, OnboardAction > = (
	state = undefined,
	action
) => {
	if ( action.type === 'SET_DOMAIN_CART_ITEM' ) {
		return action.domainCartItem;
	}
	if ( action.type === 'RESET_ONBOARD_STORE' ) {
		return undefined;
	}

=======
const storeLocationCountryCode: Reducer< string, OnboardAction > = ( state = '', action ) => {
	if ( action.type === 'SET_STORE_LOCATION_COUNTRY_CODE' ) {
		return action.storeLocationCountryCode;
	}
	if ( action.type === 'RESET_ONBOARD_STORE' ) {
		return '';
	}
>>>>>>> 1b1de896
	return state;
};

const reducer = combineReducers( {
	anchorPodcastId,
	anchorEpisodeId,
	anchorSpotifyUrl,
	domain,
	domainCartItem,
	patternContent,
	domainSearch,
	domainCategory,
	domainForm,
	isRedirecting,
	hasUsedDomainsStep,
	hasUsedPlansStep,
	selectedFeatures,
	storeType,
	selectedFonts,
	selectedDesign,
	selectedStyleVariation,
	selectedSite,
	siteTitle,
	showSignupDialog,
	planProductId,
	randomizedDesigns,
	hasOnboardingStarted,
	lastLocation,
	intent,
	startingPoint,
	pendingAction,
	progress,
	progressTitle,
	stepProgress,
	goals,
	editEmail,
	hideFreePlan,
	siteDescription,
	siteLogo,
	siteAccentColor,
<<<<<<< HEAD
	planCartItem,
=======
	verticalId,
	storeLocationCountryCode,
>>>>>>> 1b1de896
} );

export type State = ReturnType< typeof reducer >;

export default reducer;<|MERGE_RESOLUTION|>--- conflicted
+++ resolved
@@ -392,7 +392,6 @@
 	return state;
 };
 
-<<<<<<< HEAD
 const domainForm: Reducer< DomainForm, OnboardAction > = ( state = {}, action ) => {
 	if ( action.type === 'SET_DOMAIN_FORM' ) {
 		return {
@@ -413,31 +412,34 @@
 	}
 	if ( action.type === 'RESET_ONBOARD_STORE' ) {
 		return false;
-=======
+	}
+	return state;
+};
+
+const domainCartItem: Reducer< MinimalRequestCartProduct | undefined, OnboardAction > = (
+	state = undefined,
+	action
+) => {
+	if ( action.type === 'SET_DOMAIN_CART_ITEM' ) {
+		return action.domainCartItem;
+	}
+	if ( action.type === 'RESET_ONBOARD_STORE' ) {
+		return undefined;
+	}
+
+	return state;
+};
+
 const verticalId: Reducer< string, OnboardAction > = ( state = '', action ) => {
 	if ( action.type === 'SET_VERTICAL_ID' ) {
 		return action.verticalId;
 	}
 	if ( action.type === 'RESET_ONBOARD_STORE' ) {
 		return '';
->>>>>>> 1b1de896
-	}
-	return state;
-};
-
-<<<<<<< HEAD
-const domainCartItem: Reducer< MinimalRequestCartProduct | undefined, OnboardAction > = (
-	state = undefined,
-	action
-) => {
-	if ( action.type === 'SET_DOMAIN_CART_ITEM' ) {
-		return action.domainCartItem;
-	}
-	if ( action.type === 'RESET_ONBOARD_STORE' ) {
-		return undefined;
-	}
-
-=======
+	}
+	return state;
+};
+
 const storeLocationCountryCode: Reducer< string, OnboardAction > = ( state = '', action ) => {
 	if ( action.type === 'SET_STORE_LOCATION_COUNTRY_CODE' ) {
 		return action.storeLocationCountryCode;
@@ -445,7 +447,6 @@
 	if ( action.type === 'RESET_ONBOARD_STORE' ) {
 		return '';
 	}
->>>>>>> 1b1de896
 	return state;
 };
 
@@ -486,12 +487,9 @@
 	siteDescription,
 	siteLogo,
 	siteAccentColor,
-<<<<<<< HEAD
 	planCartItem,
-=======
 	verticalId,
 	storeLocationCountryCode,
->>>>>>> 1b1de896
 } );
 
 export type State = ReturnType< typeof reducer >;
