import { SiteGoal, SiteIntent } from './constants';

const INTENT_DECIDING_GOALS = [ SiteGoal.Write, SiteGoal.Sell, SiteGoal.Promote ] as const;
type IntentDecidingGoal = typeof INTENT_DECIDING_GOALS[ number ];

const GOAL_TO_INTENT_MAP: { [ key in IntentDecidingGoal ]: SiteIntent } = {
	[ SiteGoal.Write ]: SiteIntent.Write,
	[ SiteGoal.Sell ]: SiteIntent.Sell,
	[ SiteGoal.Promote ]: SiteIntent.Build,
};

export const goalsToIntent = ( goals: SiteGoal[] ): SiteIntent => {
	// Including DIFM goal overwrites any other goal selection made
	if ( goals.includes( SiteGoal.DIFM ) ) {
		return SiteIntent.DIFM;
	}

	const intentDecidingGoal = ( goals as IntentDecidingGoal[] ).find( ( goal ) =>
		INTENT_DECIDING_GOALS.includes( goal )
	);

	if ( intentDecidingGoal ) {
		return GOAL_TO_INTENT_MAP[ intentDecidingGoal ];
	}

	return SiteIntent.Build;
};

export const serializeGoals = ( goals: SiteGoal[] ): string => {
	// Serialize goals by first + alphabetical order.
	const firstGoal = goals.find( ( goal ) =>
<<<<<<< HEAD
		[ SiteGoal.Write, SiteGoal.Sell, SiteGoal.Promote, SiteGoal.DIFM ].includes( goal )
=======
		[ SiteGoal.Write, SiteGoal.Sell, SiteGoal.Promote, SiteGoal.DIFM, SiteGoal.Import ].includes(
			goal
		)
>>>>>>> 23ff75d6
	);

	return ( firstGoal ? [ firstGoal ] : [] )
		.concat( goals.filter( ( goal ) => goal !== firstGoal ).sort() )
		.join( ',' );
};<|MERGE_RESOLUTION|>--- conflicted
+++ resolved
@@ -29,13 +29,9 @@
 export const serializeGoals = ( goals: SiteGoal[] ): string => {
 	// Serialize goals by first + alphabetical order.
 	const firstGoal = goals.find( ( goal ) =>
-<<<<<<< HEAD
-		[ SiteGoal.Write, SiteGoal.Sell, SiteGoal.Promote, SiteGoal.DIFM ].includes( goal )
-=======
 		[ SiteGoal.Write, SiteGoal.Sell, SiteGoal.Promote, SiteGoal.DIFM, SiteGoal.Import ].includes(
 			goal
 		)
->>>>>>> 23ff75d6
 	);
 
 	return ( firstGoal ? [ firstGoal ] : [] )
