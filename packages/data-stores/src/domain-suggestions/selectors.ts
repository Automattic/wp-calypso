/**
 * External dependencies
 */
import { select } from '@wordpress/data';

/**
 * Internal dependencies
 */
import { STORE_KEY } from './constants';
import type { DomainSuggestionQuery } from './types';
import type { State } from './reducer';
import { stringifyDomainQueryObject } from './utils';

type DomainSuggestionSelectorOptions = Partial< Exclude< DomainSuggestionQuery, 'query' > >;

const createSelectors = ( vendor: string ) => {
	function getDomainSuggestionVendor() {
		return vendor;
	}

	function getCategories( state: State ) {
		// Sort domain categories by tier, then by title.
		return [
			...state.categories
				.filter( ( { tier } ) => tier !== null )
				.sort( ( a, b ) => ( a > b ? 1 : -1 ) ),
			...state.categories
				.filter( ( { tier } ) => tier === null )
				.sort( ( a, b ) => a.title.localeCompare( b.title ) ),
		];
	}

	function isAvailable( state: State, domainName: string ) {
		return state.availability[ domainName ];
	}

	function getDomainSuggestions(
		_state: State,
		search: string,
		options: DomainSuggestionSelectorOptions = {}
	) {
		const normalizedQuery = normalizeDomainSuggestionQuery( search, options );

		// We need to go through the `select` store to get the resolver action
		return select( STORE_KEY ).__internalGetDomainSuggestions( normalizedQuery );
	}

	function isLoadingDomainSuggestions(
		_state: State,
		search: string,
		options: DomainSuggestionSelectorOptions = {}
	) {
		const normalizedQuery = normalizeDomainSuggestionQuery( search, options );

		return select( 'core/data' ).isResolving( STORE_KEY, '__internalGetDomainSuggestions', [
			normalizedQuery,
		] );
	}

	/**
	 * Normalize domain query
	 *
	 * It's important to have a consistent, reproduceable representation of a domains query so that the result can be
	 * stored and retrieved.
	 *
	 * @see client/state/domains/suggestions/utils.js
	 * @see client/components/data/query-domains-suggestions/index.jsx
	 *
	 * @param search       Domain search string
	 * @param queryOptions Optional paramaters for the query
	 * @returns Normalized query object
	 */
	function normalizeDomainSuggestionQuery(
		search: string,
		queryOptions: DomainSuggestionSelectorOptions
	): DomainSuggestionQuery {
		return {
			// Defaults
			include_wordpressdotcom: queryOptions.only_wordpressdotcom || false,
			include_dotblogsubdomain: false,
			only_wordpressdotcom: false,
			quantity: 5,
			vendor,

			// Merge options
			...queryOptions,

			// Add the search query
			query: search.trim().toLocaleLowerCase(),
		};
	}

	/**
	 * Do not use this selector. It is for internal use.
	 *
	 * @param state Store state
	 * @param queryObject Normalized object representing the query
	 * @returns suggestions
	 */
	function __internalGetDomainSuggestions( state: State, queryObject: DomainSuggestionQuery ) {
		return state.domainSuggestions[ stringifyDomainQueryObject( queryObject ) ];
	}

	return {
<<<<<<< HEAD
		getDomainSuggestions,
		getState,
		isAvailable,
=======
		getCategories,
		getDomainSuggestions,
		getDomainSuggestionVendor,
>>>>>>> 2746e4ec
		isLoadingDomainSuggestions,

		__internalGetDomainSuggestions,
	};
};

export type Selectors = ReturnType< typeof createSelectors >;

export default createSelectors;<|MERGE_RESOLUTION|>--- conflicted
+++ resolved
@@ -28,10 +28,6 @@
 				.filter( ( { tier } ) => tier === null )
 				.sort( ( a, b ) => a.title.localeCompare( b.title ) ),
 		];
-	}
-
-	function isAvailable( state: State, domainName: string ) {
-		return state.availability[ domainName ];
 	}
 
 	function getDomainSuggestions(
@@ -101,19 +97,17 @@
 		return state.domainSuggestions[ stringifyDomainQueryObject( queryObject ) ];
 	}
 
+	function isAvailable( state: State, domainName: string ) {
+		return state.availability[ domainName ];
+	}
+
 	return {
-<<<<<<< HEAD
-		getDomainSuggestions,
-		getState,
-		isAvailable,
-=======
 		getCategories,
 		getDomainSuggestions,
 		getDomainSuggestionVendor,
->>>>>>> 2746e4ec
 		isLoadingDomainSuggestions,
-
 		__internalGetDomainSuggestions,
+		isAvailable,
 	};
 };
 
