import apiFetch, { APIFetchOptions } from '@wordpress/api-fetch';
import cookie from 'cookie';
import wpcomRequest from 'wpcom-proxy-request';

type callApiParams = {
	path: string;
	method?: 'GET' | 'POST';
	body?: object;
	isLoggedIn?: boolean;
};

// Get cookie named subkey
const getSubkey = () => {
	const subkey = cookie.parse( document.cookie )?.subkey;
	return subkey;
};

// Helper function for fetching from subkey authenticated API. Subkey authentication process is only applied in case of logged-out users.
async function callApi< ReturnType >( {
	path,
	method = 'GET',
	body,
	isLoggedIn = false,
}: callApiParams ): Promise< ReturnType > {
	if ( isLoggedIn ) {
		const res = await wpcomRequest( {
			path,
			apiVersion: '1.1',
			method,
			body: method === 'POST' ? body : undefined,
		} );
		return res as ReturnType;
	}

<<<<<<< HEAD
	const subkey = window.currentUser?.subscriptionManagementSubkey;
=======
	const subkey = getSubkey();
>>>>>>> c3bbfc5e

	if ( ! subkey ) {
		throw new Error( 'Subkey not found' );
	}

	return apiFetch( {
		global: true,
		path: `https://public-api.wordpress.com/rest/v1.1${ path }`,
		apiVersion: '1.1',
		method,
		body: method === 'POST' ? JSON.stringify( body ) : undefined,
		credentials: 'same-origin',
		headers: {
			Authorization: `X-WPSUBKEY ${ encodeURIComponent( subkey ) }`,
			'Content-Type': 'application/json',
		},
	} as APIFetchOptions );
}

export { callApi, getSubkey };<|MERGE_RESOLUTION|>--- conflicted
+++ resolved
@@ -1,5 +1,4 @@
 import apiFetch, { APIFetchOptions } from '@wordpress/api-fetch';
-import cookie from 'cookie';
 import wpcomRequest from 'wpcom-proxy-request';
 
 type callApiParams = {
@@ -11,8 +10,7 @@
 
 // Get cookie named subkey
 const getSubkey = () => {
-	const subkey = cookie.parse( document.cookie )?.subkey;
-	return subkey;
+	return window.currentUser?.subscriptionManagementSubkey;
 };
 
 // Helper function for fetching from subkey authenticated API. Subkey authentication process is only applied in case of logged-out users.
@@ -32,11 +30,7 @@
 		return res as ReturnType;
 	}
 
-<<<<<<< HEAD
-	const subkey = window.currentUser?.subscriptionManagementSubkey;
-=======
 	const subkey = getSubkey();
->>>>>>> c3bbfc5e
 
 	if ( ! subkey ) {
 		throw new Error( 'Subkey not found' );
@@ -50,7 +44,7 @@
 		body: method === 'POST' ? JSON.stringify( body ) : undefined,
 		credentials: 'same-origin',
 		headers: {
-			Authorization: `X-WPSUBKEY ${ encodeURIComponent( subkey ) }`,
+			Authorization: `X-WPSUBKEY ${ subkey }`,
 			'Content-Type': 'application/json',
 		},
 	} as APIFetchOptions );
