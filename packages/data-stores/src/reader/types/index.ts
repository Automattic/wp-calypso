--- conflicted
+++ resolved
@@ -25,9 +25,6 @@
 	};
 };
 
-<<<<<<< HEAD
-export type SiteSubscriptionDeliveryFrequency = 'instantly' | 'daily' | 'weekly';
-=======
 type SiteSubscriptionMeta = {
 	links: {
 		site: string;
@@ -62,4 +59,5 @@
 	is_owner: boolean;
 	meta: SiteSubscriptionMeta;
 };
->>>>>>> 2ff10b2d
+
+export type SiteSubscriptionDeliveryFrequency = 'instantly' | 'daily' | 'weekly';