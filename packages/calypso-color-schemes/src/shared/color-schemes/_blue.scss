/*
WP Admin Unthemed definitions:

$text-color: #fff !default;
$base-color: #23282d !default;
$icon-color: hsl( hue( $base-color ), 7%, 95% ) !default;
$highlight-color: #0073aa !default;
$notification-color: #d54e21 !default;

WP Admin Blue Definition:

$base-color: #52accc;
$icon-color: #e5f8ff;
$highlight-color: #096484;
$notification-color: #e1a948;
$button-color: #e1a948;

$menu-submenu-text: #e2ecf1;
$menu-submenu-focus-text: #fff;
$menu-submenu-background: #4796b3;

Used studio-blue for the primary+accent.
*/

.color-scheme.is-blue,
.color-scheme.is-blue .is-nav-unification {
	/* Variables used in Calypso blue */
	--theme-text-color: #ffffff; /* Direct from wp-admin */
	--theme-text-color-rgb: 255, 255, 255; /* Manual conversion */
	--theme-base-color: #52accc; /* Direct from wp-admin */
	--theme-base-color-rgb: 82, 172, 204; /* Manually computed https://www.rapidtables.com/convert/color/hex-to-rgb.html */
	--theme-submenu-text-color: #cbe6f0; /* mix( $base-color, $text-color, 30% ) */
	--theme-submenu-background-color: #4796b3; /* From wp-admin*/
	--theme-icon-color: #e5f8ff; /* Direct from wp-admin */
	--theme-highlight-color: #096484; /* Direct from wp-admin */
	--theme-highlight-color-rgb: 9, 100, 132; /* Manually computed https://www.rapidtables.com/convert/color/hex-to-rgb.html */
	--theme-notification-color: #e1a948; /* Direct from wp-admin */

	/* Primary */
	--color-primary: var( --theme-highlight-color );
	--color-primary-rgb: var( --theme-highlight-color-rgb );
	--color-primary-dark: var( --studio-blue-70 );
	--color-primary-dark-rgb: var( --studio-blue-70-rgb );
	--color-primary-light: var( --studio-blue-30 );
	--color-primary-light-rgb: var( --studio-blue-30-rgb );
	--color-primary-0: var( --studio-blue-0 );
	--color-primary-0-rgb: var( --studio-blue-0-rgb );
	--color-primary-5: var( --studio-blue-5 );
	--color-primary-5-rgb: var( --studio-blue-5-rgb );
	--color-primary-10: var( --studio-blue-10 );
	--color-primary-10-rgb: var( --studio-blue-10-rgb );
	--color-primary-20: var( --studio-blue-20 );
	--color-primary-20-rgb: var( --studio-blue-20-rgb );
	--color-primary-30: var( --studio-blue-30 );
	--color-primary-30-rgb: var( --studio-blue-30-rgb );
	--color-primary-40: var( --studio-blue-40 );
	--color-primary-40-rgb: var( --studio-blue-40-rgb );
	--color-primary-50: var( --studio-blue-50 );
	--color-primary-50-rgb: var( --studio-blue-50-rgb );
	--color-primary-60: var( --studio-blue-60 );
	--color-primary-60-rgb: var( --studio-blue-60-rgb );
	--color-primary-70: var( --studio-blue-70 );
	--color-primary-70-rgb: var( --studio-blue-70-rgb );
	--color-primary-80: var( --studio-blue-80 );
	--color-primary-80-rgb: var( --studio-blue-80-rgb );
	--color-primary-90: var( --studio-blue-90 );
	--color-primary-90-rgb: var( --studio-blue-90-rgb );
	--color-primary-100: var( --studio-blue-100 );
	--color-primary-100-rgb: var( --studio-blue-100-rgb );

	/* Accent */
	--color-accent: var( --theme-highlight-color );
	--color-accent-rgb: var( --theme-highlight-color-rgb );
	--color-accent-dark: var( --studio-blue-70 );
	--color-accent-dark-rgb: var( --studio-blue-70-rgb );
	--color-accent-light: var( --studio-blue-30 );
	--color-accent-light-rgb: var( --studio-blue-30-rgb );
	--color-accent-0: var( --studio-blue-0 );
	--color-accent-0-rgb: var( --studio-blue-0-rgb );
	--color-accent-5: var( --studio-blue-5 );
	--color-accent-5-rgb: var( --studio-blue-5-rgb );
	--color-accent-10: var( --studio-blue-10 );
	--color-accent-10-rgb: var( --studio-blue-10-rgb );
	--color-accent-20: var( --studio-blue-20 );
	--color-accent-20-rgb: var( --studio-blue-20-rgb );
	--color-accent-30: var( --studio-blue-30 );
	--color-accent-30-rgb: var( --studio-blue-30-rgb );
	--color-accent-40: var( --studio-blue-40 );
	--color-accent-40-rgb: var( --studio-blue-40-rgb );
	--color-accent-50: var( --studio-blue-50 );
	--color-accent-50-rgb: var( --studio-blue-50-rgb );
	--color-accent-60: var( --studio-blue-60 );
	--color-accent-60-rgb: var( --studio-blue-60-rgb );
	--color-accent-70: var( --studio-blue-70 );
	--color-accent-70-rgb: var( --studio-blue-70-rgb );
	--color-accent-80: var( --studio-blue-80 );
	--color-accent-80-rgb: var( --studio-blue-80-rgb );
	--color-accent-90: var( --studio-blue-90 );
	--color-accent-90-rgb: var( --studio-blue-90-rgb );
	--color-accent-100: var( --studio-blue-100 );
	--color-accent-100-rgb: var( --studio-blue-100-rgb );

	/* Masterbar */
	--color-masterbar-background: var( --theme-base-color );
	--color-masterbar-border: var( --theme-submenu-background-color );
	--color-masterbar-text: var( --studio-white );
	--color-masterbar-unread-dot-background: var( --theme-notification-color );

	--color-masterbar-item-hover-background: var( --theme-submenu-background-color );
	--color-masterbar-item-active-background: var( --theme-submenu-background-color );
	--color-masterbar-item-new-editor-background: var( --studio-gray-50 );
	--color-masterbar-item-new-editor-hover-background: var( --studio-gray-60 );

	--color-masterbar-toggle-drafts-editor-background: var( --studio-gray-60 );
	--color-masterbar-toggle-drafts-editor-hover-background: var( --studio-gray-40 );
	--color-masterbar-toggle-drafts-editor-border: var( --studio-gray-10 );

	/* Sidebar */
	--color-sidebar-background: var( --theme-base-color );
	--color-sidebar-background-rgb: var( --theme-base-color-rgb );
	--color-sidebar-border: var( --theme-submenu-background-color );
	--color-sidebar-text: var( --theme-text-color );
	--color-sidebar-text-rgb: var( --theme-text-color-rgb );
	--color-sidebar-text-alternative: #e2ecf1; /* $menu-submenu-text: */
	--color-sidebar-gridicon-fill: var( --theme-icon-color );

	/* Sidebar Selected */
	--color-sidebar-menu-selected-background: var( --theme-highlight-color );
	--color-sidebar-menu-selected-background-rgb: var( --theme-highlight-color-rgb );
	--color-sidebar-menu-selected-text: var( --theme-text-color );
	--color-sidebar-menu-selected-text-rgb: var( --theme-text-color-rgb );

	/* Sidebar Hover */
	--color-sidebar-menu-hover-background: var( --theme-highlight-color );
	--color-sidebar-menu-hover-background-rgb: var( --theme-highlight-color-rgb );
	--color-sidebar-menu-hover-text: var( --theme-text-color );

	/* Sidebar Hover - Nav unification */
<<<<<<< HEAD
	--color-sidebar-menu-hover: var( --theme-text-color );
=======
	--color-sidebar-menu-hover-background: var( --theme-highlight-color );
	--color-sidebar-menu-hover-heading-background: var( --theme-highlight-color );
>>>>>>> febfdade

	/* Sidebar Submenu - Nav Unification */
	--color-sidebar-submenu-background: var( --theme-submenu-background-color );
	--color-sidebar-submenu-text: var( --theme-submenu-text-color );
	--color-sidebar-submenu-hover-background: transparent;
	--color-sidebar-submenu-hover-text: var( --theme-highlight-color );
}
<|MERGE_RESOLUTION|>--- conflicted
+++ resolved
@@ -136,12 +136,6 @@
 	--color-sidebar-menu-hover-text: var( --theme-text-color );
 
 	/* Sidebar Hover - Nav unification */
-<<<<<<< HEAD
-	--color-sidebar-menu-hover: var( --theme-text-color );
-=======
-	--color-sidebar-menu-hover-background: var( --theme-highlight-color );
-	--color-sidebar-menu-hover-heading-background: var( --theme-highlight-color );
->>>>>>> febfdade
 
 	/* Sidebar Submenu - Nav Unification */
 	--color-sidebar-submenu-background: var( --theme-submenu-background-color );
