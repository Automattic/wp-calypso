--- conflicted
+++ resolved
@@ -9,13 +9,9 @@
 import { __, sprintf } from '@wordpress/i18n';
 import { createInterpolateElement } from '@wordpress/element';
 import { TextControl, SVG, Path, Tooltip, Circle, Rect } from '@wordpress/components';
-<<<<<<< HEAD
 import React, { ReactNode, useContext, useEffect, useState } from 'react';
-import DomainPicker from '@automattic/domain-picker';
+import DomainPicker, { mockDomainSuggestion } from '@automattic/domain-picker';
 import classNames from 'classnames';
-=======
-import DomainPicker, { mockDomainSuggestion } from '@automattic/domain-picker';
->>>>>>> 1392a0e2
 import { Icon, check } from '@wordpress/icons';
 import { useSelect, useDispatch } from '@wordpress/data';
 import { useLocale } from '@automattic/i18n-utils';
@@ -59,14 +55,9 @@
 );
 
 type SummaryStepProps = {
-<<<<<<< HEAD
 	input: ReactNode;
 	commentary?: ReactNode;
 	highlighted: boolean;
-=======
-	input: React.ReactNode;
-	commentary?: React.ReactNode;
->>>>>>> 1392a0e2
 };
 
 const SummaryStep: React.FunctionComponent< SummaryStepProps > = ( {
@@ -140,12 +131,9 @@
 	onExistingSubdomainSelect,
 	isLoading,
 } ) => {
-<<<<<<< HEAD
 	const { title } = useTitle();
-=======
 	const locale = useLocale();
 
->>>>>>> 1392a0e2
 	return (
 		<SummaryStep
 			highlighted={ !! title }
@@ -555,17 +543,12 @@
 
 	// If the user needs to change the site title, always show the site title
 	// step to the user when in this launch flow.
-<<<<<<< HEAD
 	// Allow changing site title when it's the default value or when it's an empty string.
-	useEffect( () => {
+	React.useEffect( () => {
 		if (
 			! isSiteTitleStepVisible &&
 			( title === '' || isDefaultSiteTitle( { currentSiteTitle: title } ) )
 		) {
-=======
-	React.useEffect( () => {
-		if ( ! isSiteTitleStepVisible && isDefaultSiteTitle( { currentSiteTitle: title } ) ) {
->>>>>>> 1392a0e2
 			showSiteTitleStep();
 		}
 	}, [ title, showSiteTitleStep, isSiteTitleStepVisible ] );
