--- conflicted
+++ resolved
@@ -7,13 +7,8 @@
 import { __ } from '@wordpress/i18n';
 import { createInterpolateElement } from '@wordpress/element';
 import { TextControl, SVG, Path, Tooltip, Circle, Rect } from '@wordpress/components';
-<<<<<<< HEAD
-import React, { ReactNode, useContext } from 'react';
-import DomainPicker from '@automattic/domain-picker';
-=======
 import React, { ReactNode, useContext, useEffect } from 'react';
 import DomainPicker, { LockedPurchasedItem } from '@automattic/domain-picker';
->>>>>>> 7f2b9083
 import { Icon, check } from '@wordpress/icons';
 import { Link } from 'react-router-dom';
 import { useSelect, useDispatch } from '@wordpress/data';
