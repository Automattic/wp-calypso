/**
 * Internal dependencies
 */
import type { ExperimentAssignment } from '../types';
import * as Timing from './timing';
import { isName } from './validations';

/**
 * Check if an ExperimentAssignment is still alive (as in the TTL).
 *
 * @param experimentAssignment The experiment assignment to check
 */
export function isAlive( experimentAssignment: ExperimentAssignment ): boolean {
	return (
		Timing.monotonicNow() <
		experimentAssignment.ttl * Timing.MILLISECONDS_PER_SECOND +
			experimentAssignment.retrievedTimestamp
	);
}

/**
 * The ttl (in seconds) for a fallback assignment.
 * This limits the number of requests being sent to our server in the case of our server failing to return a working assignment
 * and will be the minimum amount of time in-between requests per experiment.
 */
const fallbackExperimentAssignmentTtl = 60;

/**
 * A fallback ExperimentAssignment we return when we can't retrieve one.
 * As it is used in fallback situations, this function must never throw.
 *
 * @param experimentName The name of the experiment
 */
export const createFallbackExperimentAssignment = (
	experimentName: string
<<<<<<< HEAD
): ExperimentAssignment => ( {
	experimentName: isName( experimentName ) ? experimentName : 'fallback_experiment_assignment',
	variationName: null,
	retrievedTimestamp: Timing.monotonicNow(),
	ttl: fallbackExperimentAssignmentTtl,

	isFallbackExperimentAssignment: true,
} );
=======
): ExperimentAssignment => {
	const experimentAssignment = {
		experimentName: experimentName,
		variationName: null,
		retrievedTimestamp: Timing.monotonicNow(),
		ttl: fallbackExperimentAssignmentTtl,
		isFallbackExperimentAssignment: true,
	};

	if ( ! isName( experimentName ) ) {
		experimentAssignment.experimentName = 'invalid_original_experiment_name';
		experimentAssignment.originalExperimentName = experimentName;
	}

	return experimentAssignment;
};
>>>>>>> a51304db
<|MERGE_RESOLUTION|>--- conflicted
+++ resolved
@@ -33,16 +33,6 @@
  */
 export const createFallbackExperimentAssignment = (
 	experimentName: string
-<<<<<<< HEAD
-): ExperimentAssignment => ( {
-	experimentName: isName( experimentName ) ? experimentName : 'fallback_experiment_assignment',
-	variationName: null,
-	retrievedTimestamp: Timing.monotonicNow(),
-	ttl: fallbackExperimentAssignmentTtl,
-
-	isFallbackExperimentAssignment: true,
-} );
-=======
 ): ExperimentAssignment => {
 	const experimentAssignment = {
 		experimentName: experimentName,
@@ -58,5 +48,4 @@
 	}
 
 	return experimentAssignment;
-};
->>>>>>> a51304db
+};