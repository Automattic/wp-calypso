--- conflicted
+++ resolved
@@ -36,24 +36,6 @@
 		"@automattic/calypso-apps-builder": "workspace:^",
 		"@automattic/languages": "workspace:^",
 		"@types/wordpress__block-editor": "^11.5.8",
-<<<<<<< HEAD
-		"@wordpress/base-styles": "^5.7.0",
-		"@wordpress/block-editor": "^14.2.0",
-		"@wordpress/block-library": "^9.7.0",
-		"@wordpress/blocks": "^13.7.0",
-		"@wordpress/commands": "^1.7.0",
-		"@wordpress/components": "^28.7.0",
-		"@wordpress/data": "^10.7.0",
-		"@wordpress/element": "^6.7.0",
-		"@wordpress/format-library": "^5.7.0",
-		"@wordpress/i18n": "^5.7.0",
-		"@wordpress/icons": "^10.8.0",
-		"@wordpress/is-shallow-equal": "^5.7.0",
-		"@wordpress/keycodes": "^4.7.0",
-		"@wordpress/primitives": "^4.7.0",
-		"@wordpress/rich-text": "^7.7.0",
-		"@wordpress/url": "^4.7.0"
-=======
 		"@wordpress/base-styles": "^5.8.0",
 		"@wordpress/block-editor": "^14.3.0",
 		"@wordpress/block-library": "^9.8.2",
@@ -70,7 +52,6 @@
 		"@wordpress/primitives": "^4.8.0",
 		"@wordpress/rich-text": "^7.8.0",
 		"@wordpress/url": "^4.8.0"
->>>>>>> 057263fc
 	},
 	"devDependencies": {
 		"@automattic/calypso-build": "workspace:^",
