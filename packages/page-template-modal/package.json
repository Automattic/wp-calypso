--- conflicted
+++ resolved
@@ -28,10 +28,6 @@
 		"src"
 	],
 	"dependencies": {
-<<<<<<< HEAD
-		"@automattic/js-utils": "^0.1.0",
-=======
->>>>>>> 8dfb4d1b
 		"@wordpress/api-fetch": "^3.21.1",
 		"@wordpress/block-editor": "^5.2.1",
 		"@wordpress/blocks": "^6.25.1",
