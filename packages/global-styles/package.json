--- conflicted
+++ resolved
@@ -34,11 +34,7 @@
 		"@tanstack/react-query": "^4.29.1",
 		"@wordpress/block-editor": "^12.3.0",
 		"@wordpress/block-library": "^8.12.0",
-<<<<<<< HEAD
-		"@wordpress/components": "^25.1.0",
-=======
 		"@wordpress/components": "^25.3.0",
->>>>>>> a48b1c9d
 		"@wordpress/compose": "^6.12.0",
 		"@wordpress/keycodes": "^3.36.0",
 		"@wordpress/private-apis": "^0.18.0",
