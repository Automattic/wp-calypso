import { GlobalStylesContext } from '@wordpress/edit-site/build-module/components/global-styles/context';
import { mergeBaseAndUserConfigs } from '@wordpress/edit-site/build-module/components/global-styles/global-styles-provider';
import { useState } from '@wordpress/element';
import { ENTER } from '@wordpress/keycodes';
import classnames from 'classnames';
import { translate, TranslateResult } from 'i18n-calypso';
import { useMemo, useContext } from 'react';
import { DEFAULT_GLOBAL_STYLES_VARIATION_SLUG } from '../../constants';
import GlobalStylesVariationPreview from './preview';
import type { GlobalStylesObject } from '../../types';
import './style.scss';

interface GlobalStylesVariationProps {
	globalStylesVariation: GlobalStylesObject;
	isActive: boolean;
	showOnlyHoverView?: boolean;
	onSelect: () => void;
	showFreeBadge: boolean;
}

interface GlobalStylesVariationsProps {
	globalStylesVariations: GlobalStylesObject[];
	selectedGlobalStylesVariation: GlobalStylesObject | null;
	description?: TranslateResult;
	showOnlyHoverViewDefaultVariation?: boolean;
	splitDefaultVariation?: boolean;
	displayFreeLabel?: boolean;
	onSelect: ( globalStylesVariation: GlobalStylesObject ) => void;
	globalStylesInPersonalPlan: boolean;
}

const isDefaultGlobalStyleVariationSlug = ( globalStylesVariation: GlobalStylesObject ) =>
	globalStylesVariation.slug === DEFAULT_GLOBAL_STYLES_VARIATION_SLUG;

const GlobalStylesVariation = ( {
	globalStylesVariation,
	isActive,
	showOnlyHoverView,
	showFreeBadge,
	onSelect,
}: GlobalStylesVariationProps ) => {
	const [ isFocused, setIsFocused ] = useState( false );
	const { base } = useContext( GlobalStylesContext );
	const context = useMemo( () => {
		const { inline_css: globalStylesVariationInlineCss = '' } = globalStylesVariation;
		const baseInlineCss = base.inline_css || '';
		return {
			user: globalStylesVariation,
			base,
			merged: mergeBaseAndUserConfigs( base, globalStylesVariation ),
			inline_css: baseInlineCss + globalStylesVariationInlineCss,
		};
	}, [ globalStylesVariation, base ] );

	const selectOnEnter = ( event: React.KeyboardEvent ) => {
		if ( event.keyCode === ENTER ) {
			event.preventDefault();
			onSelect();
		}
	};

	return (
		<div
			className={ classnames( 'global-styles-variations__item', {
				'is-active': isActive,
			} ) }
			role="button"
			onBlur={ () => setIsFocused( false ) }
			onFocus={ () => setIsFocused( true ) }
			onClick={ onSelect }
			onKeyDown={ selectOnEnter }
			tabIndex={ 0 }
			aria-current={ isActive }
			aria-label={
				translate( 'Style: %s', {
					comment: 'Aria label for style preview buttons',
					args: globalStylesVariation.title,
				} ) as string
			}
		>
			{ showFreeBadge && (
				<div className="global-styles-variations__free-badge">
					<span>{ translate( 'Free' ) }</span>
				</div>
			) }
			<div className="global-styles-variation__item-preview">
				<GlobalStylesContext.Provider value={ context }>
					<GlobalStylesVariationPreview
						title={ globalStylesVariation.title }
						inlineCss={ context.inline_css }
						isFocused={ isFocused || showOnlyHoverView }
						onFocusOut={ () => setIsFocused( false ) }
					/>
				</GlobalStylesContext.Provider>
			</div>
		</div>
	);
};

const GlobalStylesVariations = ( {
	globalStylesVariations,
	selectedGlobalStylesVariation,
	description,
	showOnlyHoverViewDefaultVariation,
	onSelect,
	splitDefaultVariation = true,
	displayFreeLabel = true,
	globalStylesInPersonalPlan,
}: GlobalStylesVariationsProps ) => {
	const premiumStylesDescription = globalStylesInPersonalPlan
		? translate(
				'Unlock custom styles and tons of other features with the Personal plan, or try them out now for free.'
		  )
		: translate(
				'Unlock custom styles and tons of other features with the Premium plan, or try them out now for free.'
		  );

	const baseGlobalStyles = useMemo(
		() =>
			globalStylesVariations.find( ( globalStylesVariation ) =>
				isDefaultGlobalStyleVariationSlug( globalStylesVariation )
			) ?? ( {} as GlobalStylesObject ),
		[ globalStylesVariations ]
	);

	const globalStylesVariationsWithoutDefault = useMemo(
		() =>
			globalStylesVariations.filter(
				( globalStylesVariation ) => ! isDefaultGlobalStyleVariationSlug( globalStylesVariation )
			),
		[ globalStylesVariations ]
	);

<<<<<<< HEAD
	const premiumStyles = globalStylesVariationsWithoutDefault.map(
=======
	const nonDefaultStylesDescription =
		description ??
		translate(
			'Unlock custom styles and tons of other features with the Premium plan, or try them out now for free.'
		);

	const nonDefaultStyles = globalStylesVariationsWithoutDefault.map(
>>>>>>> 512bd6b6
		( globalStylesVariation, index ) => (
			<GlobalStylesVariation
				key={ index }
				showFreeBadge={ false }
				globalStylesVariation={ globalStylesVariation }
				isActive={ globalStylesVariation.slug === selectedGlobalStylesVariation?.slug }
				onSelect={ () => onSelect( globalStylesVariation ) }
			/>
		)
	);

	const headerText = splitDefaultVariation ? translate( 'Default Style' ) : translate( 'Styles' );

	return (
		<GlobalStylesContext.Provider value={ { base: baseGlobalStyles } }>
			<div className="global-styles-variations__container">
				<div
					className={ classnames( 'global-styles-variations__type', {
						'combined-variations': ! splitDefaultVariation,
					} ) }
				>
					<div className="global-styles-variations__header">
						<h2>
							{ headerText }
							{ displayFreeLabel && (
								<div className="global-styles-variations__free-badge">
									<span>{ translate( 'Free' ) }</span>
								</div>
							) }
						</h2>
						{ ! splitDefaultVariation && (
							<div>
								<p>{ translate( 'You can change your style at any time.' ) }</p>
							</div>
						) }
					</div>
					<div className="global-styles-variations">
						<GlobalStylesVariation
							key="base"
							showFreeBadge={ displayFreeLabel }
							globalStylesVariation={ baseGlobalStyles }
							isActive={
								! selectedGlobalStylesVariation ||
								isDefaultGlobalStyleVariationSlug( selectedGlobalStylesVariation )
							}
							showOnlyHoverView={ showOnlyHoverViewDefaultVariation }
							onSelect={ () => onSelect( baseGlobalStyles ) }
						/>
						{ ! splitDefaultVariation && nonDefaultStyles }
					</div>
				</div>
				{ splitDefaultVariation && (
					<div className="global-styles-variations__type">
						<div className="global-styles-variations__header">
							<h2>
								{ translate( 'Custom Style', 'Custom Styles', {
									count: nonDefaultStyles.length,
								} ) }
							</h2>
<<<<<<< HEAD
							<p>{ description ?? premiumStylesDescription }</p>
=======
							<p>{ nonDefaultStylesDescription }</p>
>>>>>>> 512bd6b6
						</div>
						<div className="global-styles-variations">{ nonDefaultStyles }</div>
					</div>
				) }
			</div>
		</GlobalStylesContext.Provider>
	);
};

export default GlobalStylesVariations;<|MERGE_RESOLUTION|>--- conflicted
+++ resolved
@@ -131,17 +131,8 @@
 		[ globalStylesVariations ]
 	);
 
-<<<<<<< HEAD
-	const premiumStyles = globalStylesVariationsWithoutDefault.map(
-=======
-	const nonDefaultStylesDescription =
-		description ??
-		translate(
-			'Unlock custom styles and tons of other features with the Premium plan, or try them out now for free.'
-		);
-
+	const nonDefaultStylesDescription = description ?? premiumStylesDescription;
 	const nonDefaultStyles = globalStylesVariationsWithoutDefault.map(
->>>>>>> 512bd6b6
 		( globalStylesVariation, index ) => (
 			<GlobalStylesVariation
 				key={ index }
@@ -201,11 +192,7 @@
 									count: nonDefaultStyles.length,
 								} ) }
 							</h2>
-<<<<<<< HEAD
-							<p>{ description ?? premiumStylesDescription }</p>
-=======
 							<p>{ nonDefaultStylesDescription }</p>
->>>>>>> 512bd6b6
 						</div>
 						<div className="global-styles-variations">{ nonDefaultStyles }</div>
 					</div>
